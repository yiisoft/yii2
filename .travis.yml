--- conflicted
+++ resolved
@@ -1,10 +1,5 @@
-<<<<<<< HEAD
 dist: trusty
 
-=======
-# faster builds on new travis setup not using sudo
-sudo: false
->>>>>>> f76f0cff
 language: php
 
 php:
@@ -14,12 +9,7 @@
   - 7.0
   - 7.1
   - nightly
-<<<<<<< HEAD
   - hhvm-3.6
-=======
-  # test against the HHVM version provided by travis by default
-  - hhvm
->>>>>>> f76f0cff
 
 matrix:
   fast_finish: true
@@ -51,6 +41,9 @@
 
 services:
   - memcached
+
+# faster builds on new travis setup not using sudo
+sudo: false
 
 # cache vendor dirs
 cache:
@@ -96,22 +89,9 @@
   - npm --version
 
   # initialize databases
-<<<<<<< HEAD
   - mysql -e 'CREATE DATABASE yiitest;';
-  - mysql -e "CREATE USER 'yiitest'@'localhost' IDENTIFIED BY 'yiitest'";
-  - mysql -e "GRANT ALL ON yiitest.* TO 'yiitest'@'localhost'";
-=======
-  - |
-    if [[ $TRAVIS_PHP_VERSION != hhv* ]]; then
-      mysql -e 'CREATE DATABASE `yiitest`;'
-    fi
-  - |
-    if [[ $TRAVIS_PHP_VERSION = hhv* ]]; then
-      mysql -u root -e 'CREATE DATABASE yiitest;';
-      mysql -u root -e 'CREATE USER 'travis'@'localhost' IDENTIFIED WITH mysql_native_password;'
-      mysql -u root -e 'GRANT ALL PRIVILEGES ON *.* TO 'travis'@'localhost' WITH GRANT OPTION;'
-    fi
->>>>>>> f76f0cff
+  - mysql -e "CREATE USER 'travis'@'localhost' IDENTIFIED WITH mysql_native_password;";
+  - mysql -e "GRANT ALL PRIVILEGES ON *.* TO 'travis'@'localhost' WITH GRANT OPTION;";
   - psql -U postgres -c 'CREATE DATABASE yiitest;';
 
   - |
