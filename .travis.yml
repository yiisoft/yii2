--- conflicted
+++ resolved
@@ -12,13 +12,8 @@
   - mongodb
 
 install:
-<<<<<<< HEAD
+# core framework:
   - tests/unit/data/travis/composer.sh
-=======
-  - composer self-update && composer --version
-# core framework:
->>>>>>> 8ad33449
-#  - composer require satooshi/php-coveralls 0.6.* --dev --prefer-dist
   - tests/unit/data/travis/mongodb-setup.sh
   - tests/unit/data/travis/apc-setup.sh
   - tests/unit/data/travis/memcache-setup.sh
@@ -36,13 +31,7 @@
   - mongo yii2test --eval 'db.addUser("travis", "test");'
 
 script:
-<<<<<<< HEAD
   - vendor/bin/phpunit --verbose --exclude-group mssql,oci,wincache,xcache,zenddata,vendor
-=======
-#  - vendor/bin/phpunit --coverage-clover tests/unit/runtime/coveralls/clover.xml --verbose --exclude-group mssql,oci,wincache,xcache,zenddata,vendor
-  - vendor/bin/phpunit --verbose --exclude-group mssql,oci,wincache,xcache,zenddata,vendor
-  - cd apps/basic && php vendor/bin/codecept run
->>>>>>> 8ad33449
 
 #after_script:
 #  - php vendor/bin/coveralls