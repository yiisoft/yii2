--- conflicted
+++ resolved
@@ -75,10 +75,6 @@
         # disable xdebug for performance in composer
         - phpenv config-rm xdebug.ini || echo "xdebug is not installed"
         - travis_retry composer self-update && composer --version
-<<<<<<< HEAD
-        - travis_retry composer global require "fxp/composer-asset-plugin:^1.3.1" --no-plugins
-=======
->>>>>>> 7aeb008a
         - travis_retry composer install --prefer-dist --no-interaction
       before_script:
         - node --version
