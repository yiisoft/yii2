--- conflicted
+++ resolved
@@ -45,13 +45,8 @@
             'ereg_to_preg' => true,
             'function_typehint_space' => true,
             'hash_to_slash_comment' => true,
-<<<<<<< HEAD
-//            'heredoc_to_nowdoc' => true, // needs more discussion
             'include' => true,
-=======
             'heredoc_to_nowdoc' => true,
-//            'include' => true, // needs more discussion
->>>>>>> 12eb9360
             'is_null' => [
                 'use_yoda_style' => false,
             ],
