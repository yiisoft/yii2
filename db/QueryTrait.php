--- conflicted
+++ resolved
@@ -6,6 +6,7 @@
  */
 
 namespace yii\db;
+
 use yii\base\NotSupportedException;
 
 /**
@@ -123,8 +124,6 @@
         } else {
             $this->where = ['or', $this->where, $condition];
         }
-<<<<<<< HEAD
-=======
         return $this;
     }
 
@@ -147,7 +146,6 @@
         if ($condition !== []) {
             $this->where($condition);
         }
->>>>>>> 6de35002
         return $this;
     }
 
