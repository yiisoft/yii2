--- conflicted
+++ resolved
@@ -168,40 +168,6 @@
     }
 
     /**
-<<<<<<< HEAD
-     * Generates a new verification code.
-     * @return string the generated verification code
-     */
-    protected function generateVerifyCode()
-    {
-        if ($this->minLength > $this->maxLength) {
-            $this->maxLength = $this->minLength;
-        }
-        if ($this->minLength < 3) {
-            $this->minLength = 3;
-        }
-        if ($this->maxLength > 20) {
-            $this->maxLength = 20;
-        }
-        $length = random_int($this->minLength, $this->maxLength);
-
-        $letters = 'bcdfghjklmnpqrstvwxyz';
-        $vowels = 'aeiou';
-        $code = '';
-        for ($i = 0; $i < $length; ++$i) {
-            if ($i % 2 && random_int(0, 10) > 2 || !($i % 2) && random_int(0, 10) > 9) {
-                $code .= $vowels[random_int(0, 4)];
-            } else {
-                $code .= $letters[random_int(0, 20)];
-            }
-        }
-
-        return $code;
-    }
-
-    /**
-=======
->>>>>>> a015795c
      * Returns the session variable name used to store verification code.
      * @return string the session variable name
      */
@@ -211,122 +177,6 @@
     }
 
     /**
-<<<<<<< HEAD
-     * Renders the CAPTCHA image.
-     * @param string $code the verification code
-     * @return string image contents
-     * @throws InvalidConfigException if imageLibrary is not supported
-     */
-    protected function renderImage($code)
-    {
-        if (isset($this->imageLibrary)) {
-            $imageLibrary = $this->imageLibrary;
-        } else {
-            $imageLibrary = Captcha::checkRequirements();
-        }
-        if ($imageLibrary === 'gd') {
-            return $this->renderImageByGD($code);
-        } elseif ($imageLibrary === 'imagick') {
-            return $this->renderImageByImagick($code);
-        }
-
-        throw new InvalidConfigException("Defined library '{$imageLibrary}' is not supported");
-    }
-
-    /**
-     * Renders the CAPTCHA image based on the code using GD library.
-     * @param string $code the verification code
-     * @return string image contents in PNG format.
-     */
-    protected function renderImageByGD($code)
-    {
-        $image = imagecreatetruecolor($this->width, $this->height);
-
-        $backColor = imagecolorallocate(
-            $image,
-            (int) ($this->backColor % 0x1000000 / 0x10000),
-            (int) ($this->backColor % 0x10000 / 0x100),
-            $this->backColor % 0x100
-        );
-        imagefilledrectangle($image, 0, 0, $this->width - 1, $this->height - 1, $backColor);
-        imagecolordeallocate($image, $backColor);
-
-        if ($this->transparent) {
-            imagecolortransparent($image, $backColor);
-        }
-
-        $foreColor = imagecolorallocate(
-            $image,
-            (int) ($this->foreColor % 0x1000000 / 0x10000),
-            (int) ($this->foreColor % 0x10000 / 0x100),
-            $this->foreColor % 0x100
-        );
-
-        $length = strlen($code);
-        $box = imagettfbbox(30, 0, $this->fontFile, $code);
-        $w = $box[4] - $box[0] + $this->offset * ($length - 1);
-        $h = $box[1] - $box[5];
-        $scale = min(($this->width - $this->padding * 2) / $w, ($this->height - $this->padding * 2) / $h);
-        $x = 10;
-        $y = round($this->height * 27 / 40);
-        for ($i = 0; $i < $length; ++$i) {
-            $fontSize = (int) (random_int(26, 32) * $scale * 0.8);
-            $angle = random_int(-10, 10);
-            $letter = $code[$i];
-            $box = imagettftext($image, $fontSize, $angle, $x, $y, $foreColor, $this->fontFile, $letter);
-            $x = $box[2] + $this->offset;
-        }
-
-        imagecolordeallocate($image, $foreColor);
-
-        ob_start();
-        imagepng($image);
-        imagedestroy($image);
-
-        return ob_get_clean();
-    }
-
-    /**
-     * Renders the CAPTCHA image based on the code using ImageMagick library.
-     * @param string $code the verification code
-     * @return string image contents in PNG format.
-     */
-    protected function renderImageByImagick($code)
-    {
-        $backColor = $this->transparent ? new \ImagickPixel('transparent') : new \ImagickPixel('#' . str_pad(dechex($this->backColor), 6, 0, STR_PAD_LEFT));
-        $foreColor = new \ImagickPixel('#' . str_pad(dechex($this->foreColor), 6, 0, STR_PAD_LEFT));
-
-        $image = new \Imagick();
-        $image->newImage($this->width, $this->height, $backColor);
-
-        $draw = new \ImagickDraw();
-        $draw->setFont($this->fontFile);
-        $draw->setFontSize(30);
-        $fontMetrics = $image->queryFontMetrics($draw, $code);
-
-        $length = strlen($code);
-        $w = (int) $fontMetrics['textWidth'] - 8 + $this->offset * ($length - 1);
-        $h = (int) $fontMetrics['textHeight'] - 8;
-        $scale = min(($this->width - $this->padding * 2) / $w, ($this->height - $this->padding * 2) / $h);
-        $x = 10;
-        $y = round($this->height * 27 / 40);
-        for ($i = 0; $i < $length; ++$i) {
-            $draw = new \ImagickDraw();
-            $draw->setFont($this->fontFile);
-            $draw->setFontSize((int) (random_int(26, 32) * $scale * 0.8));
-            $draw->setFillColor($foreColor);
-            $image->annotateImage($draw, $x, $y, random_int(-10, 10), $code[$i]);
-            $fontMetrics = $image->queryFontMetrics($draw, $code[$i]);
-            $x += (int) $fontMetrics['textWidth'] + $this->offset;
-        }
-
-        $image->setImageFormat('png');
-        return $image->getImageBlob();
-    }
-
-    /**
-=======
->>>>>>> a015795c
      * Sets the HTTP headers needed by image response.
      */
     protected function setHttpHeaders()
