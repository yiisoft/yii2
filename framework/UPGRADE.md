Upgrading Instructions for Yii Framework v2
===========================================

!!!IMPORTANT!!!

The following upgrading instructions are cumulative. That is,
if you want to upgrade from version A to version C and there is
version B between A and C, you need to follow the instructions
for both A and B.

Make sure you have global install of latest version of composer asset plugin as well as a stable version of composer:

```
php composer.phar self-update
php composer.phar global require "fxp/composer-asset-plugin:~1.1.1"
```

<<<<<<< HEAD
Upgrade from Yii 2.0.8
----------------------

* Part of code from `yii\web\User::loginByCookie()` method was moved to new `getIdentityAndDurationFromCookie()`
  and `removeIdentityCookie()` methods. If you override `loginByCookie()` method, update it in order use new methods.
=======
Upgrade to Yii 2.1.0
--------------------

* The minimum required PHP version is 5.5.0 now.

* `yii\base\Object::className()` has been removed in favor of the [native PHP syntax](http://php.net/manual/en/language.oop5.basic.php#language.oop5.basic.class.class)
  `::class`. When upgrading to Yii 2.1, You should do a global search and replace for `::className()` to `::class`.
  All calls on objects via `->className()` should be replaced by a call to `get_class()`.

  You can make this change even before upgrading to Yii 2.1, Yii 2.0.x does work with it.

  `::class` does not trigger auto loading so you can even use it in config.

* The following method signature have changed. If you override any of them in your code, you have to adjust these places:

  `yii\db\QueryBuilderbuild::buildGroupBy($columns)` -> `buildGroupBy($columns, &$params)`
  `yii\db\QueryBuilderbuild::buildOrderByAndLimit($sql, $orderBy, $limit, $offset)` -> `buildOrderByAndLimit($sql, $orderBy, $limit, $offset, &$params)`

>>>>>>> 04949e1a

Upgrade from Yii 2.0.7
----------------------

* The signature of `yii\helpers\BaseArrayHelper::index()` was changed. The method has got an extra optional parameter
  `$groups`.

* `yii\helpers\BaseArrayHelper` methods `isIn()` and `isSubset()` throw `\yii\base\InvalidParamException`
  instead of `\InvalidArgumentException`. If you wrap calls of these methods in try/catch block, change expected
  exception class.

* `yii\rbac\ManagerInterface::canAddChild()` method was added. If you have custom backend for RBAC you need to implement
  it.

* The signature of `yii\web\User::loginRequired()` was changed. The method has got an extra optional parameter
  `$checkAcceptHeader`.

* The signature of `yii\db\ColumnSchemaBuilder::__construct()` was changed. The method has got an extra optional
  parameter `$db`. In case you are instantiating this class yourself and using the `$config` parameter, you will need to
  move it to the right by one.

* String types in the MSSQL column schema map were upgraded to Unicode storage types. This will have no effect on
  existing columns, but any new columns you generate via the migrations engine will now store data as Unicode.

* Output buffering was introduced in the pair of `yii\widgets\ActiveForm::init()` and `::run()`. If you override any of
  these methods, make sure that output buffer handling is not corrupted. If you call the parent implementation, when
  overriding, everything should work fine. You should be doing that anyway.

Upgrade from Yii 2.0.6
----------------------

* Added new requirement: ICU Data version >= 49.1. Please, ensure that your environment has ICU data installed and
  up to date to prevent unexpected behavior or crashes. This may not be the case on older systems e.g. running Debian Wheezy.

  > Tip: Use Yii2 Requirements checker for easy and fast check. Look for `requirements.php` in root of Basic and Advanced
  templates (howto-comment is in head of the script).

* The signature of `yii\helpers\BaseInflector::transliterate()` was changed. The method is now public and has an
  extra optional parameter `$transliterator`.

* In `yii\web\UrlRule` the `pattern` matching group names are being replaced with the placeholders on class
  initialization to support wider range of allowed characters. Because of this change:

  - You are required to flush your application cache to remove outdated `UrlRule` serialized objects.
    See the [Cache Flushing Guide](http://www.yiiframework.com/doc-2.0/guide-caching-data.html#cache-flushing)
  - If you implement `parseRequest()` or `createUrl()` and rely on parameter names, call `substitutePlaceholderNames()`
    in order to replace temporary IDs with parameter names after doing matching.

* The context of `yii.confirm` JavaScript function was changed from `yii` object to the DOM element which triggered
  the event.
  
  - If you overrode the `yii.confirm` function and accessed the `yii` object through `this`, you must access it
    with global variable `yii` instead.

* Traversable objects are now formatted as arrays in XML response to support SPL objects and Generators. Previous
  behavior could be turned on by setting `XmlResponseFormatter::$useTraversableAsArray` to `false`.

* If you've implemented `yii\rbac\ManagerInterface` you need to implement additional method `getUserIdsByRole($roleName)`.

* If you're using ApcCache with APCu, set `useApcu` to `true` in the component config.

* The `yii\behaviors\SluggableBehavior` class has been refactored to make it more reusable.
  Added new `protected` methods:

  - `isSlugNeeded()`
  - `makeUnique()`

  The visibility of the following Methods has changed from `private` to `protected`:

  - `validateSlug()`
  - `generateUniqueSlug()`

* The `yii\console\controllers\MessageController` class has been refactored to be better configurable and now also allows
  setting a lot of configuration options via command line. If you extend from this class, make sure it works as expected after
  these changes.

Upgrade from Yii 2.0.5
----------------------

* The signature of the following methods in `yii\console\controllers\MessageController` has changed. They have an extra parameter `$markUnused`.
  - `saveMessagesToDb($messages, $db, $sourceMessageTable, $messageTable, $removeUnused, $languages, $markUnused)`
  - `saveMessagesToPHP($messages, $dirName, $overwrite, $removeUnused, $sort, $markUnused)`
  - `saveMessagesCategoryToPHP($messages, $fileName, $overwrite, $removeUnused, $sort, $category, $markUnused)`
  - `saveMessagesToPO($messages, $dirName, $overwrite, $removeUnused, $sort, $catalog, $markUnused)`

Upgrade from Yii 2.0.4
----------------------

Upgrading from 2.0.4 to 2.0.5 does not require any changes.

Upgrade from Yii 2.0.3
----------------------

* Updated dependency to `cebe/markdown` to version `1.1.x`.
  If you need stick with 1.0.x, you can specify that in your `composer.json` by
  adding the following line in the `require` section:
  
  ```json
  "cebe/markdown": "~1.0.0",
  ```

Upgrade from Yii 2.0.2
----------------------

Starting from version 2.0.3 Yii `Security` component relies on OpenSSL crypto lib instead of Mcrypt. The reason is that
Mcrypt is abandoned and isn't maintained for years. Therefore your PHP should be compiled with OpenSSL support. Most
probably there's nothing to worry because it is quite typical.

If you've extended `yii\base\Security` to override any of the config constants you have to update your code:

    - `MCRYPT_CIPHER` — now encoded in `$cipher` (and hence `$allowedCiphers`).
    - `MCRYPT_MODE` — now encoded in `$cipher` (and hence `$allowedCiphers`).
    - `KEY_SIZE` — now encoded in `$cipher` (and hence `$allowedCiphers`).
    - `KDF_HASH` — now `$kdfHash`.
    - `MAC_HASH` — now `$macHash`.
    - `AUTH_KEY_INFO` — now `$authKeyInfo`.

Upgrade from Yii 2.0.0
----------------------

* Upgraded Twitter Bootstrap to [version 3.3.x](http://blog.getbootstrap.com/2014/10/29/bootstrap-3-3-0-released/).
  If you need to use an older version (i.e. stick with 3.2.x) you can specify that in your `composer.json` by
  adding the following line in the `require` section:
  
  ```json
  "bower-asset/bootstrap": "3.2.*",
  ```

Upgrade from Yii 2.0 RC
-----------------------

* If you've implemented `yii\rbac\ManagerInterface` you need to add implementation for new method `removeChildren()`.

* The input dates for datetime formatting are now assumed to be in UTC unless a timezone is explicitly given.
  Before, the timezone assumed for input dates was the default timezone set by PHP which is the same as `Yii::$app->timeZone`.
  This causes trouble because the formatter uses `Yii::$app->timeZone` as the default values for output so no timezone conversion
  was possible. If your timestamps are stored in the database without a timezone identifier you have to ensure they are in UTC or
  add a timezone identifier explicitly.
  
* `yii\bootstrap\Collapse` is now encoding labels by default. `encode` item option and global `encodeLabels` property were
 introduced to disable it. Keys are no longer used as labels. You need to remove keys and use `label` item option instead.
 
* The `yii\base\View::beforeRender()` and `yii\base\View::afterRender()` methods have two extra parameters `$viewFile`
  and `$params`. If you are overriding these methods, you should adjust the method signature accordingly.
  
* If you've used `asImage` formatter i.e. `Yii::$app->formatter->asImage($value, $alt);` you should change it
  to `Yii::$app->formatter->asImage($value, ['alt' => $alt]);`.

* Yii now requires `cebe/markdown` 1.0.0 or higher, which includes breaking changes in its internal API. If you extend the markdown class
  you need to update your implementation. See <https://github.com/cebe/markdown/releases/tag/1.0.0-rc> for details.
  If you just used the markdown helper class there is no need to change anything.

* If you are using CUBRID DBMS, make sure to use at least version 9.3.0 as the server and also as the PDO extension.
  Quoting of values is broken in prior versions and Yii has no reliable way to work around this issue.
  A workaround that may have worked before has been removed in this release because it was not reliable.

Upgrade from Yii 2.0 Beta
-------------------------

* If you are using Composer to upgrade Yii, you should run the following command first (once for all) to install
  the composer-asset-plugin, *before* you update your project:

  ```
  php composer.phar global require "fxp/composer-asset-plugin:~1.0.0"
  ```

  You also need to add the following code to your project's `composer.json` file:

  ```json
  "extra": {
      "asset-installer-paths": {
          "npm-asset-library": "vendor/npm",
          "bower-asset-library": "vendor/bower"
      }
  }
  ```
  
  It is also a good idea to upgrade composer itself to the latest version if you see any problems:
  
  ```
  php composer.phar self-update
  ```

* If you used `clearAll()` or `clearAllAssignments()` of `yii\rbac\DbManager`, you should replace
  them with `removeAll()` and `removeAllAssignments()` respectively.

* If you created RBAC rule classes, you should modify their `execute()` method by adding `$user`
  as the first parameter: `execute($user, $item, $params)`. The `$user` parameter represents
  the ID of the user currently being access checked. Previously, this is passed via `$params['user']`.

* If you override `yii\grid\DataColumn::getDataCellValue()` with visibility `protected` you have
  to change visibility to `public` as visibility of the base method has changed.

* If you have classes implementing `yii\web\IdentityInterface` (very common), you should modify
  the signature of `findIdentityByAccessToken()` as
  `public static function findIdentityByAccessToken($token, $type = null)`. The new `$type` parameter
  will contain the type information about the access token. For example, if you use
  `yii\filters\auth\HttpBearerAuth` authentication method, the value of this parameter will be
  `yii\filters\auth\HttpBearerAuth`. This allows you to differentiate access tokens taken by
  different authentication methods.

* If you are sharing the same cache across different applications, you should configure
  the `keyPrefix` property of the cache component to use some unique string.
  Previously, this property was automatically assigned with a unique string.

* If you are using `dropDownList()`, `listBox()`, `activeDropDownList()`, or `activeListBox()`
  of `yii\helpers\Html`, and your list options use multiple blank spaces to format and align
  option label texts, you need to specify the option `encodeSpaces` to be true.

* If you are using `yii\grid\GridView` and have configured a data column to use a PHP callable
  to return cell values (via `yii\grid\DataColumn::value`), you may need to adjust the signature
  of the callable to be `function ($model, $key, $index, $widget)`. The `$key` parameter was newly added
  in this release.

* `yii\console\controllers\AssetController` is now using hashes instead of timestamps. Replace all `{ts}` with `{hash}`.

* The database table of the `yii\log\DbTarget` now needs a `prefix` column to store context information.
  You can add it with `ALTER TABLE log ADD COLUMN prefix TEXT AFTER log_time;`.

* The `fileinfo` PHP extension is now required by Yii. If you use  `yii\helpers\FileHelper::getMimeType()`, make sure
  you have enabled this extension. This extension is [builtin](http://www.php.net/manual/en/fileinfo.installation.php) in php above `5.3`.

* Please update your main layout file by adding this line in the `<head>` section: `<?= Html::csrfMetaTags() ?>`.
  This change is needed because `yii\web\View` no longer automatically generates CSRF meta tags due to issue #3358.

* If your model code is using the `file` validation rule, you should rename its `types` option to `extensions`.

* `MailEvent` class has been moved to the `yii\mail` namespace. You have to adjust all references that may exist in your code.

* The behavior and signature of `ActiveRecord::afterSave()` has changed. `ActiveRecord::$isNewRecord` will now always be
  false in afterSave and also dirty attributes are not available. This change has been made to have a more consistent and
  expected behavior. The changed attributes are now available in the new parameter of afterSave() `$changedAttributes`.
  `$changedAttributes` contains the old values of attributes that had changed and were saved.

* `ActiveRecord::updateAttributes()` has been changed to not trigger events and not respect optimistic locking anymore to
  differentiate it more from calling `update(false)` and to ensure it can be used in `afterSave()` without triggering infinite
  loops.

* If you are developing RESTful APIs and using an authentication method such as `yii\filters\auth\HttpBasicAuth`,
  you should explicitly configure `yii\web\User::enableSession` in the application configuration to be false to avoid
  starting a session when authentication is performed. Previously this was done automatically by authentication method.

* `mail` component was renamed to `mailer`, `yii\log\EmailTarget::$mail` was renamed to `yii\log\EmailTarget::$mailer`.
  Please update all references in the code and config files.

* `yii\caching\GroupDependency` was renamed to `TagDependency`. You should create such a dependency using the code
  `new \yii\caching\TagDependency(['tags' => 'TagName'])`, where `TagName` is similar to the group name that you
  previously used.

* If you are using the constant `YII_PATH` in your code, you should rename it to `YII2_PATH` now.

* You must explicitly configure `yii\web\Request::cookieValidationKey` with a secret key. Previously this is done automatically.
  To do so, modify your application configuration like the following:

  ```php
  return [
      // ...
      'components' => [
          'request' => [
              'cookieValidationKey' => 'your secret key here',
          ],
      ],
  ];
  ```

  > Note: If you are using the `Advanced Project Template` you should not add this configuration to `common/config`
  or `console/config` because the console application doesn't have to deal with CSRF and uses its own request that
  doesn't have `cookieValidationKey` property.

* `yii\rbac\PhpManager` now stores data in three separate files instead of one. In order to convert old file to
new ones save the following code as `convert.php` that should be placed in the same directory your `rbac.php` is in: 

  ```php
  <?php
  $oldFile = 'rbac.php';
  $itemsFile = 'items.php';
  $assignmentsFile = 'assignments.php';
  $rulesFile = 'rules.php';
  
  $oldData = include $oldFile;
  
  function saveToFile($data, $fileName) {
      $out = var_export($data, true);
      $out = "<?php\nreturn " . $out . ";";
      $out = str_replace(['array (', ')'], ['[', ']'], $out);
      file_put_contents($fileName, $out);
  }
  
  $items = [];
  $assignments = [];
  if (isset($oldData['items'])) {
      foreach ($oldData['items'] as $name => $data) {
          if (isset($data['assignments'])) {
              foreach ($data['assignments'] as $userId => $assignmentData) {
                  $assignments[$userId][] = $assignmentData['roleName'];
              }
              unset($data['assignments']);
          }
          $items[$name] = $data;
      }
  }
  
  $rules = [];
  if (isset($oldData['rules'])) {
      $rules = $oldData['rules'];
  }
  
  saveToFile($items, $itemsFile);
  saveToFile($assignments, $assignmentsFile);
  saveToFile($rules, $rulesFile);
  
  echo "Done!\n";
  ```

  Run it once, delete `rbac.php`. If you've configured `authFile` property, remove the line from config and instead
  configure `itemFile`, `assignmentFile` and `ruleFile`.

* Static helper `yii\helpers\Security` has been converted into an application component. You should change all usage of
  its methods to a new syntax, for example: instead of `yii\helpers\Security::hashData()` use `Yii::$app->getSecurity()->hashData()`.
  The `generateRandomKey()` method now produces not an ASCII compatible output. Use `generateRandomString()` instead.
  Default encryption and hash parameters has been upgraded. If you need to decrypt/validate data that was encrypted/hashed
  before, use the following configuration of the 'security' component:

  ```php
  return [
      'components' => [
          'security' => [
              'derivationIterations' => 1000,
          ],
          // ...
      ],
      // ...
  ];
  ```

* If you are using query caching, you should modify your relevant code as follows, as `beginCache()` and `endCache()` are
  replaced by `cache()`:

  ```php
  $db->cache(function ($db) {

     // ... SQL queries that need to use query caching

  }, $duration, $dependency);
  ```
  
* Due to significant changes to security you need to upgrade your code to use `\yii\base\Security` component instead of
  helper. If you have any data encrypted it should be re-encrypted. In order to do so you can use old security helper
  [as explained by @docsolver at github](https://github.com/yiisoft/yii2/issues/4461#issuecomment-50237807).

* [[yii\helpers\Url::to()]] will no longer prefix base URL to relative URLs. For example, `Url::to('images/logo.png')`
  will return `images/logo.png` directly. If you want a relative URL to be prefix with base URL, you should make use
  of the alias `@web`. For example, `Url::to('@web/images/logo.png')` will return `/BaseUrl/images/logo.png`.

* The following properties are now taking `false` instead of `null` for "don't use" case:
  - `yii\bootstrap\NavBar::$brandLabel`.
  - `yii\bootstrap\NavBar::$brandUrl`.
  - `yii\bootstrap\Modal::$closeButton`.
  - `yii\bootstrap\Modal::$toggleButton`.
  - `yii\bootstrap\Alert::$closeButton`.
  - `yii\widgets\LinkPager::$nextPageLabel`.
  - `yii\widgets\LinkPager::$prevPageLabel`.
  - `yii\widgets\LinkPager::$firstPageLabel`.
  - `yii\widgets\LinkPager::$lastPageLabel`.

* The format of the Faker fixture template is changed. For an example, please refer to the file
  `apps/advanced/common/tests/templates/fixtures/user.php`.

* The signature of all file downloading methods in `yii\web\Response` is changed, as summarized below:
  - `sendFile($filePath, $attachmentName = null, $options = [])`
  - `sendContentAsFile($content, $attachmentName, $options = [])`
  - `sendStreamAsFile($handle, $attachmentName, $options = [])`
  - `xSendFile($filePath, $attachmentName = null, $options = [])`

* The signature of callbacks used in `yii\base\ArrayableTrait::fields()` is changed from `function ($field, $model) {`
  to `function ($model, $field) {`.

* `Html::radio()`, `Html::checkbox()`, `Html::radioList()`, `Html::checkboxList()` no longer generate the container
  tag around each radio/checkbox when you specify labels for them. You should manually render such container tags,
  or set the `item` option for `Html::radioList()`, `Html::checkboxList()` to generate the container tags.

* The formatter class has been refactored to have only one class regardless whether PHP intl extension is installed or not.
  Functionality of `yii\base\Formatter` has been merged into `yii\i18n\Formatter` and `yii\base\Formatter` has been
  removed so you have to replace all usage of `yii\base\Formatter` with `yii\i18n\Formatter` in your code.
  Also the API of the Formatter class has changed in many ways.
  The signature of the following Methods has changed:

  - `asDate`
  - `asTime`
  - `asDatetime`
  - `asSize` has been split up into `asSize` and `asShortSize`
  - `asCurrency`
  - `asDecimal`
  - `asPercent`
  - `asScientific`

  The following methods have been removed, this also means that the corresponding format which may be used by a
  GridView or DetailView is not available anymore:

  - `asNumber`
  - `asDouble`

  Also due to these changes some formatting defaults have changes so you have to check all your GridView and DetailView
  configuration and make sure the formatting is displayed correctly.

  The configuration for `asSize()` has changed. It now uses the configuration for the number formatting from intl
  and only the base is configured using `$sizeFormatBase`.

  The specification of the date and time formats is now using the ICU pattern format even if PHP intl extension is not installed.
  You can prefix a date format with `php:` to use the old format of the PHP `date()`-function.

* The DateValidator has been refactored to use the same format as the Formatter class now (see previous change).
  When you use the DateValidator and did not specify a format it will now be what is configured in the formatter class instead of 'Y-m-d'.
  To get the old behavior of the DateValidator you have to set the format explicitly in your validation rule:

  ```php
  ['attributeName', 'date', 'format' => 'php:Y-m-d'],
  ```

* `beforeValidate()`, `beforeValidateAll()`, `afterValidate()`, `afterValidateAll()`, `ajaxBeforeSend()` and `ajaxComplete()`
  are removed from `ActiveForm`. The same functionality is now achieved via JavaScript event mechanism like the following:

  ```js
  $('#myform').on('beforeValidate', function (event, messages, deferreds) {
      // called when the validation is triggered by submitting the form
      // return false if you want to cancel the validation for the whole form
  }).on('beforeValidateAttribute', function (event, attribute, messages, deferreds) {
      // before validating an attribute
      // return false if you want to cancel the validation for the attribute
  }).on('afterValidateAttribute', function (event, attribute, messages) {
      // ...
  }).on('afterValidate', function (event, messages) {
      // ...
  }).on('beforeSubmit', function () {
      // after all validations have passed
      // you can do ajax form submission here
      // return false if you want to stop form submission
  });
  ```

* The signature of `View::registerJsFile()` and `View::registerCssFile()` has changed. The `$depends` and `$position`
  paramaters have been merged into `$options`. The new signatures are as follows:
  
  - `registerJsFile($url, $options = [], $key = null)`
  - `registerCssFile($url, $options = [], $key = null)`<|MERGE_RESOLUTION|>--- conflicted
+++ resolved
@@ -1,12 +1,8 @@
-Upgrading Instructions for Yii Framework v2
-===========================================
+# Upgrading Instructions for Yii Framework v2
 
 !!!IMPORTANT!!!
 
-The following upgrading instructions are cumulative. That is,
-if you want to upgrade from version A to version C and there is
-version B between A and C, you need to follow the instructions
-for both A and B.
+The following upgrading instructions are cumulative. That is, if you want to upgrade from version A to version C and there is version B between A and C, you need to follow the instructions for both A and B.
 
 Make sure you have global install of latest version of composer asset plugin as well as a stable version of composer:
 
@@ -15,95 +11,67 @@
 php composer.phar global require "fxp/composer-asset-plugin:~1.1.1"
 ```
 
-<<<<<<< HEAD
-Upgrade from Yii 2.0.8
-----------------------
-
-* Part of code from `yii\web\User::loginByCookie()` method was moved to new `getIdentityAndDurationFromCookie()`
-  and `removeIdentityCookie()` methods. If you override `loginByCookie()` method, update it in order use new methods.
-=======
-Upgrade to Yii 2.1.0
---------------------
-
-* The minimum required PHP version is 5.5.0 now.
-
-* `yii\base\Object::className()` has been removed in favor of the [native PHP syntax](http://php.net/manual/en/language.oop5.basic.php#language.oop5.basic.class.class)
-  `::class`. When upgrading to Yii 2.1, You should do a global search and replace for `::className()` to `::class`.
-  All calls on objects via `->className()` should be replaced by a call to `get_class()`.
-
-  You can make this change even before upgrading to Yii 2.1, Yii 2.0.x does work with it.
-
-  `::class` does not trigger auto loading so you can even use it in config.
-
-* The following method signature have changed. If you override any of them in your code, you have to adjust these places:
-
-  `yii\db\QueryBuilderbuild::buildGroupBy($columns)` -> `buildGroupBy($columns, &$params)`
-  `yii\db\QueryBuilderbuild::buildOrderByAndLimit($sql, $orderBy, $limit, $offset)` -> `buildOrderByAndLimit($sql, $orderBy, $limit, $offset, &$params)`
-
->>>>>>> 04949e1a
-
-Upgrade from Yii 2.0.7
-----------------------
-
-* The signature of `yii\helpers\BaseArrayHelper::index()` was changed. The method has got an extra optional parameter
-  `$groups`.
-
-* `yii\helpers\BaseArrayHelper` methods `isIn()` and `isSubset()` throw `\yii\base\InvalidParamException`
-  instead of `\InvalidArgumentException`. If you wrap calls of these methods in try/catch block, change expected
-  exception class.
-
-* `yii\rbac\ManagerInterface::canAddChild()` method was added. If you have custom backend for RBAC you need to implement
-  it.
-
-* The signature of `yii\web\User::loginRequired()` was changed. The method has got an extra optional parameter
-  `$checkAcceptHeader`.
-
-* The signature of `yii\db\ColumnSchemaBuilder::__construct()` was changed. The method has got an extra optional
-  parameter `$db`. In case you are instantiating this class yourself and using the `$config` parameter, you will need to
-  move it to the right by one.
-
-* String types in the MSSQL column schema map were upgraded to Unicode storage types. This will have no effect on
-  existing columns, but any new columns you generate via the migrations engine will now store data as Unicode.
-
-* Output buffering was introduced in the pair of `yii\widgets\ActiveForm::init()` and `::run()`. If you override any of
-  these methods, make sure that output buffer handling is not corrupted. If you call the parent implementation, when
-  overriding, everything should work fine. You should be doing that anyway.
-
-Upgrade from Yii 2.0.6
-----------------------
-
-* Added new requirement: ICU Data version >= 49.1. Please, ensure that your environment has ICU data installed and
-  up to date to prevent unexpected behavior or crashes. This may not be the case on older systems e.g. running Debian Wheezy.
-
-  > Tip: Use Yii2 Requirements checker for easy and fast check. Look for `requirements.php` in root of Basic and Advanced
-  templates (howto-comment is in head of the script).
-
-* The signature of `yii\helpers\BaseInflector::transliterate()` was changed. The method is now public and has an
-  extra optional parameter `$transliterator`.
-
-* In `yii\web\UrlRule` the `pattern` matching group names are being replaced with the placeholders on class
-  initialization to support wider range of allowed characters. Because of this change:
-
-  - You are required to flush your application cache to remove outdated `UrlRule` serialized objects.
-    See the [Cache Flushing Guide](http://www.yiiframework.com/doc-2.0/guide-caching-data.html#cache-flushing)
-  - If you implement `parseRequest()` or `createUrl()` and rely on parameter names, call `substitutePlaceholderNames()`
-    in order to replace temporary IDs with parameter names after doing matching.
-
-* The context of `yii.confirm` JavaScript function was changed from `yii` object to the DOM element which triggered
-  the event.
-  
-  - If you overrode the `yii.confirm` function and accessed the `yii` object through `this`, you must access it
-    with global variable `yii` instead.
-
-* Traversable objects are now formatted as arrays in XML response to support SPL objects and Generators. Previous
-  behavior could be turned on by setting `XmlResponseFormatter::$useTraversableAsArray` to `false`.
-
-* If you've implemented `yii\rbac\ManagerInterface` you need to implement additional method `getUserIdsByRole($roleName)`.
-
-* If you're using ApcCache with APCu, set `useApcu` to `true` in the component config.
-
-* The `yii\behaviors\SluggableBehavior` class has been refactored to make it more reusable.
-  Added new `protected` methods:
+## Upgrade to Yii 2.1.0
+
+- The minimum required PHP version is 5.5.0 now.
+
+- `yii\base\Object::className()` has been removed in favor of the [native PHP syntax](http://php.net/manual/en/language.oop5.basic.php#language.oop5.basic.class.class) `::class`. When upgrading to Yii 2.1, You should do a global search and replace for `::className()` to `::class`. All calls on objects via `->className()` should be replaced by a call to `get_class()`.
+
+You can make this change even before upgrading to Yii 2.1, Yii 2.0.x does work with it.
+
+`::class` does not trigger auto loading so you can even use it in config.
+
+- The following method signature have changed. If you override any of them in your code, you have to adjust these places:
+
+> `yii\db\QueryBuilderbuild`
+
+> - `buildGroupBy($columns)` -> `buildGroupBy($columns, &$params)`
+> - `buildOrderByAndLimit($sql, $orderBy, $limit, $offset)` -> `buildOrderByAndLimit($sql, $orderBy, $limit, $offset, &$params)`
+
+## Upgrade from Yii 2.0.8
+
+- Part of code from `yii\web\User::loginByCookie()` method was moved to new `getIdentityAndDurationFromCookie()` and `removeIdentityCookie()` methods. If you override `loginByCookie()` method, update it in order use new methods.
+
+## Upgrade from Yii 2.0.7
+
+- The signature of `yii\helpers\BaseArrayHelper::index()` was changed. The method has got an extra optional parameter `$groups`.
+
+- `yii\helpers\BaseArrayHelper` methods `isIn()` and `isSubset()` throw `\yii\base\InvalidParamException` instead of `\InvalidArgumentException`. If you wrap calls of these methods in try/catch block, change expected exception class.
+
+- `yii\rbac\ManagerInterface::canAddChild()` method was added. If you have custom backend for RBAC you need to implement it.
+
+- The signature of `yii\web\User::loginRequired()` was changed. The method has got an extra optional parameter `$checkAcceptHeader`.
+
+- The signature of `yii\db\ColumnSchemaBuilder::__construct()` was changed. The method has got an extra optional parameter `$db`. In case you are instantiating this class yourself and using the `$config` parameter, you will need to move it to the right by one.
+
+- String types in the MSSQL column schema map were upgraded to Unicode storage types. This will have no effect on existing columns, but any new columns you generate via the migrations engine will now store data as Unicode.
+
+- Output buffering was introduced in the pair of `yii\widgets\ActiveForm::init()` and `::run()`. If you override any of these methods, make sure that output buffer handling is not corrupted. If you call the parent implementation, when overriding, everything should work fine. You should be doing that anyway.
+
+## Upgrade from Yii 2.0.6
+
+- Added new requirement: ICU Data version >= 49.1\. Please, ensure that your environment has ICU data installed and up to date to prevent unexpected behavior or crashes. This may not be the case on older systems e.g. running Debian Wheezy.
+
+  > Tip: Use Yii2 Requirements checker for easy and fast check. Look for `requirements.php` in root of Basic and Advanced templates (howto-comment is in head of the script).
+
+- The signature of `yii\helpers\BaseInflector::transliterate()` was changed. The method is now public and has an extra optional parameter `$transliterator`.
+
+- In `yii\web\UrlRule` the `pattern` matching group names are being replaced with the placeholders on class initialization to support wider range of allowed characters. Because of this change:
+
+  - You are required to flush your application cache to remove outdated `UrlRule` serialized objects. See the [Cache Flushing Guide](http://www.yiiframework.com/doc-2.0/guide-caching-data.html#cache-flushing)
+  - If you implement `parseRequest()` or `createUrl()` and rely on parameter names, call `substitutePlaceholderNames()` in order to replace temporary IDs with parameter names after doing matching.
+
+- The context of `yii.confirm` JavaScript function was changed from `yii` object to the DOM element which triggered the event.
+
+  - If you overrode the `yii.confirm` function and accessed the `yii` object through `this`, you must access it with global variable `yii` instead.
+
+- Traversable objects are now formatted as arrays in XML response to support SPL objects and Generators. Previous behavior could be turned on by setting `XmlResponseFormatter::$useTraversableAsArray` to `false`.
+
+- If you've implemented `yii\rbac\ManagerInterface` you need to implement additional method `getUserIdsByRole($roleName)`.
+
+- If you're using ApcCache with APCu, set `useApcu` to `true` in the component config.
+
+- The `yii\behaviors\SluggableBehavior` class has been refactored to make it more reusable. Added new `protected` methods:
 
   - `isSlugNeeded()`
   - `makeUnique()`
@@ -113,95 +81,71 @@
   - `validateSlug()`
   - `generateUniqueSlug()`
 
-* The `yii\console\controllers\MessageController` class has been refactored to be better configurable and now also allows
-  setting a lot of configuration options via command line. If you extend from this class, make sure it works as expected after
-  these changes.
-
-Upgrade from Yii 2.0.5
-----------------------
-
-* The signature of the following methods in `yii\console\controllers\MessageController` has changed. They have an extra parameter `$markUnused`.
+- The `yii\console\controllers\MessageController` class has been refactored to be better configurable and now also allows setting a lot of configuration options via command line. If you extend from this class, make sure it works as expected after these changes.
+
+## Upgrade from Yii 2.0.5
+
+- The signature of the following methods in `yii\console\controllers\MessageController` has changed. They have an extra parameter `$markUnused`.
+
   - `saveMessagesToDb($messages, $db, $sourceMessageTable, $messageTable, $removeUnused, $languages, $markUnused)`
   - `saveMessagesToPHP($messages, $dirName, $overwrite, $removeUnused, $sort, $markUnused)`
   - `saveMessagesCategoryToPHP($messages, $fileName, $overwrite, $removeUnused, $sort, $category, $markUnused)`
   - `saveMessagesToPO($messages, $dirName, $overwrite, $removeUnused, $sort, $catalog, $markUnused)`
 
-Upgrade from Yii 2.0.4
-----------------------
+## Upgrade from Yii 2.0.4
 
 Upgrading from 2.0.4 to 2.0.5 does not require any changes.
 
-Upgrade from Yii 2.0.3
-----------------------
-
-* Updated dependency to `cebe/markdown` to version `1.1.x`.
-  If you need stick with 1.0.x, you can specify that in your `composer.json` by
-  adding the following line in the `require` section:
-  
+## Upgrade from Yii 2.0.3
+
+- Updated dependency to `cebe/markdown` to version `1.1.x`. If you need stick with 1.0.x, you can specify that in your `composer.json` by adding the following line in the `require` section:
+
   ```json
   "cebe/markdown": "~1.0.0",
   ```
 
-Upgrade from Yii 2.0.2
-----------------------
-
-Starting from version 2.0.3 Yii `Security` component relies on OpenSSL crypto lib instead of Mcrypt. The reason is that
-Mcrypt is abandoned and isn't maintained for years. Therefore your PHP should be compiled with OpenSSL support. Most
-probably there's nothing to worry because it is quite typical.
+## Upgrade from Yii 2.0.2
+
+Starting from version 2.0.3 Yii `Security` component relies on OpenSSL crypto lib instead of Mcrypt. The reason is that Mcrypt is abandoned and isn't maintained for years. Therefore your PHP should be compiled with OpenSSL support. Most probably there's nothing to worry because it is quite typical.
 
 If you've extended `yii\base\Security` to override any of the config constants you have to update your code:
 
-    - `MCRYPT_CIPHER` — now encoded in `$cipher` (and hence `$allowedCiphers`).
-    - `MCRYPT_MODE` — now encoded in `$cipher` (and hence `$allowedCiphers`).
-    - `KEY_SIZE` — now encoded in `$cipher` (and hence `$allowedCiphers`).
-    - `KDF_HASH` — now `$kdfHash`.
-    - `MAC_HASH` — now `$macHash`.
-    - `AUTH_KEY_INFO` — now `$authKeyInfo`.
-
-Upgrade from Yii 2.0.0
-----------------------
-
-* Upgraded Twitter Bootstrap to [version 3.3.x](http://blog.getbootstrap.com/2014/10/29/bootstrap-3-3-0-released/).
-  If you need to use an older version (i.e. stick with 3.2.x) you can specify that in your `composer.json` by
-  adding the following line in the `require` section:
-  
+```
+- `MCRYPT_CIPHER` — now encoded in `$cipher` (and hence `$allowedCiphers`).
+- `MCRYPT_MODE` — now encoded in `$cipher` (and hence `$allowedCiphers`).
+- `KEY_SIZE` — now encoded in `$cipher` (and hence `$allowedCiphers`).
+- `KDF_HASH` — now `$kdfHash`.
+- `MAC_HASH` — now `$macHash`.
+- `AUTH_KEY_INFO` — now `$authKeyInfo`.
+```
+
+## Upgrade from Yii 2.0.0
+
+- Upgraded Twitter Bootstrap to [version 3.3.x](http://blog.getbootstrap.com/2014/10/29/bootstrap-3-3-0-released/). If you need to use an older version (i.e. stick with 3.2.x) you can specify that in your `composer.json` by adding the following line in the `require` section:
+
   ```json
   "bower-asset/bootstrap": "3.2.*",
   ```
 
-Upgrade from Yii 2.0 RC
------------------------
-
-* If you've implemented `yii\rbac\ManagerInterface` you need to add implementation for new method `removeChildren()`.
-
-* The input dates for datetime formatting are now assumed to be in UTC unless a timezone is explicitly given.
-  Before, the timezone assumed for input dates was the default timezone set by PHP which is the same as `Yii::$app->timeZone`.
-  This causes trouble because the formatter uses `Yii::$app->timeZone` as the default values for output so no timezone conversion
-  was possible. If your timestamps are stored in the database without a timezone identifier you have to ensure they are in UTC or
-  add a timezone identifier explicitly.
-  
-* `yii\bootstrap\Collapse` is now encoding labels by default. `encode` item option and global `encodeLabels` property were
- introduced to disable it. Keys are no longer used as labels. You need to remove keys and use `label` item option instead.
- 
-* The `yii\base\View::beforeRender()` and `yii\base\View::afterRender()` methods have two extra parameters `$viewFile`
-  and `$params`. If you are overriding these methods, you should adjust the method signature accordingly.
-  
-* If you've used `asImage` formatter i.e. `Yii::$app->formatter->asImage($value, $alt);` you should change it
-  to `Yii::$app->formatter->asImage($value, ['alt' => $alt]);`.
-
-* Yii now requires `cebe/markdown` 1.0.0 or higher, which includes breaking changes in its internal API. If you extend the markdown class
-  you need to update your implementation. See <https://github.com/cebe/markdown/releases/tag/1.0.0-rc> for details.
-  If you just used the markdown helper class there is no need to change anything.
-
-* If you are using CUBRID DBMS, make sure to use at least version 9.3.0 as the server and also as the PDO extension.
-  Quoting of values is broken in prior versions and Yii has no reliable way to work around this issue.
-  A workaround that may have worked before has been removed in this release because it was not reliable.
-
-Upgrade from Yii 2.0 Beta
--------------------------
-
-* If you are using Composer to upgrade Yii, you should run the following command first (once for all) to install
-  the composer-asset-plugin, *before* you update your project:
+## Upgrade from Yii 2.0 RC
+
+- If you've implemented `yii\rbac\ManagerInterface` you need to add implementation for new method `removeChildren()`.
+
+- The input dates for datetime formatting are now assumed to be in UTC unless a timezone is explicitly given. Before, the timezone assumed for input dates was the default timezone set by PHP which is the same as `Yii::$app->timeZone`. This causes trouble because the formatter uses `Yii::$app->timeZone` as the default values for output so no timezone conversion was possible. If your timestamps are stored in the database without a timezone identifier you have to ensure they are in UTC or add a timezone identifier explicitly.
+
+- `yii\bootstrap\Collapse` is now encoding labels by default. `encode` item option and global `encodeLabels` property were introduced to disable it. Keys are no longer used as labels. You need to remove keys and use `label` item option instead.
+
+- The `yii\base\View::beforeRender()` and `yii\base\View::afterRender()` methods have two extra parameters `$viewFile` and `$params`. If you are overriding these methods, you should adjust the method signature accordingly.
+
+- If you've used `asImage` formatter i.e. `Yii::$app->formatter->asImage($value, $alt);` you should change it to `Yii::$app->formatter->asImage($value, ['alt' => $alt]);`.
+
+- Yii now requires `cebe/markdown` 1.0.0 or higher, which includes breaking changes in its internal API. If you extend the markdown class you need to update your implementation. See <https://github.com/cebe/markdown/releases/tag/1.0.0-rc> for details. If you just used the markdown helper class there is no need to change anything.
+
+- If you are using CUBRID DBMS, make sure to use at least version 9.3.0 as the server and also as the PDO extension. Quoting of values is broken in prior versions and Yii has no reliable way to work around this issue. A workaround that may have worked before has been removed in this release because it was not reliable.
+
+## Upgrade from Yii 2.0 Beta
+
+- If you are using Composer to upgrade Yii, you should run the following command first (once for all) to install the composer-asset-plugin, _before_ you update your project:
 
   ```
   php composer.phar global require "fxp/composer-asset-plugin:~1.0.0"
@@ -217,83 +161,52 @@
       }
   }
   ```
-  
+
   It is also a good idea to upgrade composer itself to the latest version if you see any problems:
-  
+
   ```
   php composer.phar self-update
   ```
 
-* If you used `clearAll()` or `clearAllAssignments()` of `yii\rbac\DbManager`, you should replace
-  them with `removeAll()` and `removeAllAssignments()` respectively.
-
-* If you created RBAC rule classes, you should modify their `execute()` method by adding `$user`
-  as the first parameter: `execute($user, $item, $params)`. The `$user` parameter represents
-  the ID of the user currently being access checked. Previously, this is passed via `$params['user']`.
-
-* If you override `yii\grid\DataColumn::getDataCellValue()` with visibility `protected` you have
-  to change visibility to `public` as visibility of the base method has changed.
-
-* If you have classes implementing `yii\web\IdentityInterface` (very common), you should modify
-  the signature of `findIdentityByAccessToken()` as
-  `public static function findIdentityByAccessToken($token, $type = null)`. The new `$type` parameter
-  will contain the type information about the access token. For example, if you use
-  `yii\filters\auth\HttpBearerAuth` authentication method, the value of this parameter will be
-  `yii\filters\auth\HttpBearerAuth`. This allows you to differentiate access tokens taken by
-  different authentication methods.
-
-* If you are sharing the same cache across different applications, you should configure
-  the `keyPrefix` property of the cache component to use some unique string.
-  Previously, this property was automatically assigned with a unique string.
-
-* If you are using `dropDownList()`, `listBox()`, `activeDropDownList()`, or `activeListBox()`
-  of `yii\helpers\Html`, and your list options use multiple blank spaces to format and align
-  option label texts, you need to specify the option `encodeSpaces` to be true.
-
-* If you are using `yii\grid\GridView` and have configured a data column to use a PHP callable
-  to return cell values (via `yii\grid\DataColumn::value`), you may need to adjust the signature
-  of the callable to be `function ($model, $key, $index, $widget)`. The `$key` parameter was newly added
-  in this release.
-
-* `yii\console\controllers\AssetController` is now using hashes instead of timestamps. Replace all `{ts}` with `{hash}`.
-
-* The database table of the `yii\log\DbTarget` now needs a `prefix` column to store context information.
-  You can add it with `ALTER TABLE log ADD COLUMN prefix TEXT AFTER log_time;`.
-
-* The `fileinfo` PHP extension is now required by Yii. If you use  `yii\helpers\FileHelper::getMimeType()`, make sure
-  you have enabled this extension. This extension is [builtin](http://www.php.net/manual/en/fileinfo.installation.php) in php above `5.3`.
-
-* Please update your main layout file by adding this line in the `<head>` section: `<?= Html::csrfMetaTags() ?>`.
-  This change is needed because `yii\web\View` no longer automatically generates CSRF meta tags due to issue #3358.
-
-* If your model code is using the `file` validation rule, you should rename its `types` option to `extensions`.
-
-* `MailEvent` class has been moved to the `yii\mail` namespace. You have to adjust all references that may exist in your code.
-
-* The behavior and signature of `ActiveRecord::afterSave()` has changed. `ActiveRecord::$isNewRecord` will now always be
-  false in afterSave and also dirty attributes are not available. This change has been made to have a more consistent and
-  expected behavior. The changed attributes are now available in the new parameter of afterSave() `$changedAttributes`.
-  `$changedAttributes` contains the old values of attributes that had changed and were saved.
-
-* `ActiveRecord::updateAttributes()` has been changed to not trigger events and not respect optimistic locking anymore to
-  differentiate it more from calling `update(false)` and to ensure it can be used in `afterSave()` without triggering infinite
-  loops.
-
-* If you are developing RESTful APIs and using an authentication method such as `yii\filters\auth\HttpBasicAuth`,
-  you should explicitly configure `yii\web\User::enableSession` in the application configuration to be false to avoid
-  starting a session when authentication is performed. Previously this was done automatically by authentication method.
-
-* `mail` component was renamed to `mailer`, `yii\log\EmailTarget::$mail` was renamed to `yii\log\EmailTarget::$mailer`.
-  Please update all references in the code and config files.
-
-* `yii\caching\GroupDependency` was renamed to `TagDependency`. You should create such a dependency using the code
-  `new \yii\caching\TagDependency(['tags' => 'TagName'])`, where `TagName` is similar to the group name that you
-  previously used.
-
-* If you are using the constant `YII_PATH` in your code, you should rename it to `YII2_PATH` now.
-
-* You must explicitly configure `yii\web\Request::cookieValidationKey` with a secret key. Previously this is done automatically.
-  To do so, modify your application configuration like the following:
+- If you used `clearAll()` or `clearAllAssignments()` of `yii\rbac\DbManager`, you should replace them with `removeAll()` and `removeAllAssignments()` respectively.
+
+- If you created RBAC rule classes, you should modify their `execute()` method by adding `$user` as the first parameter: `execute($user, $item, $params)`. The `$user` parameter represents the ID of the user currently being access checked. Previously, this is passed via `$params['user']`.
+
+- If you override `yii\grid\DataColumn::getDataCellValue()` with visibility `protected` you have to change visibility to `public` as visibility of the base method has changed.
+
+- If you have classes implementing `yii\web\IdentityInterface` (very common), you should modify the signature of `findIdentityByAccessToken()` as `public static function findIdentityByAccessToken($token, $type = null)`. The new `$type` parameter will contain the type information about the access token. For example, if you use `yii\filters\auth\HttpBearerAuth` authentication method, the value of this parameter will be `yii\filters\auth\HttpBearerAuth`. This allows you to differentiate access tokens taken by different authentication methods.
+
+- If you are sharing the same cache across different applications, you should configure the `keyPrefix` property of the cache component to use some unique string. Previously, this property was automatically assigned with a unique string.
+
+- If you are using `dropDownList()`, `listBox()`, `activeDropDownList()`, or `activeListBox()` of `yii\helpers\Html`, and your list options use multiple blank spaces to format and align option label texts, you need to specify the option `encodeSpaces` to be true.
+
+- If you are using `yii\grid\GridView` and have configured a data column to use a PHP callable to return cell values (via `yii\grid\DataColumn::value`), you may need to adjust the signature of the callable to be `function ($model, $key, $index, $widget)`. The `$key` parameter was newly added in this release.
+
+- `yii\console\controllers\AssetController` is now using hashes instead of timestamps. Replace all `{ts}` with `{hash}`.
+
+- The database table of the `yii\log\DbTarget` now needs a `prefix` column to store context information. You can add it with `ALTER TABLE log ADD COLUMN prefix TEXT AFTER log_time;`.
+
+- The `fileinfo` PHP extension is now required by Yii. If you use `yii\helpers\FileHelper::getMimeType()`, make sure you have enabled this extension. This extension is [builtin](http://www.php.net/manual/en/fileinfo.installation.php) in php above `5.3`.
+
+- Please update your main layout file by adding this line in the `<head>` section: `<?= Html::csrfMetaTags() ?>`. This change is needed because `yii\web\View` no longer automatically generates CSRF meta tags due to issue #3358.
+
+- If your model code is using the `file` validation rule, you should rename its `types` option to `extensions`.
+
+- `MailEvent` class has been moved to the `yii\mail` namespace. You have to adjust all references that may exist in your code.
+
+- The behavior and signature of `ActiveRecord::afterSave()` has changed. `ActiveRecord::$isNewRecord` will now always be false in afterSave and also dirty attributes are not available. This change has been made to have a more consistent and expected behavior. The changed attributes are now available in the new parameter of afterSave() `$changedAttributes`. `$changedAttributes` contains the old values of attributes that had changed and were saved.
+
+- `ActiveRecord::updateAttributes()` has been changed to not trigger events and not respect optimistic locking anymore to differentiate it more from calling `update(false)` and to ensure it can be used in `afterSave()` without triggering infinite loops.
+
+- If you are developing RESTful APIs and using an authentication method such as `yii\filters\auth\HttpBasicAuth`, you should explicitly configure `yii\web\User::enableSession` in the application configuration to be false to avoid starting a session when authentication is performed. Previously this was done automatically by authentication method.
+
+- `mail` component was renamed to `mailer`, `yii\log\EmailTarget::$mail` was renamed to `yii\log\EmailTarget::$mailer`. Please update all references in the code and config files.
+
+- `yii\caching\GroupDependency` was renamed to `TagDependency`. You should create such a dependency using the code `new \yii\caching\TagDependency(['tags' => 'TagName'])`, where `TagName` is similar to the group name that you previously used.
+
+- If you are using the constant `YII_PATH` in your code, you should rename it to `YII2_PATH` now.
+
+- You must explicitly configure `yii\web\Request::cookieValidationKey` with a secret key. Previously this is done automatically. To do so, modify your application configuration like the following:
 
   ```php
   return [
@@ -306,12 +219,9 @@
   ];
   ```
 
-  > Note: If you are using the `Advanced Project Template` you should not add this configuration to `common/config`
-  or `console/config` because the console application doesn't have to deal with CSRF and uses its own request that
-  doesn't have `cookieValidationKey` property.
-
-* `yii\rbac\PhpManager` now stores data in three separate files instead of one. In order to convert old file to
-new ones save the following code as `convert.php` that should be placed in the same directory your `rbac.php` is in: 
+  > Note: If you are using the `Advanced Project Template` you should not add this configuration to `common/config` or `console/config` because the console application doesn't have to deal with CSRF and uses its own request that doesn't have `cookieValidationKey` property.
+
+- `yii\rbac\PhpManager` now stores data in three separate files instead of one. In order to convert old file to new ones save the following code as `convert.php` that should be placed in the same directory your `rbac.php` is in:
 
   ```php
   <?php
@@ -319,16 +229,16 @@
   $itemsFile = 'items.php';
   $assignmentsFile = 'assignments.php';
   $rulesFile = 'rules.php';
-  
+
   $oldData = include $oldFile;
-  
+
   function saveToFile($data, $fileName) {
       $out = var_export($data, true);
       $out = "<?php\nreturn " . $out . ";";
       $out = str_replace(['array (', ')'], ['[', ']'], $out);
       file_put_contents($fileName, $out);
   }
-  
+
   $items = [];
   $assignments = [];
   if (isset($oldData['items'])) {
@@ -342,27 +252,22 @@
           $items[$name] = $data;
       }
   }
-  
+
   $rules = [];
   if (isset($oldData['rules'])) {
       $rules = $oldData['rules'];
   }
-  
+
   saveToFile($items, $itemsFile);
   saveToFile($assignments, $assignmentsFile);
   saveToFile($rules, $rulesFile);
-  
+
   echo "Done!\n";
   ```
 
-  Run it once, delete `rbac.php`. If you've configured `authFile` property, remove the line from config and instead
-  configure `itemFile`, `assignmentFile` and `ruleFile`.
-
-* Static helper `yii\helpers\Security` has been converted into an application component. You should change all usage of
-  its methods to a new syntax, for example: instead of `yii\helpers\Security::hashData()` use `Yii::$app->getSecurity()->hashData()`.
-  The `generateRandomKey()` method now produces not an ASCII compatible output. Use `generateRandomString()` instead.
-  Default encryption and hash parameters has been upgraded. If you need to decrypt/validate data that was encrypted/hashed
-  before, use the following configuration of the 'security' component:
+  Run it once, delete `rbac.php`. If you've configured `authFile` property, remove the line from config and instead configure `itemFile`, `assignmentFile` and `ruleFile`.
+
+- Static helper `yii\helpers\Security` has been converted into an application component. You should change all usage of its methods to a new syntax, for example: instead of `yii\helpers\Security::hashData()` use `Yii::$app->getSecurity()->hashData()`. The `generateRandomKey()` method now produces not an ASCII compatible output. Use `generateRandomString()` instead. Default encryption and hash parameters has been upgraded. If you need to decrypt/validate data that was encrypted/hashed before, use the following configuration of the 'security' component:
 
   ```php
   return [
@@ -376,8 +281,7 @@
   ];
   ```
 
-* If you are using query caching, you should modify your relevant code as follows, as `beginCache()` and `endCache()` are
-  replaced by `cache()`:
+- If you are using query caching, you should modify your relevant code as follows, as `beginCache()` and `endCache()` are replaced by `cache()`:
 
   ```php
   $db->cache(function ($db) {
@@ -386,16 +290,13 @@
 
   }, $duration, $dependency);
   ```
-  
-* Due to significant changes to security you need to upgrade your code to use `\yii\base\Security` component instead of
-  helper. If you have any data encrypted it should be re-encrypted. In order to do so you can use old security helper
-  [as explained by @docsolver at github](https://github.com/yiisoft/yii2/issues/4461#issuecomment-50237807).
-
-* [[yii\helpers\Url::to()]] will no longer prefix base URL to relative URLs. For example, `Url::to('images/logo.png')`
-  will return `images/logo.png` directly. If you want a relative URL to be prefix with base URL, you should make use
-  of the alias `@web`. For example, `Url::to('@web/images/logo.png')` will return `/BaseUrl/images/logo.png`.
-
-* The following properties are now taking `false` instead of `null` for "don't use" case:
+
+- Due to significant changes to security you need to upgrade your code to use `\yii\base\Security` component instead of helper. If you have any data encrypted it should be re-encrypted. In order to do so you can use old security helper [as explained by @docsolver at github](https://github.com/yiisoft/yii2/issues/4461#issuecomment-50237807).
+
+- [[yii\helpers\Url::to()]] will no longer prefix base URL to relative URLs. For example, `Url::to('images/logo.png')` will return `images/logo.png` directly. If you want a relative URL to be prefix with base URL, you should make use of the alias `@web`. For example, `Url::to('@web/images/logo.png')` will return `/BaseUrl/images/logo.png`.
+
+- The following properties are now taking `false` instead of `null` for "don't use" case:
+
   - `yii\bootstrap\NavBar::$brandLabel`.
   - `yii\bootstrap\NavBar::$brandUrl`.
   - `yii\bootstrap\Modal::$closeButton`.
@@ -406,27 +307,20 @@
   - `yii\widgets\LinkPager::$firstPageLabel`.
   - `yii\widgets\LinkPager::$lastPageLabel`.
 
-* The format of the Faker fixture template is changed. For an example, please refer to the file
-  `apps/advanced/common/tests/templates/fixtures/user.php`.
-
-* The signature of all file downloading methods in `yii\web\Response` is changed, as summarized below:
+- The format of the Faker fixture template is changed. For an example, please refer to the file `apps/advanced/common/tests/templates/fixtures/user.php`.
+
+- The signature of all file downloading methods in `yii\web\Response` is changed, as summarized below:
+
   - `sendFile($filePath, $attachmentName = null, $options = [])`
   - `sendContentAsFile($content, $attachmentName, $options = [])`
   - `sendStreamAsFile($handle, $attachmentName, $options = [])`
   - `xSendFile($filePath, $attachmentName = null, $options = [])`
 
-* The signature of callbacks used in `yii\base\ArrayableTrait::fields()` is changed from `function ($field, $model) {`
-  to `function ($model, $field) {`.
-
-* `Html::radio()`, `Html::checkbox()`, `Html::radioList()`, `Html::checkboxList()` no longer generate the container
-  tag around each radio/checkbox when you specify labels for them. You should manually render such container tags,
-  or set the `item` option for `Html::radioList()`, `Html::checkboxList()` to generate the container tags.
-
-* The formatter class has been refactored to have only one class regardless whether PHP intl extension is installed or not.
-  Functionality of `yii\base\Formatter` has been merged into `yii\i18n\Formatter` and `yii\base\Formatter` has been
-  removed so you have to replace all usage of `yii\base\Formatter` with `yii\i18n\Formatter` in your code.
-  Also the API of the Formatter class has changed in many ways.
-  The signature of the following Methods has changed:
+- The signature of callbacks used in `yii\base\ArrayableTrait::fields()` is changed from `function ($field, $model) {` to `function ($model, $field) {`.
+
+- `Html::radio()`, `Html::checkbox()`, `Html::radioList()`, `Html::checkboxList()` no longer generate the container tag around each radio/checkbox when you specify labels for them. You should manually render such container tags, or set the `item` option for `Html::radioList()`, `Html::checkboxList()` to generate the container tags.
+
+- The formatter class has been refactored to have only one class regardless whether PHP intl extension is installed or not. Functionality of `yii\base\Formatter` has been merged into `yii\i18n\Formatter` and `yii\base\Formatter` has been removed so you have to replace all usage of `yii\base\Formatter` with `yii\i18n\Formatter` in your code. Also the API of the Formatter class has changed in many ways. The signature of the following Methods has changed:
 
   - `asDate`
   - `asTime`
@@ -437,33 +331,26 @@
   - `asPercent`
   - `asScientific`
 
-  The following methods have been removed, this also means that the corresponding format which may be used by a
-  GridView or DetailView is not available anymore:
+  The following methods have been removed, this also means that the corresponding format which may be used by a GridView or DetailView is not available anymore:
 
   - `asNumber`
   - `asDouble`
 
-  Also due to these changes some formatting defaults have changes so you have to check all your GridView and DetailView
-  configuration and make sure the formatting is displayed correctly.
-
-  The configuration for `asSize()` has changed. It now uses the configuration for the number formatting from intl
-  and only the base is configured using `$sizeFormatBase`.
-
-  The specification of the date and time formats is now using the ICU pattern format even if PHP intl extension is not installed.
-  You can prefix a date format with `php:` to use the old format of the PHP `date()`-function.
-
-* The DateValidator has been refactored to use the same format as the Formatter class now (see previous change).
-  When you use the DateValidator and did not specify a format it will now be what is configured in the formatter class instead of 'Y-m-d'.
-  To get the old behavior of the DateValidator you have to set the format explicitly in your validation rule:
+  Also due to these changes some formatting defaults have changes so you have to check all your GridView and DetailView configuration and make sure the formatting is displayed correctly.
+
+  The configuration for `asSize()` has changed. It now uses the configuration for the number formatting from intl and only the base is configured using `$sizeFormatBase`.
+
+  The specification of the date and time formats is now using the ICU pattern format even if PHP intl extension is not installed. You can prefix a date format with `php:` to use the old format of the PHP `date()`-function.
+
+- The DateValidator has been refactored to use the same format as the Formatter class now (see previous change). When you use the DateValidator and did not specify a format it will now be what is configured in the formatter class instead of 'Y-m-d'. To get the old behavior of the DateValidator you have to set the format explicitly in your validation rule:
 
   ```php
   ['attributeName', 'date', 'format' => 'php:Y-m-d'],
   ```
 
-* `beforeValidate()`, `beforeValidateAll()`, `afterValidate()`, `afterValidateAll()`, `ajaxBeforeSend()` and `ajaxComplete()`
-  are removed from `ActiveForm`. The same functionality is now achieved via JavaScript event mechanism like the following:
-
-  ```js
+- `beforeValidate()`, `beforeValidateAll()`, `afterValidate()`, `afterValidateAll()`, `ajaxBeforeSend()` and `ajaxComplete()` are removed from `ActiveForm`. The same functionality is now achieved via JavaScript event mechanism like the following:
+
+  ```javascript
   $('#myform').on('beforeValidate', function (event, messages, deferreds) {
       // called when the validation is triggered by submitting the form
       // return false if you want to cancel the validation for the whole form
@@ -481,8 +368,7 @@
   });
   ```
 
-* The signature of `View::registerJsFile()` and `View::registerCssFile()` has changed. The `$depends` and `$position`
-  paramaters have been merged into `$options`. The new signatures are as follows:
-  
+- The signature of `View::registerJsFile()` and `View::registerCssFile()` has changed. The `$depends` and `$position` paramaters have been merged into `$options`. The new signatures are as follows:
+
   - `registerJsFile($url, $options = [], $key = null)`
   - `registerCssFile($url, $options = [], $key = null)`