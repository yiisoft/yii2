--- conflicted
+++ resolved
@@ -71,7 +71,7 @@
     }
 
     /**
-     * Restores class state after using `var_export()`
+     * Restores class state after using `var_export()`.
      *
      * @param array $state
      * @return Instance
@@ -184,25 +184,4 @@
 
         return Yii::$container->get($this->id);
     }
-<<<<<<< HEAD
-=======
-
-    /**
-     * Restores class state after using `var_export()`.
-     *
-     * @param array $state
-     * @return Instance
-     * @throws InvalidConfigException when $state property does not contain `id` parameter
-     * @see var_export()
-     * @since 2.0.12
-     */
-    public static function __set_state($state)
-    {
-        if (!isset($state['id'])) {
-            throw new InvalidConfigException('Failed to instantiate class "Instance". Required parameter "id" is missing');
-        }
-
-        return new self($state['id']);
-    }
->>>>>>> 0e2b6c41
 }