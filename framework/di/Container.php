<?php
/**
 * @link https://www.yiiframework.com/
 * @copyright Copyright (c) 2008 Yii Software LLC
 * @license https://www.yiiframework.com/license/
 */

namespace yii\di;

use ReflectionClass;
use ReflectionException;
use ReflectionNamedType;
use ReflectionParameter;
use Yii;
use yii\base\Component;
use yii\base\InvalidConfigException;
use yii\helpers\ArrayHelper;

/**
 * Container implements a [dependency injection](https://en.wikipedia.org/wiki/Dependency_injection) container.
 *
 * A dependency injection (DI) container is an object that knows how to instantiate and configure objects and
 * all their dependent objects. For more information about DI, please refer to
 * [Martin Fowler's article](https://martinfowler.com/articles/injection.html).
 *
 * Container supports constructor injection as well as property injection.
 *
 * To use Container, you first need to set up the class dependencies by calling [[set()]].
 * You then call [[get()]] to create a new class object. The Container will automatically instantiate
 * dependent objects, inject them into the object being created, configure, and finally return the newly created object.
 *
 * By default, [[\Yii::$container]] refers to a Container instance which is used by [[\Yii::createObject()]]
 * to create new object instances. You may use this method to replace the `new` operator
 * when creating a new object, which gives you the benefit of automatic dependency resolution and default
 * property configuration.
 *
 * Below is an example of using Container:
 *
 * ```
 * namespace app\models;
 *
 * use yii\base\BaseObject;
 * use yii\db\Connection;
 * use yii\di\Container;
 *
 * interface UserFinderInterface
 * {
 *     function findUser();
 * }
 *
 * class UserFinder extends BaseObject implements UserFinderInterface
 * {
 *     public $db;
 *
 *     public function __construct(Connection $db, $config = [])
 *     {
 *         $this->db = $db;
 *         parent::__construct($config);
 *     }
 *
 *     public function findUser()
 *     {
 *     }
 * }
 *
 * class UserLister extends BaseObject
 * {
 *     public $finder;
 *
 *     public function __construct(UserFinderInterface $finder, $config = [])
 *     {
 *         $this->finder = $finder;
 *         parent::__construct($config);
 *     }
 * }
 *
 * $container = new Container;
 * $container->set('yii\db\Connection', [
 *     'dsn' => '...',
 * ]);
 * $container->set('app\models\UserFinderInterface', [
 *     'class' => 'app\models\UserFinder',
 * ]);
 * $container->set('userLister', 'app\models\UserLister');
 *
 * $lister = $container->get('userLister');
 *
 * // which is equivalent to:
 *
 * $db = new \yii\db\Connection(['dsn' => '...']);
 * $finder = new UserFinder($db);
 * $lister = new UserLister($finder);
 * ```
 *
 * For more details and usage information on Container, see the [guide article on di-containers](guide:concept-di-container).
 *
 * @property array $definitions The list of the object definitions or the loaded shared objects (type or ID =>
 * definition or instance).
 * @property-write bool $resolveArrays Whether to attempt to resolve elements in array dependencies.
 * @property-write array $singletons Array of singleton definitions. See [[setDefinitions()]] for allowed
 * formats of array.
 *
 * @author Qiang Xue <qiang.xue@gmail.com>
 * @since 2.0
 */
class Container extends Component
{
    /**
     * @var array singleton objects indexed by their types
     */
    private $_singletons = [];
    /**
     * @var array object definitions indexed by their types
     */
    private $_definitions = [];
    /**
     * @var array constructor parameters indexed by object types
     */
    private $_params = [];
    /**
     * @var array cached ReflectionClass objects indexed by class/interface names
     */
    private $_reflections = [];
    /**
     * @var array cached dependencies indexed by class/interface names. Each class name
     * is associated with a list of constructor parameter types or default values.
     */
    private $_dependencies = [];
    /**
     * @var bool whether to attempt to resolve elements in array dependencies
     */
    private $_resolveArrays = false;


    /**
     * Returns an instance of the requested class.
     *
     * You may provide constructor parameters (`$params`) and object configurations (`$config`)
     * that will be used during the creation of the instance.
     *
     * If the class implements [[\yii\base\Configurable]], the `$config` parameter will be passed as the last
     * parameter to the class constructor; Otherwise, the configuration will be applied *after* the object is
     * instantiated.
     *
     * Note that if the class is declared to be singleton by calling [[setSingleton()]],
     * the same instance of the class will be returned each time this method is called.
     * In this case, the constructor parameters and object configurations will be used
     * only if the class is instantiated the first time.
     *
     * @param string|Instance $class the class Instance, name, or an alias name (e.g. `foo`) that was previously
     * registered via [[set()]] or [[setSingleton()]].
     * @param array $params a list of constructor parameter values. Use one of two definitions:
     *  - Parameters as name-value pairs, for example: `['posts' => PostRepository::class]`.
     *  - Parameters in the order they appear in the constructor declaration. If you want to skip some parameters,
     *    you should index the remaining ones with the integers that represent their positions in the constructor
     *    parameter list.
     *    Dependencies indexed by name and by position in the same array are not allowed.
     * @param array $config a list of name-value pairs that will be used to initialize the object properties.
     * @return object an instance of the requested class.
     * @throws InvalidConfigException if the class cannot be recognized or correspond to an invalid definition
     * @throws NotInstantiableException If resolved to an abstract class or an interface (since 2.0.9)
     *
     * @template T of object
     * @psalm-param string|class-string<T>|Instance $class
     * @phpstan-param string|class-string<T>|Instance $class
     * @psalm-return ($class is class-string<T> ? T : object)
     * @phpstan-return ($class is class-string<T> ? T : object)
     */
    public function get($class, $params = [], $config = [])
    {
        if ($class instanceof Instance) {
            $class = $class->id;
        }
        if (isset($this->_singletons[$class])) {
            // singleton
            return $this->_singletons[$class];
        } elseif (!isset($this->_definitions[$class])) {
            return $this->build($class, $params, $config);
        }

        $definition = $this->_definitions[$class];

        if (is_callable($definition, true)) {
            $params = $this->resolveDependencies($this->mergeParams($class, $params));
            $object = call_user_func($definition, $this, $params, $config);
        } elseif (is_array($definition)) {
            $concrete = $definition['class'];
            unset($definition['class']);

            $config = array_merge($definition, $config);
            $params = $this->mergeParams($class, $params);

            if ($concrete === $class) {
                $object = $this->build($class, $params, $config);
            } else {
                $object = $this->get($concrete, $params, $config);
            }
        } elseif (is_object($definition)) {
            return $this->_singletons[$class] = $definition;
        } else {
            throw new InvalidConfigException('Unexpected object definition type: ' . gettype($definition));
        }

        if (array_key_exists($class, $this->_singletons)) {
            // singleton
            $this->_singletons[$class] = $object;
        }

        return $object;
    }

    /**
     * Registers a class definition with this container.
     *
     * For example,
     *
     * ```
     * // register a class name as is. This can be skipped.
     * $container->set('yii\db\Connection');
     *
     * // register an interface
     * // When a class depends on the interface, the corresponding class
     * // will be instantiated as the dependent object
     * $container->set('yii\mail\MailInterface', 'yii\swiftmailer\Mailer');
     *
     * // register an alias name. You can use $container->get('foo')
     * // to create an instance of Connection
     * $container->set('foo', 'yii\db\Connection');
     *
     * // register a class with configuration. The configuration
     * // will be applied when the class is instantiated by get()
     * $container->set('yii\db\Connection', [
     *     'dsn' => 'mysql:host=127.0.0.1;dbname=demo',
     *     'username' => 'root',
     *     'password' => '',
     *     'charset' => 'utf8',
     * ]);
     *
     * // register an alias name with class configuration
     * // In this case, a "class" element is required to specify the class
     * $container->set('db', [
     *     'class' => 'yii\db\Connection',
     *     'dsn' => 'mysql:host=127.0.0.1;dbname=demo',
     *     'username' => 'root',
     *     'password' => '',
     *     'charset' => 'utf8',
     * ]);
     *
     * // register a PHP callable
     * // The callable will be executed when $container->get('db') is called
     * $container->set('db', function ($container, $params, $config) {
     *     return new \yii\db\Connection($config);
     * });
     * ```
     *
     * If a class definition with the same name already exists, it will be overwritten with the new one.
     * You may use [[has()]] to check if a class definition already exists.
     *
     * @param string $class class name, interface name or alias name
     * @param mixed $definition the definition associated with `$class`. It can be one of the following:
     *
     * - a PHP callable: The callable will be executed when [[get()]] is invoked. The signature of the callable
     *   should be `function ($container, $params, $config)`, where `$params` stands for the list of constructor
     *   parameters, `$config` the object configuration, and `$container` the container object. The return value
     *   of the callable will be returned by [[get()]] as the object instance requested.
     * - a configuration array: the array contains name-value pairs that will be used to initialize the property
     *   values of the newly created object when [[get()]] is called. The `class` element stands for
     *   the class of the object to be created. If `class` is not specified, `$class` will be used as the class name.
     * - a string: a class name, an interface name or an alias name.
     * @param array $params the list of constructor parameters. The parameters will be passed to the class
     * constructor when [[get()]] is called.
     * @return $this the container itself
     */
    public function set($class, $definition = [], array $params = [])
    {
        $this->_definitions[$class] = $this->normalizeDefinition($class, $definition);
        $this->_params[$class] = $params;
        unset($this->_singletons[$class]);
        return $this;
    }

    /**
     * Registers a class definition with this container and marks the class as a singleton class.
     *
     * This method is similar to [[set()]] except that classes registered via this method will only have one
     * instance. Each time [[get()]] is called, the same instance of the specified class will be returned.
     *
     * @param string $class class name, interface name or alias name
     * @param mixed $definition the definition associated with `$class`. See [[set()]] for more details.
     * @param array $params the list of constructor parameters. The parameters will be passed to the class
     * constructor when [[get()]] is called.
     * @return $this the container itself
     * @see set()
     */
    public function setSingleton($class, $definition = [], array $params = [])
    {
        $this->_definitions[$class] = $this->normalizeDefinition($class, $definition);
        $this->_params[$class] = $params;
        $this->_singletons[$class] = null;
        return $this;
    }

    /**
     * Returns a value indicating whether the container has the definition of the specified name.
     * @param string $class class name, interface name or alias name
     * @return bool Whether the container has the definition of the specified name.
     * @see set()
     */
    public function has($class)
    {
        return isset($this->_definitions[$class]);
    }

    /**
     * Returns a value indicating whether the given name corresponds to a registered singleton.
     * @param string $class class name, interface name or alias name
     * @param bool $checkInstance whether to check if the singleton has been instantiated.
     * @return bool whether the given name corresponds to a registered singleton. If `$checkInstance` is true,
     * the method should return a value indicating whether the singleton has been instantiated.
     */
    public function hasSingleton($class, $checkInstance = false)
    {
        return $checkInstance ? isset($this->_singletons[$class]) : array_key_exists($class, $this->_singletons);
    }

    /**
     * Removes the definition for the specified name.
     * @param string $class class name, interface name or alias name
     */
    public function clear($class)
    {
        unset($this->_definitions[$class], $this->_singletons[$class]);
    }

    /**
     * Normalizes the class definition.
     * @param string $class class name
     * @param string|array|callable $definition the class definition
     * @return array the normalized class definition
     * @throws InvalidConfigException if the definition is invalid.
     */
    protected function normalizeDefinition($class, $definition)
    {
        if (empty($definition)) {
            return ['class' => $class];
        } elseif (is_string($definition)) {
            return ['class' => $definition];
        } elseif ($definition instanceof Instance) {
            return ['class' => $definition->id];
        } elseif (is_callable($definition, true) || is_object($definition)) {
            return $definition;
        } elseif (is_array($definition)) {
            if (!isset($definition['class']) && isset($definition['__class'])) {
                $definition['class'] = $definition['__class'];
                unset($definition['__class']);
            }
            if (!isset($definition['class'])) {
                if (strpos($class, '\\') !== false) {
                    $definition['class'] = $class;
                } else {
                    throw new InvalidConfigException('A class definition requires a "class" member.');
                }
            }

            return $definition;
        }

        throw new InvalidConfigException("Unsupported definition type for \"$class\": " . gettype($definition));
    }

    /**
     * Returns the list of the object definitions or the loaded shared objects.
     * @return array the list of the object definitions or the loaded shared objects (type or ID => definition or instance).
     */
    public function getDefinitions()
    {
        return $this->_definitions;
    }

    /**
     * Creates an instance of the specified class.
     * This method will resolve dependencies of the specified class, instantiate them, and inject
     * them into the new instance of the specified class.
     * @param string $class the class name
     * @param array $params constructor parameters
     * @param array $config configurations to be applied to the new instance
     * @return object the newly created instance of the specified class
     * @throws NotInstantiableException If resolved to an abstract class or an interface (since 2.0.9)
     */
    protected function build($class, $params, $config)
    {
        /** @var ReflectionClass $reflection */
        list($reflection, $dependencies) = $this->getDependencies($class);

        $addDependencies = [];
        if (isset($config['__construct()'])) {
            $addDependencies = $config['__construct()'];
            unset($config['__construct()']);
        }
        foreach ($params as $index => $param) {
            $addDependencies[$index] = $param;
        }

        $this->validateDependencies($addDependencies);

        if ($addDependencies && is_int(key($addDependencies))) {
            $dependencies = array_values($dependencies);
            $dependencies = $this->mergeDependencies($dependencies, $addDependencies);
        } else {
            $dependencies = $this->mergeDependencies($dependencies, $addDependencies);
            $dependencies = array_values($dependencies);
        }

        $dependencies = $this->resolveDependencies($dependencies, $reflection);
        if (!$reflection->isInstantiable()) {
            throw new NotInstantiableException($reflection->name);
        }
        if (empty($config)) {
            return $reflection->newInstanceArgs($dependencies);
        }

        $config = $this->resolveDependencies($config);

        if (!empty($dependencies) && $reflection->implementsInterface('yii\base\Configurable')) {
            // set $config as the last parameter (existing one will be overwritten)
            $dependencies[count($dependencies) - 1] = $config;
            return $reflection->newInstanceArgs($dependencies);
        }

        $object = $reflection->newInstanceArgs($dependencies);
        foreach ($config as $name => $value) {
            $object->$name = $value;
        }

        return $object;
    }

    /**
     * @param array $a
     * @param array $b
     * @return array
     */
    private function mergeDependencies($a, $b)
    {
        foreach ($b as $index => $dependency) {
            $a[$index] = $dependency;
        }
        return $a;
    }

    /**
     * @param array $parameters
     * @throws InvalidConfigException
     */
    private function validateDependencies($parameters)
    {
        $hasStringParameter = false;
        $hasIntParameter = false;
        foreach ($parameters as $index => $parameter) {
            if (is_string($index)) {
                $hasStringParameter = true;
                if ($hasIntParameter) {
                    break;
                }
            } else {
                $hasIntParameter = true;
                if ($hasStringParameter) {
                    break;
                }
            }
        }
        if ($hasIntParameter && $hasStringParameter) {
            throw new InvalidConfigException(
                'Dependencies indexed by name and by position in the same array are not allowed.'
            );
        }
    }

    /**
     * Merges the user-specified constructor parameters with the ones registered via [[set()]].
     * @param string $class class name, interface name or alias name
     * @param array $params the constructor parameters
     * @return array the merged parameters
     */
    protected function mergeParams($class, $params)
    {
        if (empty($this->_params[$class])) {
            return $params;
        } elseif (empty($params)) {
            return $this->_params[$class];
        }

        $ps = $this->_params[$class];
        foreach ($params as $index => $value) {
            $ps[$index] = $value;
        }

        return $ps;
    }

    /**
     * Returns the dependencies of the specified class.
     * @param string $class class name, interface name or alias name
     * @return array the dependencies of the specified class.
     * @throws NotInstantiableException if a dependency cannot be resolved or if a dependency cannot be fulfilled.
     */
    protected function getDependencies($class)
    {
        if (isset($this->_reflections[$class])) {
            return [$this->_reflections[$class], $this->_dependencies[$class]];
        }

        $dependencies = [];
        try {
            $reflection = new ReflectionClass($class);
        } catch (\ReflectionException $e) {
            throw new NotInstantiableException(
                $class,
                'Failed to instantiate component or class "' . $class . '".',
                0,
                $e
            );
        }

        $constructor = $reflection->getConstructor();
        if ($constructor !== null) {
            foreach ($constructor->getParameters() as $param) {
                if ($param->isVariadic()) {
                    break;
                }

                $c = $param->getType();
                $isClass = false;

                if ($c instanceof ReflectionNamedType) {
                    $isClass = !$c->isBuiltin();
                }

                $className = $isClass ? $c->getName() : null;

                if ($className !== null) {
                    $dependencies[$param->getName()] = Instance::of($className, $this->isNulledParam($param));
                } else {
                    $dependencies[$param->getName()] = $param->isDefaultValueAvailable()
                        ? $param->getDefaultValue()
                        : null;
                }
            }
        }

        $this->_reflections[$class] = $reflection;
        $this->_dependencies[$class] = $dependencies;

        return [$reflection, $dependencies];
    }

    /**
     * @param ReflectionParameter $param
     * @return bool
     */
    private function isNulledParam($param)
    {
        return $param->isOptional() || $param->getType()->allowsNull();
    }

    /**
     * Resolves dependencies by replacing them with the actual object instances.
     * @param array $dependencies the dependencies
     * @param ReflectionClass|null $reflection the class reflection associated with the dependencies
     * @return array the resolved dependencies
     * @throws InvalidConfigException if a dependency cannot be resolved or if a dependency cannot be fulfilled.
     */
    protected function resolveDependencies($dependencies, $reflection = null)
    {
        foreach ($dependencies as $index => $dependency) {
            if ($dependency instanceof Instance) {
                if ($dependency->id !== null) {
                    $dependencies[$index] = $dependency->get($this);
                } elseif ($reflection !== null) {
                    $name = $reflection->getConstructor()->getParameters()[$index]->getName();
                    $class = $reflection->getName();
                    throw new InvalidConfigException("Missing required parameter \"$name\" when instantiating \"$class\".");
                }
            } elseif ($this->_resolveArrays && is_array($dependency)) {
                $dependencies[$index] = $this->resolveDependencies($dependency, $reflection);
            }
        }

        return $dependencies;
    }

    /**
     * Invoke a callback with resolving dependencies in parameters.
     *
     * This method allows invoking a callback and let type hinted parameter names to be
     * resolved as objects of the Container. It additionally allows calling function using named parameters.
     *
     * For example, the following callback may be invoked using the Container to resolve the formatter dependency:
     *
     * ```
     * $formatString = function($string, \yii\i18n\Formatter $formatter) {
     *    // ...
     * }
     * Yii::$container->invoke($formatString, ['string' => 'Hello World!']);
     * ```
     *
     * This will pass the string `'Hello World!'` as the first param, and a formatter instance created
     * by the DI container as the second param to the callable.
     *
     * @param callable $callback callable to be invoked.
     * @param array $params The array of parameters for the function.
     * This can be either a list of parameters, or an associative array representing named function parameters.
     * @return mixed the callback return value.
     * @throws InvalidConfigException if a dependency cannot be resolved or if a dependency cannot be fulfilled.
     * @throws NotInstantiableException If resolved to an abstract class or an interface (since 2.0.9)
     * @since 2.0.7
     */
    public function invoke(callable $callback, $params = [])
    {
        return call_user_func_array($callback, $this->resolveCallableDependencies($callback, $params));
    }

    /**
     * Resolve dependencies for a function.
     *
     * This method can be used to implement similar functionality as provided by [[invoke()]] in other
     * components.
     *
     * @param callable $callback callable to be invoked.
     * @param array $params The array of parameters for the function, can be either numeric or associative.
     * @return array The resolved dependencies.
     * @throws InvalidConfigException if a dependency cannot be resolved or if a dependency cannot be fulfilled.
     * @throws NotInstantiableException If resolved to an abstract class or an interface (since 2.0.9)
     * @since 2.0.7
     */
    public function resolveCallableDependencies(callable $callback, $params = [])
    {
        if (is_array($callback)) {
            $reflection = new \ReflectionMethod($callback[0], $callback[1]);
        } elseif (is_object($callback) && !$callback instanceof \Closure) {
            $reflection = new \ReflectionMethod($callback, '__invoke');
        } else {
            $reflection = new \ReflectionFunction($callback);
        }

        $args = [];

        $associative = ArrayHelper::isAssociative($params);

        foreach ($reflection->getParameters() as $param) {
            $name = $param->getName();

<<<<<<< HEAD
            $class = $param->getType();

            if ($class instanceof \ReflectionUnionType || $class instanceof \ReflectionIntersectionType) {
                $isClass = false;
                foreach ($class->getTypes() as $type) {
                    if (!$type->isBuiltin()) {
                        $class = $type;
                        $isClass = true;
                        break;
                    }
=======
            if (PHP_VERSION_ID >= 80000) {
                $class = $param->getType();
                if ($class instanceof \ReflectionUnionType || (PHP_VERSION_ID >= 80100 && $class instanceof \ReflectionIntersectionType)) {
                    $isClass = false;
                    /** @var ReflectionNamedType $type */
                    foreach ($class->getTypes() as $type) {
                        if (!$type->isBuiltin()) {
                            $class = $type;
                            $isClass = true;
                            break;
                        }
                    }
                } else {
                    /** @var ReflectionNamedType|null $class */
                    $isClass = $class !== null && !$class->isBuiltin();
>>>>>>> de3bd9e5
                }
            } else {
                $isClass = $class !== null && !$class->isBuiltin();
            }

            if ($isClass) {
                $className = $class->getName();

                if ($param->isVariadic()) {
                    $args = array_merge($args, array_values($params));
                    break;
                }

                if ($associative && isset($params[$name]) && $params[$name] instanceof $className) {
                    $args[] = $params[$name];
                    unset($params[$name]);
                } elseif (!$associative && isset($params[0]) && $params[0] instanceof $className) {
                    $args[] = array_shift($params);
                } elseif (isset(Yii::$app) && Yii::$app->has($name) && ($obj = Yii::$app->get($name)) instanceof $className) {
                    $args[] = $obj;
                } else {
                    // If the argument is optional we catch not instantiable exceptions
                    try {
                        $args[] = $this->get($className);
                    } catch (NotInstantiableException $e) {
                        if ($param->isDefaultValueAvailable()) {
                            $args[] = $param->getDefaultValue();
                        } else {
                            throw $e;
                        }
                    }
                }
            } elseif ($associative && isset($params[$name])) {
                $args[] = $params[$name];
                unset($params[$name]);
            } elseif (!$associative && count($params)) {
                $args[] = array_shift($params);
            } elseif ($param->isDefaultValueAvailable()) {
                $args[] = $param->getDefaultValue();
            } elseif (!$param->isOptional()) {
                $funcName = $reflection->getName();
                throw new InvalidConfigException("Missing required parameter \"$name\" when calling \"$funcName\".");
            }
        }

        foreach ($params as $value) {
            $args[] = $value;
        }

        return $args;
    }

    /**
     * Registers class definitions within this container.
     *
     * @param array $definitions array of definitions. There are two allowed formats of array.
     * The first format:
     *  - key: class name, interface name or alias name. The key will be passed to the [[set()]] method
     *    as a first argument `$class`.
     *  - value: the definition associated with `$class`. Possible values are described in
     *    [[set()]] documentation for the `$definition` parameter. Will be passed to the [[set()]] method
     *    as the second argument `$definition`.
     *
     * Example:
     * ```
     * $container->setDefinitions([
     *     'yii\web\Request' => 'app\components\Request',
     *     'yii\web\Response' => [
     *         'class' => 'app\components\Response',
     *         'format' => 'json'
     *     ],
     *     'foo\Bar' => function () {
     *         $qux = new Qux;
     *         $foo = new Foo($qux);
     *         return new Bar($foo);
     *     }
     * ]);
     * ```
     *
     * The second format:
     *  - key: class name, interface name or alias name. The key will be passed to the [[set()]] method
     *    as a first argument `$class`.
     *  - value: array of two elements. The first element will be passed the [[set()]] method as the
     *    second argument `$definition`, the second one — as `$params`.
     *
     * Example:
     * ```
     * $container->setDefinitions([
     *     'foo\Bar' => [
     *          ['class' => 'app\Bar'],
     *          [Instance::of('baz')]
     *      ]
     * ]);
     * ```
     *
     * @see set() to know more about possible values of definitions
     * @since 2.0.11
     */
    public function setDefinitions(array $definitions)
    {
        foreach ($definitions as $class => $definition) {
            if (is_array($definition) && count($definition) === 2 && array_values($definition) === $definition && is_array($definition[1])) {
                $this->set($class, $definition[0], $definition[1]);
                continue;
            }

            $this->set($class, $definition);
        }
    }

    /**
     * Registers class definitions as singletons within this container by calling [[setSingleton()]].
     *
     * @param array $singletons array of singleton definitions. See [[setDefinitions()]]
     * for allowed formats of array.
     *
     * @see setDefinitions() for allowed formats of $singletons parameter
     * @see setSingleton() to know more about possible values of definitions
     * @since 2.0.11
     */
    public function setSingletons(array $singletons)
    {
        foreach ($singletons as $class => $definition) {
            if (is_array($definition) && count($definition) === 2 && array_values($definition) === $definition) {
                $this->setSingleton($class, $definition[0], $definition[1]);
                continue;
            }

            $this->setSingleton($class, $definition);
        }
    }

    /**
     * @param bool $value whether to attempt to resolve elements in array dependencies
     * @since 2.0.37
     */
    public function setResolveArrays($value)
    {
        $this->_resolveArrays = (bool) $value;
    }
}<|MERGE_RESOLUTION|>--- conflicted
+++ resolved
@@ -650,34 +650,17 @@
         foreach ($reflection->getParameters() as $param) {
             $name = $param->getName();
 
-<<<<<<< HEAD
             $class = $param->getType();
 
             if ($class instanceof \ReflectionUnionType || $class instanceof \ReflectionIntersectionType) {
                 $isClass = false;
+                /** @var ReflectionNamedType $type */
                 foreach ($class->getTypes() as $type) {
                     if (!$type->isBuiltin()) {
                         $class = $type;
                         $isClass = true;
                         break;
                     }
-=======
-            if (PHP_VERSION_ID >= 80000) {
-                $class = $param->getType();
-                if ($class instanceof \ReflectionUnionType || (PHP_VERSION_ID >= 80100 && $class instanceof \ReflectionIntersectionType)) {
-                    $isClass = false;
-                    /** @var ReflectionNamedType $type */
-                    foreach ($class->getTypes() as $type) {
-                        if (!$type->isBuiltin()) {
-                            $class = $type;
-                            $isClass = true;
-                            break;
-                        }
-                    }
-                } else {
-                    /** @var ReflectionNamedType|null $class */
-                    $isClass = $class !== null && !$class->isBuiltin();
->>>>>>> de3bd9e5
                 }
             } else {
                 $isClass = $class !== null && !$class->isBuiltin();
