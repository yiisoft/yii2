<?php
/**
 * @link http://www.yiiframework.com/
 * @copyright Copyright (c) 2008 Yii Software LLC
 * @license http://www.yiiframework.com/license/
 */

namespace yii\di;

use ReflectionClass;
use Yii;
use yii\base\Component;
use yii\base\InvalidConfigException;
use yii\helpers\ArrayHelper;

/**
 * Container implements a [dependency injection](http://en.wikipedia.org/wiki/Dependency_injection) container.
 *
 * A dependency injection (DI) container is an object that knows how to instantiate and configure objects and
 * all their dependent objects. For more information about DI, please refer to
 * [Martin Fowler's article](http://martinfowler.com/articles/injection.html).
 *
 * Container supports constructor injection as well as property injection.
 *
 * To use Container, you first need to set up the class dependencies by calling [[set()]].
 * You then call [[get()]] to create a new class object. Container will automatically instantiate
 * dependent objects, inject them into the object being created, configure and finally return the newly created object.
 *
 * By default, [[\Yii::$container]] refers to a Container instance which is used by [[\Yii::createObject()]]
 * to create new object instances. You may use this method to replace the `new` operator
 * when creating a new object, which gives you the benefit of automatic dependency resolution and default
 * property configuration.
 *
 * Below is an example of using Container:
 *
 * ```php
 * namespace app\models;
 *
 * use yii\base\BaseObject;
 * use yii\db\Connection;
 * use yii\di\Container;
 *
 * interface UserFinderInterface
 * {
 *     function findUser();
 * }
 *
 * class UserFinder extends BaseObject implements UserFinderInterface
 * {
 *     public $db;
 *
 *     public function __construct(Connection $db, $config = [])
 *     {
 *         $this->db = $db;
 *         parent::__construct($config);
 *     }
 *
 *     public function findUser()
 *     {
 *     }
 * }
 *
 * class UserLister extends BaseObject
 * {
 *     public $finder;
 *
 *     public function __construct(UserFinderInterface $finder, $config = [])
 *     {
 *         $this->finder = $finder;
 *         parent::__construct($config);
 *     }
 * }
 *
 * $container = new Container;
 * $container->set('yii\db\Connection', [
 *     'dsn' => '...',
 * ]);
 * $container->set('app\models\UserFinderInterface', [
 *     'class' => 'app\models\UserFinder',
 * ]);
 * $container->set('userLister', 'app\models\UserLister');
 *
 * $lister = $container->get('userLister');
 *
 * // which is equivalent to:
 *
 * $db = new \yii\db\Connection(['dsn' => '...']);
 * $finder = new UserFinder($db);
 * $lister = new UserLister($finder);
 * ```
 *
 * For more details and usage information on Container, see the [guide article on di-containers](guide:concept-di-container).
 *
 * @property array $definitions The list of the object definitions or the loaded shared objects (type or ID =>
 * definition or instance). This property is read-only.
 * @property bool $resolveArrays Whether to attempt to resolve elements in array dependencies. This property
 * is write-only.
 *
 * @author Qiang Xue <qiang.xue@gmail.com>
 * @since 2.0
 */
class Container extends Component
{
    /**
     * @var array singleton objects indexed by their types
     */
    private $_singletons = [];
    /**
     * @var array object definitions indexed by their types
     */
    private $_definitions = [];
    /**
     * @var array constructor parameters indexed by object types
     */
    private $_params = [];
    /**
     * @var array cached ReflectionClass objects indexed by class/interface names
     */
    private $_reflections = [];
    /**
     * @var array cached dependencies indexed by class/interface names. Each class name
     * is associated with a list of constructor parameter types or default values.
     */
    private $_dependencies = [];
    /**
     * @var bool whether to attempt to resolve elements in array dependencies
     */
    private $_resolveArrays = false;


    /**
     * Returns an instance of the requested class.
     *
     * You may provide constructor parameters (`$params`) and object configurations (`$config`)
     * that will be used during the creation of the instance.
     *
     * If the class implements [[\yii\base\Configurable]], the `$config` parameter will be passed as the last
     * parameter to the class constructor; Otherwise, the configuration will be applied *after* the object is
     * instantiated.
     *
     * Note that if the class is declared to be singleton by calling [[setSingleton()]],
     * the same instance of the class will be returned each time this method is called.
     * In this case, the constructor parameters and object configurations will be used
     * only if the class is instantiated the first time.
     *
     * @param string|Instance $class the class Instance, name or an alias name (e.g. `foo`) that was previously registered via [[set()]]
     * or [[setSingleton()]].
     * @param array $params a list of constructor parameter values. The parameters should be provided in the order
     * they appear in the constructor declaration. If you want to skip some parameters, you should index the remaining
     * ones with the integers that represent their positions in the constructor parameter list.
     * @param array $config a list of name-value pairs that will be used to initialize the object properties.
     * @return object an instance of the requested class.
     * @throws InvalidConfigException if the class cannot be recognized or correspond to an invalid definition
     * @throws NotInstantiableException If resolved to an abstract class or an interface (since 2.0.9)
     */
    public function get($class, $params = [], $config = [])
    {
        if ($class instanceof Instance) {
            $class = $class->id;
        }
        if (isset($this->_singletons[$class])) {
            // singleton
            return $this->_singletons[$class];
        } elseif (!isset($this->_definitions[$class])) {
            return $this->build($class, $params, $config);
        }

        $definition = $this->_definitions[$class];

        if (is_callable($definition, true)) {
            $params = $this->resolveDependencies($this->mergeParams($class, $params));
            $object = call_user_func($definition, $this, $params, $config);
        } elseif (is_array($definition)) {
            $concrete = $definition['class'];
            unset($definition['class']);

            $config = array_merge($definition, $config);
            $params = $this->mergeParams($class, $params);

            if ($concrete === $class) {
                $object = $this->build($class, $params, $config);
            } else {
                $object = $this->get($concrete, $params, $config);
            }
        } elseif (is_object($definition)) {
            return $this->_singletons[$class] = $definition;
        } else {
            throw new InvalidConfigException('Unexpected object definition type: ' . gettype($definition));
        }

        if (array_key_exists($class, $this->_singletons)) {
            // singleton
            $this->_singletons[$class] = $object;
        }

        return $object;
    }

    /**
     * Registers a class definition with this container.
     *
     * For example,
     *
     * ```php
     * // register a class name as is. This can be skipped.
     * $container->set('yii\db\Connection');
     *
     * // register an interface
     * // When a class depends on the interface, the corresponding class
     * // will be instantiated as the dependent object
     * $container->set('yii\mail\MailInterface', 'yii\swiftmailer\Mailer');
     *
     * // register an alias name. You can use $container->get('foo')
     * // to create an instance of Connection
     * $container->set('foo', 'yii\db\Connection');
     *
     * // register a class with configuration. The configuration
     * // will be applied when the class is instantiated by get()
     * $container->set('yii\db\Connection', [
     *     'dsn' => 'mysql:host=127.0.0.1;dbname=demo',
     *     'username' => 'root',
     *     'password' => '',
     *     'charset' => 'utf8',
     * ]);
     *
     * // register an alias name with class configuration
     * // In this case, a "class" element is required to specify the class
     * $container->set('db', [
     *     'class' => 'yii\db\Connection',
     *     'dsn' => 'mysql:host=127.0.0.1;dbname=demo',
     *     'username' => 'root',
     *     'password' => '',
     *     'charset' => 'utf8',
     * ]);
     *
     * // register a PHP callable
     * // The callable will be executed when $container->get('db') is called
     * $container->set('db', function ($container, $params, $config) {
     *     return new \yii\db\Connection($config);
     * });
     * ```
     *
     * If a class definition with the same name already exists, it will be overwritten with the new one.
     * You may use [[has()]] to check if a class definition already exists.
     *
     * @param string $class class name, interface name or alias name
     * @param mixed $definition the definition associated with `$class`. It can be one of the following:
     *
     * - a PHP callable: The callable will be executed when [[get()]] is invoked. The signature of the callable
     *   should be `function ($container, $params, $config)`, where `$params` stands for the list of constructor
     *   parameters, `$config` the object configuration, and `$container` the container object. The return value
     *   of the callable will be returned by [[get()]] as the object instance requested.
     * - a configuration array: the array contains name-value pairs that will be used to initialize the property
     *   values of the newly created object when [[get()]] is called. The `class` element stands for the
     *   the class of the object to be created. If `class` is not specified, `$class` will be used as the class name.
     * - a string: a class name, an interface name or an alias name.
     * @param array $params the list of constructor parameters. The parameters will be passed to the class
     * constructor when [[get()]] is called.
     * @return $this the container itself
     */
    public function set($class, $definition = [], array $params = [])
    {
        $this->_definitions[$class] = $this->normalizeDefinition($class, $definition);
        $this->_params[$class] = $params;
        unset($this->_singletons[$class]);
        return $this;
    }

    /**
     * Registers a class definition with this container and marks the class as a singleton class.
     *
     * This method is similar to [[set()]] except that classes registered via this method will only have one
     * instance. Each time [[get()]] is called, the same instance of the specified class will be returned.
     *
     * @param string $class class name, interface name or alias name
     * @param mixed $definition the definition associated with `$class`. See [[set()]] for more details.
     * @param array $params the list of constructor parameters. The parameters will be passed to the class
     * constructor when [[get()]] is called.
     * @return $this the container itself
     * @see set()
     */
    public function setSingleton($class, $definition = [], array $params = [])
    {
        $this->_definitions[$class] = $this->normalizeDefinition($class, $definition);
        $this->_params[$class] = $params;
        $this->_singletons[$class] = null;
        return $this;
    }

    /**
     * Returns a value indicating whether the container has the definition of the specified name.
     * @param string $class class name, interface name or alias name
     * @return bool whether the container has the definition of the specified name..
     * @see set()
     */
    public function has($class)
    {
        return isset($this->_definitions[$class]);
    }

    /**
     * Returns a value indicating whether the given name corresponds to a registered singleton.
     * @param string $class class name, interface name or alias name
     * @param bool $checkInstance whether to check if the singleton has been instantiated.
     * @return bool whether the given name corresponds to a registered singleton. If `$checkInstance` is true,
     * the method should return a value indicating whether the singleton has been instantiated.
     */
    public function hasSingleton($class, $checkInstance = false)
    {
        return $checkInstance ? isset($this->_singletons[$class]) : array_key_exists($class, $this->_singletons);
    }

    /**
     * Removes the definition for the specified name.
     * @param string $class class name, interface name or alias name
     */
    public function clear($class)
    {
        unset($this->_definitions[$class], $this->_singletons[$class]);
    }

    /**
     * Normalizes the class definition.
     * @param string $class class name
     * @param string|array|callable $definition the class definition
     * @return array the normalized class definition
     * @throws InvalidConfigException if the definition is invalid.
     */
    protected function normalizeDefinition($class, $definition)
    {
        if (empty($definition)) {
            return ['class' => $class];
        } elseif (is_string($definition)) {
            return ['class' => $definition];
        } elseif ($definition instanceof Instance) {
            return ['class' => $definition->id];
        } elseif (is_callable($definition, true) || is_object($definition)) {
            return $definition;
        } elseif (is_array($definition)) {
            if (!isset($definition['class']) && isset($definition['__class'])) {
                $definition['class'] = $definition['__class'];
                unset($definition['__class']);
            }
            if (!isset($definition['class'])) {
                if (strpos($class, '\\') !== false) {
                    $definition['class'] = $class;
                } else {
                    throw new InvalidConfigException('A class definition requires a "class" member.');
                }
            }

            return $definition;
        }

        throw new InvalidConfigException("Unsupported definition type for \"$class\": " . gettype($definition));
    }

    /**
     * Returns the list of the object definitions or the loaded shared objects.
     * @return array the list of the object definitions or the loaded shared objects (type or ID => definition or instance).
     */
    public function getDefinitions()
    {
        return $this->_definitions;
    }

    /**
     * Creates an instance of the specified class.
     * This method will resolve dependencies of the specified class, instantiate them, and inject
     * them into the new instance of the specified class.
     * @param string $class the class name
     * @param array $params constructor parameters
     * @param array $config configurations to be applied to the new instance
     * @return object the newly created instance of the specified class
     * @throws NotInstantiableException If resolved to an abstract class or an interface (since 2.0.9)
     */
    protected function build($class, $params, $config)
    {
        /* @var $reflection ReflectionClass */
        list($reflection, $dependencies) = $this->getDependencies($class);

        $addDependencies = [];
        if (isset($config['__construct()'])) {
            $addDependencies = $config['__construct()'];
            unset($config['__construct()']);
        }
        foreach ($params as $index => $param) {
            $addDependencies[$index] = $param;
        }

        $this->validateDependencies($addDependencies);

        if ($addDependencies && is_int(key($addDependencies))) {
            $dependencies = array_values($dependencies);
            $dependencies = $this->mergeDependencies($dependencies, $addDependencies);
        } else {
            $dependencies = $this->mergeDependencies($dependencies, $addDependencies);
            $dependencies = array_values($dependencies);
        }

        $dependencies = $this->resolveDependencies($dependencies, $reflection);
        if (!$reflection->isInstantiable()) {
            throw new NotInstantiableException($reflection->name);
        }
        if (empty($config)) {
            return $reflection->newInstanceArgs($dependencies);
        }

        $config = $this->resolveDependencies($config);

        if (!empty($dependencies) && $reflection->implementsInterface('yii\base\Configurable')) {
            // set $config as the last parameter (existing one will be overwritten)
            $dependencies[count($dependencies) - 1] = $config;
            return $reflection->newInstanceArgs($dependencies);
        }

        $object = $reflection->newInstanceArgs($dependencies);
        foreach ($config as $name => $value) {
            $object->$name = $value;
        }

        return $object;
    }

    /**
     * @param array $a
     * @param array $b
     * @return array
     */
    private function mergeDependencies($a, $b)
    {
        foreach ($b as $index => $dependency) {
            $a[$index] = $dependency;
        }
        return $a;
    }

    /**
     * @param array $parameters
     * @throws InvalidConfigException
     */
    private function validateDependencies($parameters)
    {
        $hasStringParameter = false;
        $hasIntParameter = false;
        foreach ($parameters as $index => $parameter) {
            if (is_string($index)) {
                $hasStringParameter = true;
                if ($hasIntParameter) {
                    break;
                }
            } else {
                $hasIntParameter = true;
                if ($hasStringParameter) {
                    break;
                }
            }
        }
        if ($hasIntParameter && $hasStringParameter) {
            throw new InvalidConfigException(
                'Dependencies indexed by name and by position in the same array are not allowed.'
            );
        }
    }

    /**
     * Merges the user-specified constructor parameters with the ones registered via [[set()]].
     * @param string $class class name, interface name or alias name
     * @param array $params the constructor parameters
     * @return array the merged parameters
     */
    protected function mergeParams($class, $params)
    {
        if (empty($this->_params[$class])) {
            return $params;
        } elseif (empty($params)) {
            return $this->_params[$class];
        }

        $ps = $this->_params[$class];
        foreach ($params as $index => $value) {
            $ps[$index] = $value;
        }

        return $ps;
    }

    /**
     * Returns the dependencies of the specified class.
     * @param string $class class name, interface name or alias name
     * @return array the dependencies of the specified class.
     * @throws InvalidConfigException if a dependency cannot be resolved or if a dependency cannot be fulfilled.
     */
    protected function getDependencies($class)
    {
        if (isset($this->_reflections[$class])) {
            return [$this->_reflections[$class], $this->_dependencies[$class]];
        }

        $dependencies = [];
        try {
            $reflection = new ReflectionClass($class);
        } catch (\ReflectionException $e) {
            throw new InvalidConfigException('Failed to instantiate component or class "' . $class . '".', 0, $e);
        }

        $constructor = $reflection->getConstructor();
        if ($constructor !== null) {
            foreach ($constructor->getParameters() as $param) {
                if (PHP_VERSION_ID >= 50600 && $param->isVariadic()) {
                    break;
<<<<<<< HEAD
                } elseif ($param->isDefaultValueAvailable()) {
                    $dependencies[$param->getName()] = $param->getDefaultValue();
=======
                }

                if ($param->isDefaultValueAvailable()) {
                    $dependencies[] = $param->getDefaultValue();
>>>>>>> cd36f505
                } else {
                    if (PHP_VERSION_ID >= 80000) {
                        $c = $param->getType();
                        $isClass = $c !== null && !$param->getType()->isBuiltin();
                    } else {
                        $c = $param->getClass();
                        $isClass = $c !== null;
                    }
<<<<<<< HEAD
                    $dependencies[$param->getName()] = Instance::of($c === null ? null : $c->getName());
=======
                    $dependencies[] = Instance::of($isClass ? $c->getName() : null);
>>>>>>> cd36f505
                }
            }
        }

        $this->_reflections[$class] = $reflection;
        $this->_dependencies[$class] = $dependencies;

        return [$reflection, $dependencies];
    }

    /**
     * Resolves dependencies by replacing them with the actual object instances.
     * @param array $dependencies the dependencies
     * @param ReflectionClass $reflection the class reflection associated with the dependencies
     * @return array the resolved dependencies
     * @throws InvalidConfigException if a dependency cannot be resolved or if a dependency cannot be fulfilled.
     */
    protected function resolveDependencies($dependencies, $reflection = null)
    {
        foreach ($dependencies as $index => $dependency) {
            if ($dependency instanceof Instance) {
                if ($dependency->id !== null) {
                    $dependencies[$index] = $this->get($dependency->id);
                } elseif ($reflection !== null) {
                    $name = $reflection->getConstructor()->getParameters()[$index]->getName();
                    $class = $reflection->getName();
                    throw new InvalidConfigException("Missing required parameter \"$name\" when instantiating \"$class\".");
                }
            } elseif ($this->_resolveArrays && is_array($dependency)) {
                $dependencies[$index] = $this->resolveDependencies($dependency, $reflection);
            }
        }

        return $dependencies;
    }

    /**
     * Invoke a callback with resolving dependencies in parameters.
     *
     * This methods allows invoking a callback and let type hinted parameter names to be
     * resolved as objects of the Container. It additionally allow calling function using named parameters.
     *
     * For example, the following callback may be invoked using the Container to resolve the formatter dependency:
     *
     * ```php
     * $formatString = function($string, \yii\i18n\Formatter $formatter) {
     *    // ...
     * }
     * Yii::$container->invoke($formatString, ['string' => 'Hello World!']);
     * ```
     *
     * This will pass the string `'Hello World!'` as the first param, and a formatter instance created
     * by the DI container as the second param to the callable.
     *
     * @param callable $callback callable to be invoked.
     * @param array $params The array of parameters for the function.
     * This can be either a list of parameters, or an associative array representing named function parameters.
     * @return mixed the callback return value.
     * @throws InvalidConfigException if a dependency cannot be resolved or if a dependency cannot be fulfilled.
     * @throws NotInstantiableException If resolved to an abstract class or an interface (since 2.0.9)
     * @since 2.0.7
     */
    public function invoke(callable $callback, $params = [])
    {
        return call_user_func_array($callback, $this->resolveCallableDependencies($callback, $params));
    }

    /**
     * Resolve dependencies for a function.
     *
     * This method can be used to implement similar functionality as provided by [[invoke()]] in other
     * components.
     *
     * @param callable $callback callable to be invoked.
     * @param array $params The array of parameters for the function, can be either numeric or associative.
     * @return array The resolved dependencies.
     * @throws InvalidConfigException if a dependency cannot be resolved or if a dependency cannot be fulfilled.
     * @throws NotInstantiableException If resolved to an abstract class or an interface (since 2.0.9)
     * @since 2.0.7
     */
    public function resolveCallableDependencies(callable $callback, $params = [])
    {
        if (is_array($callback)) {
            $reflection = new \ReflectionMethod($callback[0], $callback[1]);
        } elseif (is_object($callback) && !$callback instanceof \Closure) {
            $reflection = new \ReflectionMethod($callback, '__invoke');
        } else {
            $reflection = new \ReflectionFunction($callback);
        }

        $args = [];

        $associative = ArrayHelper::isAssociative($params);

        foreach ($reflection->getParameters() as $param) {
            $name = $param->getName();

            if (PHP_VERSION_ID >= 80000) {
                $class = $param->getType();
                $isClass = $class !== null && !$param->getType()->isBuiltin();
            } else {
                $class = $param->getClass();
                $isClass = $class !== null;
            }

            if ($isClass) {
                $className = $class->getName();
                if (PHP_VERSION_ID >= 50600 && $param->isVariadic()) {
                    $args = array_merge($args, array_values($params));
                    break;
                }

                if ($associative && isset($params[$name]) && $params[$name] instanceof $className) {
                    $args[] = $params[$name];
                    unset($params[$name]);
                } elseif (!$associative && isset($params[0]) && $params[0] instanceof $className) {
                    $args[] = array_shift($params);
                } elseif (isset(Yii::$app) && Yii::$app->has($name) && ($obj = Yii::$app->get($name)) instanceof $className) {
                    $args[] = $obj;
                } else {
                    // If the argument is optional we catch not instantiable exceptions
                    try {
                        $args[] = $this->get($className);
                    } catch (NotInstantiableException $e) {
                        if ($param->isDefaultValueAvailable()) {
                            $args[] = $param->getDefaultValue();
                        } else {
                            throw $e;
                        }
                    }
                }
            } elseif ($associative && isset($params[$name])) {
                $args[] = $params[$name];
                unset($params[$name]);
            } elseif (!$associative && count($params)) {
                $args[] = array_shift($params);
            } elseif ($param->isDefaultValueAvailable()) {
                $args[] = $param->getDefaultValue();
            } elseif (!$param->isOptional()) {
                $funcName = $reflection->getName();
                throw new InvalidConfigException("Missing required parameter \"$name\" when calling \"$funcName\".");
            }
        }

        foreach ($params as $value) {
            $args[] = $value;
        }

        return $args;
    }

    /**
     * Registers class definitions within this container.
     *
     * @param array $definitions array of definitions. There are two allowed formats of array.
     * The first format:
     *  - key: class name, interface name or alias name. The key will be passed to the [[set()]] method
     *    as a first argument `$class`.
     *  - value: the definition associated with `$class`. Possible values are described in
     *    [[set()]] documentation for the `$definition` parameter. Will be passed to the [[set()]] method
     *    as the second argument `$definition`.
     *
     * Example:
     * ```php
     * $container->setDefinitions([
     *     'yii\web\Request' => 'app\components\Request',
     *     'yii\web\Response' => [
     *         'class' => 'app\components\Response',
     *         'format' => 'json'
     *     ],
     *     'foo\Bar' => function () {
     *         $qux = new Qux;
     *         $foo = new Foo($qux);
     *         return new Bar($foo);
     *     }
     * ]);
     * ```
     *
     * The second format:
     *  - key: class name, interface name or alias name. The key will be passed to the [[set()]] method
     *    as a first argument `$class`.
     *  - value: array of two elements. The first element will be passed the [[set()]] method as the
     *    second argument `$definition`, the second one — as `$params`.
     *
     * Example:
     * ```php
     * $container->setDefinitions([
     *     'foo\Bar' => [
     *          ['class' => 'app\Bar'],
     *          [Instance::of('baz')]
     *      ]
     * ]);
     * ```
     *
     * @see set() to know more about possible values of definitions
     * @since 2.0.11
     */
    public function setDefinitions(array $definitions)
    {
        foreach ($definitions as $class => $definition) {
            if (is_array($definition) && count($definition) === 2 && array_values($definition) === $definition && is_array($definition[1])) {
                $this->set($class, $definition[0], $definition[1]);
                continue;
            }

            $this->set($class, $definition);
        }
    }

    /**
     * Registers class definitions as singletons within this container by calling [[setSingleton()]].
     *
     * @param array $singletons array of singleton definitions. See [[setDefinitions()]]
     * for allowed formats of array.
     *
     * @see setDefinitions() for allowed formats of $singletons parameter
     * @see setSingleton() to know more about possible values of definitions
     * @since 2.0.11
     */
    public function setSingletons(array $singletons)
    {
        foreach ($singletons as $class => $definition) {
            if (is_array($definition) && count($definition) === 2 && array_values($definition) === $definition) {
                $this->setSingleton($class, $definition[0], $definition[1]);
                continue;
            }

            $this->setSingleton($class, $definition);
        }
    }

    /**
     * @param bool $value whether to attempt to resolve elements in array dependencies
     * @since 2.0.37
     */
    public function setResolveArrays($value)
    {
        $this->_resolveArrays = (bool) $value;
    }
}<|MERGE_RESOLUTION|>--- conflicted
+++ resolved
@@ -509,15 +509,10 @@
             foreach ($constructor->getParameters() as $param) {
                 if (PHP_VERSION_ID >= 50600 && $param->isVariadic()) {
                     break;
-<<<<<<< HEAD
-                } elseif ($param->isDefaultValueAvailable()) {
+                }
+
+                if ($param->isDefaultValueAvailable()) {
                     $dependencies[$param->getName()] = $param->getDefaultValue();
-=======
-                }
-
-                if ($param->isDefaultValueAvailable()) {
-                    $dependencies[] = $param->getDefaultValue();
->>>>>>> cd36f505
                 } else {
                     if (PHP_VERSION_ID >= 80000) {
                         $c = $param->getType();
@@ -526,11 +521,7 @@
                         $c = $param->getClass();
                         $isClass = $c !== null;
                     }
-<<<<<<< HEAD
-                    $dependencies[$param->getName()] = Instance::of($c === null ? null : $c->getName());
-=======
-                    $dependencies[] = Instance::of($isClass ? $c->getName() : null);
->>>>>>> cd36f505
+                    $dependencies[$param->getName()] = Instance::of($isClass ? $c->getName() : null);
                 }
             }
         }
