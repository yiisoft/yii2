--- conflicted
+++ resolved
@@ -136,27 +136,6 @@
      */
     public function getCachedContent()
     {
-<<<<<<< HEAD
-        if ($this->_content === null) {
-            $this->_content = false;
-            if ($this->cache instanceof Cache) {
-                $key = $this->calculateKey();
-                $data = $this->cache->get($key);
-                if (is_array($data) && count($data) === 2) {
-                    [$content, $placeholders] = $data;
-                    if (is_array($placeholders) && count($placeholders) > 0) {
-                        if (empty($this->getView()->cacheStack)) {
-                            // outermost cache: replace placeholder with dynamic content
-                            $content = $this->updateDynamicContent($content, $placeholders);
-                        }
-                        foreach ($placeholders as $name => $statements) {
-                            $this->getView()->addDynamicPlaceholder($name, $statements);
-                        }
-                    }
-                    $this->_content = $content;
-                }
-            }
-=======
         if ($this->_content !== null) {
             return $this->_content;
         }
@@ -184,7 +163,6 @@
         }
         foreach ($placeholders as $name => $statements) {
             $this->getView()->addDynamicPlaceholder($name, $statements);
->>>>>>> 7aeb008a
         }
 
         return $this->_content;
