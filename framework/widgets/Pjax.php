<?php
/**
 * @link http://www.yiiframework.com/
 * @copyright Copyright (c) 2008 Yii Software LLC
 * @license http://www.yiiframework.com/license/
 */

namespace yii\widgets;

use Yii;
use yii\base\Widget;
use yii\helpers\ArrayHelper;
use yii\helpers\Html;
use yii\helpers\Json;
use yii\web\Response;

/**
 * Pjax is a widget integrating the [pjax](https://github.com/yiisoft/jquery-pjax) jQuery plugin.
 *
 * Pjax only deals with the content enclosed between its [[begin()]] and [[end()]] calls, called the *body content* of the widget.
 * By default, any link click or form submission (for those forms with `data-pjax` attribute) within the body content
 * will trigger an AJAX request. In responding to the AJAX request, Pjax will send the updated body content (based
 * on the AJAX request) to the client which will replace the old content with the new one. The browser's URL will then
 * be updated using pushState. The whole process requires no reloading of the layout or resources (js, css).
 *
 * You may configure [[linkSelector]] to specify which links should trigger pjax, and configure [[formSelector]]
 * to specify which form submission may trigger pjax.
 *
 * You may disable pjax for a specific link inside the container by adding `data-pjax="0"` attribute to this link.
 *
 * The following example shows how to use Pjax with the [[\yii\grid\GridView]] widget so that the grid pagination,
 * sorting and filtering can be done via pjax:
 *
 * ```php
 * use yii\widgets\Pjax;
 *
 * Pjax::begin();
 * echo GridView::widget([...]);
 * Pjax::end();
 * ```
 *
 * @author Qiang Xue <qiang.xue@gmail.com>
 * @since 2.0
 */
class Pjax extends Widget
{
    /**
     * @var array the HTML attributes for the widget container tag. The following special options are recognized:
     *
     * - `tag`: string, the tag name for the container. Defaults to `div`
     *   This option is available since version 2.0.7.
     *   See also [[\yii\helpers\Html::tag()]].
     *
     * @see \yii\helpers\Html::renderTagAttributes() for details on how attributes are being rendered.
     */
    public $options = [];
    /**
     * @var string|false the jQuery selector of the links that should trigger pjax requests.
     * If not set, all links within the enclosed content of Pjax will trigger pjax requests.
     * If set to false, no code will be registered to handle links.
     * Note that if the response to the pjax request is a full page, a normal request will be sent again.
     */
    public $linkSelector;
    /**
     * @var string|false the jQuery selector of the forms whose submissions should trigger pjax requests.
     * If not set, all forms with `data-pjax` attribute within the enclosed content of Pjax will trigger pjax requests.
     * If set to false, no code will be registered to handle forms.
     * Note that if the response to the pjax request is a full page, a normal request will be sent again.
     */
    public $formSelector;
    /**
     * @var string The jQuery event that will trigger form handler. Defaults to "submit".
     * @since 2.0.9
     */
    public $submitEvent = 'submit';
    /**
     * @var boolean whether to enable push state.
     */
    public $enablePushState = true;
    /**
     * @var boolean whether to enable replace state.
     */
    public $enableReplaceState = false;
    /**
     * @var integer pjax timeout setting (in milliseconds). This timeout is used when making AJAX requests.
     * Use a bigger number if your server is slow. If the server does not respond within the timeout,
     * a full page load will be triggered.
     */
    public $timeout = 1000;
    /**
     * @var boolean|integer how to scroll the page when pjax response is received. If false, no page scroll will be made.
     * Use a number if you want to scroll to a particular place.
     */
    public $scrollTo = false;
    /**
     * @var array additional options to be passed to the pjax JS plugin. Please refer to the
     * [pjax project page](https://github.com/yiisoft/jquery-pjax) for available options.
     */
    public $clientOptions;


    /**
     * @inheritdoc
     */
    public function init()
    {
        if (!isset($this->options['id'])) {
            $this->options['id'] = $this->getId();
        }

        if ($this->requiresPjax()) {
            ob_start();
            ob_implicit_flush(false);
            $view = $this->getView();
            $view->clear();
            $view->beginPage();
            $view->head();
            $view->beginBody();
            if ($view->title !== null) {
                echo Html::tag('title', Html::encode($view->title));
            }
        } else {
            $options = $this->options;
            $tag = ArrayHelper::remove($options, 'tag', 'div');
            echo Html::beginTag($tag, array_merge([
                'data-pjax-container' => '',
                'data-pjax-push-state' => $this->enablePushState,
                'data-pjax-replace-state' => $this->enableReplaceState,
                'data-pjax-timeout' => $this->timeout,
                'data-pjax-scrollto' => $this->scrollTo,
            ], $options));
        }
    }

    /**
     * @inheritdoc
     */
    public function run()
    {
        if (!$this->requiresPjax()) {
            echo Html::endTag(ArrayHelper::remove($this->options, 'tag', 'div'));
            $this->registerClientScript();

            return;
        }

        $view = $this->getView();
        $view->endBody();

        // Do not re-send css files as it may override the css files that were loaded after them.
        // This is a temporary fix for https://github.com/yiisoft/yii2/issues/2310
        // It should be removed once pjax supports loading only missing css files
        $view->cssFiles = null;

        $view->endPage(true);

        $content = ob_get_clean();

        // only need the content enclosed within this widget
        $response = Yii::$app->getResponse();
        $response->clearOutputBuffers();
        $response->setStatusCode(200);
        $response->format = Response::FORMAT_HTML;
        $response->content = $content;
        $response->send();

        Yii::$app->end();
    }

    /**
     * @return boolean whether the current request requires pjax response from this widget
     */
    protected function requiresPjax()
    {
        $headers = Yii::$app->getRequest()->getHeaders();

        return $headers->get('X-Pjax') && explode(' ', $headers->get('X-Pjax-Container'))[0] === '#' . $this->options['id'];
    }

    /**
     * Registers the needed JavaScript.
     */
    public function registerClientScript()
    {
        $id = $this->options['id'];
        $this->clientOptions['push'] = $this->enablePushState;
        $this->clientOptions['replace'] = $this->enableReplaceState;
        $this->clientOptions['timeout'] = $this->timeout;
        $this->clientOptions['scrollTo'] = $this->scrollTo;
        if(!isset($this->clientOptions['container'])) {
            $this->clientOptions['container'] = "#$id";
        }
        $options = Json::htmlEncode($this->clientOptions);
        $js = '';
        if ($this->linkSelector !== false) {
            $linkSelector = Json::htmlEncode($this->linkSelector !== null ? $this->linkSelector : '#' . $id . ' a');
            $js .= "jQuery(document).pjax($linkSelector, $options);";
        }
        if ($this->formSelector !== false) {
            $formSelector = Json::htmlEncode($this->formSelector !== null ? $this->formSelector : '#' . $id . ' form[data-pjax]');
<<<<<<< HEAD
            $submitEvent = Json::htmlEncode($this->submitEvent);
            $js .= "\njQuery(document).on($submitEvent, $formSelector, function (event) {jQuery.pjax.submit(event, '#$id', $options);});";
=======
            $js .= "\njQuery(document).on('submit', $formSelector, function (event) {jQuery.pjax.submit(event, $options);});";
>>>>>>> 5e8a900a
        }
        $view = $this->getView();
        PjaxAsset::register($view);

        if ($js !== '') {
            $view->registerJs($js);
        }
    }
}<|MERGE_RESOLUTION|>--- conflicted
+++ resolved
@@ -187,7 +187,7 @@
         $this->clientOptions['replace'] = $this->enableReplaceState;
         $this->clientOptions['timeout'] = $this->timeout;
         $this->clientOptions['scrollTo'] = $this->scrollTo;
-        if(!isset($this->clientOptions['container'])) {
+        if (!isset($this->clientOptions['container'])) {
             $this->clientOptions['container'] = "#$id";
         }
         $options = Json::htmlEncode($this->clientOptions);
@@ -198,12 +198,8 @@
         }
         if ($this->formSelector !== false) {
             $formSelector = Json::htmlEncode($this->formSelector !== null ? $this->formSelector : '#' . $id . ' form[data-pjax]');
-<<<<<<< HEAD
             $submitEvent = Json::htmlEncode($this->submitEvent);
-            $js .= "\njQuery(document).on($submitEvent, $formSelector, function (event) {jQuery.pjax.submit(event, '#$id', $options);});";
-=======
-            $js .= "\njQuery(document).on('submit', $formSelector, function (event) {jQuery.pjax.submit(event, $options);});";
->>>>>>> 5e8a900a
+            $js .= "\njQuery(document).on($submitEvent, $formSelector, function (event) {jQuery.pjax.submit(event, $options);});";
         }
         $view = $this->getView();
         PjaxAsset::register($view);
