<?php
/**
 * @link http://www.yiiframework.com/
 * @copyright Copyright (c) 2008 Yii Software LLC
 * @license http://www.yiiframework.com/license/
 */

namespace yii\rbac;

use yii\base\Component;
use yii\base\InvalidConfigException;
use yii\base\InvalidParamException;

/**
 * BaseManager is a base class implementing [[ManagerInterface]] for RBAC management.
 *
 * For more details and usage information on DbManager, see the [guide article on security authorization](guide:security-authorization).
 *
 * @author Qiang Xue <qiang.xue@gmail.com>
 * @since 2.0
 */
abstract class BaseManager extends Component implements ManagerInterface
{
    /**
     * @var array a list of role names that are assigned to every user automatically without calling [[assign()]].
     */
    public $defaultRoles = [];


    /**
     * Returns the named auth item.
     * @param string $name the auth item name.
     * @return Item the auth item corresponding to the specified name. Null is returned if no such item.
     */
    abstract protected function getItem($name);

    /**
     * Returns the items of the specified type.
     * @param int $type the auth item type (either [[Item::TYPE_ROLE]] or [[Item::TYPE_PERMISSION]]
     * @return Item[] the auth items of the specified type.
     */
    abstract protected function getItems($type);

    /**
     * Adds an auth item to the RBAC system.
     * @param Item $item the item to add
     * @return bool whether the auth item is successfully added to the system
     * @throws \Exception if data validation or saving fails (such as the name of the role or permission is not unique)
     */
    abstract protected function addItem($item);

    /**
     * Adds a rule to the RBAC system.
     * @param Rule $rule the rule to add
     * @return bool whether the rule is successfully added to the system
     * @throws \Exception if data validation or saving fails (such as the name of the rule is not unique)
     */
    abstract protected function addRule($rule);

    /**
     * Removes an auth item from the RBAC system.
     * @param Item $item the item to remove
     * @return bool whether the role or permission is successfully removed
     * @throws \Exception if data validation or saving fails (such as the name of the role or permission is not unique)
     */
    abstract protected function removeItem($item);

    /**
     * Removes a rule from the RBAC system.
     * @param Rule $rule the rule to remove
     * @return bool whether the rule is successfully removed
     * @throws \Exception if data validation or saving fails (such as the name of the rule is not unique)
     */
    abstract protected function removeRule($rule);

    /**
     * Updates an auth item in the RBAC system.
     * @param string $name the name of the item being updated
     * @param Item $item the updated item
     * @return bool whether the auth item is successfully updated
     * @throws \Exception if data validation or saving fails (such as the name of the role or permission is not unique)
     */
    abstract protected function updateItem($name, $item);

    /**
     * Updates a rule to the RBAC system.
     * @param string $name the name of the rule being updated
     * @param Rule $rule the updated rule
     * @return bool whether the rule is successfully updated
     * @throws \Exception if data validation or saving fails (such as the name of the rule is not unique)
     */
    abstract protected function updateRule($name, $rule);

    /**
     * @inheritdoc
     */
    public function createRole($name)
    {
        $role = new Role();
        $role->name = $name;
        return $role;
    }

    /**
     * @inheritdoc
     */
    public function createPermission($name)
    {
        $permission = new Permission();
        $permission->name = $name;
        return $permission;
    }

    /**
     * @inheritdoc
     */
    public function add($object)
    {
        if ($object instanceof Item) {
            if ($object->ruleName && $this->getRule($object->ruleName) === null) {
                $rule = \Yii::createObject($object->ruleName);
                $rule->name = $object->ruleName;
                $this->addRule($rule);
            }
            return $this->addItem($object);
        } elseif ($object instanceof Rule) {
            return $this->addRule($object);
        } else {
            throw new InvalidParamException('Adding unsupported object type.');
        }
    }

    /**
     * @inheritdoc
     */
    public function remove($object)
    {
        if ($object instanceof Item) {
            return $this->removeItem($object);
        } elseif ($object instanceof Rule) {
            return $this->removeRule($object);
        } else {
            throw new InvalidParamException('Removing unsupported object type.');
        }
    }

    /**
     * @inheritdoc
     */
    public function update($name, $object)
    {
        if ($object instanceof Item) {
            if ($object->ruleName && $this->getRule($object->ruleName) === null) {
                $rule = \Yii::createObject($object->ruleName);
                $rule->name = $object->ruleName;
                $this->addRule($rule);
            }
            return $this->updateItem($name, $object);
        } elseif ($object instanceof Rule) {
            return $this->updateRule($name, $object);
        } else {
            throw new InvalidParamException('Updating unsupported object type.');
        }
    }

    /**
     * @inheritdoc
     */
    public function getRole($name)
    {
        $item = $this->getItem($name);
        return $item instanceof Item && $item->type == Item::TYPE_ROLE ? $item : null;
    }

    /**
     * @inheritdoc
     */
    public function getPermission($name)
    {
        $item = $this->getItem($name);
        return $item instanceof Item && $item->type == Item::TYPE_PERMISSION ? $item : null;
    }

    /**
     * @inheritdoc
     */
    public function getRoles()
    {
        return $this->getItems(Item::TYPE_ROLE);
    }

    /**
     * Returns defaultRoles as array of Role objects
     * @since 2.0.12
     * @return Role[] default roles. The array is indexed by the role names
     */
    public function getDefaultRoles()
    {
        $result = [];
<<<<<<< HEAD
        foreach($this->defaultRoles as $roleName) {
            $result[$roleName] = $this->createRole($roleName);
=======
        foreach ($this->defaultRoles as $roleName) {
            $result[$roleName] = new Role(['name' => $roleName]);
>>>>>>> a65f5316
        }
        return $result;
    }

    /**
     * @inheritdoc
     */
    public function getPermissions()
    {
        return $this->getItems(Item::TYPE_PERMISSION);
    }

    /**
     * Executes the rule associated with the specified auth item.
     *
     * If the item does not specify a rule, this method will return true. Otherwise, it will
     * return the value of [[Rule::execute()]].
     *
     * @param string|int $user the user ID. This should be either an integer or a string representing
     * the unique identifier of a user. See [[\yii\web\User::id]].
     * @param Item $item the auth item that needs to execute its rule
     * @param array $params parameters passed to [[CheckAccessInterface::checkAccess()]] and will be passed to the rule
     * @return bool the return value of [[Rule::execute()]]. If the auth item does not specify a rule, true will be returned.
     * @throws InvalidConfigException if the auth item has an invalid rule.
     */
    protected function executeRule($user, $item, $params)
    {
        if ($item->ruleName === null) {
            return true;
        }
        $rule = $this->getRule($item->ruleName);
        if ($rule instanceof Rule) {
            return $rule->execute($user, $item, $params);
        } else {
            throw new InvalidConfigException("Rule not found: {$item->ruleName}");
        }
    }

    /**
     * Checks whether array of $assignments is empty and [[defaultRoles]] property is empty as well
     *
     * @param Assignment[] $assignments array of user's assignments
     * @return bool whether array of $assignments is empty and [[defaultRoles]] property is empty as well
     * @since 2.0.11
     */
    protected function hasNoAssignments(array $assignments)
    {
        return empty($assignments) && empty($this->defaultRoles);
    }
}<|MERGE_RESOLUTION|>--- conflicted
+++ resolved
@@ -197,13 +197,8 @@
     public function getDefaultRoles()
     {
         $result = [];
-<<<<<<< HEAD
-        foreach($this->defaultRoles as $roleName) {
+        foreach ($this->defaultRoles as $roleName) {
             $result[$roleName] = $this->createRole($roleName);
-=======
-        foreach ($this->defaultRoles as $roleName) {
-            $result[$roleName] = new Role(['name' => $roleName]);
->>>>>>> a65f5316
         }
         return $result;
     }
