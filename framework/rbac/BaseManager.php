--- conflicted
+++ resolved
@@ -10,7 +10,6 @@
 use yii\base\Component;
 use yii\base\InvalidArgumentException;
 use yii\base\InvalidConfigException;
-use yii\base\InvalidValueException;
 
 /**
  * BaseManager is a base class implementing [[ManagerInterface]] for RBAC management.
@@ -19,8 +18,6 @@
  *
  * @property Role[] $defaultRoleInstances Default roles. The array is indexed by the role names. This property
  * is read-only.
- * @property array $defaultRoles Default roles. Note that the type of this property differs in getter and
- * setter. See [[getDefaultRoles()]] and [[setDefaultRoles()]] for details.
  *
  * @author Qiang Xue <qiang.xue@gmail.com>
  * @since 2.0
@@ -33,6 +30,7 @@
      */
     protected $defaultRoles = [];
 
+
     /**
      * Returns the named auth item.
      * @param string $name the auth item name.
@@ -198,25 +196,18 @@
     }
 
     /**
-<<<<<<< HEAD
-     * Set default roles.
+     * Set default roles
      * @param array|\Closure $roles either array of roles or a callable returning it
-=======
-     * Set default roles
-     * @param string[]|\Closure $roles either array of roles or a callable returning it
-     * @throws InvalidArgumentException when $roles is neither array nor Closure
-     * @throws InvalidValueException when Closure return is not an array
->>>>>>> 77ad6bc0
      * @since 2.0.14
      */
     public function setDefaultRoles($roles)
     {
         if (is_array($roles)) {
             $this->defaultRoles = $roles;
-        } elseif ($roles instanceof \Closure) {
-            $roles = call_user_func($roles);
+        } elseif (is_callable($roles)) {
+            $roles = $roles();
             if (!is_array($roles)) {
-                throw new InvalidValueException('Default roles closure must return an array');
+                throw new InvalidArgumentException('Default roles closure must return an array');
             }
             $this->defaultRoles = $roles;
         } else {
@@ -225,13 +216,8 @@
     }
 
     /**
-<<<<<<< HEAD
-     * Get default roles.
+     * Get default roles
      * @return array default roles
-=======
-     * Get default roles
-     * @return string[] default roles
->>>>>>> 77ad6bc0
      * @since 2.0.14
      */
     public function getDefaultRoles()
