--- conflicted
+++ resolved
@@ -79,19 +79,11 @@
     public function getRolesByUser($userId);
 
     /**
-<<<<<<< HEAD
-     * Returns the roles that are adding to the role via [[addChild()]] by recursive.
-     * @param string $roleName name of parent Role.
-     * @return Role[] all roles directly adding to the role. The array is indexed by the role names.
-     * First element is a Role item that are getting by $roleName.
-     * @throws \yii\base\InvalidArgumentException if Role was not found that are getting by $roleName
-=======
      * Returns child roles of the role specified. Depth isn't limited.
      * @param string $roleName name of the role to file child roles for
      * @return Role[] Child roles. The array is indexed by the role names.
      * First element is an instance of the parent Role itself.
-     * @throws \yii\base\InvalidParamException if Role was not found that are getting by $roleName
->>>>>>> 8ea21177
+     * @throws \yii\base\InvalidArgumentException if Role was not found that are getting by $roleName
      * @since 2.0.10
      */
     public function getChildRoles($roleName);
