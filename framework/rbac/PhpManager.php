--- conflicted
+++ resolved
@@ -779,13 +779,7 @@
     protected function loadFromFile($file)
     {
         if (is_file($file)) {
-<<<<<<< HEAD
             return require $file;
-        } else {
-            return [];
-=======
-            return require($file);
->>>>>>> fe8a0a6a
         }
 
         return [];
