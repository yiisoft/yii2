<?php
/**
 * @link http://www.yiiframework.com/
 * @copyright Copyright (c) 2008 Yii Software LLC
 * @license http://www.yiiframework.com/license/
 */

namespace yii\rbac;

use yii\base\InvalidCallException;
use yii\base\InvalidParamException;
use Yii;
use yii\helpers\VarDumper;

/**
 * PhpManager represents an authorization manager that stores authorization
 * information in terms of a PHP script file.
 *
 * The authorization data will be saved to and loaded from a file
 * specified by [[authFile]], which defaults to 'protected/data/rbac.php'.
 *
 * PhpManager is mainly suitable for authorization data that is not too big
 * (for example, the authorization data for a personal blog system).
 * Use [[DbManager]] for more complex authorization data.
 *
 * @author Qiang Xue <qiang.xue@gmail.com>
 * @author Alexander Kochetov <creocoder@gmail.com>
 * @author Christophe Boulain <christophe.boulain@gmail.com>
 * @since 2.0
 */
class PhpManager extends BaseManager
{
    /**
     * @var string the path of the PHP script that contains the authorization data.
     * This can be either a file path or a path alias to the file.
     * Make sure this file is writable by the Web server process if the authorization needs to be changed online.
     * @see loadFromFile()
     * @see saveToFile()
     */
    public $authFile = '@app/data/rbac.php';
    /**
     * @var Item[]
     */
    private $_items = []; // itemName => item
    /**
     * @var array
     */
    private $_children = []; // itemName, childName => child
    /**
     * @var Assignment[]
     */
    private $_assignments = []; // userId, itemName => assignment
    /**
     * @var Rule[]
     */
    private $_rules = []; // ruleName => rule


    /**
     * Initializes the application component.
     * This method overrides parent implementation by loading the authorization data
     * from PHP script.
     */
    public function init()
    {
        parent::init();
        $this->authFile = Yii::getAlias($this->authFile);
        $this->load();
    }

    /**
     * @inheritdoc
     */
    public function checkAccess($userId, $permissionName, $params = [])
    {
        $assignments = $this->getAssignments($userId);
        return $this->checkAccessRecursive($userId, $permissionName, $params, $assignments);
    }

    /**
     * @inheritdoc
     */
    public function getAssignments($userId)
    {
        return isset($this->_assignments[$userId]) ? $this->_assignments[$userId] : [];
    }

    /**
     * Performs access check for the specified user.
     * This method is internally called by [[checkAccess()]].
     *
     * @param string|integer $user the user ID. This should can be either an integer or a string representing
     * the unique identifier of a user. See [[\yii\web\User::id]].
     * @param string $itemName the name of the operation that need access check
     * @param array $params name-value pairs that would be passed to rules associated
     * with the tasks and roles assigned to the user. A param with name 'user' is added to this array,
     * which holds the value of `$userId`.
     * @param Assignment[] $assignments the assignments to the specified user
     * @return boolean whether the operations can be performed by the user.
     */
    protected function checkAccessRecursive($user, $itemName, $params, $assignments)
    {
        if (!isset($this->_items[$itemName])) {
            return false;
        }

        /** @var Item $item */
        $item = $this->_items[$itemName];
        Yii::trace($item instanceof Role ? "Checking role: $itemName" : "Checking permission : $itemName", __METHOD__);

        if (!$this->executeRule($user, $item, $params)) {
            return false;
        }

        if (isset($assignments[$itemName]) || in_array($itemName, $this->defaultRoles)) {
            return true;
        }

        foreach ($this->_children as $parentName => $children) {
            if (isset($children[$itemName]) && $this->checkAccessRecursive($user, $parentName, $params, $assignments)) {
                return true;
            }
        }

        return false;
    }

    /**
     * @inheritdoc
     */
    public function addChild($parent, $child)
    {
        if (!isset($this->_items[$parent->name], $this->_items[$child->name])) {
            throw new InvalidParamException("Either '{$parent->name}' or '{$child->name}' does not exist.");
        }

        if ($parent->name == $child->name) {
            throw new InvalidParamException("Cannot add '{$parent->name} ' as a child of itself.");
        }
        if ($parent instanceof Permission && $child instanceof Role) {
            throw new InvalidParamException("Cannot add a role as a child of a permission.");
        }

        if ($this->detectLoop($parent, $child)) {
            throw new InvalidCallException("Cannot add '{$child->name}' as a child of '{$parent->name}'. A loop has been detected.");
        }
        if (isset($this->_children[$parent->name][$child->name])) {
            throw new InvalidCallException("The item '{$parent->name}' already has a child '{$child->name}'.");
        }
        $this->_children[$parent->name][$child->name] = $this->_items[$child->name];
        $this->save();

        return true;
    }

    /**
     * Checks whether there is a loop in the authorization item hierarchy.
     *
     * @param Item $parent parent item
     * @param Item $child the child item that is to be added to the hierarchy
     * @return boolean whether a loop exists
     */
    protected function detectLoop($parent, $child)
    {
        if ($child->name === $parent->name) {
            return true;
        }
        if (!isset($this->_children[$child->name], $this->_items[$parent->name])) {
            return false;
        }
        foreach ($this->_children[$child->name] as $grandchild) {
            /** @var Item $grandchild */
            if ($this->detectLoop($parent, $grandchild)) {
                return true;
            }
        }

        return false;
    }

    /**
     * @inheritdoc
     */
    public function removeChild($parent, $child)
    {
        if (isset($this->_children[$parent->name][$child->name])) {
            unset($this->_children[$parent->name][$child->name]);
            $this->save();
            return true;
        } else {
            return false;
        }
    }

    /**
     * @inheritdoc
     */
    public function hasChild($parent, $child)
    {
        return isset($this->_children[$parent->name][$child->name]);
    }

    /**
     * @inheritdoc
     */
    public function assign($role, $userId, $ruleName = null, $data = null)
    {
        if (!isset($this->_items[$role->name])) {
            throw new InvalidParamException("Unknown role '{$role->name}'.");
        } elseif (isset($this->_assignments[$userId][$role->name])) {
            throw new InvalidParamException("Authorization item '{$role->name}' has already been assigned to user '$userId'.");
        } else {
            $this->_assignments[$userId][$role->name] = new Assignment([
                'userId' => $userId,
                'roleName' => $role->name,
                'createdAt' => time(),
            ]);
            $this->save();
            return $this->_assignments[$userId][$role->name];
        }
    }

    /**
     * @inheritdoc
     */
    public function revoke($role, $userId)
    {
        if (isset($this->_assignments[$userId][$role->name])) {
            unset($this->_assignments[$userId][$role->name]);
            $this->save();
            return true;
        } else {
            return false;
        }
    }

    /**
     * @inheritdoc
     */
    public function revokeAll($userId)
    {
        if (isset($this->_assignments[$userId]) && is_array($this->_assignments[$userId])) {
            foreach ($this->_assignments[$userId] as $itemName => $value) {
                unset($this->_assignments[$userId][$itemName]);
            }
            $this->save();
            return true;
        } else {
            return false;
        }
    }

    /**
     * @inheritdoc
     */
    public function getAssignment($roleName, $userId)
    {
        return isset($this->_assignments[$userId][$roleName]) ? $this->_assignments[$userId][$roleName] : null;
    }

    /**
     * @inheritdoc
     */
    public function getItems($type)
    {
        $items = [];

        foreach ($this->_items as $name => $item) {
            /** @var Item $item */
            if ($item->type == $type) {
                $items[$name] = $item;
            }
        }

        return $items;
    }


    /**
     * @inheritdoc
     */
    public function removeItem($item)
    {
        if (isset($this->_items[$item->name])) {
            foreach ($this->_children as &$children) {
                unset($children[$item->name]);
            }
            foreach ($this->_assignments as &$assignments) {
                unset($assignments[$item->name]);
            }
            unset($this->_items[$item->name]);
            $this->save();
            return true;
        } else {
            return false;
        }
    }

    /**
     * @inheritdoc
     */
    public function getItem($name)
    {
        return isset($this->_items[$name]) ? $this->_items[$name] : null;
    }

    /**
     * @inheritdoc
     */
    public function updateRule($name, $rule)
    {
        if ($rule->name !== $name) {
            unset($this->_rules[$name]);
        }
        $this->_rules[$rule->name] = $rule;
        $this->save();
        return true;
    }

    /**
     * @inheritdoc
     */
    public function getRule($name)
    {
        return isset($this->_rules[$name]) ? $this->_rules[$name] : null;
    }

    /**
     * @inheritdoc
     */
    public function getRules()
    {
        return $this->_rules;
    }

    /**
     * @inheritdoc
     */
    public function getRolesByUser($userId)
    {
        $roles = [];
        foreach ($this->getAssignments($userId) as $name => $assignment) {
            $roles[$name] = $this->_items[$assignment->roleName];
        }

        return $roles;
    }

    /**
     * @inheritdoc
     */
    public function getPermissionsByRole($roleName)
    {
        $result = [];
        $this->getChildrenRecursive($roleName, $result);
        if (empty($result)) {
            return [];
        }
        $permissions = [];
        foreach (array_keys($result) as $itemName) {
            if (isset($this->_items[$itemName]) && $this->_items[$itemName] instanceof Permission) {
                $permissions[$itemName] = $this->_items[$itemName];
            }
        }
        return $permissions;
    }

    /**
     * Recursively finds all children and grand children of the specified item.
     *
     * @param string $name the name of the item whose children are to be looked for.
     * @param array $result the children and grand children (in array keys)
     */
    protected function getChildrenRecursive($name, &$result)
    {
        if (isset($this->_children[$name])) {
            foreach ($this->_children[$name] as $child) {
                $result[$child->name] = true;
                $this->getChildrenRecursive($child->name, $result);
            }
        }
    }

    /**
     * @inheritdoc
     */
    public function getPermissionsByUser($userId)
    {
        $assignments = $this->getAssignments($userId);
        $result = [];
        foreach (array_keys($assignments) as $roleName) {
            $this->getChildrenRecursive($roleName, $result);
        }

        if (empty($result)) {
            return [];
        }

        $permissions = [];
        foreach (array_keys($result) as $itemName) {
            if (isset($this->_items[$itemName]) && $this->_items[$itemName] instanceof Permission) {
                $permissions[$itemName] = $this->_items[$itemName];
            }
        }
        return $permissions;
    }

    /**
     * @inheritdoc
     */
    public function getChildren($name)
    {
<<<<<<< HEAD
        return (isset($this->_children[$name])) ? $this->_children[$name] : [];
=======
        return isset($this->_children[$name]) ? $this->_children[$name] : [];
>>>>>>> ec1be3bf
    }

    /**
     * @inheritdoc
     */
    public function removeAll()
    {
        $this->_children = [];
        $this->_items = [];
        $this->_assignments = [];
        $this->_rules = [];
        $this->save();
    }

    /**
     * @inheritdoc
     */
    public function removeAllPermissions()
    {
        $this->removeAllItems(Item::TYPE_PERMISSION);
    }

    /**
     * @inheritdoc
     */
    public function removeAllRoles()
    {
        $this->removeAllItems(Item::TYPE_ROLE);
    }

    /**
     * Removes all auth items of the specified type.
     * @param integer $type the auth item type (either Item::TYPE_PERMISSION or Item::TYPE_ROLE)
     */
    protected function removeAllItems($type)
    {
        $names = [];
        foreach ($this->_items as $name => $item) {
            if ($item->type == $type) {
                unset($this->_items[$name]);
                $names[$name] = true;
            }
        }
        if (empty($names)) {
            return;
        }

        foreach ($this->_assignments as $i => $assignment) {
            if (isset($names[$assignment->roleName])) {
                unset($this->_assignments[$i]);
            }
        }
        foreach ($this->_children as $name => $children) {
            if (isset($names[$name])) {
                unset($this->_children[$name]);
            } else {
                foreach ($children as $childName => $item) {
                    if (isset($names[$childName])) {
                        unset($children[$childName]);
                    }
                }
                $this->_children[$name] = $children;
            }
        }

        $this->save();
    }

    /**
     * @inheritdoc
     */
    public function removeAllRules()
    {
        foreach ($this->_items as $item) {
            $item->ruleName = null;
        }
        $this->_rules = [];
        $this->save();
    }

    /**
     * @inheritdoc
     */
    public function removeAllAssignments()
    {
        $this->_assignments = [];
        $this->save();
    }

    /**
     * @inheritdoc
     */
    protected function removeRule($rule)
    {
        if (isset($this->_rules[$rule->name])) {
            unset($this->_rules[$rule->name]);
            foreach ($this->_items as $item) {
                if ($item->ruleName === $rule->name) {
                    $item->ruleName = null;
                }
            }
            $this->save();
            return true;
        } else {
            return false;
        }
    }

    /**
     * @inheritdoc
     */
    protected function addRule($rule)
    {
        $this->_rules[$rule->name] = $rule;
        $this->save();
        return true;
    }

    /**
     * @inheritdoc
     */
    protected function updateItem($name, $item)
    {
        $this->_items[$item->name] = $item;
        if ($name !== $item->name) {
            if (isset($this->_items[$item->name])) {
                throw new InvalidParamException("Unable to change the item name. The name '{$item->name}' is already used by another item.");
            }
            if (isset($this->_items[$name])) {
                unset ($this->_items[$name]);

                if (isset($this->_children[$name])) {
                    $this->_children[$item->name] = $this->_children[$name];
                    unset ($this->_children[$name]);
                }
                foreach ($this->_children as &$children) {
                    if (isset($children[$name])) {
                        $children[$item->name] = $children[$name];
                        unset ($children[$name]);
                    }
                }
                foreach ($this->_assignments as &$assignments) {
                    if (isset($assignments[$name])) {
                        $assignments[$item->name] = $assignments[$name];
                        unset($assignments[$name]);
                    }
                }
            }
        }
        $this->save();
        return true;
    }

    /**
     * @inheritdoc
     */
    protected function addItem($item)
    {
        $time = time();
        if ($item->createdAt === null) {
            $item->createdAt = $time;
        }
        if ($item->updatedAt === null) {
            $item->updatedAt = $time;
        }

        $this->_items[$item->name] = $item;

        $this->save();

        return true;

    }

    /**
     * Loads authorization data from persistent storage.
     */
    public function load()
    {
        $this->_children = [];
        $this->_rules = [];
        $this->_assignments = [];
        $this->_items = [];

        $data = $this->loadFromFile($this->authFile);

        if (isset($data['items'])) {
            foreach ($data['items'] as $name => $item) {
                $class = $item['type'] == Item::TYPE_PERMISSION ? Permission::className() : Role::className();

                $this->_items[$name] = new $class([
                    'name' => $name,
                    'description' => isset($item['description']) ? $item['description'] : null,
                    'ruleName' => isset($item['ruleName']) ? $item['ruleName'] : null,
                    'data' => isset($item['data']) ? $item['data'] : null,
                    'createdAt' => isset($item['createdAt']) ? $item['createdAt'] : null,
                    'updatedAt' => isset($item['updatedAt']) ? $item['updatedAt'] : null,
                ]);
            }

            foreach ($data['items'] as $name => $item) {
                if (isset($item['children'])) {
                    foreach ($item['children'] as $childName) {
                        if (isset($this->_items[$childName])) {
                            $this->_children[$name][$childName] = $this->_items[$childName];
                        }
                    }
                }
                if (isset($item['assignments'])) {
                    foreach ($item['assignments'] as $userId => $assignment) {
                        $this->_assignments[$userId][$name] = new Assignment([
                            'userId' => $userId,
                            'roleName' => $assignment['roleName'],
                            'createdAt' => isset($assignment['createdAt']) ? $assignment['createdAt'] : null,
                        ]);
                    }
                }
            }
        }

        if (isset($data['rules'])) {
            foreach ($data['rules'] as $name => $ruleData) {
                $this->_rules[$name] = unserialize($ruleData);
            }
        }
    }

    /**
     * Saves authorization data into persistent storage.
     */
    public function save()
    {
        $items = [];
        foreach ($this->_items as $name => $item) {
            /** @var Item $item */
            $items[$name] = array_filter([
                'type' => $item->type,
                'description' => $item->description,
                'ruleName' => $item->ruleName,
                'data' => $item->data,
            ]);
            if (isset($this->_children[$name])) {
                foreach ($this->_children[$name] as $child) {
                    /** @var Item $child */
                    $items[$name]['children'][] = $child->name;
                }
            }
        }

        foreach ($this->_assignments as $userId => $assignments) {
            foreach ($assignments as $name => $assignment) {
                /** @var Assignment $assignment */
                if (isset($items[$name])) {
                    $items[$name]['assignments'][$userId] = [
                        'roleName' => $assignment->roleName,
                    ];
                }
            }
        }

        $rules = [];
        foreach ($this->_rules as $name => $rule) {
            $rules[$name] = serialize($rule);
        }

        $this->saveToFile(['items' => $items, 'rules' => $rules], $this->authFile);
    }

    /**
     * Loads the authorization data from a PHP script file.
     *
     * @param string $file the file path.
     * @return array the authorization data
     * @see saveToFile()
     */
    protected function loadFromFile($file)
    {
        if (is_file($file)) {
            return require($file);
        } else {
            return [];
        }
    }

    /**
     * Saves the authorization data to a PHP script file.
     *
     * @param array $data the authorization data
     * @param string $file the file path.
     * @see loadFromFile()
     */
    protected function saveToFile($data, $file)
    {
        file_put_contents($file, "<?php\nreturn " . VarDumper::export($data) . ";\n", LOCK_EX);
    }
}<|MERGE_RESOLUTION|>--- conflicted
+++ resolved
@@ -410,11 +410,7 @@
      */
     public function getChildren($name)
     {
-<<<<<<< HEAD
-        return (isset($this->_children[$name])) ? $this->_children[$name] : [];
-=======
         return isset($this->_children[$name]) ? $this->_children[$name] : [];
->>>>>>> ec1be3bf
     }
 
     /**
