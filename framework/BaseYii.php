--- conflicted
+++ resolved
@@ -93,11 +93,7 @@
      */
     public static function getVersion()
     {
-<<<<<<< HEAD
         return '2.2-dev';
-=======
-        return '2.0.53-dev';
->>>>>>> 7037fd46
     }
 
     /**
