--- conflicted
+++ resolved
@@ -484,21 +484,6 @@
     }
 
     /**
-<<<<<<< HEAD
-=======
-     * Returns an HTML hyperlink that can be displayed on your Web page showing "Powered by Yii Framework" information.
-     * @return string an HTML hyperlink that can be displayed on your Web page showing "Powered by Yii Framework" information
-     * @deprecated since 2.0.14, this method will be removed in 2.1.0.
-     */
-    public static function powered()
-    {
-        return \Yii::t('yii', 'Powered by {yii}', [
-            'yii' => '<a href="https://www.yiiframework.com/" rel="external">' . \Yii::t('yii', 'Yii Framework') . '</a>',
-        ]);
-    }
-
-    /**
->>>>>>> e2a16702
      * Translates a message to the specified language.
      *
      * This is a shortcut method of [[\yii\i18n\I18N::translate()]].
