<?php
/**
 * @link http://www.yiiframework.com/
 * @copyright Copyright (c) 2008 Yii Software LLC
 * @license http://www.yiiframework.com/license/
 */

namespace yii\grid;

use Closure;
use Yii;
use yii\base\InvalidConfigException;
use yii\base\Model;
use yii\helpers\Html;
use yii\helpers\Json;
use yii\helpers\Url;
use yii\i18n\Formatter;
use yii\widgets\BaseListView;

/**
 * The GridView widget is used to display data in a grid.
 *
 * It provides features like [[sorter|sorting]], [[pager|paging]] and also [[filterModel|filtering]] the data.
 *
 * A basic usage looks like the following:
 *
 * ```php
 * <?= GridView::widget([
 *     'dataProvider' => $dataProvider,
 *     'columns' => [
 *         'id',
 *         'name',
 *         'created_at:datetime',
 *         // ...
 *     ],
 * ]) ?>
 * ```
 *
 * The columns of the grid table are configured in terms of [[Column]] classes,
 * which are configured via [[columns]].
 *
 * The look and feel of a grid view can be customized using the large amount of properties.
 *
 * For more details and usage information on GridView, see the [guide article on data widgets](guide:output-data-widgets).
 *
 * @author Qiang Xue <qiang.xue@gmail.com>
 * @since 2.0
 */
class GridView extends BaseListView
{
    const FILTER_POS_HEADER = 'header';
    const FILTER_POS_FOOTER = 'footer';
    const FILTER_POS_BODY = 'body';

    /**
     * @var string the default data column class if the class name is not explicitly specified when configuring a data column.
     * Defaults to 'yii\grid\DataColumn'.
     */
    public $dataColumnClass = DataColumn::class;
    /**
     * @var string the caption of the grid table
     * @see captionOptions
     */
    public $caption;
    /**
     * @var array the HTML attributes for the caption element.
     * @see \yii\helpers\Html::renderTagAttributes() for details on how attributes are being rendered.
     * @see caption
     */
    public $captionOptions = [];
    /**
     * @var array the HTML attributes for the grid table element.
     * @see \yii\helpers\Html::renderTagAttributes() for details on how attributes are being rendered.
     */
    public $tableOptions = ['class' => 'table table-striped table-bordered'];
    /**
     * @var array the HTML attributes for the container tag of the grid view.
     * The "tag" element specifies the tag name of the container element and defaults to "div".
     * @see \yii\helpers\Html::renderTagAttributes() for details on how attributes are being rendered.
     */
    public $options = ['class' => 'grid-view'];
    /**
     * @var array the HTML attributes for the table header row.
     * @see \yii\helpers\Html::renderTagAttributes() for details on how attributes are being rendered.
     */
    public $headerRowOptions = [];
    /**
     * @var array the HTML attributes for the table footer row.
     * @see \yii\helpers\Html::renderTagAttributes() for details on how attributes are being rendered.
     */
    public $footerRowOptions = [];
    /**
     * @var array|Closure the HTML attributes for the table body rows. This can be either an array
     * specifying the common HTML attributes for all body rows, or an anonymous function that
     * returns an array of the HTML attributes. The anonymous function will be called once for every
     * data model returned by [[dataProvider]]. It should have the following signature:
     *
     * ```php
     * function ($model, $key, $index, $grid)
     * ```
     *
     * - `$model`: the current data model being rendered
     * - `$key`: the key value associated with the current data model
     * - `$index`: the zero-based index of the data model in the model array returned by [[dataProvider]]
     * - `$grid`: the GridView object
     *
     * @see \yii\helpers\Html::renderTagAttributes() for details on how attributes are being rendered.
     */
    public $rowOptions = [];
    /**
     * @var Closure an anonymous function that is called once BEFORE rendering each data model.
     * It should have the similar signature as [[rowOptions]]. The return result of the function
     * will be rendered directly.
     */
    public $beforeRow;
    /**
     * @var Closure an anonymous function that is called once AFTER rendering each data model.
     * It should have the similar signature as [[rowOptions]]. The return result of the function
     * will be rendered directly.
     */
    public $afterRow;
    /**
     * @var bool whether to show the header section of the grid table.
     */
    public $showHeader = true;
    /**
     * @var bool whether to show the footer section of the grid table.
     */
    public $showFooter = false;
    /**
     * @var bool whether to show the grid view if [[dataProvider]] returns no data.
     */
    public $showOnEmpty = true;
    /**
     * @var array|Formatter the formatter used to format model attribute values into displayable texts.
     * This can be either an instance of [[Formatter]] or an configuration array for creating the [[Formatter]]
     * instance. If this property is not set, the "formatter" application component will be used.
     */
    public $formatter;
    /**
     * @var array grid column configuration. Each array element represents the configuration
     * for one particular grid column. For example,
     *
     * ```php
     * [
     *     ['class' => \yii\grid\SerialColumn::class],
     *     [
     *         'class' => \yii\grid\DataColumn::class, // this line is optional
     *         'attribute' => 'name',
     *         'format' => 'text',
     *         'label' => 'Name',
     *     ],
     *     ['class' => \yii\grid\CheckboxColumn::class],
     * ]
     * ```
     *
     * If a column is of class [[DataColumn]], the "class" element can be omitted.
     *
     * As a shortcut format, a string may be used to specify the configuration of a data column
     * which only contains [[DataColumn::attribute|attribute]], [[DataColumn::format|format]],
     * and/or [[DataColumn::label|label]] options: `"attribute:format:label"`.
     * For example, the above "name" column can also be specified as: `"name:text:Name"`.
     * Both "format" and "label" are optional. They will take default values if absent.
     *
     * Using the shortcut format the configuration for columns in simple cases would look like this:
     *
     * ```php
     * [
     *     'id',
     *     'amount:currency:Total Amount',
     *     'created_at:datetime',
     * ]
     * ```
     *
     * When using a [[dataProvider]] with active records, you can also display values from related records,
     * e.g. the `name` attribute of the `author` relation:
     *
     * ```php
     * // shortcut syntax
     * 'author.name',
     * // full syntax
     * [
     *     'attribute' => 'author.name',
     *     // ...
     * ]
     * ```
     */
    public $columns = [];
    /**
     * @var string the HTML display when the content of a cell is empty.
     * This property is used to render cells that have no defined content,
     * e.g. empty footer or filter cells.
     *
     * Note that this is not used by the [[DataColumn]] if a data item is `null`. In that case
     * the [[\yii\i18n\Formatter::nullDisplay|nullDisplay]] property of the [[formatter]] will
     * be used to indicate an empty data value.
     */
    public $emptyCell = '&nbsp;';
    /**
     * @var \yii\base\Model the model that keeps the user-entered filter data. When this property is set,
     * the grid view will enable column-based filtering. Each data column by default will display a text field
     * at the top that users can fill in to filter the data.
     *
     * Note that in order to show an input field for filtering, a column must have its [[DataColumn::attribute]]
     * property set and the attribute should be active in the current scenario of $filterModel or have
     * [[DataColumn::filter]] set as the HTML code for the input field.
     *
     * When this property is not set (null) the filtering feature is disabled.
     */
    public $filterModel;
    /**
     * @var string|array the URL for returning the filtering result. [[Url::to()]] will be called to
     * normalize the URL. If not set, the current controller action will be used.
     * When the user makes change to any filter input, the current filtering inputs will be appended
     * as GET parameters to this URL.
     */
    public $filterUrl;
    /**
     * @var string additional jQuery selector for selecting filter input fields
     */
    public $filterSelector;
    /**
     * @var string whether the filters should be displayed in the grid view. Valid values include:
     *
     * - [[FILTER_POS_HEADER]]: the filters will be displayed on top of each column's header cell.
     * - [[FILTER_POS_BODY]]: the filters will be displayed right below each column's header cell.
     * - [[FILTER_POS_FOOTER]]: the filters will be displayed below each column's footer cell.
     */
    public $filterPosition = self::FILTER_POS_BODY;
    /**
     * @var array the HTML attributes for the filter row element.
     * @see \yii\helpers\Html::renderTagAttributes() for details on how attributes are being rendered.
     */
    public $filterRowOptions = ['class' => 'filters'];
    /**
     * @var array the options for rendering the filter error summary.
     * Please refer to [[Html::errorSummary()]] for more details about how to specify the options.
     * @see renderErrors()
     */
    public $filterErrorSummaryOptions = ['class' => 'error-summary'];
    /**
     * @var array the options for rendering every filter error message.
     * This is mainly used by [[Html::error()]] when rendering an error message next to every filter input field.
     */
    public $filterErrorOptions = ['class' => 'help-block'];
    /**
     * @var string the layout that determines how different sections of the list view should be organized.
     * The following tokens will be replaced with the corresponding section contents:
     *
     * - `{summary}`: the summary section. See [[renderSummary()]].
     * - `{errors}`: the filter model error summary. See [[renderErrors()]].
     * - `{items}`: the list items. See [[renderItems()]].
     * - `{sorter}`: the sorter. See [[renderSorter()]].
     * - `{pager}`: the pager. See [[renderPager()]].
     */
    public $layout = "{summary}\n{items}\n{pager}";


    /**
     * Initializes the grid view.
     * This method will initialize required property values and instantiate [[columns]] objects.
     */
    public function init()
    {
        parent::init();
        if ($this->formatter === null) {
            $this->formatter = Yii::$app->getFormatter();
        } elseif (is_array($this->formatter)) {
            $this->formatter = Yii::createObject($this->formatter);
        }
        if (!$this->formatter instanceof Formatter) {
            throw new InvalidConfigException('The "formatter" property must be either a Format object or a configuration array.');
        }
        if (!isset($this->filterRowOptions['id'])) {
            $this->filterRowOptions['id'] = $this->options['id'] . '-filters';
        }

        $this->initColumns();
    }

    /**
     * Runs the widget.
     */
    public function run()
    {
        $id = $this->options['id'];
        $options = Json::htmlEncode($this->getClientOptions());
        $view = $this->getView();
        GridViewAsset::register($view);
        $view->registerJs("jQuery('#$id').yiiGridView($options);");

        return parent::run();
    }

    /**
     * Renders validator errors of filter model.
     * @return string the rendering result.
     */
    public function renderErrors()
    {
        if ($this->filterModel instanceof Model && $this->filterModel->hasErrors()) {
            return Html::errorSummary($this->filterModel, $this->filterErrorSummaryOptions);
        }

        return '';
    }

    /**
     * @inheritdoc
     */
    public function renderSection($name)
    {
        switch ($name) {
            case '{errors}':
                return $this->renderErrors();
            default:
                return parent::renderSection($name);
        }
    }

    /**
     * Returns the options for the grid view JS widget.
     * @return array the options
     */
    protected function getClientOptions()
    {
        $filterUrl = isset($this->filterUrl) ? $this->filterUrl : Yii::$app->request->url;
        $id = $this->filterRowOptions['id'];
        $filterSelector = "#$id input, #$id select";
        if (isset($this->filterSelector)) {
            $filterSelector .= ', ' . $this->filterSelector;
        }

        return [
            'filterUrl' => Url::to($filterUrl),
            'filterSelector' => $filterSelector,
        ];
    }

    /**
     * Renders the data models for the grid view.
     */
    public function renderItems()
    {
        $caption = $this->renderCaption();
        $columnGroup = $this->renderColumnGroup();
        $tableHeader = $this->showHeader ? $this->renderTableHeader() : false;
        $tableBody = $this->renderTableBody();
        $tableFooter = $this->showFooter ? $this->renderTableFooter() : false;
        $content = array_filter([
            $caption,
            $columnGroup,
            $tableHeader,
            $tableFooter,
            $tableBody,
        ]);

        return Html::tag('table', implode("\n", $content), $this->tableOptions);
    }

    /**
     * Renders the caption element.
     * @return bool|string the rendered caption element or `false` if no caption element should be rendered.
     */
    public function renderCaption()
    {
        if (!empty($this->caption)) {
            return Html::tag('caption', $this->caption, $this->captionOptions);
        }

        return false;
    }

    /**
     * Renders the column group HTML.
     * @return bool|string the column group HTML or `false` if no column group should be rendered.
     */
    public function renderColumnGroup()
    {
        $requireColumnGroup = false;
        foreach ($this->columns as $column) {
            /* @var $column Column */
            if (!empty($column->options)) {
                $requireColumnGroup = true;
                break;
            }
        }
        if ($requireColumnGroup) {
            $cols = [];
            foreach ($this->columns as $column) {
                $cols[] = Html::tag('col', '', $column->options);
            }

            return Html::tag('colgroup', implode("\n", $cols));
        }

        return false;
    }

    /**
     * Renders the table header.
     * @return string the rendering result.
     */
    public function renderTableHeader()
    {
        $cells = [];
        foreach ($this->columns as $column) {
            /* @var $column Column */
            $cells[] = $column->renderHeaderCell();
        }
        $content = Html::tag('tr', implode('', $cells), $this->headerRowOptions);
        if ($this->filterPosition === self::FILTER_POS_HEADER) {
            $content = $this->renderFilters() . $content;
        } elseif ($this->filterPosition === self::FILTER_POS_BODY) {
            $content .= $this->renderFilters();
        }

        return "<thead>\n" . $content . "\n</thead>";
    }

    /**
     * Renders the table footer.
     * @return string the rendering result.
     */
    public function renderTableFooter()
    {
        $cells = [];
        foreach ($this->columns as $column) {
            /* @var $column Column */
            $cells[] = $column->renderFooterCell();
        }
        $content = Html::tag('tr', implode('', $cells), $this->footerRowOptions);
        if ($this->filterPosition === self::FILTER_POS_FOOTER) {
            $content .= $this->renderFilters();
        }

        return "<tfoot>\n" . $content . "\n</tfoot>";
    }

    /**
     * Renders the filter.
     * @return string the rendering result.
     */
    public function renderFilters()
    {
        if ($this->filterModel !== null) {
            $cells = [];
            foreach ($this->columns as $column) {
                /* @var $column Column */
                $cells[] = $column->renderFilterCell();
            }

            return Html::tag('tr', implode('', $cells), $this->filterRowOptions);
        }

        return '';
    }

    /**
     * Renders the table body.
     * @return string the rendering result.
     */
    public function renderTableBody()
    {
        $models = array_values($this->dataProvider->getModels());
        $keys = $this->dataProvider->getKeys();
        $rows = [];
        foreach ($models as $index => $model) {
            $key = $keys[$index];
            if ($this->beforeRow !== null) {
                $row = call_user_func($this->beforeRow, $model, $key, $index, $this);
                if (!empty($row)) {
                    $rows[] = $row;
                }
            }

            $rows[] = $this->renderTableRow($model, $key, $index);

            if ($this->afterRow !== null) {
                $row = call_user_func($this->afterRow, $model, $key, $index, $this);
                if (!empty($row)) {
                    $rows[] = $row;
                }
            }
        }

        if (empty($rows) && $this->emptyText !== false) {
            $colspan = count($this->columns);

            return "<tbody>\n<tr><td colspan=\"$colspan\">" . $this->renderEmpty() . "</td></tr>\n</tbody>";
        }

        return "<tbody>\n" . implode("\n", $rows) . "\n</tbody>";
    }

    /**
     * Renders a table row with the given data model and key.
     * @param mixed $model the data model to be rendered
     * @param mixed $key the key associated with the data model
     * @param int $index the zero-based index of the data model among the model array returned by [[dataProvider]].
     * @return string the rendering result
     */
    public function renderTableRow($model, $key, $index)
    {
        $cells = [];
        /* @var $column Column */
        foreach ($this->columns as $column) {
            $cells[] = $column->renderDataCell($model, $key, $index);
        }
        if ($this->rowOptions instanceof Closure) {
            $options = call_user_func($this->rowOptions, $model, $key, $index, $this);
        } else {
            $options = $this->rowOptions;
        }
        $options['data-key'] = is_array($key) ? json_encode($key) : (string) $key;

        return Html::tag('tr', implode('', $cells), $options);
    }

    /**
     * Creates column objects and initializes them.
     */
    protected function initColumns()
    {
        if (empty($this->columns)) {
            $this->guessColumns();
        }
        foreach ($this->columns as $i => $column) {
            if (is_string($column)) {
                $column = $this->createDataColumn($column);
            } else {
                $column = Yii::createObject(array_merge([
<<<<<<< HEAD
                    'class' => $this->dataColumnClass,
=======
                    'class' => $this->dataColumnClass ?: DataColumn::className(),
>>>>>>> 6d2e0aff
                    'grid' => $this,
                ], $column));
            }
            if (!$column->visible) {
                unset($this->columns[$i]);
                continue;
            }
            $this->columns[$i] = $column;
        }
    }

    /**
     * Creates a [[DataColumn]] object based on a string in the format of "attribute:format:label".
     * @param string $text the column specification string
     * @return DataColumn the column instance
     * @throws InvalidConfigException if the column specification is invalid
     */
    protected function createDataColumn($text)
    {
        if (!preg_match('/^([^:]+)(:(\w*))?(:(.*))?$/', $text, $matches)) {
            throw new InvalidConfigException('The column must be specified in the format of "attribute", "attribute:format" or "attribute:format:label"');
        }

        return Yii::createObject([
<<<<<<< HEAD
            'class' => $this->dataColumnClass,
=======
            'class' => $this->dataColumnClass ?: DataColumn::className(),
>>>>>>> 6d2e0aff
            'grid' => $this,
            'attribute' => $matches[1],
            'format' => isset($matches[3]) ? $matches[3] : 'text',
            'label' => isset($matches[5]) ? $matches[5] : null,
        ]);
    }

    /**
     * This function tries to guess the columns to show from the given data
     * if [[columns]] are not explicitly specified.
     */
    protected function guessColumns()
    {
        $models = $this->dataProvider->getModels();
        $model = reset($models);
        if (is_array($model) || is_object($model)) {
            foreach ($model as $name => $value) {
                if ($value === null || is_scalar($value) || is_callable([$value, '__toString'])) {
                    $this->columns[] = (string) $name;
                }
            }
        }
    }
}<|MERGE_RESOLUTION|>--- conflicted
+++ resolved
@@ -530,11 +530,7 @@
                 $column = $this->createDataColumn($column);
             } else {
                 $column = Yii::createObject(array_merge([
-<<<<<<< HEAD
-                    'class' => $this->dataColumnClass,
-=======
-                    'class' => $this->dataColumnClass ?: DataColumn::className(),
->>>>>>> 6d2e0aff
+                    'class' => $this->dataColumnClass ?: DataColumn::class,
                     'grid' => $this,
                 ], $column));
             }
@@ -559,11 +555,7 @@
         }
 
         return Yii::createObject([
-<<<<<<< HEAD
-            'class' => $this->dataColumnClass,
-=======
-            'class' => $this->dataColumnClass ?: DataColumn::className(),
->>>>>>> 6d2e0aff
+            'class' => $this->dataColumnClass ?: DataColumn::class,
             'grid' => $this,
             'attribute' => $matches[1],
             'format' => isset($matches[3]) ? $matches[3] : 'text',
