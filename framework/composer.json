{
    "name": "yiisoft/yii2",
    "description": "Yii PHP Framework Version 2",
    "keywords": [
        "yii2",
        "framework"
    ],
    "homepage": "https://www.yiiframework.com/",
    "type": "library",
    "license": "BSD-3-Clause",
    "authors": [
        {
            "name": "Qiang Xue",
            "email": "qiang.xue@gmail.com",
            "homepage": "https://www.yiiframework.com/",
            "role": "Founder and project lead"
        },
        {
            "name": "Alexander Makarov",
            "email": "sam@rmcreative.ru",
            "homepage": "https://rmcreative.ru/",
            "role": "Core framework development"
        },
        {
            "name": "Maurizio Domba",
            "homepage": "http://mdomba.info/",
            "role": "Core framework development"
        },
        {
            "name": "Carsten Brandt",
            "email": "mail@cebe.cc",
            "homepage": "https://www.cebe.cc/",
            "role": "Core framework development"
        },
        {
            "name": "Timur Ruziev",
            "email": "resurtm@gmail.com",
            "homepage": "http://resurtm.com/",
            "role": "Core framework development"
        },
        {
            "name": "Paul Klimov",
            "email": "klimov.paul@gmail.com",
            "role": "Core framework development"
        },
        {
            "name": "Dmitry Naumenko",
            "email": "d.naumenko.a@gmail.com",
            "role": "Core framework development"
        },
        {
            "name": "Boudewijn Vahrmeijer",
            "email": "info@dynasource.eu",
            "homepage": "http://dynasource.eu",
            "role": "Core framework development"
        }
    ],
    "support": {
        "issues": "https://github.com/yiisoft/yii2/issues?state=open",
        "forum": "https://forum.yiiframework.com/",
        "wiki": "https://www.yiiframework.com/wiki",
        "irc": "ircs://irc.libera.chat:6697/yii",
        "source": "https://github.com/yiisoft/yii2"
    },
    "require": {
        "php": ">=7.3.0",
        "ext-mbstring": "*",
        "ext-ctype": "*",
        "lib-pcre": "*",
        "yiisoft/yii2-composer": "~2.0.4",
        "ezyang/htmlpurifier": "^4.6",
        "cebe/markdown": "~1.0.0 | ~1.1.0 | ~1.2.0",
        "bower-asset/jquery": "3.7.*@stable | 3.6.*@stable | 3.5.*@stable | 3.4.*@stable | 3.3.*@stable | 3.2.*@stable | 3.1.*@stable | 2.2.*@stable | 2.1.*@stable | 1.11.*@stable | 1.12.*@stable",
<<<<<<< HEAD
        "bower-asset/inputmask": "~3.2.2 | ~3.3.5",
        "bower-asset/punycode": "1.3.*",
        "bower-asset/yii2-pjax": "~2.0.1"
=======
        "bower-asset/inputmask": "~3.2.2 | ~3.3.5 | ~5.0.8 ",
        "bower-asset/punycode": "1.3.* | 2.2.*",
        "bower-asset/yii2-pjax": "~2.0.1",
        "paragonie/random_compat": ">=1"
>>>>>>> 75767612
    },
    "autoload": {
        "psr-4": {"yii\\": ""}
    },
    "bin": [
        "yii"
    ],
    "extra": {
        "branch-alias": {
            "dev-master": "2.0.x-dev"
        }
    }
}<|MERGE_RESOLUTION|>--- conflicted
+++ resolved
@@ -71,16 +71,10 @@
         "ezyang/htmlpurifier": "^4.6",
         "cebe/markdown": "~1.0.0 | ~1.1.0 | ~1.2.0",
         "bower-asset/jquery": "3.7.*@stable | 3.6.*@stable | 3.5.*@stable | 3.4.*@stable | 3.3.*@stable | 3.2.*@stable | 3.1.*@stable | 2.2.*@stable | 2.1.*@stable | 1.11.*@stable | 1.12.*@stable",
-<<<<<<< HEAD
-        "bower-asset/inputmask": "~3.2.2 | ~3.3.5",
-        "bower-asset/punycode": "1.3.*",
-        "bower-asset/yii2-pjax": "~2.0.1"
-=======
         "bower-asset/inputmask": "~3.2.2 | ~3.3.5 | ~5.0.8 ",
         "bower-asset/punycode": "1.3.* | 2.2.*",
         "bower-asset/yii2-pjax": "~2.0.1",
         "paragonie/random_compat": ">=1"
->>>>>>> 75767612
     },
     "autoload": {
         "psr-4": {"yii\\": ""}
