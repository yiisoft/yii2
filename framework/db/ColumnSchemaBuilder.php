<?php
/**
 * @link http://www.yiiframework.com/
 * @copyright Copyright (c) 2008 Yii Software LLC
 * @license http://www.yiiframework.com/license/
 */

namespace yii\db;

use Yii;
use yii\base\Object;

/**
 * ColumnSchemaBuilder helps to define database schema types using a PHP interface.
 *
 * See [[SchemaBuilderTrait]] for more detailed description and usage examples.
 *
 * @author Vasenin Matvey <vaseninm@gmail.com>
 * @since 2.0.6
 */
class ColumnSchemaBuilder extends Object
{
    // Internally used constants representing categories that abstract column types fall under.
    // See [[$categoryMap]] for mappings of abstract column types to category.
    // @since 2.0.8
    const CATEGORY_PK = 'pk';
    const CATEGORY_STRING = 'string';
    const CATEGORY_NUMERIC = 'numeric';
    const CATEGORY_TIME = 'time';
    const CATEGORY_OTHER = 'other';

    /**
     * @var string the column type definition such as INTEGER, VARCHAR, DATETIME, etc.
     */
    protected $type;
    /**
     * @var int|string|array column size or precision definition. This is what goes into the parenthesis after
     * the column type. This can be either a string, an integer or an array. If it is an array, the array values will
     * be joined into a string separated by comma.
     */
    protected $length;
    /**
     * @var bool|null whether the column is or not nullable. If this is `true`, a `NOT NULL` constraint will be added.
     * If this is `false`, a `NULL` constraint will be added.
     */
    protected $isNotNull;
    /**
<<<<<<< HEAD
     * @var boolean whether the column values should be primary. If this is `true`, a `PRIMARY KEY` constraint will be added.
     * @since 2.0.11
     */
    protected $isPrimary = false;
    /**
     * @var boolean whether the column values should be unique. If this is `true`, a `UNIQUE` constraint will be added.
=======
     * @var bool whether the column values should be unique. If this is `true`, a `UNIQUE` constraint will be added.
>>>>>>> 4b1f17db
     */
    protected $isUnique = false;
    /**
     * @var string the `CHECK` constraint for the column.
     */
    protected $check;
    /**
     * @var mixed default value of the column.
     */
    protected $default;
    /**
     * @var mixed SQL string to be appended to column schema definition.
     * @since 2.0.9
     */
    protected $append;
    /**
     * @var bool whether the column values should be unsigned. If this is `true`, an `UNSIGNED` keyword will be added.
     * @since 2.0.7
     */
    protected $isUnsigned = false;
    /**
     * @var string the column after which this column will be added.
     * @since 2.0.8
     */
    protected $after;
    /**
     * @var bool whether this column is to be inserted at the beginning of the table.
     * @since 2.0.8
     */
    protected $isFirst;


    /**
     * @var array mapping of abstract column types (keys) to type categories (values).
     * @since 2.0.8
     */
    public $categoryMap = [
        Schema::TYPE_PK => self::CATEGORY_PK,
        Schema::TYPE_UPK => self::CATEGORY_PK,
        Schema::TYPE_BIGPK => self::CATEGORY_PK,
        Schema::TYPE_UBIGPK => self::CATEGORY_PK,
        Schema::TYPE_CHAR => self::CATEGORY_STRING,
        Schema::TYPE_STRING => self::CATEGORY_STRING,
        Schema::TYPE_TEXT => self::CATEGORY_STRING,
        Schema::TYPE_SMALLINT => self::CATEGORY_NUMERIC,
        Schema::TYPE_INTEGER => self::CATEGORY_NUMERIC,
        Schema::TYPE_BIGINT => self::CATEGORY_NUMERIC,
        Schema::TYPE_FLOAT => self::CATEGORY_NUMERIC,
        Schema::TYPE_DOUBLE => self::CATEGORY_NUMERIC,
        Schema::TYPE_DECIMAL => self::CATEGORY_NUMERIC,
        Schema::TYPE_DATETIME => self::CATEGORY_TIME,
        Schema::TYPE_TIMESTAMP => self::CATEGORY_TIME,
        Schema::TYPE_TIME => self::CATEGORY_TIME,
        Schema::TYPE_DATE => self::CATEGORY_TIME,
        Schema::TYPE_BINARY => self::CATEGORY_OTHER,
        Schema::TYPE_BOOLEAN => self::CATEGORY_NUMERIC,
        Schema::TYPE_MONEY => self::CATEGORY_NUMERIC,
    ];
    /**
     * @var \yii\db\Connection the current database connection. It is used mainly to escape strings
     * safely when building the final column schema string.
     * @since 2.0.8
     */
    public $db;
    /**
     * @var string comment value of the column.
     * @since 2.0.8
     */
    public $comment;

    /**
     * Create a column schema builder instance giving the type and value precision.
     *
     * @param string $type type of the column. See [[$type]].
     * @param int|string|array $length length or precision of the column. See [[$length]].
     * @param \yii\db\Connection $db the current database connection. See [[$db]].
     * @param array $config name-value pairs that will be used to initialize the object properties
     */
    public function __construct($type, $length = null, $db = null, $config = [])
    {
        $this->type = $type;
        $this->length = $length;
        $this->db = $db;
        parent::__construct($config);
    }

    /**
     * Adds a `NOT NULL` constraint to the column.
     * @return $this
     */
    public function notNull()
    {
        $this->isNotNull = true;
        return $this;
    }

    /**
     * Adds a `NULL` constraint to the column
     * @return $this
     * @since 2.0.9
     */
    public function null()
    {
        $this->isNotNull = false;
        return $this;
    }

    /**
     * Adds a `PRIMARY KEY` constraint to the column.
     * @return $this
     * @since 2.0.11
     */
    public function primaryKey()
    {
        $this->isPrimary = true;
        return $this;
    }

    /**
     * Adds a `UNIQUE` constraint to the column.
     * @return $this
     */
    public function unique()
    {
        $this->isUnique = true;
        return $this;
    }

    /**
     * Sets a `CHECK` constraint for the column.
     * @param string $check the SQL of the `CHECK` constraint to be added.
     * @return $this
     */
    public function check($check)
    {
        $this->check = $check;
        return $this;
    }

    /**
     * Specify the default value for the column.
     * @param mixed $default the default value.
     * @return $this
     */
    public function defaultValue($default)
    {
        if ($default === null) {
            $this->null();
        }

        $this->default = $default;
        return $this;
    }

    /**
     * Specifies the comment for column.
     * @param string $comment the comment
     * @return $this
     * @since 2.0.8
     */
    public function comment($comment)
    {
        $this->comment = $comment;
        return $this;
    }

    /**
     * Marks column as unsigned.
     * @return $this
     * @since 2.0.7
     */
    public function unsigned()
    {
        switch ($this->type) {
            case Schema::TYPE_PK:
                $this->type = Schema::TYPE_UPK;
                break;
            case Schema::TYPE_BIGPK:
                $this->type = Schema::TYPE_UBIGPK;
                break;
        }
        $this->isUnsigned = true;
        return $this;
    }

    /**
     * Adds an `AFTER` constraint to the column.
     * Note: MySQL, Oracle and Cubrid support only.
     * @param string $after the column after which $this column will be added.
     * @return $this
     * @since 2.0.8
     */
    public function after($after)
    {
        $this->after = $after;
        return $this;
    }

    /**
     * Adds an `FIRST` constraint to the column.
     * Note: MySQL, Oracle and Cubrid support only.
     * @return $this
     * @since 2.0.8
     */
    public function first()
    {
        $this->isFirst = true;
        return $this;
    }

    /**
     * Specify the default SQL expression for the column.
     * @param string $default the default value expression.
     * @return $this
     * @since 2.0.7
     */
    public function defaultExpression($default)
    {
        $this->default = new Expression($default);
        return $this;
    }

    /**
     * Specify additional SQL to be appended to schema string.
     * @param string $sql the SQL string to be appended.
     * @return $this
     * @since 2.0.9
     */
    public function append($sql)
    {
        $this->append = $sql;
        return $this;
    }

    /**
     * Builds the full string for the column's schema
     * @return string
     */
    public function __toString()
    {
        switch ($this->getTypeCategory()) {
            case self::CATEGORY_PK:
                $format = '{type}{check}{comment}{append}';
                break;
            default:
                $format = '{type}{length}{notnull}{unique}{default}{check}{comment}{append}';
        }
        return $this->buildCompleteString($format);
    }

    /**
     * Builds the length/precision part of the column.
     * @return string
     */
    protected function buildLengthString()
    {
        if ($this->length === null || $this->length === []) {
            return '';
        }
        if (is_array($this->length)) {
            $this->length = implode(',', $this->length);
        }
        return "({$this->length})";
    }

    /**
     * Builds the not null constraint for the column.
     * @return string returns 'NOT NULL' if [[isNotNull]] is true,
     * 'NULL' if [[isNotNull]] is false or an empty string otherwise.
     */
    protected function buildNotNullString()
    {
        if ($this->isNotNull === true) {
            return ' NOT NULL';
        } elseif ($this->isNotNull === false) {
            return ' NULL';
        } else {
            return '';
        }
    }

    /**
     * Builds the unique or primary constraint for the column.
     * @return string returns string 'PRIMARY KEY' if [[isPrimary]] is true, else
     * returns string 'UNIQUE' if [[isUnique]] is true, otherwise it returns an empty string.
     */
    protected function buildUniqueString()
    {
        if ($this->isPrimary) {
            return ' PRIMARY KEY';
        } elseif ($this->isUnique) {
            return ' UNIQUE';
        } else {
            return '';
        }
    }

    /**
     * Builds the default value specification for the column.
     * @return string string with default value of column.
     */
    protected function buildDefaultString()
    {
        if ($this->default === null) {
            return $this->isNotNull === false ? ' DEFAULT NULL' : '';
        }

        $string = ' DEFAULT ';
        switch (gettype($this->default)) {
            case 'integer':
                $string .= (string) $this->default;
                break;
            case 'double':
                // ensure type cast always has . as decimal separator in all locales
                $string .= str_replace(',', '.', (string) $this->default);
                break;
            case 'boolean':
                $string .= $this->default ? 'TRUE' : 'FALSE';
                break;
            case 'object':
                $string .= (string) $this->default;
                break;
            default:
                $string .= "'{$this->default}'";
        }

        return $string;
    }

    /**
     * Builds the check constraint for the column.
     * @return string a string containing the CHECK constraint.
     */
    protected function buildCheckString()
    {
        return $this->check !== null ? " CHECK ({$this->check})" : '';
    }

    /**
     * Builds the unsigned string for column. Defaults to unsupported.
     * @return string a string containing UNSIGNED keyword.
     * @since 2.0.7
     */
    protected function buildUnsignedString()
    {
        return '';
    }

    /**
     * Builds the after constraint for the column. Defaults to unsupported.
     * @return string a string containing the AFTER constraint.
     * @since 2.0.8
     */
    protected function buildAfterString()
    {
        return '';
    }

    /**
     * Builds the first constraint for the column. Defaults to unsupported.
     * @return string a string containing the FIRST constraint.
     * @since 2.0.8
     */
    protected function buildFirstString()
    {
        return '';
    }

    /**
     * Builds the custom string that's appended to column definition.
     * @return string custom string to append.
     * @since 2.0.9
     */
    protected function buildAppendString()
    {
        return $this->append !== null ? ' ' . $this->append : '';
    }

    /**
     * Returns the category of the column type.
     * @return string a string containing the column type category name.
     * @since 2.0.8
     */
    protected function getTypeCategory()
    {
        return isset($this->categoryMap[$this->type]) ? $this->categoryMap[$this->type] : null;
    }

    /**
     * Builds the comment specification for the column.
     * @return string a string containing the COMMENT keyword and the comment itself
     * @since 2.0.8
     */
    protected function buildCommentString()
    {
        return '';
    }

    /**
     * Returns the complete column definition from input format
     * @param string $format the format of the definition.
     * @return string a string containing the complete column definition.
     * @since 2.0.8
     */
    protected function buildCompleteString($format)
    {
        $placeholderValues = [
            '{type}' => $this->type,
            '{length}' => $this->buildLengthString(),
            '{unsigned}' => $this->buildUnsignedString(),
            '{notnull}' => $this->buildNotNullString(),
            '{unique}' => $this->buildUniqueString(),
            '{default}' => $this->buildDefaultString(),
            '{check}' => $this->buildCheckString(),
            '{comment}' => $this->buildCommentString(),
            '{pos}' => $this->isFirst ? $this->buildFirstString() : $this->buildAfterString(),
            '{append}' => $this->buildAppendString(),
        ];
        return strtr($format, $placeholderValues);
    }
}<|MERGE_RESOLUTION|>--- conflicted
+++ resolved
@@ -45,16 +45,12 @@
      */
     protected $isNotNull;
     /**
-<<<<<<< HEAD
-     * @var boolean whether the column values should be primary. If this is `true`, a `PRIMARY KEY` constraint will be added.
+     * @var bool whether the column values should be primary. If this is `true`, a `PRIMARY KEY` constraint will be added.
      * @since 2.0.11
      */
     protected $isPrimary = false;
     /**
-     * @var boolean whether the column values should be unique. If this is `true`, a `UNIQUE` constraint will be added.
-=======
      * @var bool whether the column values should be unique. If this is `true`, a `UNIQUE` constraint will be added.
->>>>>>> 4b1f17db
      */
     protected $isUnique = false;
     /**
