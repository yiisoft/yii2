<?php
/**
 * @link http://www.yiiframework.com/
 * @copyright Copyright (c) 2008 Yii Software LLC
 * @license http://www.yiiframework.com/license/
 */

namespace yii\db;

use Yii;
use yii\base\BaseObject;

/**
 * ColumnSchemaBuilder helps to define database schema types using a PHP interface.
 *
 * See [[SchemaBuilderTrait]] for more detailed description and usage examples.
 *
 * @author Vasenin Matvey <vaseninm@gmail.com>
 * @since 2.0.6
 */
class ColumnSchemaBuilder extends BaseObject
{
    // Internally used constants representing categories that abstract column types fall under.
    // See [[$categoryMap]] for mappings of abstract column types to category.
    // @since 2.0.8
    const CATEGORY_PK = 'pk';
    const CATEGORY_STRING = 'string';
    const CATEGORY_NUMERIC = 'numeric';
    const CATEGORY_TIME = 'time';
    const CATEGORY_OTHER = 'other';


    /**
     * @var array mapping of abstract column types (keys) to type categories (values).
     * @since 2.0.8
     */
    public $categoryMap = [
        Schema::TYPE_PK => self::CATEGORY_PK,
        Schema::TYPE_UPK => self::CATEGORY_PK,
        Schema::TYPE_BIGPK => self::CATEGORY_PK,
        Schema::TYPE_UBIGPK => self::CATEGORY_PK,
        Schema::TYPE_CHAR => self::CATEGORY_STRING,
        Schema::TYPE_STRING => self::CATEGORY_STRING,
        Schema::TYPE_TEXT => self::CATEGORY_STRING,
        Schema::TYPE_SMALLINT => self::CATEGORY_NUMERIC,
        Schema::TYPE_INTEGER => self::CATEGORY_NUMERIC,
        Schema::TYPE_BIGINT => self::CATEGORY_NUMERIC,
        Schema::TYPE_FLOAT => self::CATEGORY_NUMERIC,
        Schema::TYPE_DOUBLE => self::CATEGORY_NUMERIC,
        Schema::TYPE_DECIMAL => self::CATEGORY_NUMERIC,
        Schema::TYPE_DATETIME => self::CATEGORY_TIME,
        Schema::TYPE_TIMESTAMP => self::CATEGORY_TIME,
        Schema::TYPE_TIME => self::CATEGORY_TIME,
        Schema::TYPE_DATE => self::CATEGORY_TIME,
        Schema::TYPE_BINARY => self::CATEGORY_OTHER,
        Schema::TYPE_BOOLEAN => self::CATEGORY_NUMERIC,
        Schema::TYPE_MONEY => self::CATEGORY_NUMERIC,
    ];
    /**
     * @var \yii\db\Connection the current database connection. It is used mainly to escape strings
     * safely when building the final column schema string.
     * @since 2.0.8
     */
    public $db;
    /**
     * @var string comment value of the column.
     * @since 2.0.8
     */
    public $comment;

    /**
     * @var string the column type definition such as INTEGER, VARCHAR, DATETIME, etc.
     */
    protected $type;
    /**
     * @var int|string|array column size or precision definition. This is what goes into the parenthesis after
     * the column type. This can be either a string, an integer or an array. If it is an array, the array values will
     * be joined into a string separated by comma.
     */
    protected $length;
    /**
     * @var bool|null whether the column is or not nullable. If this is `true`, a `NOT NULL` constraint will be added.
     * If this is `false`, a `NULL` constraint will be added.
     */
    protected $isNotNull;
    /**
     * @var bool whether the column values should be unique. If this is `true`, a `UNIQUE` constraint will be added.
     */
    protected $isUnique = false;
    /**
     * @var string the `CHECK` constraint for the column.
     */
    protected $check;
    /**
     * @var mixed default value of the column.
     */
    protected $default;
    /**
     * @var mixed SQL string to be appended to column schema definition.
     * @since 2.0.9
     */
    protected $append;
    /**
     * @var bool whether the column values should be unsigned. If this is `true`, an `UNSIGNED` keyword will be added.
     * @since 2.0.7
     */
    protected $isUnsigned = false;
    /**
     * @var string the column after which this column will be added.
     * @since 2.0.8
     */
    protected $after;
    /**
     * @var bool whether this column is to be inserted at the beginning of the table.
     * @since 2.0.8
     */
    protected $isFirst;

    /**
     * Create a column schema builder instance giving the type and value precision.
     *
     * @param string $type type of the column. See [[$type]].
     * @param int|string|array $length length or precision of the column. See [[$length]].
     * @param \yii\db\Connection $db the current database connection. See [[$db]].
     * @param array $config name-value pairs that will be used to initialize the object properties
     */
    public function __construct($type, $length = null, $db = null, $config = [])
    {
        $this->type = $type;
        $this->length = $length;
        $this->db = $db;
        parent::__construct($config);
    }

    /**
     * Builds the full string for the column's schema
     * @return string
     */
    public function __toString()
    {
        switch ($this->getTypeCategory()) {
            case self::CATEGORY_PK:
                $format = '{type}{check}{comment}{append}';
                break;
            default:
                $format = '{type}{length}{notnull}{unique}{default}{check}{comment}{append}';
        }
        return $this->buildCompleteString($format);
    }

    /**
     * Adds a `NOT NULL` constraint to the column.
     * @return $this
     */
    public function notNull()
    {
        $this->isNotNull = true;
        return $this;
    }

    /**
     * Adds a `NULL` constraint to the column
     * @return $this
     * @since 2.0.9
     */
    public function null()
    {
        $this->isNotNull = false;
        return $this;
    }

    /**
     * Adds a `UNIQUE` constraint to the column.
     * @return $this
     */
    public function unique()
    {
        $this->isUnique = true;
        return $this;
    }

    /**
     * Sets a `CHECK` constraint for the column.
     * @param string $check the SQL of the `CHECK` constraint to be added.
     * @return $this
     */
    public function check($check)
    {
        $this->check = $check;
        return $this;
    }

    /**
     * Specify the default value for the column.
     * @param mixed $default the default value.
     * @return $this
     */
    public function defaultValue($default)
    {
        if ($default === null) {
            $this->null();
        }

        $this->default = $default;
        return $this;
    }

    /**
     * Specifies the comment for column.
     * @param string $comment the comment
     * @return $this
     * @since 2.0.8
     */
    public function comment($comment)
    {
        $this->comment = $comment;
        return $this;
    }

    /**
     * Marks column as unsigned.
     * @return $this
     * @since 2.0.7
     */
    public function unsigned()
    {
        switch ($this->type) {
            case Schema::TYPE_PK:
                $this->type = Schema::TYPE_UPK;
                break;
            case Schema::TYPE_BIGPK:
                $this->type = Schema::TYPE_UBIGPK;
                break;
        }
        $this->isUnsigned = true;
        return $this;
    }

    /**
     * Adds an `AFTER` constraint to the column.
     * Note: MySQL, Oracle and Cubrid support only.
     * @param string $after the column after which $this column will be added.
     * @return $this
     * @since 2.0.8
     */
    public function after($after)
    {
        $this->after = $after;
        return $this;
    }

    /**
     * Adds an `FIRST` constraint to the column.
     * Note: MySQL, Oracle and Cubrid support only.
     * @return $this
     * @since 2.0.8
     */
    public function first()
    {
        $this->isFirst = true;
        return $this;
    }

    /**
     * Specify the default SQL expression for the column.
     * @param string $default the default value expression.
     * @return $this
     * @since 2.0.7
     */
    public function defaultExpression($default)
    {
        $this->default = new Expression($default);
        return $this;
    }

    /**
     * Specify additional SQL to be appended to column definition.
     * Position modifiers will be appended after column definition in databases that support them.
     * @param string $sql the SQL string to be appended.
     * @return $this
     * @since 2.0.9
     */
    public function append($sql)
    {
        $this->append = $sql;
        return $this;
    }

    /**
<<<<<<< HEAD
=======
     * Builds the full string for the column's schema
     * @return string
     */
    public function __toString()
    {
        switch ($this->getTypeCategory()) {
            case self::CATEGORY_PK:
                $format = '{type}{check}{comment}{append}';
                break;
            default:
                $format = '{type}{length}{notnull}{unique}{default}{check}{comment}{append}';
        }

        return $this->buildCompleteString($format);
    }

    /**
>>>>>>> 1501c659
     * Builds the length/precision part of the column.
     * @return string
     */
    protected function buildLengthString()
    {
        if ($this->length === null || $this->length === []) {
            return '';
        }
        if (is_array($this->length)) {
            $this->length = implode(',', $this->length);
        }

        return "({$this->length})";
    }

    /**
     * Builds the not null constraint for the column.
     * @return string returns 'NOT NULL' if [[isNotNull]] is true,
     * 'NULL' if [[isNotNull]] is false or an empty string otherwise.
     */
    protected function buildNotNullString()
    {
        if ($this->isNotNull === true) {
            return ' NOT NULL';
        } elseif ($this->isNotNull === false) {
            return ' NULL';
        }

        return '';
    }

    /**
     * Builds the unique constraint for the column.
     * @return string returns string 'UNIQUE' if [[isUnique]] is true, otherwise it returns an empty string.
     */
    protected function buildUniqueString()
    {
        return $this->isUnique ? ' UNIQUE' : '';
    }

    /**
     * Builds the default value specification for the column.
     * @return string string with default value of column.
     */
    protected function buildDefaultString()
    {
        if ($this->default === null) {
            return $this->isNotNull === false ? ' DEFAULT NULL' : '';
        }

        $string = ' DEFAULT ';
        switch (gettype($this->default)) {
            case 'integer':
                $string .= (string) $this->default;
                break;
            case 'double':
                // ensure type cast always has . as decimal separator in all locales
                $string .= str_replace(',', '.', (string) $this->default);
                break;
            case 'boolean':
                $string .= $this->default ? 'TRUE' : 'FALSE';
                break;
            case 'object':
                $string .= (string) $this->default;
                break;
            default:
                $string .= "'{$this->default}'";
        }

        return $string;
    }

    /**
     * Builds the check constraint for the column.
     * @return string a string containing the CHECK constraint.
     */
    protected function buildCheckString()
    {
        return $this->check !== null ? " CHECK ({$this->check})" : '';
    }

    /**
     * Builds the unsigned string for column. Defaults to unsupported.
     * @return string a string containing UNSIGNED keyword.
     * @since 2.0.7
     */
    protected function buildUnsignedString()
    {
        return '';
    }

    /**
     * Builds the after constraint for the column. Defaults to unsupported.
     * @return string a string containing the AFTER constraint.
     * @since 2.0.8
     */
    protected function buildAfterString()
    {
        return '';
    }

    /**
     * Builds the first constraint for the column. Defaults to unsupported.
     * @return string a string containing the FIRST constraint.
     * @since 2.0.8
     */
    protected function buildFirstString()
    {
        return '';
    }

    /**
     * Builds the custom string that's appended to column definition.
     * @return string custom string to append.
     * @since 2.0.9
     */
    protected function buildAppendString()
    {
        return $this->append !== null ? ' ' . $this->append : '';
    }

    /**
     * Returns the category of the column type.
     * @return string a string containing the column type category name.
     * @since 2.0.8
     */
    protected function getTypeCategory()
    {
        return isset($this->categoryMap[$this->type]) ? $this->categoryMap[$this->type] : null;
    }

    /**
     * Builds the comment specification for the column.
     * @return string a string containing the COMMENT keyword and the comment itself
     * @since 2.0.8
     */
    protected function buildCommentString()
    {
        return '';
    }

    /**
     * Returns the complete column definition from input format
     * @param string $format the format of the definition.
     * @return string a string containing the complete column definition.
     * @since 2.0.8
     */
    protected function buildCompleteString($format)
    {
        $placeholderValues = [
            '{type}' => $this->type,
            '{length}' => $this->buildLengthString(),
            '{unsigned}' => $this->buildUnsignedString(),
            '{notnull}' => $this->buildNotNullString(),
            '{unique}' => $this->buildUniqueString(),
            '{default}' => $this->buildDefaultString(),
            '{check}' => $this->buildCheckString(),
            '{comment}' => $this->buildCommentString(),
            '{pos}' => $this->isFirst ? $this->buildFirstString() : $this->buildAfterString(),
            '{append}' => $this->buildAppendString(),
        ];
        return strtr($format, $placeholderValues);
    }
}<|MERGE_RESOLUTION|>--- conflicted
+++ resolved
@@ -145,6 +145,7 @@
             default:
                 $format = '{type}{length}{notnull}{unique}{default}{check}{comment}{append}';
         }
+
         return $this->buildCompleteString($format);
     }
 
@@ -287,26 +288,6 @@
     }
 
     /**
-<<<<<<< HEAD
-=======
-     * Builds the full string for the column's schema
-     * @return string
-     */
-    public function __toString()
-    {
-        switch ($this->getTypeCategory()) {
-            case self::CATEGORY_PK:
-                $format = '{type}{check}{comment}{append}';
-                break;
-            default:
-                $format = '{type}{length}{notnull}{unique}{default}{check}{comment}{append}';
-        }
-
-        return $this->buildCompleteString($format);
-    }
-
-    /**
->>>>>>> 1501c659
      * Builds the length/precision part of the column.
      * @return string
      */
