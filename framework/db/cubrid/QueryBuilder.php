--- conflicted
+++ resolved
@@ -97,19 +97,21 @@
     }
 
     /**
-<<<<<<< HEAD
      * @inheritdoc
      */
     public function selectExists($rawSql)
     {
         return 'SELECT CASE WHEN EXISTS(' . $rawSql . ') THEN 1 ELSE 0 END';
-=======
+    }
+
+    /**
      * Builds a SQL command for adding comment to column
      *
      * @param string $table the table whose column is to be commented. The table name will be properly quoted by the method.
      * @param string $column the name of the column to be commented. The column name will be properly quoted by the method.
      * @param string $comment the text of the comment to be added. The comment will be properly quoted by the method.
      * @return $this the command object itself
+     * @since 2.0.8
      */
     public function addCommentOnColumn($table, $column, $comment)
     {
@@ -132,6 +134,7 @@
      * @param string $table the table whose column is to be commented. The table name will be properly quoted by the method.
      * @param string $comment the text of the comment to be added. The comment will be properly quoted by the method.
      * @return $this the command object itself
+     * @since 2.0.8
      */
     public function addCommentOnTable($table, $comment)
     {
@@ -149,6 +152,7 @@
      * @param string $table the table whose column is to be commented. The table name will be properly quoted by the method.
      * @param string $column the name of the column to be commented. The column name will be properly quoted by the method.
      * @return $this the command object itself
+     * @since 2.0.8
      */
     public function dropCommentFromColumn($table, $column)
     {
@@ -169,6 +173,7 @@
      *
      * @param string $table the table whose column is to be commented. The table name will be properly quoted by the method.
      * @return $this the command object itself
+     * @since 2.0.8
      */
     public function dropCommentFromTable($table)
     {
@@ -188,6 +193,7 @@
      * @param string $column column name
      * @return null|string the column definition
      * @throws Exception in case when table does not contain column
+     * @since 2.0.8
      */
     private function getColumnDefinition($table, $column)
     {
@@ -211,6 +217,5 @@
             }
         }
         return null;
->>>>>>> 135803b8
     }
 }