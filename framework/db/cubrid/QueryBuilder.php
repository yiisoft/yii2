<?php
/**
 * @link http://www.yiiframework.com/
 * @copyright Copyright (c) 2008 Yii Software LLC
 * @license http://www.yiiframework.com/license/
 */

namespace yii\db\cubrid;

use yii\base\InvalidParamException;
use yii\base\NotSupportedException;
use yii\db\Exception;

/**
 * QueryBuilder is the query builder for CUBRID databases (version 9.3.x and higher).
 *
 * @author Carsten Brandt <mail@cebe.cc>
 * @since 2.0
 */
class QueryBuilder extends \yii\db\QueryBuilder
{
    /**
     * @var array mapping from abstract column types (keys) to physical column types (values).
     */
    public $typeMap = [
        Schema::TYPE_PK => 'int NOT NULL AUTO_INCREMENT PRIMARY KEY',
        Schema::TYPE_UPK => 'int UNSIGNED NOT NULL AUTO_INCREMENT PRIMARY KEY',
        Schema::TYPE_BIGPK => 'bigint NOT NULL AUTO_INCREMENT PRIMARY KEY',
        Schema::TYPE_UBIGPK => 'bigint UNSIGNED NOT NULL AUTO_INCREMENT PRIMARY KEY',
        Schema::TYPE_CHAR => 'char(1)',
        Schema::TYPE_STRING => 'varchar(255)',
        Schema::TYPE_TEXT => 'varchar',
        Schema::TYPE_SMALLINT => 'smallint',
        Schema::TYPE_INTEGER => 'int',
        Schema::TYPE_BIGINT => 'bigint',
        Schema::TYPE_FLOAT => 'float(7)',
        Schema::TYPE_DOUBLE => 'double(15)',
        Schema::TYPE_DECIMAL => 'decimal(10,0)',
        Schema::TYPE_DATETIME => 'datetime',
        Schema::TYPE_TIMESTAMP => 'timestamp',
        Schema::TYPE_TIME => 'time',
        Schema::TYPE_DATE => 'date',
        Schema::TYPE_BINARY => 'blob',
        Schema::TYPE_BOOLEAN => 'smallint',
        Schema::TYPE_MONEY => 'decimal(19,4)',
    ];

    /**
     * {@inheritdoc}
<<<<<<< HEAD
=======
     */
    protected $likeEscapeCharacter = '!';
    /**
     * {@inheritdoc}
>>>>>>> 8b74e296
     */
    protected function defaultExpressionBuilders()
    {
        return array_merge(parent::defaultExpressionBuilders(), [
            'yii\db\conditions\LikeCondition' => 'yii\db\cubrid\conditions\LikeConditionBuilder',
        ]);
    }

    /**
     * Creates a SQL statement for resetting the sequence value of a table's primary key.
     * The sequence will be reset such that the primary key of the next new row inserted
     * will have the specified value or 1.
     * @param string $tableName the name of the table whose primary key sequence will be reset
     * @param mixed $value the value for the primary key of the next new row inserted. If this is not set,
     * the next new row's primary key will have a value 1.
     * @return string the SQL statement for resetting sequence
     * @throws InvalidParamException if the table does not exist or there is no sequence associated with the table.
     */
    public function resetSequence($tableName, $value = null)
    {
        $table = $this->db->getTableSchema($tableName);
        if ($table !== null && $table->sequenceName !== null) {
            $tableName = $this->db->quoteTableName($tableName);
            if ($value === null) {
                $key = reset($table->primaryKey);
                $value = (int) $this->db->createCommand("SELECT MAX(`$key`) FROM " . $this->db->schema->quoteTableName($tableName))->queryScalar() + 1;
            } else {
                $value = (int) $value;
            }

            return 'ALTER TABLE ' . $this->db->schema->quoteTableName($tableName) . " AUTO_INCREMENT=$value;";
        } elseif ($table === null) {
            throw new InvalidParamException("Table not found: $tableName");
        }

        throw new InvalidParamException("There is not sequence associated with table '$tableName'.");
    }

    /**
     * {@inheritdoc}
     */
    public function buildLimit($limit, $offset)
    {
        $sql = '';
        // limit is not optional in CUBRID
        // http://www.cubrid.org/manual/90/en/LIMIT%20Clause
        // "You can specify a very big integer for row_count to display to the last row, starting from a specific row."
        if ($this->hasLimit($limit)) {
            $sql = 'LIMIT ' . $limit;
            if ($this->hasOffset($offset)) {
                $sql .= ' OFFSET ' . $offset;
            }
        } elseif ($this->hasOffset($offset)) {
            $sql = "LIMIT 9223372036854775807 OFFSET $offset"; // 2^63-1
        }

        return $sql;
    }

    /**
     * {@inheritdoc}
     * @since 2.0.8
     */
    public function selectExists($rawSql)
    {
        return 'SELECT CASE WHEN EXISTS(' . $rawSql . ') THEN 1 ELSE 0 END';
    }

    /**
     * @inheritDoc
     * @see http://www.cubrid.org/manual/93/en/sql/schema/table.html#drop-index-clause
     */
    public function dropIndex($name, $table)
    {
        /** @var Schema $schema */
        $schema = $this->db->getSchema();
        foreach ($schema->getTableUniques($table) as $unique) {
            if ($unique->name === $name) {
                return $this->dropUnique($name, $table);
            }
        }

        return 'DROP INDEX ' . $this->db->quoteTableName($name) . ' ON ' . $this->db->quoteTableName($table);
    }

    /**
     * @inheritDoc
     * @throws NotSupportedException this is not supported by CUBRID.
     */
    public function addCheck($name, $table, $expression)
    {
        throw new NotSupportedException(__METHOD__ . ' is not supported by CUBRID.');
    }

    /**
     * @inheritDoc
     * @throws NotSupportedException this is not supported by CUBRID.
     */
    public function dropCheck($name, $table)
    {
        throw new NotSupportedException(__METHOD__ . ' is not supported by CUBRID.');
    }

    /**
     * {@inheritdoc}
     * @since 2.0.8
     */
    public function addCommentOnColumn($table, $column, $comment)
    {
        $definition = $this->getColumnDefinition($table, $column);
        $definition = trim(preg_replace("/COMMENT '(.*?)'/i", '', $definition));

        return 'ALTER TABLE ' . $this->db->quoteTableName($table)
        . ' CHANGE ' . $this->db->quoteColumnName($column)
        . ' ' . $this->db->quoteColumnName($column)
        . (empty($definition) ? '' : ' ' . $definition)
        . ' COMMENT ' . $this->db->quoteValue($comment);
    }

    /**
     * {@inheritdoc}
     * @since 2.0.8
     */
    public function addCommentOnTable($table, $comment)
    {
        return 'ALTER TABLE ' . $this->db->quoteTableName($table) . ' COMMENT ' . $this->db->quoteValue($comment);
    }

    /**
     * {@inheritdoc}
     * @since 2.0.8
     */
    public function dropCommentFromColumn($table, $column)
    {
        return $this->addCommentOnColumn($table, $column, '');
    }

    /**
     * {@inheritdoc}
     * @since 2.0.8
     */
    public function dropCommentFromTable($table)
    {
        return $this->addCommentOnTable($table, '');
    }


    /**
     * Gets column definition.
     *
     * @param string $table table name
     * @param string $column column name
     * @return null|string the column definition
     * @throws Exception in case when table does not contain column
     * @since 2.0.8
     */
    private function getColumnDefinition($table, $column)
    {
        $row = $this->db->createCommand('SHOW CREATE TABLE ' . $this->db->quoteTableName($table))->queryOne();
        if ($row === false) {
            throw new Exception("Unable to find column '$column' in table '$table'.");
        }
        if (isset($row['Create Table'])) {
            $sql = $row['Create Table'];
        } else {
            $row = array_values($row);
            $sql = $row[1];
        }
        $sql = preg_replace('/^[^(]+\((.*)\).*$/', '\1', $sql);
        $sql = str_replace(', [', ",\n[", $sql);
        if (preg_match_all('/^\s*\[(.*?)\]\s+(.*?),?$/m', $sql, $matches)) {
            foreach ($matches[1] as $i => $c) {
                if ($c === $column) {
                    return $matches[2][$i];
                }
            }
        }

        return null;
    }
}<|MERGE_RESOLUTION|>--- conflicted
+++ resolved
@@ -47,13 +47,6 @@
 
     /**
      * {@inheritdoc}
-<<<<<<< HEAD
-=======
-     */
-    protected $likeEscapeCharacter = '!';
-    /**
-     * {@inheritdoc}
->>>>>>> 8b74e296
      */
     protected function defaultExpressionBuilders()
     {
