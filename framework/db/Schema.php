--- conflicted
+++ resolved
@@ -79,7 +79,7 @@
      * @var string column schema class
      * @since 2.0.11
      */
-    public $columnSchemaClass = 'yii\db\ColumnSchema';
+    public $columnSchemaClass = ColumnSchema::class;
 
     /**
      * @var array list of ALL schema names in the database, except system schemas
@@ -105,11 +105,7 @@
      */
     protected function createColumnSchema()
     {
-<<<<<<< HEAD
-        return Yii::createObject(ColumnSchema::class);
-=======
         return Yii::createObject($this->columnSchemaClass);
->>>>>>> d2800984
     }
 
     /**
