--- conflicted
+++ resolved
@@ -616,7 +616,6 @@
     {
         static $typeMap = [
             // abstract type => php type
-<<<<<<< HEAD
             self::TYPE_TINYINT => 'integer',
             self::TYPE_SMALLINT => 'integer',
             self::TYPE_INTEGER => 'integer',
@@ -625,16 +624,7 @@
             self::TYPE_FLOAT => 'double',
             self::TYPE_DOUBLE => 'double',
             self::TYPE_BINARY => 'resource',
-=======
-            'smallint' => 'integer',
-            'integer' => 'integer',
-            'bigint' => 'integer',
-            'boolean' => 'boolean',
-            'float' => 'double',
-            'double' => 'double',
-            'binary' => 'resource',
-            'json' => 'array',
->>>>>>> 78a151bd
+            self::TYPE_JSON => 'array',
         ];
         if (isset($typeMap[$column->type])) {
             if ($column->type === 'bigint') {
