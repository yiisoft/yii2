<?php
/**
 * @link https://www.yiiframework.com/
 * @copyright Copyright (c) 2008 Yii Software LLC
 * @license https://www.yiiframework.com/license/
 */

namespace yii\db;

use Yii;
use yii\base\BaseObject;
use yii\base\InvalidCallException;
use yii\base\InvalidConfigException;
use yii\base\NotSupportedException;
use yii\caching\Cache;
use yii\caching\CacheInterface;
use yii\caching\TagDependency;

/**
 * Schema is the base class for concrete DBMS-specific schema classes.
 *
 * Schema represents the database schema information that is DBMS specific.
 *
 * @property-read string $lastInsertID The row ID of the last row inserted, or the last value retrieved from
 * the sequence object.
 * @property-read QueryBuilder $queryBuilder The query builder for this connection.
 * @property-read string[] $schemaNames All schema names in the database, except system schemas.
 * @property-read string $serverVersion Server version as a string.
 * @property-read string[] $tableNames All table names in the database.
 * @property-read TableSchema[] $tableSchemas The metadata for all tables in the database. Each array element
 * is an instance of [[TableSchema]] or its child class.
 * @property-write string $transactionIsolationLevel The transaction isolation level to use for this
 * transaction. This can be one of [[Transaction::READ_UNCOMMITTED]], [[Transaction::READ_COMMITTED]],
 * [[Transaction::REPEATABLE_READ]] and [[Transaction::SERIALIZABLE]] but also a string containing DBMS specific
 * syntax to be used after `SET TRANSACTION ISOLATION LEVEL`.
 *
 * @author Qiang Xue <qiang.xue@gmail.com>
 * @author Sergey Makinen <sergey@makinen.ru>
 * @since 2.0
 */
abstract class Schema extends BaseObject
{
    // The following are the supported abstract column data types.
    const TYPE_PK = 'pk';
    const TYPE_UPK = 'upk';
    const TYPE_BIGPK = 'bigpk';
    const TYPE_UBIGPK = 'ubigpk';
    const TYPE_CHAR = 'char';
    const TYPE_STRING = 'string';
    const TYPE_TEXT = 'text';
    const TYPE_TINYINT = 'tinyint';
    const TYPE_SMALLINT = 'smallint';
    const TYPE_INTEGER = 'integer';
    const TYPE_BIGINT = 'bigint';
    const TYPE_FLOAT = 'float';
    const TYPE_DOUBLE = 'double';
    const TYPE_DECIMAL = 'decimal';
    const TYPE_DATETIME = 'datetime';
    const TYPE_TIMESTAMP = 'timestamp';
    const TYPE_TIME = 'time';
    const TYPE_DATE = 'date';
    const TYPE_BINARY = 'binary';
    const TYPE_BOOLEAN = 'boolean';
    const TYPE_MONEY = 'money';
    const TYPE_JSON = 'json';
    /**
     * Schema cache version, to detect incompatibilities in cached values when the
     * data format of the cache changes.
     */
    const SCHEMA_CACHE_VERSION = 1;

    /**
     * @var Connection the database connection
     */
    public $db;
    /**
     * @var string the default schema name used for the current session.
     */
    public $defaultSchema;
    /**
     * @var array map of DB errors and corresponding exceptions
     * If left part is found in DB error message exception class from the right part is used.
     */
    public $exceptionMap = [
        'SQLSTATE[23' => 'yii\db\IntegrityException',
    ];
    /**
     * @var string|array column schema class or class config
     * @since 2.0.11
     */
    public $columnSchemaClass = 'yii\db\ColumnSchema';

    /**
     * @var string|string[] character used to quote schema, table, etc. names.
     * An array of 2 characters can be used in case starting and ending characters are different.
     * @since 2.0.14
     */
    protected $tableQuoteCharacter = "'";
    /**
     * @var string|string[] character used to quote column names.
     * An array of 2 characters can be used in case starting and ending characters are different.
     * @since 2.0.14
     */
    protected $columnQuoteCharacter = '"';

    /**
     * @var array list of ALL schema names in the database, except system schemas
     */
    private $_schemaNames;
    /**
     * @var array list of ALL table names in the database
     */
    private $_tableNames = [];
    /**
     * @var array list of loaded table metadata (table name => metadata type => metadata).
     */
    private $_tableMetadata = [];
    /**
     * @var QueryBuilder the query builder for this database
     */
    private $_builder;
    /**
     * @var string server version as a string.
     */
    private $_serverVersion;


    /**
     * Resolves the table name and schema name (if any).
     * @param string $name the table name
     * @return TableSchema [[TableSchema]] with resolved table, schema, etc. names.
     * @throws NotSupportedException if this method is not supported by the DBMS.
     * @since 2.0.13
     */
    protected function resolveTableName($name)
    {
        throw new NotSupportedException(get_class($this) . ' does not support resolving table names.');
    }

    /**
     * Returns all schema names in the database, including the default one but not system schemas.
     * This method should be overridden by child classes in order to support this feature
     * because the default implementation simply throws an exception.
     * @return array all schema names in the database, except system schemas.
     * @throws NotSupportedException if this method is not supported by the DBMS.
     * @since 2.0.4
     */
    protected function findSchemaNames()
    {
        throw new NotSupportedException(get_class($this) . ' does not support fetching all schema names.');
    }

    /**
     * Returns all table names in the database.
     * This method should be overridden by child classes in order to support this feature
     * because the default implementation simply throws an exception.
     * @param string $schema the schema of the tables. Defaults to empty string, meaning the current or default schema.
     * @return array all table names in the database. The names have NO schema name prefix.
     * @throws NotSupportedException if this method is not supported by the DBMS.
     */
    protected function findTableNames($schema = '')
    {
        throw new NotSupportedException(get_class($this) . ' does not support fetching all table names.');
    }

    /**
     * Loads the metadata for the specified table.
     * @param string $name table name
     * @return TableSchema|null DBMS-dependent table metadata, `null` if the table does not exist.
     */
    abstract protected function loadTableSchema($name);

    /**
     * Creates a column schema for the database.
     * This method may be overridden by child classes to create a DBMS-specific column schema.
     * @return ColumnSchema column schema instance.
     * @throws InvalidConfigException if a column schema class cannot be created.
     */
    protected function createColumnSchema()
    {
        return Yii::createObject($this->columnSchemaClass);
    }

    /**
     * Obtains the metadata for the named table.
     * @param string $name table name. The table name may contain schema name if any. Do not quote the table name.
     * @param bool $refresh whether to reload the table schema even if it is found in the cache.
     * @return TableSchema|null table metadata. `null` if the named table does not exist.
     */
    public function getTableSchema($name, $refresh = false)
    {
        return $this->getTableMetadata($name, 'schema', $refresh);
    }

    /**
     * Returns the metadata for all tables in the database.
     * @param string $schema the schema of the tables. Defaults to empty string, meaning the current or default schema name.
     * @param bool $refresh whether to fetch the latest available table schemas. If this is `false`,
     * cached data may be returned if available.
     * @return TableSchema[] the metadata for all tables in the database.
     * Each array element is an instance of [[TableSchema]] or its child class.
     */
    public function getTableSchemas($schema = '', $refresh = false)
    {
        return $this->getSchemaMetadata($schema, 'schema', $refresh);
    }

    /**
     * Returns all schema names in the database, except system schemas.
     * @param bool $refresh whether to fetch the latest available schema names. If this is false,
     * schema names fetched previously (if available) will be returned.
     * @return string[] all schema names in the database, except system schemas.
     * @since 2.0.4
     */
    public function getSchemaNames($refresh = false)
    {
        if ($this->_schemaNames === null || $refresh) {
            $this->_schemaNames = $this->findSchemaNames();
        }

        return $this->_schemaNames;
    }

    /**
     * Returns all table names in the database.
     * @param string $schema the schema of the tables. Defaults to empty string, meaning the current or default schema name.
     * If not empty, the returned table names will be prefixed with the schema name.
     * @param bool $refresh whether to fetch the latest available table names. If this is false,
     * table names fetched previously (if available) will be returned.
     * @return string[] all table names in the database.
     */
    public function getTableNames($schema = '', $refresh = false)
    {
        if (!isset($this->_tableNames[$schema]) || $refresh) {
            $this->_tableNames[$schema] = $this->findTableNames($schema);
        }

        return $this->_tableNames[$schema];
    }

    /**
     * @return QueryBuilder the query builder for this connection.
     */
    public function getQueryBuilder()
    {
        if ($this->_builder === null) {
            $this->_builder = $this->createQueryBuilder();
        }

        return $this->_builder;
    }

    /**
     * Determines the PDO type for the given PHP data value.
     * @param mixed $data the data whose PDO type is to be determined
     * @return int the PDO type
     * @see https://www.php.net/manual/en/pdo.constants.php
     */
    public function getPdoType($data)
    {
        static $typeMap = [
            // php type => PDO type
            'boolean' => \PDO::PARAM_BOOL,
            'integer' => \PDO::PARAM_INT,
            'string' => \PDO::PARAM_STR,
            'resource' => \PDO::PARAM_LOB,
            'NULL' => \PDO::PARAM_NULL,
        ];
        $type = gettype($data);

        return isset($typeMap[$type]) ? $typeMap[$type] : \PDO::PARAM_STR;
    }

    /**
     * Refreshes the schema.
     * This method cleans up all cached table schemas so that they can be re-created later
     * to reflect the database schema change.
     */
    public function refresh()
    {
        /* @var $cache CacheInterface */
        $cache = is_string($this->db->schemaCache) ? Yii::$app->get($this->db->schemaCache, false) : $this->db->schemaCache;
        if ($this->db->enableSchemaCache && $cache instanceof CacheInterface) {
            TagDependency::invalidate($cache, $this->getCacheTag());
        }
        $this->_tableNames = [];
        $this->_tableMetadata = [];
    }

    /**
     * Refreshes the particular table schema.
     * This method cleans up cached table schema so that it can be re-created later
     * to reflect the database schema change.
     * @param string $name table name.
     * @since 2.0.6
     */
    public function refreshTableSchema($name)
    {
        $rawName = $this->getRawTableName($name);
        unset($this->_tableMetadata[$rawName]);
        $this->_tableNames = [];
        /* @var $cache CacheInterface */
        $cache = is_string($this->db->schemaCache) ? Yii::$app->get($this->db->schemaCache, false) : $this->db->schemaCache;
        if ($this->db->enableSchemaCache && $cache instanceof CacheInterface) {
            $cache->delete($this->getCacheKey($rawName));
        }
    }

    /**
     * Creates a query builder for the database.
     * This method may be overridden by child classes to create a DBMS-specific query builder.
     * @return QueryBuilder query builder instance
     */
    public function createQueryBuilder()
    {
        return Yii::createObject(QueryBuilder::className(), [$this->db]);
    }

    /**
     * Create a column schema builder instance giving the type and value precision.
     *
     * This method may be overridden by child classes to create a DBMS-specific column schema builder.
     *
     * @param string $type type of the column. See [[ColumnSchemaBuilder::$type]].
     * @param int|string|array|null $length length or precision of the column. See [[ColumnSchemaBuilder::$length]].
     * @return ColumnSchemaBuilder column schema builder instance
     * @since 2.0.6
     */
    public function createColumnSchemaBuilder($type, $length = null)
    {
        return Yii::createObject(ColumnSchemaBuilder::className(), [$type, $length]);
    }

    /**
     * Returns all unique indexes for the given table.
     *
     * Each array element is of the following structure:
     *
     * ```php
     * [
     *  'IndexName1' => ['col1' [, ...]],
     *  'IndexName2' => ['col2' [, ...]],
     * ]
     * ```
     *
     * This method should be overridden by child classes in order to support this feature
     * because the default implementation simply throws an exception
     * @param TableSchema $table the table metadata
     * @return array all unique indexes for the given table.
     * @throws NotSupportedException if this method is called
     */
    public function findUniqueIndexes($table)
    {
        throw new NotSupportedException(get_class($this) . ' does not support getting unique indexes information.');
    }

    /**
     * Returns the ID of the last inserted row or sequence value.
     * @param string $sequenceName name of the sequence object (required by some DBMS)
     * @return string the row ID of the last row inserted, or the last value retrieved from the sequence object
     * @throws InvalidCallException if the DB connection is not active
     * @see https://www.php.net/manual/en/function.PDO-lastInsertId.php
     */
    public function getLastInsertID($sequenceName = '')
    {
        if ($this->db->isActive) {
            return $this->db->pdo->lastInsertId($sequenceName === '' ? null : $this->quoteTableName($sequenceName));
        }

        throw new InvalidCallException('DB Connection is not active.');
    }

    /**
     * @return bool whether this DBMS supports [savepoint](https://en.wikipedia.org/wiki/Savepoint).
     */
    public function supportsSavepoint()
    {
        return $this->db->enableSavepoint;
    }

    /**
     * Creates a new savepoint.
     * @param string $name the savepoint name
     */
    public function createSavepoint($name)
    {
        $this->db->createCommand("SAVEPOINT $name")->execute();
    }

    /**
     * Releases an existing savepoint.
     * @param string $name the savepoint name
     */
    public function releaseSavepoint($name)
    {
        $this->db->createCommand("RELEASE SAVEPOINT $name")->execute();
    }

    /**
     * Rolls back to a previously created savepoint.
     * @param string $name the savepoint name
     */
    public function rollBackSavepoint($name)
    {
        $this->db->createCommand("ROLLBACK TO SAVEPOINT $name")->execute();
    }

    /**
     * Sets the isolation level of the current transaction.
     * @param string $level The transaction isolation level to use for this transaction.
     * This can be one of [[Transaction::READ_UNCOMMITTED]], [[Transaction::READ_COMMITTED]], [[Transaction::REPEATABLE_READ]]
     * and [[Transaction::SERIALIZABLE]] but also a string containing DBMS specific syntax to be used
     * after `SET TRANSACTION ISOLATION LEVEL`.
     * @see https://en.wikipedia.org/wiki/Isolation_%28database_systems%29#Isolation_levels
     */
    public function setTransactionIsolationLevel($level)
    {
        $this->db->createCommand("SET TRANSACTION ISOLATION LEVEL $level")->execute();
    }

    /**
     * Executes the INSERT command, returning primary key values.
     * @param string $table the table that new rows will be inserted into.
     * @param array $columns the column data (name => value) to be inserted into the table.
     * @return array|false primary key values or false if the command fails
     * @since 2.0.4
     */
    public function insert($table, $columns)
    {
        $command = $this->db->createCommand()->insert($table, $columns);
        if (!$command->execute()) {
            return false;
        }
        $tableSchema = $this->getTableSchema($table);
        $result = [];
        foreach ($tableSchema->primaryKey as $name) {
            if ($tableSchema->columns[$name]->autoIncrement) {
                $result[$name] = $this->getLastInsertID($tableSchema->sequenceName);
                break;
            }

            $result[$name] = isset($columns[$name]) ? $columns[$name] : $tableSchema->columns[$name]->defaultValue;
        }

        return $result;
    }

    /**
     * Quotes a string value for use in a query.
     * Note that if the parameter is not a string, it will be returned without change.
     * @param string $str string to be quoted
     * @return string the properly quoted string
     * @see https://www.php.net/manual/en/function.PDO-quote.php
     */
    public function quoteValue($str)
    {
        if (!is_string($str)) {
            return $str;
        }

<<<<<<< HEAD
        if (mb_stripos((string)$this->db->dsn, 'odbc:') === false && ($value = $this->db->getSlavePdo()->quote($str)) !== false) {
=======
        if (mb_stripos($this->db->dsn, 'odbc:') === false && ($value = $this->db->getSlavePdo(true)->quote($str)) !== false) {
>>>>>>> 4e7aac71
            return $value;
        }

        // the driver doesn't support quote (e.g. oci)
        return "'" . addcslashes(str_replace("'", "''", $str), "\000\n\r\\\032") . "'";
    }

    /**
     * Quotes a table name for use in a query.
     * If the table name contains schema prefix, the prefix will also be properly quoted.
     * If the table name is already quoted or contains '(' or '{{',
     * then this method will do nothing.
     * @param string $name table name
     * @return string the properly quoted table name
     * @see quoteSimpleTableName()
     */
    public function quoteTableName($name)
    {

        if (strncmp($name, '(', 1) === 0 && strpos($name, ')') === strlen($name) - 1) {
            return $name;
        }
        if (strpos($name, '{{') !== false) {
            return $name;
        }
        if (strpos($name, '.') === false) {
            return $this->quoteSimpleTableName($name);
        }
        $parts = $this->getTableNameParts($name);
        foreach ($parts as $i => $part) {
            $parts[$i] = $this->quoteSimpleTableName($part);
        }
        return implode('.', $parts);
    }

    /**
     * Splits full table name into parts
     * @param string $name
     * @return array
     * @since 2.0.22
     */
    protected function getTableNameParts($name)
    {
        return explode('.', $name);
    }

    /**
     * Quotes a column name for use in a query.
     * If the column name contains prefix, the prefix will also be properly quoted.
     * If the column name is already quoted or contains '(', '[[' or '{{',
     * then this method will do nothing.
     * @param string $name column name
     * @return string the properly quoted column name
     * @see quoteSimpleColumnName()
     */
    public function quoteColumnName($name)
    {
        if (strpos($name, '(') !== false || strpos($name, '[[') !== false) {
            return $name;
        }
        if (($pos = strrpos($name, '.')) !== false) {
            $prefix = $this->quoteTableName(substr($name, 0, $pos)) . '.';
            $name = substr($name, $pos + 1);
        } else {
            $prefix = '';
        }
        if (strpos($name, '{{') !== false) {
            return $name;
        }

        return $prefix . $this->quoteSimpleColumnName($name);
    }

    /**
     * Quotes a simple table name for use in a query.
     * A simple table name should contain the table name only without any schema prefix.
     * If the table name is already quoted, this method will do nothing.
     * @param string $name table name
     * @return string the properly quoted table name
     */
    public function quoteSimpleTableName($name)
    {
        if (is_string($this->tableQuoteCharacter)) {
            $startingCharacter = $endingCharacter = $this->tableQuoteCharacter;
        } else {
            list($startingCharacter, $endingCharacter) = $this->tableQuoteCharacter;
        }
        return strpos($name, $startingCharacter) !== false ? $name : $startingCharacter . $name . $endingCharacter;
    }

    /**
     * Quotes a simple column name for use in a query.
     * A simple column name should contain the column name only without any prefix.
     * If the column name is already quoted or is the asterisk character '*', this method will do nothing.
     * @param string $name column name
     * @return string the properly quoted column name
     */
    public function quoteSimpleColumnName($name)
    {
        if (is_string($this->columnQuoteCharacter)) {
            $startingCharacter = $endingCharacter = $this->columnQuoteCharacter;
        } else {
            list($startingCharacter, $endingCharacter) = $this->columnQuoteCharacter;
        }
        return $name === '*' || strpos($name, $startingCharacter) !== false ? $name : $startingCharacter . $name . $endingCharacter;
    }

    /**
     * Unquotes a simple table name.
     * A simple table name should contain the table name only without any schema prefix.
     * If the table name is not quoted, this method will do nothing.
     * @param string $name table name.
     * @return string unquoted table name.
     * @since 2.0.14
     */
    public function unquoteSimpleTableName($name)
    {
        if (is_string($this->tableQuoteCharacter)) {
            $startingCharacter = $this->tableQuoteCharacter;
        } else {
            $startingCharacter = $this->tableQuoteCharacter[0];
        }
        return strpos($name, $startingCharacter) === false ? $name : substr($name, 1, -1);
    }

    /**
     * Unquotes a simple column name.
     * A simple column name should contain the column name only without any prefix.
     * If the column name is not quoted or is the asterisk character '*', this method will do nothing.
     * @param string $name column name.
     * @return string unquoted column name.
     * @since 2.0.14
     */
    public function unquoteSimpleColumnName($name)
    {
        if (is_string($this->columnQuoteCharacter)) {
            $startingCharacter = $this->columnQuoteCharacter;
        } else {
            $startingCharacter = $this->columnQuoteCharacter[0];
        }
        return strpos($name, $startingCharacter) === false ? $name : substr($name, 1, -1);
    }

    /**
     * Returns the actual name of a given table name.
     * This method will strip off curly brackets from the given table name
     * and replace the percentage character '%' with [[Connection::tablePrefix]].
     * @param string $name the table name to be converted
     * @return string the real name of the given table name
     */
    public function getRawTableName($name)
    {
        if (strpos($name, '{{') !== false) {
            $name = preg_replace('/\\{\\{(.*?)\\}\\}/', '\1', $name);

            return str_replace('%', $this->db->tablePrefix, $name);
        }

        return $name;
    }

    /**
     * Extracts the PHP type from abstract DB type.
     * @param ColumnSchema $column the column schema information
     * @return string PHP type name
     */
    protected function getColumnPhpType($column)
    {
        static $typeMap = [
            // abstract type => php type
            self::TYPE_TINYINT => 'integer',
            self::TYPE_SMALLINT => 'integer',
            self::TYPE_INTEGER => 'integer',
            self::TYPE_BIGINT => 'integer',
            self::TYPE_BOOLEAN => 'boolean',
            self::TYPE_FLOAT => 'double',
            self::TYPE_DOUBLE => 'double',
            self::TYPE_BINARY => 'resource',
            self::TYPE_JSON => 'array',
        ];
        if (isset($typeMap[$column->type])) {
            if ($column->type === 'bigint') {
                return PHP_INT_SIZE === 8 && !$column->unsigned ? 'integer' : 'string';
            } elseif ($column->type === 'integer') {
                return PHP_INT_SIZE === 4 && $column->unsigned ? 'string' : 'integer';
            }

            return $typeMap[$column->type];
        }

        return 'string';
    }

    /**
     * Converts a DB exception to a more concrete one if possible.
     *
     * @param \Exception $e
     * @param string $rawSql SQL that produced exception
     * @return Exception
     */
    public function convertException(\Exception $e, $rawSql)
    {
        if ($e instanceof Exception) {
            return $e;
        }

        $exceptionClass = '\yii\db\Exception';
        foreach ($this->exceptionMap as $error => $class) {
            if (strpos($e->getMessage(), $error) !== false) {
                $exceptionClass = $class;
            }
        }
        $message = $e->getMessage() . "\nThe SQL being executed was: $rawSql";
        $errorInfo = $e instanceof \PDOException ? $e->errorInfo : null;
        return new $exceptionClass($message, $errorInfo, $e->getCode(), $e);
    }

    /**
     * Returns a value indicating whether a SQL statement is for read purpose.
     * @param string $sql the SQL statement
     * @return bool whether a SQL statement is for read purpose.
     */
    public function isReadQuery($sql)
    {
        $pattern = '/^\s*(SELECT|SHOW|DESCRIBE)\b/i';
        return preg_match($pattern, $sql) > 0;
    }

    /**
     * Returns a server version as a string comparable by [[\version_compare()]].
     * @return string server version as a string.
     * @since 2.0.14
     */
    public function getServerVersion()
    {
        if ($this->_serverVersion === null) {
            $this->_serverVersion = $this->db->getSlavePdo(true)->getAttribute(\PDO::ATTR_SERVER_VERSION);
        }
        return $this->_serverVersion;
    }

    /**
     * Returns the cache key for the specified table name.
     * @param string $name the table name.
     * @return mixed the cache key.
     */
    protected function getCacheKey($name)
    {
        return [
            __CLASS__,
            $this->db->dsn,
            $this->db->username,
            $this->getRawTableName($name),
        ];
    }

    /**
     * Returns the cache tag name.
     * This allows [[refresh()]] to invalidate all cached table schemas.
     * @return string the cache tag name
     */
    protected function getCacheTag()
    {
        return md5(serialize([
            __CLASS__,
            $this->db->dsn,
            $this->db->username,
        ]));
    }

    /**
     * Returns the metadata of the given type for the given table.
     * If there's no metadata in the cache, this method will call
     * a `'loadTable' . ucfirst($type)` named method with the table name to obtain the metadata.
     * @param string $name table name. The table name may contain schema name if any. Do not quote the table name.
     * @param string $type metadata type.
     * @param bool $refresh whether to reload the table metadata even if it is found in the cache.
     * @return mixed metadata.
     * @since 2.0.13
     */
    protected function getTableMetadata($name, $type, $refresh)
    {
        $cache = null;
        if ($this->db->enableSchemaCache && !in_array($name, $this->db->schemaCacheExclude, true)) {
            $schemaCache = is_string($this->db->schemaCache) ? Yii::$app->get($this->db->schemaCache, false) : $this->db->schemaCache;
            if ($schemaCache instanceof CacheInterface) {
                $cache = $schemaCache;
            }
        }
        $rawName = $this->getRawTableName($name);
        if (!isset($this->_tableMetadata[$rawName])) {
            $this->loadTableMetadataFromCache($cache, $rawName);
        }
        if ($refresh || !array_key_exists($type, $this->_tableMetadata[$rawName])) {
            $this->_tableMetadata[$rawName][$type] = $this->{'loadTable' . ucfirst($type)}($rawName);
            $this->saveTableMetadataToCache($cache, $rawName);
        }

        return $this->_tableMetadata[$rawName][$type];
    }

    /**
     * Returns the metadata of the given type for all tables in the given schema.
     * This method will call a `'getTable' . ucfirst($type)` named method with the table name
     * and the refresh flag to obtain the metadata.
     * @param string $schema the schema of the metadata. Defaults to empty string, meaning the current or default schema name.
     * @param string $type metadata type.
     * @param bool $refresh whether to fetch the latest available table metadata. If this is `false`,
     * cached data may be returned if available.
     * @return array array of metadata.
     * @since 2.0.13
     */
    protected function getSchemaMetadata($schema, $type, $refresh)
    {
        $metadata = [];
        $methodName = 'getTable' . ucfirst($type);
        foreach ($this->getTableNames($schema, $refresh) as $name) {
            if ($schema !== '') {
                $name = $schema . '.' . $name;
            }
            $tableMetadata = $this->$methodName($name, $refresh);
            if ($tableMetadata !== null) {
                $metadata[] = $tableMetadata;
            }
        }

        return $metadata;
    }

    /**
     * Sets the metadata of the given type for the given table.
     * @param string $name table name.
     * @param string $type metadata type.
     * @param mixed $data metadata.
     * @since 2.0.13
     */
    protected function setTableMetadata($name, $type, $data)
    {
        $this->_tableMetadata[$this->getRawTableName($name)][$type] = $data;
    }

    /**
     * Changes row's array key case to lower if PDO's one is set to uppercase.
     * @param array $row row's array or an array of row's arrays.
     * @param bool $multiple whether multiple rows or a single row passed.
     * @return array normalized row or rows.
     * @since 2.0.13
     */
    protected function normalizePdoRowKeyCase(array $row, $multiple)
    {
        if ($this->db->getSlavePdo(true)->getAttribute(\PDO::ATTR_CASE) !== \PDO::CASE_UPPER) {
            return $row;
        }

        if ($multiple) {
            return array_map(function (array $row) {
                return array_change_key_case($row, CASE_LOWER);
            }, $row);
        }

        return array_change_key_case($row, CASE_LOWER);
    }

    /**
     * Tries to load and populate table metadata from cache.
     * @param Cache|null $cache
     * @param string $name
     */
    private function loadTableMetadataFromCache($cache, $name)
    {
        if ($cache === null) {
            $this->_tableMetadata[$name] = [];
            return;
        }

        $metadata = $cache->get($this->getCacheKey($name));
        if (!is_array($metadata) || !isset($metadata['cacheVersion']) || $metadata['cacheVersion'] !== static::SCHEMA_CACHE_VERSION) {
            $this->_tableMetadata[$name] = [];
            return;
        }

        unset($metadata['cacheVersion']);
        $this->_tableMetadata[$name] = $metadata;
    }

    /**
     * Saves table metadata to cache.
     * @param Cache|null $cache
     * @param string $name
     */
    private function saveTableMetadataToCache($cache, $name)
    {
        if ($cache === null) {
            return;
        }

        $metadata = $this->_tableMetadata[$name];
        $metadata['cacheVersion'] = static::SCHEMA_CACHE_VERSION;
        $cache->set(
            $this->getCacheKey($name),
            $metadata,
            $this->db->schemaCacheDuration,
            new TagDependency(['tags' => $this->getCacheTag()])
        );
    }
}<|MERGE_RESOLUTION|>--- conflicted
+++ resolved
@@ -458,11 +458,7 @@
             return $str;
         }
 
-<<<<<<< HEAD
-        if (mb_stripos((string)$this->db->dsn, 'odbc:') === false && ($value = $this->db->getSlavePdo()->quote($str)) !== false) {
-=======
-        if (mb_stripos($this->db->dsn, 'odbc:') === false && ($value = $this->db->getSlavePdo(true)->quote($str)) !== false) {
->>>>>>> 4e7aac71
+        if (mb_stripos((string)$this->db->dsn, 'odbc:') === false && ($value = $this->db->getSlavePdo(true)->quote($str)) !== false) {
             return $value;
         }
 
