<?php
/**
 * @link http://www.yiiframework.com/
 * @copyright Copyright (c) 2008 Yii Software LLC
 * @license http://www.yiiframework.com/license/
 */

namespace yii\db\mssql;

use yii\base\InvalidParamException;
use yii\base\NotSupportedException;
use yii\db\Expression;

/**
 * QueryBuilder is the query builder for MS SQL Server databases (version 2008 and above).
 *
 * @author Timur Ruziev <resurtm@gmail.com>
 * @since 2.0
 */
class QueryBuilder extends \yii\db\QueryBuilder
{
    /**
     * @var array mapping from abstract column types (keys) to physical column types (values).
     */
    public $typeMap = [
        Schema::TYPE_PK => 'int IDENTITY PRIMARY KEY',
        Schema::TYPE_UPK => 'int IDENTITY PRIMARY KEY',
        Schema::TYPE_BIGPK => 'bigint IDENTITY PRIMARY KEY',
        Schema::TYPE_UBIGPK => 'bigint IDENTITY PRIMARY KEY',
        Schema::TYPE_CHAR => 'nchar(1)',
        Schema::TYPE_STRING => 'nvarchar(255)',
        Schema::TYPE_TEXT => 'nvarchar(max)',
        Schema::TYPE_SMALLINT => 'smallint',
        Schema::TYPE_INTEGER => 'int',
        Schema::TYPE_BIGINT => 'bigint',
        Schema::TYPE_FLOAT => 'float',
        Schema::TYPE_DOUBLE => 'float',
        Schema::TYPE_DECIMAL => 'decimal(18,0)',
        Schema::TYPE_DATETIME => 'datetime',
        Schema::TYPE_TIMESTAMP => 'datetime',
        Schema::TYPE_TIME => 'time',
        Schema::TYPE_DATE => 'date',
        Schema::TYPE_BINARY => 'varbinary(max)',
        Schema::TYPE_BOOLEAN => 'bit',
        Schema::TYPE_MONEY => 'decimal(19,4)',
    ];

    /**
     * {@inheritdoc}
     */
    protected function defaultExpressionBuilders()
    {
        return array_merge(parent::defaultExpressionBuilders(), [
            'yii\db\conditions\InCondition' => 'yii\db\mssql\conditions\InConditionBuilder',
            'yii\db\conditions\LikeCondition' => 'yii\db\mssql\conditions\LikeConditionBuilder',
        ]);
    }

    /**
     * {@inheritdoc}
     */
    public function buildOrderByAndLimit($sql, $orderBy, $limit, $offset)
    {
        if (!$this->hasOffset($offset) && !$this->hasLimit($limit)) {
            $orderBy = $this->buildOrderBy($orderBy);
            return $orderBy === '' ? $sql : $sql . $this->separator . $orderBy;
        }

        if ($this->isOldMssql()) {
            return $this->oldBuildOrderByAndLimit($sql, $orderBy, $limit, $offset);
        }

        return $this->newBuildOrderByAndLimit($sql, $orderBy, $limit, $offset);
    }

    /**
     * Builds the ORDER BY/LIMIT/OFFSET clauses for SQL SERVER 2012 or newer.
     * @param string $sql the existing SQL (without ORDER BY/LIMIT/OFFSET)
     * @param array $orderBy the order by columns. See [[\yii\db\Query::orderBy]] for more details on how to specify this parameter.
     * @param int $limit the limit number. See [[\yii\db\Query::limit]] for more details.
     * @param int $offset the offset number. See [[\yii\db\Query::offset]] for more details.
     * @return string the SQL completed with ORDER BY/LIMIT/OFFSET (if any)
     */
    protected function newBuildOrderByAndLimit($sql, $orderBy, $limit, $offset)
    {
        $orderBy = $this->buildOrderBy($orderBy);
        if ($orderBy === '') {
            // ORDER BY clause is required when FETCH and OFFSET are in the SQL
            $orderBy = 'ORDER BY (SELECT NULL)';
        }
        $sql .= $this->separator . $orderBy;

        // http://technet.microsoft.com/en-us/library/gg699618.aspx
        $offset = $this->hasOffset($offset) ? $offset : '0';
        $sql .= $this->separator . "OFFSET $offset ROWS";
        if ($this->hasLimit($limit)) {
            $sql .= $this->separator . "FETCH NEXT $limit ROWS ONLY";
        }

        return $sql;
    }

    /**
     * Builds the ORDER BY/LIMIT/OFFSET clauses for SQL SERVER 2005 to 2008.
     * @param string $sql the existing SQL (without ORDER BY/LIMIT/OFFSET)
     * @param array $orderBy the order by columns. See [[\yii\db\Query::orderBy]] for more details on how to specify this parameter.
     * @param int $limit the limit number. See [[\yii\db\Query::limit]] for more details.
     * @param int $offset the offset number. See [[\yii\db\Query::offset]] for more details.
     * @return string the SQL completed with ORDER BY/LIMIT/OFFSET (if any)
     */
    protected function oldBuildOrderByAndLimit($sql, $orderBy, $limit, $offset)
    {
        $orderBy = $this->buildOrderBy($orderBy);
        if ($orderBy === '') {
            // ROW_NUMBER() requires an ORDER BY clause
            $orderBy = 'ORDER BY (SELECT NULL)';
        }

        $sql = preg_replace('/^([\s(])*SELECT(\s+DISTINCT)?(?!\s*TOP\s*\()/i', "\\1SELECT\\2 rowNum = ROW_NUMBER() over ($orderBy),", $sql);

        if ($this->hasLimit($limit)) {
            $sql = "SELECT TOP $limit * FROM ($sql) sub";
        } else {
            $sql = "SELECT * FROM ($sql) sub";
        }
        if ($this->hasOffset($offset)) {
            $sql .= $this->separator . "WHERE rowNum > $offset";
        }

        return $sql;
    }

    /**
     * Builds a SQL statement for renaming a DB table.
     * @param string $oldName the table to be renamed. The name will be properly quoted by the method.
     * @param string $newName the new table name. The name will be properly quoted by the method.
     * @return string the SQL statement for renaming a DB table.
     */
    public function renameTable($oldName, $newName)
    {
        return 'sp_rename ' . $this->db->quoteTableName($oldName) . ', ' . $this->db->quoteTableName($newName);
    }

    /**
     * Builds a SQL statement for renaming a column.
     * @param string $table the table whose column is to be renamed. The name will be properly quoted by the method.
     * @param string $oldName the old name of the column. The name will be properly quoted by the method.
     * @param string $newName the new name of the column. The name will be properly quoted by the method.
     * @return string the SQL statement for renaming a DB column.
     */
    public function renameColumn($table, $oldName, $newName)
    {
        $table = $this->db->quoteTableName($table);
        $oldName = $this->db->quoteColumnName($oldName);
        $newName = $this->db->quoteColumnName($newName);
        return "sp_rename '{$table}.{$oldName}', {$newName}, 'COLUMN'";
    }

    /**
     * Builds a SQL statement for changing the definition of a column.
     * @param string $table the table whose column is to be changed. The table name will be properly quoted by the method.
     * @param string $column the name of the column to be changed. The name will be properly quoted by the method.
     * @param string $type the new column type. The [[getColumnType]] method will be invoked to convert abstract column type (if any)
     * into the physical one. Anything that is not recognized as abstract type will be kept in the generated SQL.
     * For example, 'string' will be turned into 'varchar(255)', while 'string not null' will become 'varchar(255) not null'.
     * @return string the SQL statement for changing the definition of a column.
     */
    public function alterColumn($table, $column, $type)
    {
        $type = $this->getColumnType($type);
        $sql = 'ALTER TABLE ' . $this->db->quoteTableName($table) . ' ALTER COLUMN '
            . $this->db->quoteColumnName($column) . ' '
            . $this->getColumnType($type);

        return $sql;
    }

    /**
     * @inheritDoc
     */
    public function addDefaultValue($name, $table, $column, $value)
    {
        return 'ALTER TABLE ' . $this->db->quoteTableName($table) . ' ADD CONSTRAINT '
            . $this->db->quoteColumnName($name) . ' DEFAULT ' . $this->db->quoteValue($value) . ' FOR '
            . $this->db->quoteColumnName($column);
    }

    /**
     * @inheritDoc
     */
    public function dropDefaultValue($name, $table)
    {
        return 'ALTER TABLE ' . $this->db->quoteTableName($table)
            . ' DROP CONSTRAINT ' . $this->db->quoteColumnName($name);
    }

    /**
     * Creates a SQL statement for resetting the sequence value of a table's primary key.
     * The sequence will be reset such that the primary key of the next new row inserted
     * will have the specified value or 1.
     * @param string $tableName the name of the table whose primary key sequence will be reset
     * @param mixed $value the value for the primary key of the next new row inserted. If this is not set,
     * the next new row's primary key will have a value 1.
     * @return string the SQL statement for resetting sequence
     * @throws InvalidParamException if the table does not exist or there is no sequence associated with the table.
     */
    public function resetSequence($tableName, $value = null)
    {
        $table = $this->db->getTableSchema($tableName);
        if ($table !== null && $table->sequenceName !== null) {
            $tableName = $this->db->quoteTableName($tableName);
            if ($value === null) {
                $key = $this->db->quoteColumnName(reset($table->primaryKey));
                $value = "(SELECT COALESCE(MAX({$key}),0) FROM {$tableName})+1";
            } else {
                $value = (int) $value;
            }

            return "DBCC CHECKIDENT ('{$tableName}', RESEED, {$value})";
        } elseif ($table === null) {
            throw new InvalidParamException("Table not found: $tableName");
        }

        throw new InvalidParamException("There is not sequence associated with table '$tableName'.");
    }

    /**
     * Builds a SQL statement for enabling or disabling integrity check.
     * @param bool $check whether to turn on or off the integrity check.
     * @param string $schema the schema of the tables.
     * @param string $table the table name.
     * @return string the SQL statement for checking integrity
     */
    public function checkIntegrity($check = true, $schema = '', $table = '')
    {
        $enable = $check ? 'CHECK' : 'NOCHECK';
        $schema = $schema ?: $this->db->getSchema()->defaultSchema;
        $tableNames = $this->db->getTableSchema($table) ? [$table] : $this->db->getSchema()->getTableNames($schema);
        $viewNames = $this->db->getSchema()->getViewNames($schema);
        $tableNames = array_diff($tableNames, $viewNames);
        $command = '';

        foreach ($tableNames as $tableName) {
            $tableName = $this->db->quoteTableName("{$schema}.{$tableName}");
            $command .= "ALTER TABLE $tableName $enable CONSTRAINT ALL; ";
        }

        return $command;
    }

    /**
     * {@inheritdoc}
     * @since 2.0.8
     */
    public function addCommentOnColumn($table, $column, $comment)
    {
        return "sp_updateextendedproperty @name = N'MS_Description', @value = {$this->db->quoteValue($comment)}, @level1type = N'Table',  @level1name = {$this->db->quoteTableName($table)}, @level2type = N'Column', @level2name = {$this->db->quoteColumnName($column)}";
    }

    /**
     * {@inheritdoc}
     * @since 2.0.8
     */
    public function addCommentOnTable($table, $comment)
    {
        return "sp_updateextendedproperty @name = N'MS_Description', @value = {$this->db->quoteValue($comment)}, @level1type = N'Table',  @level1name = {$this->db->quoteTableName($table)}";
    }

    /**
     * {@inheritdoc}
     * @since 2.0.8
     */
    public function dropCommentFromColumn($table, $column)
    {
        return "sp_dropextendedproperty @name = N'MS_Description', @level1type = N'Table',  @level1name = {$this->db->quoteTableName($table)}, @level2type = N'Column', @level2name = {$this->db->quoteColumnName($column)}";
    }

    /**
     * {@inheritdoc}
     * @since 2.0.8
     */
    public function dropCommentFromTable($table)
    {
        return "sp_dropextendedproperty @name = N'MS_Description', @level1type = N'Table',  @level1name = {$this->db->quoteTableName($table)}";
    }

    /**
     * Returns an array of column names given model name.
     *
     * @param string $modelClass name of the model class
     * @return array|null array of column names
     */
    protected function getAllColumnNames($modelClass = null)
    {
        if (!$modelClass) {
            return null;
        }
        /* @var $modelClass \yii\db\ActiveRecord */
        $schema = $modelClass::getTableSchema();
        return array_keys($schema->columns);
    }

    /**
     * @var bool whether MSSQL used is old.
     */
    private $_oldMssql;

    /**
     * @return bool whether the version of the MSSQL being used is older than 2012.
     * @throws \yii\base\InvalidConfigException
     * @throws \yii\db\Exception
     */
    protected function isOldMssql()
    {
        if ($this->_oldMssql === null) {
            $pdo = $this->db->getSlavePdo();
            $version = explode('.', $pdo->getAttribute(\PDO::ATTR_SERVER_VERSION));
            $this->_oldMssql = $version[0] < 11;
        }

        return $this->_oldMssql;
    }

    /**
<<<<<<< HEAD
     * @inheritdoc
=======
     * {@inheritdoc}
     * @throws NotSupportedException if `$columns` is an array
     */
    protected function buildSubqueryInCondition($operator, $columns, $values, &$params)
    {
        if (is_array($columns)) {
            throw new NotSupportedException(__METHOD__ . ' is not supported by MSSQL.');
        }

        return parent::buildSubqueryInCondition($operator, $columns, $values, $params);
    }

    /**
     * Builds SQL for IN condition.
     *
     * @param string $operator
     * @param array $columns
     * @param array $values
     * @param array $params
     * @return string SQL
     */
    protected function buildCompositeInCondition($operator, $columns, $values, &$params)
    {
        $quotedColumns = [];
        foreach ($columns as $i => $column) {
            $quotedColumns[$i] = strpos($column, '(') === false ? $this->db->quoteColumnName($column) : $column;
        }
        $vss = [];
        foreach ($values as $value) {
            $vs = [];
            foreach ($columns as $i => $column) {
                if (isset($value[$column])) {
                    $phName = self::PARAM_PREFIX . count($params);
                    $params[$phName] = $value[$column];
                    $vs[] = $quotedColumns[$i] . ($operator === 'IN' ? ' = ' : ' != ') . $phName;
                } else {
                    $vs[] = $quotedColumns[$i] . ($operator === 'IN' ? ' IS' : ' IS NOT') . ' NULL';
                }
            }
            $vss[] = '(' . implode($operator === 'IN' ? ' AND ' : ' OR ', $vs) . ')';
        }

        return '(' . implode($operator === 'IN' ? ' OR ' : ' AND ', $vss) . ')';
    }

    /**
     * {@inheritdoc}
>>>>>>> 8b74e296
     * @since 2.0.8
     */
    public function selectExists($rawSql)
    {
        return 'SELECT CASE WHEN EXISTS(' . $rawSql . ') THEN 1 ELSE 0 END';
    }

    /**
     * Normalizes data to be saved into the table, performing extra preparations and type converting, if necessary.
     * @param string $table the table that data will be saved into.
     * @param array $columns the column data (name => value) to be saved into the table.
     * @return array normalized columns
     */
    private function normalizeTableRowData($table, $columns, &$params)
    {
        if (($tableSchema = $this->db->getSchema()->getTableSchema($table)) !== null) {
            $columnSchemas = $tableSchema->columns;
            foreach ($columns as $name => $value) {
                // @see https://github.com/yiisoft/yii2/issues/12599
                if (isset($columnSchemas[$name]) && $columnSchemas[$name]->type === Schema::TYPE_BINARY && $columnSchemas[$name]->dbType === 'varbinary' && is_string($value)) {
                    $exParams = [];
                    $phName = $this->bindParam($value, $exParams);
                    $columns[$name] = new Expression("CONVERT(VARBINARY, $phName)", $exParams);
                }
            }
        }

        return $columns;
    }

    /**
     * {@inheritdoc}
     */
    public function insert($table, $columns, &$params)
    {
        return parent::insert($table, $this->normalizeTableRowData($table, $columns, $params), $params);
    }

    /**
     * {@inheritdoc}
     */
    public function update($table, $columns, $condition, &$params)
    {
        return parent::update($table, $this->normalizeTableRowData($table, $columns, $params), $condition, $params);
    }
}<|MERGE_RESOLUTION|>--- conflicted
+++ resolved
@@ -322,57 +322,7 @@
     }
 
     /**
-<<<<<<< HEAD
-     * @inheritdoc
-=======
-     * {@inheritdoc}
-     * @throws NotSupportedException if `$columns` is an array
-     */
-    protected function buildSubqueryInCondition($operator, $columns, $values, &$params)
-    {
-        if (is_array($columns)) {
-            throw new NotSupportedException(__METHOD__ . ' is not supported by MSSQL.');
-        }
-
-        return parent::buildSubqueryInCondition($operator, $columns, $values, $params);
-    }
-
-    /**
-     * Builds SQL for IN condition.
-     *
-     * @param string $operator
-     * @param array $columns
-     * @param array $values
-     * @param array $params
-     * @return string SQL
-     */
-    protected function buildCompositeInCondition($operator, $columns, $values, &$params)
-    {
-        $quotedColumns = [];
-        foreach ($columns as $i => $column) {
-            $quotedColumns[$i] = strpos($column, '(') === false ? $this->db->quoteColumnName($column) : $column;
-        }
-        $vss = [];
-        foreach ($values as $value) {
-            $vs = [];
-            foreach ($columns as $i => $column) {
-                if (isset($value[$column])) {
-                    $phName = self::PARAM_PREFIX . count($params);
-                    $params[$phName] = $value[$column];
-                    $vs[] = $quotedColumns[$i] . ($operator === 'IN' ? ' = ' : ' != ') . $phName;
-                } else {
-                    $vs[] = $quotedColumns[$i] . ($operator === 'IN' ? ' IS' : ' IS NOT') . ' NULL';
-                }
-            }
-            $vss[] = '(' . implode($operator === 'IN' ? ' AND ' : ' OR ', $vs) . ')';
-        }
-
-        return '(' . implode($operator === 'IN' ? ' OR ' : ' AND ', $vss) . ')';
-    }
-
-    /**
-     * {@inheritdoc}
->>>>>>> 8b74e296
+     * {@inheritdoc}
      * @since 2.0.8
      */
     public function selectExists($rawSql)
