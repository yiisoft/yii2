--- conflicted
+++ resolved
@@ -49,13 +49,15 @@
         $hasLimit = $this->hasLimit($limit);
         if ($hasOffset || $hasLimit) {
             // http://technet.microsoft.com/en-us/library/gg699618.aspx
-            $sql .= ' OFFSET ' . ($hasOffset ? $offset : '0') . ' ROWS';
+            $sql = 'OFFSET ' . ($hasOffset ? $offset : '0') . ' ROWS';
             if ($hasLimit) {
                 $sql .= " FETCH NEXT $limit ROWS ONLY";
             }
-        }
-
-        return $sql;
+
+            return $sql;
+        } else {
+            return '';
+        }
     }
 
     /**
@@ -138,12 +140,7 @@
             $this->buildWhere($query->where, $params),
             $this->buildGroupBy($query->groupBy),
             $this->buildHaving($query->having, $params),
-<<<<<<< HEAD
-            $orderBy,
-=======
-            $this->buildOrderBy($query->orderBy),
-            $this->isOldMssql() ? '' : $this->buildLimit($query->limit, $query->offset),
->>>>>>> 08c1b8aa
+			$this->buildOrderBy($query->orderBy),
         ];
 
         $sql = implode($this->separator, array_filter($clauses));
