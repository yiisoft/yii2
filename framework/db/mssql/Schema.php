<?php
/**
 * @link https://www.yiiframework.com/
 * @copyright Copyright (c) 2008 Yii Software LLC
 * @license https://www.yiiframework.com/license/
 */

namespace yii\db\mssql;

use Yii;
use yii\db\CheckConstraint;
use yii\db\Constraint;
use yii\db\ConstraintFinderInterface;
use yii\db\ConstraintFinderTrait;
use yii\db\DefaultValueConstraint;
use yii\db\ForeignKeyConstraint;
use yii\db\IndexConstraint;
use yii\db\ViewFinderTrait;
use yii\helpers\ArrayHelper;

/**
 * Schema is the class for retrieving metadata from MS SQL Server databases (version 2008 and above).
 *
 * @author Timur Ruziev <resurtm@gmail.com>
 * @since 2.0
 */
class Schema extends \yii\db\Schema implements ConstraintFinderInterface
{
    use ViewFinderTrait;
    use ConstraintFinderTrait;

    /**
     * {@inheritdoc}
     */
    public $columnSchemaClass = 'yii\db\mssql\ColumnSchema';
    /**
     * @var string the default schema used for the current session.
     */
    public $defaultSchema = 'dbo';
    /**
     * @var array mapping from physical column types (keys) to abstract column types (values)
     */
    public $typeMap = [
        // exact numbers
        'bigint' => self::TYPE_BIGINT,
        'numeric' => self::TYPE_DECIMAL,
        'bit' => self::TYPE_SMALLINT,
        'smallint' => self::TYPE_SMALLINT,
        'decimal' => self::TYPE_DECIMAL,
        'smallmoney' => self::TYPE_MONEY,
        'int' => self::TYPE_INTEGER,
        'tinyint' => self::TYPE_TINYINT,
        'money' => self::TYPE_MONEY,
        // approximate numbers
        'float' => self::TYPE_FLOAT,
        'double' => self::TYPE_DOUBLE,
        'real' => self::TYPE_FLOAT,
        // date and time
        'date' => self::TYPE_DATE,
        'datetimeoffset' => self::TYPE_DATETIME,
        'datetime2' => self::TYPE_DATETIME,
        'smalldatetime' => self::TYPE_DATETIME,
        'datetime' => self::TYPE_DATETIME,
        'time' => self::TYPE_TIME,
        // character strings
        'char' => self::TYPE_CHAR,
        'varchar' => self::TYPE_STRING,
        'text' => self::TYPE_TEXT,
        // unicode character strings
        'nchar' => self::TYPE_CHAR,
        'nvarchar' => self::TYPE_STRING,
        'ntext' => self::TYPE_TEXT,
        // binary strings
        'binary' => self::TYPE_BINARY,
        'varbinary' => self::TYPE_BINARY,
        'image' => self::TYPE_BINARY,
        // other data types
        // 'cursor' type cannot be used with tables
        'timestamp' => self::TYPE_TIMESTAMP,
        'hierarchyid' => self::TYPE_STRING,
        'uniqueidentifier' => self::TYPE_STRING,
        'sql_variant' => self::TYPE_STRING,
        'xml' => self::TYPE_STRING,
        'table' => self::TYPE_STRING,
    ];

    /**
     * {@inheritdoc}
     */
    protected $tableQuoteCharacter = ['[', ']'];
    /**
     * {@inheritdoc}
     */
    protected $columnQuoteCharacter = ['[', ']'];


    /**
     * Resolves the table name and schema name (if any).
     * @param string $name the table name
     * @return TableSchema resolved table, schema, etc. names.
     */
    protected function resolveTableName($name)
    {
        $resolvedName = new TableSchema();
        $parts = $this->getTableNameParts($name);
        $partCount = count($parts);
        if ($partCount === 4) {
            // server name, catalog name, schema name and table name passed
            $resolvedName->catalogName = $parts[1];
            $resolvedName->schemaName = $parts[2];
            $resolvedName->name = $parts[3];
            $resolvedName->fullName = $resolvedName->catalogName . '.' . $resolvedName->schemaName . '.' . $resolvedName->name;
        } elseif ($partCount === 3) {
            // catalog name, schema name and table name passed
            $resolvedName->catalogName = $parts[0];
            $resolvedName->schemaName = $parts[1];
            $resolvedName->name = $parts[2];
            $resolvedName->fullName = $resolvedName->catalogName . '.' . $resolvedName->schemaName . '.' . $resolvedName->name;
        } elseif ($partCount === 2) {
            // only schema name and table name passed
            $resolvedName->schemaName = $parts[0];
            $resolvedName->name = $parts[1];
            $resolvedName->fullName = ($resolvedName->schemaName !== $this->defaultSchema ? $resolvedName->schemaName . '.' : '') . $resolvedName->name;
        } else {
            // only table name passed
            $resolvedName->schemaName = $this->defaultSchema;
            $resolvedName->fullName = $resolvedName->name = $parts[0];
        }

        return $resolvedName;
    }

    /**
     * {@inheritDoc}
     * @param string $name
     * @return array
     * @since 2.0.22
     */
    protected function getTableNameParts($name)
    {
        $parts = [$name];
        preg_match_all('/([^.\[\]]+)|\[([^\[\]]+)\]/', $name, $matches);
        if (isset($matches[0]) && is_array($matches[0]) && !empty($matches[0])) {
            $parts = $matches[0];
        }

        $parts = str_replace(['[', ']'], '', $parts);

        return $parts;
    }

    /**
     * {@inheritdoc}
     * @see https://docs.microsoft.com/en-us/sql/relational-databases/system-catalog-views/sys-database-principals-transact-sql
     */
    protected function findSchemaNames()
    {
        static $sql = <<<'SQL'
SELECT [s].[name]
FROM [sys].[schemas] AS [s]
INNER JOIN [sys].[database_principals] AS [p] ON [p].[principal_id] = [s].[principal_id]
WHERE [p].[is_fixed_role] = 0 AND [p].[sid] IS NOT NULL
ORDER BY [s].[name] ASC
SQL;

        return $this->db->createCommand($sql)->queryColumn();
    }

    /**
     * {@inheritdoc}
     */
    protected function findTableNames($schema = '')
    {
        if ($schema === '') {
            $schema = $this->defaultSchema;
        }

        $sql = <<<'SQL'
SELECT [t].[table_name]
FROM [INFORMATION_SCHEMA].[TABLES] AS [t]
WHERE [t].[table_schema] = :schema AND [t].[table_type] IN ('BASE TABLE', 'VIEW')
ORDER BY [t].[table_name]
SQL;
        return $this->db->createCommand($sql, [':schema' => $schema])->queryColumn();
    }

    /**
     * {@inheritdoc}
     */
    protected function loadTableSchema($name)
    {
        $table = new TableSchema();
        $this->resolveTableNames($table, $name);
        $this->findPrimaryKeys($table);
        if ($this->findColumns($table)) {
            $this->findForeignKeys($table);
            return $table;
        }

        return null;
    }

    /**
     * {@inheritdoc}
     */
    protected function getSchemaMetadata($schema, $type, $refresh)
    {
        $metadata = [];
        $methodName = 'getTable' . ucfirst($type);
        $tableNames = array_map(function ($table) {
            return $this->quoteSimpleTableName($table);
        }, $this->getTableNames($schema, $refresh));
        foreach ($tableNames as $name) {
            if ($schema !== '') {
                $name = $schema . '.' . $name;
            }
            $tableMetadata = $this->$methodName($name, $refresh);
            if ($tableMetadata !== null) {
                $metadata[] = $tableMetadata;
            }
        }

        return $metadata;
    }

    /**
     * {@inheritdoc}
     */
    protected function loadTablePrimaryKey($tableName)
    {
        return $this->loadTableConstraints($tableName, 'primaryKey');
    }

    /**
     * {@inheritdoc}
     */
    protected function loadTableForeignKeys($tableName)
    {
        return $this->loadTableConstraints($tableName, 'foreignKeys');
    }

    /**
     * {@inheritdoc}
     */
    protected function loadTableIndexes($tableName)
    {
        static $sql = <<<'SQL'
SELECT
    [i].[name] AS [name],
    [iccol].[name] AS [column_name],
    [i].[is_unique] AS [index_is_unique],
    [i].[is_primary_key] AS [index_is_primary]
FROM [sys].[indexes] AS [i]
INNER JOIN [sys].[index_columns] AS [ic]
    ON [ic].[object_id] = [i].[object_id] AND [ic].[index_id] = [i].[index_id]
INNER JOIN [sys].[columns] AS [iccol]
    ON [iccol].[object_id] = [ic].[object_id] AND [iccol].[column_id] = [ic].[column_id]
WHERE [i].[object_id] = OBJECT_ID(:fullName)
ORDER BY [ic].[key_ordinal] ASC
SQL;

        $resolvedName = $this->resolveTableName($tableName);
        $indexes = $this->db->createCommand($sql, [
            ':fullName' => $resolvedName->fullName,
        ])->queryAll();
        $indexes = $this->normalizePdoRowKeyCase($indexes, true);
        $indexes = ArrayHelper::index($indexes, null, 'name');
        $result = [];
        foreach ($indexes as $name => $index) {
            $result[] = new IndexConstraint([
                'isPrimary' => (bool)$index[0]['index_is_primary'],
                'isUnique' => (bool)$index[0]['index_is_unique'],
                'name' => $name,
                'columnNames' => ArrayHelper::getColumn($index, 'column_name'),
            ]);
        }

        return $result;
    }

    /**
     * {@inheritdoc}
     */
    protected function loadTableUniques($tableName)
    {
        return $this->loadTableConstraints($tableName, 'uniques');
    }

    /**
     * {@inheritdoc}
     */
    protected function loadTableChecks($tableName)
    {
        return $this->loadTableConstraints($tableName, 'checks');
    }

    /**
     * {@inheritdoc}
     */
    protected function loadTableDefaultValues($tableName)
    {
        return $this->loadTableConstraints($tableName, 'defaults');
    }

    /**
     * {@inheritdoc}
     */
    public function createSavepoint($name)
    {
        $this->db->createCommand("SAVE TRANSACTION $name")->execute();
    }

    /**
     * {@inheritdoc}
     */
    public function releaseSavepoint($name)
    {
        // does nothing as MSSQL does not support this
    }

    /**
     * {@inheritdoc}
     */
    public function rollBackSavepoint($name)
    {
        $this->db->createCommand("ROLLBACK TRANSACTION $name")->execute();
    }

    /**
     * Creates a query builder for the MSSQL database.
     * @return QueryBuilder query builder interface.
     */
    public function createQueryBuilder()
    {
        return Yii::createObject(QueryBuilder::class, [$this->db]);
    }

    /**
     * Resolves the table name and schema name (if any).
     * @param TableSchema $table the table metadata object
     * @param string $name the table name
     */
    protected function resolveTableNames($table, $name)
    {
        $parts = $this->getTableNameParts($name);
        $partCount = count($parts);
        if ($partCount === 4) {
            // server name, catalog name, schema name and table name passed
            $table->catalogName = $parts[1];
            $table->schemaName = $parts[2];
            $table->name = $parts[3];
            $table->fullName = $table->catalogName . '.' . $table->schemaName . '.' . $table->name;
        } elseif ($partCount === 3) {
            // catalog name, schema name and table name passed
            $table->catalogName = $parts[0];
            $table->schemaName = $parts[1];
            $table->name = $parts[2];
            $table->fullName = $table->catalogName . '.' . $table->schemaName . '.' . $table->name;
        } elseif ($partCount === 2) {
            // only schema name and table name passed
            $table->schemaName = $parts[0];
            $table->name = $parts[1];
            $table->fullName = $table->schemaName !== $this->defaultSchema ? $table->schemaName . '.' . $table->name : $table->name;
        } else {
            // only table name passed
            $table->schemaName = $this->defaultSchema;
            $table->fullName = $table->name = $parts[0];
        }
    }

    /**
     * Loads the column information into a [[ColumnSchema]] object.
     * @param array $info column information
     * @return ColumnSchema the column schema object
     */
    protected function loadColumnSchema($info)
    {
        $isVersion2017orLater = version_compare($this->db->getSchema()->getServerVersion(), '14', '>=');
        $column = $this->createColumnSchema();

        $column->name = $info['column_name'];
        $column->allowNull = $info['is_nullable'] === 'YES';
        $column->dbType = $info['data_type'];
        $column->enumValues = []; // mssql has only vague equivalents to enum
        $column->isPrimaryKey = null; // primary key will be determined in findColumns() method
        $column->autoIncrement = $info['is_identity'] == 1;
        $column->isComputed = (bool)$info['is_computed'];
        $column->unsigned = stripos($column->dbType, 'unsigned') !== false;
        $column->comment = $info['comment'] === null ? '' : $info['comment'];
        $column->type = self::TYPE_STRING;

        if (preg_match('/^(\w+)(?:\(([^\)]+)\))?/', $column->dbType, $matches)) {
            $type = $matches[1];

            if (isset($this->typeMap[$type])) {
                $column->type = $this->typeMap[$type];
            }

<<<<<<< HEAD
            if ($type === 'bit') {
=======
            if ($isVersion2017orLater && $type === 'bit') {
>>>>>>> 6804fbea
                $column->type = 'boolean';
            }

            if (!empty($matches[2])) {
                $values = explode(',', $matches[2]);
                $column->size = $column->precision = (int) $values[0];

                if (isset($values[1])) {
                    $column->scale = (int) $values[1];
                }
<<<<<<< HEAD
=======

                if ($isVersion2017orLater === false) {
                    $column->type = $this->booleanTypeLegacy($column->size, $type);
                }
>>>>>>> 6804fbea
            }
        }

        $column->phpType = $this->getColumnPhpType($column);

        if ($info['column_default'] === '(NULL)') {
            $info['column_default'] = null;
        }
        if (!$column->isPrimaryKey && ($column->type !== 'timestamp' || $info['column_default'] !== 'CURRENT_TIMESTAMP')) {
            $column->defaultValue = $column->defaultPhpTypecast($info['column_default']);
        }

        return $column;
    }

    /**
     * Collects the metadata of table columns.
     * @param TableSchema $table the table metadata
     * @return bool whether the table exists in the database
     */
    protected function findColumns($table)
    {
        $columnsTableName = 'INFORMATION_SCHEMA.COLUMNS';
        $whereSql = "[t1].[table_name] = " . $this->db->quoteValue($table->name);
        if ($table->catalogName !== null) {
            $columnsTableName = "{$table->catalogName}.{$columnsTableName}";
            $whereSql .= " AND [t1].[table_catalog] = '{$table->catalogName}'";
        }
        if ($table->schemaName !== null) {
            $whereSql .= " AND [t1].[table_schema] = '{$table->schemaName}'";
        }
        $columnsTableName = $this->quoteTableName($columnsTableName);

        $sql = <<<SQL
SELECT
 [t1].[column_name],
 [t1].[is_nullable],
 CASE WHEN [t1].[data_type] IN ('char','varchar','nchar','nvarchar','binary','varbinary') THEN
    CASE WHEN [t1].[character_maximum_length] = NULL OR [t1].[character_maximum_length] = -1 THEN
        [t1].[data_type]
    ELSE
        [t1].[data_type] + '(' + LTRIM(RTRIM(CONVERT(CHAR,[t1].[character_maximum_length]))) + ')'
    END
 ELSE
    [t1].[data_type]
 END AS 'data_type',
 [t1].[column_default],
 COLUMNPROPERTY(OBJECT_ID([t1].[table_schema] + '.' + [t1].[table_name]), [t1].[column_name], 'IsIdentity') AS is_identity,
 COLUMNPROPERTY(OBJECT_ID([t1].[table_schema] + '.' + [t1].[table_name]), [t1].[column_name], 'IsComputed') AS is_computed,
 (
    SELECT CONVERT(VARCHAR, [t2].[value])
		FROM [sys].[extended_properties] AS [t2]
		WHERE
			[t2].[class] = 1 AND
			[t2].[class_desc] = 'OBJECT_OR_COLUMN' AND
			[t2].[name] = 'MS_Description' AND
			[t2].[major_id] = OBJECT_ID([t1].[TABLE_SCHEMA] + '.' + [t1].[table_name]) AND
			[t2].[minor_id] = COLUMNPROPERTY(OBJECT_ID([t1].[TABLE_SCHEMA] + '.' + [t1].[TABLE_NAME]), [t1].[COLUMN_NAME], 'ColumnID')
 ) as comment
FROM {$columnsTableName} AS [t1]
WHERE {$whereSql}
SQL;

        try {
            $columns = $this->db->createCommand($sql)->queryAll();
            if (empty($columns)) {
                return false;
            }
        } catch (\Exception $e) {
            return false;
        }
        foreach ($columns as $column) {
            $column = $this->loadColumnSchema($column);
            foreach ($table->primaryKey as $primaryKey) {
                if (strcasecmp($column->name, $primaryKey) === 0) {
                    $column->isPrimaryKey = true;
                    break;
                }
            }
            if ($column->isPrimaryKey && $column->autoIncrement) {
                $table->sequenceName = '';
            }
            $table->columns[$column->name] = $column;
        }

        return true;
    }

    /**
     * Collects the constraint details for the given table and constraint type.
     * @param TableSchema $table
     * @param string $type either PRIMARY KEY or UNIQUE
     * @return array each entry contains index_name and field_name
     * @since 2.0.4
     */
    protected function findTableConstraints($table, $type)
    {
        $keyColumnUsageTableName = 'INFORMATION_SCHEMA.KEY_COLUMN_USAGE';
        $tableConstraintsTableName = 'INFORMATION_SCHEMA.TABLE_CONSTRAINTS';
        if ($table->catalogName !== null) {
            $keyColumnUsageTableName = $table->catalogName . '.' . $keyColumnUsageTableName;
            $tableConstraintsTableName = $table->catalogName . '.' . $tableConstraintsTableName;
        }
        $keyColumnUsageTableName = $this->quoteTableName($keyColumnUsageTableName);
        $tableConstraintsTableName = $this->quoteTableName($tableConstraintsTableName);

        $sql = <<<SQL
SELECT
    [kcu].[constraint_name] AS [index_name],
    [kcu].[column_name] AS [field_name]
FROM {$keyColumnUsageTableName} AS [kcu]
LEFT JOIN {$tableConstraintsTableName} AS [tc] ON
    [kcu].[table_schema] = [tc].[table_schema] AND
    [kcu].[table_name] = [tc].[table_name] AND
    [kcu].[constraint_name] = [tc].[constraint_name]
WHERE
    [tc].[constraint_type] = :type AND
    [kcu].[table_name] = :tableName AND
    [kcu].[table_schema] = :schemaName
SQL;

        return $this->db
            ->createCommand($sql, [
                ':tableName' => $table->name,
                ':schemaName' => $table->schemaName,
                ':type' => $type,
            ])
            ->queryAll();
    }

    /**
     * Collects the primary key column details for the given table.
     * @param TableSchema $table the table metadata
     */
    protected function findPrimaryKeys($table)
    {
        $result = [];
        foreach ($this->findTableConstraints($table, 'PRIMARY KEY') as $row) {
            $result[] = $row['field_name'];
        }
        $table->primaryKey = $result;
    }

    /**
     * Collects the foreign key column details for the given table.
     * @param TableSchema $table the table metadata
     */
    protected function findForeignKeys($table)
    {
        $object = $table->name;
        if ($table->schemaName !== null) {
            $object = $table->schemaName . '.' . $object;
        }
        if ($table->catalogName !== null) {
            $object = $table->catalogName . '.' . $object;
        }

        // please refer to the following page for more details:
        // http://msdn2.microsoft.com/en-us/library/aa175805(SQL.80).aspx
        $sql = <<<'SQL'
SELECT
	[fk].[name] AS [fk_name],
	[cp].[name] AS [fk_column_name],
	OBJECT_NAME([fk].[referenced_object_id]) AS [uq_table_name],
	[cr].[name] AS [uq_column_name]
FROM
	[sys].[foreign_keys] AS [fk]
	INNER JOIN [sys].[foreign_key_columns] AS [fkc] ON
		[fk].[object_id] = [fkc].[constraint_object_id]
	INNER JOIN [sys].[columns] AS [cp] ON
		[fk].[parent_object_id] = [cp].[object_id] AND
		[fkc].[parent_column_id] = [cp].[column_id]
	INNER JOIN [sys].[columns] AS [cr] ON
		[fk].[referenced_object_id] = [cr].[object_id] AND
		[fkc].[referenced_column_id] = [cr].[column_id]
WHERE
	[fk].[parent_object_id] = OBJECT_ID(:object)
SQL;

        $rows = $this->db->createCommand($sql, [
            ':object' => $object,
        ])->queryAll();

        $table->foreignKeys = [];
        foreach ($rows as $row) {
            if (!isset($table->foreignKeys[$row['fk_name']])) {
                $table->foreignKeys[$row['fk_name']][] = $row['uq_table_name'];
            }
            $table->foreignKeys[$row['fk_name']][$row['fk_column_name']] = $row['uq_column_name'];
        }
    }

    /**
     * {@inheritdoc}
     */
    protected function findViewNames($schema = '')
    {
        if ($schema === '') {
            $schema = $this->defaultSchema;
        }

        $sql = <<<'SQL'
SELECT [t].[table_name]
FROM [INFORMATION_SCHEMA].[TABLES] AS [t]
WHERE [t].[table_schema] = :schema AND [t].[table_type] = 'VIEW'
ORDER BY [t].[table_name]
SQL;

        return $this->db->createCommand($sql, [':schema' => $schema])->queryColumn();
    }

    /**
     * Returns all unique indexes for the given table.
     *
     * Each array element is of the following structure:
     *
     * ```php
     * [
     *     'IndexName1' => ['col1' [, ...]],
     *     'IndexName2' => ['col2' [, ...]],
     * ]
     * ```
     *
     * @param TableSchema $table the table metadata
     * @return array all unique indexes for the given table.
     * @since 2.0.4
     */
    public function findUniqueIndexes($table)
    {
        $result = [];
        foreach ($this->findTableConstraints($table, 'UNIQUE') as $row) {
            $result[$row['index_name']][] = $row['field_name'];
        }

        return $result;
    }

    /**
     * Loads multiple types of constraints and returns the specified ones.
     * @param string $tableName table name.
     * @param string $returnType return type:
     * - primaryKey
     * - foreignKeys
     * - uniques
     * - checks
     * - defaults
     * @return mixed constraints.
     */
    private function loadTableConstraints($tableName, $returnType)
    {
        static $sql = <<<'SQL'
SELECT
    [o].[name] AS [name],
    COALESCE([ccol].[name], [dcol].[name], [fccol].[name], [kiccol].[name]) AS [column_name],
    RTRIM([o].[type]) AS [type],
    OBJECT_SCHEMA_NAME([f].[referenced_object_id]) AS [foreign_table_schema],
    OBJECT_NAME([f].[referenced_object_id]) AS [foreign_table_name],
    [ffccol].[name] AS [foreign_column_name],
    [f].[update_referential_action_desc] AS [on_update],
    [f].[delete_referential_action_desc] AS [on_delete],
    [c].[definition] AS [check_expr],
    [d].[definition] AS [default_expr]
FROM (SELECT OBJECT_ID(:fullName) AS [object_id]) AS [t]
INNER JOIN [sys].[objects] AS [o]
    ON [o].[parent_object_id] = [t].[object_id] AND [o].[type] IN ('PK', 'UQ', 'C', 'D', 'F')
LEFT JOIN [sys].[check_constraints] AS [c]
    ON [c].[object_id] = [o].[object_id]
LEFT JOIN [sys].[columns] AS [ccol]
    ON [ccol].[object_id] = [c].[parent_object_id] AND [ccol].[column_id] = [c].[parent_column_id]
LEFT JOIN [sys].[default_constraints] AS [d]
    ON [d].[object_id] = [o].[object_id]
LEFT JOIN [sys].[columns] AS [dcol]
    ON [dcol].[object_id] = [d].[parent_object_id] AND [dcol].[column_id] = [d].[parent_column_id]
LEFT JOIN [sys].[key_constraints] AS [k]
    ON [k].[object_id] = [o].[object_id]
LEFT JOIN [sys].[index_columns] AS [kic]
    ON [kic].[object_id] = [k].[parent_object_id] AND [kic].[index_id] = [k].[unique_index_id]
LEFT JOIN [sys].[columns] AS [kiccol]
    ON [kiccol].[object_id] = [kic].[object_id] AND [kiccol].[column_id] = [kic].[column_id]
LEFT JOIN [sys].[foreign_keys] AS [f]
    ON [f].[object_id] = [o].[object_id]
LEFT JOIN [sys].[foreign_key_columns] AS [fc]
    ON [fc].[constraint_object_id] = [o].[object_id]
LEFT JOIN [sys].[columns] AS [fccol]
    ON [fccol].[object_id] = [fc].[parent_object_id] AND [fccol].[column_id] = [fc].[parent_column_id]
LEFT JOIN [sys].[columns] AS [ffccol]
    ON [ffccol].[object_id] = [fc].[referenced_object_id] AND [ffccol].[column_id] = [fc].[referenced_column_id]
ORDER BY [kic].[key_ordinal] ASC, [fc].[constraint_column_id] ASC
SQL;

        $resolvedName = $this->resolveTableName($tableName);
        $constraints = $this->db->createCommand($sql, [
            ':fullName' => $resolvedName->fullName,
        ])->queryAll();
        $constraints = $this->normalizePdoRowKeyCase($constraints, true);
        $constraints = ArrayHelper::index($constraints, null, ['type', 'name']);
        $result = [
            'primaryKey' => null,
            'foreignKeys' => [],
            'uniques' => [],
            'checks' => [],
            'defaults' => [],
        ];
        foreach ($constraints as $type => $names) {
            foreach ($names as $name => $constraint) {
                switch ($type) {
                    case 'PK':
                        $result['primaryKey'] = new Constraint([
                            'name' => $name,
                            'columnNames' => ArrayHelper::getColumn($constraint, 'column_name'),
                        ]);
                        break;
                    case 'F':
                        $result['foreignKeys'][] = new ForeignKeyConstraint([
                            'name' => $name,
                            'columnNames' => ArrayHelper::getColumn($constraint, 'column_name'),
                            'foreignSchemaName' => $constraint[0]['foreign_table_schema'],
                            'foreignTableName' => $constraint[0]['foreign_table_name'],
                            'foreignColumnNames' => ArrayHelper::getColumn($constraint, 'foreign_column_name'),
                            'onDelete' => str_replace('_', '', $constraint[0]['on_delete']),
                            'onUpdate' => str_replace('_', '', $constraint[0]['on_update']),
                        ]);
                        break;
                    case 'UQ':
                        $result['uniques'][] = new Constraint([
                            'name' => $name,
                            'columnNames' => ArrayHelper::getColumn($constraint, 'column_name'),
                        ]);
                        break;
                    case 'C':
                        $result['checks'][] = new CheckConstraint([
                            'name' => $name,
                            'columnNames' => ArrayHelper::getColumn($constraint, 'column_name'),
                            'expression' => $constraint[0]['check_expr'],
                        ]);
                        break;
                    case 'D':
                        $result['defaults'][] = new DefaultValueConstraint([
                            'name' => $name,
                            'columnNames' => ArrayHelper::getColumn($constraint, 'column_name'),
                            'value' => $constraint[0]['default_expr'],
                        ]);
                        break;
                }
            }
        }
        foreach ($result as $type => $data) {
            $this->setTableMetadata($tableName, $type, $data);
        }

        return $result[$returnType];
    }

    /**
     * {@inheritdoc}
     */
    public function quoteColumnName($name)
    {
        if (preg_match('/^\[.*\]$/', $name)) {
            return $name;
        }

        return parent::quoteColumnName($name);
    }

    /**
     * Retrieving inserted data from a primary key request of type uniqueidentifier (for SQL Server 2005 or later)
     * {@inheritdoc}
     */
    public function insert($table, $columns)
    {
        $command = $this->db->createCommand()->insert($table, $columns);
        if (!$command->execute()) {
            return false;
        }

        $isVersion2005orLater = version_compare($this->db->getSchema()->getServerVersion(), '9', '>=');
        $inserted = $isVersion2005orLater ? $command->pdoStatement->fetch() : [];

        $tableSchema = $this->getTableSchema($table);
        $result = [];
        foreach ($tableSchema->primaryKey as $name) {
            // @see https://github.com/yiisoft/yii2/issues/13828 & https://github.com/yiisoft/yii2/issues/17474
            if (isset($inserted[$name])) {
                $result[$name] = $inserted[$name];
            } elseif ($tableSchema->columns[$name]->autoIncrement) {
                // for a version earlier than 2005
                $result[$name] = $this->getLastInsertID($tableSchema->sequenceName);
            } elseif (isset($columns[$name])) {
                $result[$name] = $columns[$name];
            } else {
                $result[$name] = $tableSchema->columns[$name]->defaultValue;
            }
        }

        return $result;
    }

    /**
     * {@inheritdoc}
     */
    public function createColumnSchemaBuilder($type, $length = null)
    {
        return Yii::createObject(ColumnSchemaBuilder::class, [$type, $length, $this->db]);
    }

    /**
     * Assigns a type boolean for the column type bit, for legacy versions of MSSQL.
     *
     * @param int $size column size.
     * @param string $type column type.
     *
     * @return string column type.
     */
    private function booleanTypeLegacy($size, $type)
    {
        if ($size === 1 && ($type === 'tinyint' || $type === 'bit')) {
            return 'boolean';
        } elseif ($type === 'bit') {
            if ($size > 32) {
                return 'bigint';
            } elseif ($size === 32) {
                return 'integer';
            }
        }

        return $type;
    }
}<|MERGE_RESOLUTION|>--- conflicted
+++ resolved
@@ -396,11 +396,7 @@
                 $column->type = $this->typeMap[$type];
             }
 
-<<<<<<< HEAD
-            if ($type === 'bit') {
-=======
             if ($isVersion2017orLater && $type === 'bit') {
->>>>>>> 6804fbea
                 $column->type = 'boolean';
             }
 
@@ -411,13 +407,10 @@
                 if (isset($values[1])) {
                     $column->scale = (int) $values[1];
                 }
-<<<<<<< HEAD
-=======
 
                 if ($isVersion2017orLater === false) {
                     $column->type = $this->booleanTypeLegacy($column->size, $type);
                 }
->>>>>>> 6804fbea
             }
         }
 
