--- conflicted
+++ resolved
@@ -357,13 +357,8 @@
      * A relation is defined by a getter method which returns an object implementing the [[ActiveQueryInterface]]
      * (normally this would be a relational [[ActiveQuery]] object).
      * It can be declared in either the ActiveRecord class itself or one of its behaviors.
-<<<<<<< HEAD
-     * @param string $name the relation name
-     * @param bool $throwException whether to throw exception if the relation does not exist.
-=======
      * @param string $name the relation name, e.g. `orders` for a relation defined via `getOrders()` method (case-sensitive).
      * @param boolean $throwException whether to throw exception if the relation does not exist.
->>>>>>> 2ab41948
      * @return ActiveQueryInterface the relational query object
      */
     public function getRelation($name, $throwException = true);
