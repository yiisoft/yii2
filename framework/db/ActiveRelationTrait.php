--- conflicted
+++ resolved
@@ -535,6 +535,22 @@
             if (empty($values)) {
                 $this->emulateExecution();
             }
+             
+            if (!empty($values)) {
+                $scalarValues = [];
+                $nonScalarValues = [];
+                foreach ($values as $value) {
+                    if (is_scalar($value)) {
+                        $scalarValues[] = $value;
+                    } else {
+                        $nonScalarValues[] = $value;
+                    }
+                }
+
+                $scalarValues = array_unique($scalarValues);
+                $values = array_merge($scalarValues, $nonScalarValues);
+            }
+          
             $this->andWhere(['in', $attributes, array_unique($values, SORT_REGULAR)]);
         } else {
             // composite keys
@@ -553,26 +569,6 @@
             }
             $this->andWhere(array_merge(['OR'], array_unique($values, SORT_REGULAR)));
         }
-<<<<<<< HEAD
-=======
-
-        if (!empty($values)) {
-            $scalarValues = [];
-            $nonScalarValues = [];
-            foreach ($values as $value) {
-                if (is_scalar($value)) {
-                    $scalarValues[] = $value;
-                } else {
-                    $nonScalarValues[] = $value;
-                }
-            }
-
-            $scalarValues = array_unique($scalarValues);
-            $values = array_merge($scalarValues, $nonScalarValues);
-        }
-
-        $this->andWhere(['in', $attributes, $values]);
->>>>>>> 6aa6359b
     }
 
     /**
