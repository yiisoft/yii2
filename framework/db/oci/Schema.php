--- conflicted
+++ resolved
@@ -247,8 +247,6 @@
     /**
      * {@inheritdoc}
      */
-<<<<<<< HEAD
-=======
     public function quoteSimpleTableName($name)
     {
         return strpos($name, '"') !== false ? $name : '"' . $name . '"';
@@ -257,7 +255,6 @@
     /**
      * {@inheritdoc}
      */
->>>>>>> 7cafa65a
     public function createQueryBuilder()
     {
         return new QueryBuilder($this->db);
