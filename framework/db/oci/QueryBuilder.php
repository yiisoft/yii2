--- conflicted
+++ resolved
@@ -51,7 +51,6 @@
     /**
      * {@inheritdoc}
      */
-<<<<<<< HEAD
     protected function defaultExpressionBuilders()
     {
         return array_merge(parent::defaultExpressionBuilders(), [
@@ -59,20 +58,6 @@
             'yii\db\conditions\LikeCondition' => 'yii\db\oci\conditions\LikeConditionBuilder',
         ]);
     }
-=======
-    protected $likeEscapeCharacter = '!';
-    /**
-     * `\` is initialized in [[buildLikeCondition()]] method since
-     * we need to choose replacement value based on [[\yii\db\Schema::quoteValue()]].
-     * {@inheritdoc}
-     */
-    protected $likeEscapingReplacements = [
-        '%' => '!%',
-        '_' => '!_',
-        '!' => '!!',
-    ];
-
->>>>>>> 8b74e296
 
     /**
      * {@inheritdoc}
@@ -331,77 +316,4 @@
     {
         return 'COMMENT ON TABLE ' . $this->db->quoteTableName($table) . " IS ''";
     }
-<<<<<<< HEAD
-=======
-
-    /**
-     * @inheritDoc
-     */
-    public function buildLikeCondition($operator, $operands, &$params)
-    {
-        if (!isset($this->likeEscapingReplacements['\\'])) {
-            /*
-             * Different pdo_oci8 versions may or may not implement PDO::quote(), so
-             * yii\db\Schema::quoteValue() may or may not quote \.
-             */
-            $this->likeEscapingReplacements['\\'] = substr($this->db->quoteValue('\\'), 1, -1);
-        }
-
-        return parent::buildLikeCondition($operator, $operands, $params);
-    }
-
-    /**
-     * {@inheritdoc}
-     */
-    public function buildInCondition($operator, $operands, &$params)
-    {
-        $splitCondition = $this->splitInCondition($operator, $operands, $params);
-        if ($splitCondition !== null) {
-            return $splitCondition;
-        }
-
-        return parent::buildInCondition($operator, $operands, $params);
-    }
-
-    /**
-     * Oracle DBMS does not support more than 1000 parameters in `IN` condition.
-     * This method splits long `IN` condition into series of smaller ones.
-     *
-     * @param string $operator
-     * @param array $operands
-     * @param array $params
-     * @return null|string null when split is not required. Otherwise - built SQL condition.
-     * @throws Exception
-     * @since 2.0.12
-     */
-    protected function splitInCondition($operator, $operands, &$params)
-    {
-        if (!isset($operands[0], $operands[1])) {
-            throw new Exception("Operator '$operator' requires two operands.");
-        }
-
-        list($column, $values) = $operands;
-
-        if ($values instanceof \Traversable) {
-            $values = iterator_to_array($values);
-        }
-
-        if (!is_array($values)) {
-            return null;
-        }
-
-        $maxParameters = 1000;
-        $count = count($values);
-        if ($count <= $maxParameters) {
-            return null;
-        }
-
-        $condition = [($operator === 'IN') ? 'OR' : 'AND'];
-        for ($i = 0; $i < $count; $i += $maxParameters) {
-            $condition[] = [$operator, $column, array_slice($values, $i, $maxParameters)];
-        }
-
-        return $this->buildCondition(['AND', $condition], $params);
-    }
->>>>>>> 8b74e296
 }