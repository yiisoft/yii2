--- conflicted
+++ resolved
@@ -8,11 +8,7 @@
 namespace yii\db;
 
 use Yii;
-<<<<<<< HEAD
-use yii\base\Event;
-=======
 use yii\base\InvalidArgumentException;
->>>>>>> a7ccf658
 use yii\base\InvalidCallException;
 use yii\base\InvalidConfigException;
 use yii\base\InvalidParamException;
@@ -473,7 +469,7 @@
      * @param callable $callable a PHP callback for customizing the relation associated with the junction ActiveQuery in `via`.
      * Its signature should be `function($query)`, where `$query` is the query to be customized.
      * @return ActiveQueryInterface ActiveQuery type of end-side model
-     * @since 2.0.14
+     * @since 2.0.14.2
      * @see hasOne()
      * @see hasMany()
      */
@@ -488,7 +484,6 @@
         $relationQuery->primaryModel = $this;
         return $relationQuery->via($via, $callable);
     }
-
 
     /**
      * Creates a query instance for `has-one` or `has-many` relation.
