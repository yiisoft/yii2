--- conflicted
+++ resolved
@@ -11,7 +11,7 @@
 use yii\base\InvalidArgumentException;
 use yii\base\InvalidCallException;
 use yii\base\InvalidConfigException;
-use yii\base\InvalidArgumentException;
+use yii\base\InvalidParamException;
 use yii\base\Model;
 use yii\base\ModelEvent;
 use yii\base\NotSupportedException;
@@ -275,11 +275,7 @@
      * This method is overridden so that attributes and related objects can be accessed like properties.
      *
      * @param string $name property name
-<<<<<<< HEAD
      * @throws \yii\base\InvalidArgumentException if relation name is wrong
-=======
-     * @throws InvalidArgumentException if relation name is wrong
->>>>>>> 313be2a5
      * @return mixed property value
      * @see getAttribute()
      */
@@ -1239,7 +1235,7 @@
             $relation = $this->$getter();
         } catch (UnknownMethodException $e) {
             if ($throwException) {
-                throw new InvalidArgumentException(get_class($this) . ' has no relation named "' . $name . '".', 0, $e);
+                throw new InvalidParamException(get_class($this) . ' has no relation named "' . $name . '".', 0, $e);
             }
 
             return null;
