--- conflicted
+++ resolved
@@ -435,14 +435,9 @@
 
     /**
      * Check whether the named relation has been populated with records.
-<<<<<<< HEAD
-     * @param string $name the relation name (case-sensitive)
-     * @return bool whether relation has been populated with records.
-=======
      * @param string $name the relation name, e.g. `orders` for a relation defined via `getOrders()` method (case-sensitive).
      * @return boolean whether relation has been populated with records.
      * @see getRelation()
->>>>>>> 2ab41948
      */
     public function isRelationPopulated($name)
     {
@@ -1171,13 +1166,8 @@
      * Returns the relation object with the specified name.
      * A relation is defined by a getter method which returns an [[ActiveQueryInterface]] object.
      * It can be declared in either the Active Record class itself or one of its behaviors.
-<<<<<<< HEAD
-     * @param string $name the relation name
-     * @param bool $throwException whether to throw exception if the relation does not exist.
-=======
      * @param string $name the relation name, e.g. `orders` for a relation defined via `getOrders()` method (case-sensitive).
      * @param boolean $throwException whether to throw exception if the relation does not exist.
->>>>>>> 2ab41948
      * @return ActiveQueryInterface|ActiveQuery the relational query object. If the relation does not exist
      * and `$throwException` is `false`, `null` will be returned.
      * @throws InvalidParamException if the named relation does not exist.
@@ -1423,13 +1413,8 @@
      *
      * Note that to destroy the relationship without removing records make sure your keys can be set to null
      *
-<<<<<<< HEAD
-     * @param string $name the case sensitive name of the relationship.
-     * @param bool $delete whether to delete the model that contains the foreign key.
-=======
      * @param string $name the case sensitive name of the relationship, e.g. `orders` for a relation defined via `getOrders()` method.
      * @param boolean $delete whether to delete the model that contains the foreign key.
->>>>>>> 2ab41948
      */
     public function unlinkAll($name, $delete = false)
     {
