<?php
/**
 * @link http://www.yiiframework.com/
 * @copyright Copyright (c) 2008 Yii Software LLC
 * @license http://www.yiiframework.com/license/
 */

namespace yii\db\pgsql;

use yii\base\NotSupportedException;
use yii\db\CheckConstraint;
use yii\db\Constraint;
use yii\db\ConstraintFinderInterface;
use yii\db\ConstraintFinderTrait;
use yii\db\Expression;
use yii\db\ForeignKeyConstraint;
use yii\db\IndexConstraint;
use yii\db\TableSchema;
use yii\db\ViewFinderTrait;
use yii\helpers\ArrayHelper;

/**
 * Schema is the class for retrieving metadata from a PostgreSQL database
 * (version 9.x and above).
 *
 * @author Gevik Babakhani <gevikb@gmail.com>
 * @since 2.0
 */
class Schema extends \yii\db\Schema implements ConstraintFinderInterface
{
    use ViewFinderTrait;
    use ConstraintFinderTrait;

    const TYPE_JSONB = 'jsonb';

    /**
     * @var string the default schema used for the current session.
     */
    public $defaultSchema = 'public';
    /**
     * {@inheritdoc}
     */
    public $columnSchemaClass = 'yii\db\pgsql\ColumnSchema';
    /**
     * @var array mapping from physical column types (keys) to abstract
     * column types (values)
     * @see http://www.postgresql.org/docs/current/static/datatype.html#DATATYPE-TABLE
     */
    public $typeMap = [
        'bit' => self::TYPE_INTEGER,
        'bit varying' => self::TYPE_INTEGER,
        'varbit' => self::TYPE_INTEGER,

        'bool' => self::TYPE_BOOLEAN,
        'boolean' => self::TYPE_BOOLEAN,

        'box' => self::TYPE_STRING,
        'circle' => self::TYPE_STRING,
        'point' => self::TYPE_STRING,
        'line' => self::TYPE_STRING,
        'lseg' => self::TYPE_STRING,
        'polygon' => self::TYPE_STRING,
        'path' => self::TYPE_STRING,

        'character' => self::TYPE_CHAR,
        'char' => self::TYPE_CHAR,
        'bpchar' => self::TYPE_CHAR,
        'character varying' => self::TYPE_STRING,
        'varchar' => self::TYPE_STRING,
        'text' => self::TYPE_TEXT,

        'bytea' => self::TYPE_BINARY,

        'cidr' => self::TYPE_STRING,
        'inet' => self::TYPE_STRING,
        'macaddr' => self::TYPE_STRING,

        'real' => self::TYPE_FLOAT,
        'float4' => self::TYPE_FLOAT,
        'double precision' => self::TYPE_DOUBLE,
        'float8' => self::TYPE_DOUBLE,
        'decimal' => self::TYPE_DECIMAL,
        'numeric' => self::TYPE_DECIMAL,

        'money' => self::TYPE_MONEY,

        'smallint' => self::TYPE_SMALLINT,
        'int2' => self::TYPE_SMALLINT,
        'int4' => self::TYPE_INTEGER,
        'int' => self::TYPE_INTEGER,
        'integer' => self::TYPE_INTEGER,
        'bigint' => self::TYPE_BIGINT,
        'int8' => self::TYPE_BIGINT,
        'oid' => self::TYPE_BIGINT, // should not be used. it's pg internal!

        'smallserial' => self::TYPE_SMALLINT,
        'serial2' => self::TYPE_SMALLINT,
        'serial4' => self::TYPE_INTEGER,
        'serial' => self::TYPE_INTEGER,
        'bigserial' => self::TYPE_BIGINT,
        'serial8' => self::TYPE_BIGINT,
        'pg_lsn' => self::TYPE_BIGINT,

        'date' => self::TYPE_DATE,
        'interval' => self::TYPE_STRING,
        'time without time zone' => self::TYPE_TIME,
        'time' => self::TYPE_TIME,
        'time with time zone' => self::TYPE_TIME,
        'timetz' => self::TYPE_TIME,
        'timestamp without time zone' => self::TYPE_TIMESTAMP,
        'timestamp' => self::TYPE_TIMESTAMP,
        'timestamp with time zone' => self::TYPE_TIMESTAMP,
        'timestamptz' => self::TYPE_TIMESTAMP,
        'abstime' => self::TYPE_TIMESTAMP,

        'tsquery' => self::TYPE_STRING,
        'tsvector' => self::TYPE_STRING,
        'txid_snapshot' => self::TYPE_STRING,

        'unknown' => self::TYPE_STRING,

        'uuid' => self::TYPE_STRING,
        'json' => self::TYPE_JSON,
        'jsonb' => self::TYPE_JSON,
        'xml' => self::TYPE_STRING,
    ];

    /**
     * @inheritDoc
     */
    protected $tableQuoteCharacter = '"';


    /**
     * @inheritDoc
     */
    protected function resolveTableName($name)
    {
        $resolvedName = new TableSchema();
        $parts = explode('.', str_replace('"', '', $name));
        if (isset($parts[1])) {
            $resolvedName->schemaName = $parts[0];
            $resolvedName->name = $parts[1];
        } else {
            $resolvedName->schemaName = $this->defaultSchema;
            $resolvedName->name = $name;
        }
        $resolvedName->fullName = ($resolvedName->schemaName !== $this->defaultSchema ? $resolvedName->schemaName . '.' : '') . $resolvedName->name;
        return $resolvedName;
    }

    /**
     * @inheritDoc
     */
    protected function findSchemaNames()
    {
        static $sql = <<<'SQL'
SELECT "ns"."nspname"
FROM "pg_namespace" AS "ns"
WHERE "ns"."nspname" != 'information_schema' AND "ns"."nspname" NOT LIKE 'pg_%'
ORDER BY "ns"."nspname" ASC
SQL;

        return $this->db->createCommand($sql)->queryColumn();
    }

    /**
     * @inheritDoc
     */
    protected function findTableNames($schema = '')
    {
        if ($schema === '') {
            $schema = $this->defaultSchema;
        }
        $sql = <<<'SQL'
SELECT c.relname AS table_name
FROM pg_class c
INNER JOIN pg_namespace ns ON ns.oid = c.relnamespace
WHERE ns.nspname = :schemaName AND c.relkind IN ('r','v','m','f')
ORDER BY c.relname
SQL;
        return $this->db->createCommand($sql, [':schemaName' => $schema])->queryColumn();
    }

    /**
     * @inheritDoc
     */
    protected function loadTableSchema($name)
    {
        $table = new TableSchema();
        $this->resolveTableNames($table, $name);
        if ($this->findColumns($table)) {
            $this->findConstraints($table);
            return $table;
        }

        return null;
    }

    /**
     * @inheritDoc
     */
    protected function loadTablePrimaryKey($tableName)
    {
        return $this->loadTableConstraints($tableName, 'primaryKey');
    }

    /**
     * @inheritDoc
     */
    protected function loadTableForeignKeys($tableName)
    {
        return $this->loadTableConstraints($tableName, 'foreignKeys');
    }

    /**
     * @inheritDoc
     */
    protected function loadTableIndexes($tableName)
    {
        static $sql = <<<'SQL'
SELECT
    "ic"."relname" AS "name",
    "ia"."attname" AS "column_name",
    "i"."indisunique" AS "index_is_unique",
    "i"."indisprimary" AS "index_is_primary"
FROM "pg_class" AS "tc"
INNER JOIN "pg_namespace" AS "tcns"
    ON "tcns"."oid" = "tc"."relnamespace"
INNER JOIN "pg_index" AS "i"
    ON "i"."indrelid" = "tc"."oid"
INNER JOIN "pg_class" AS "ic"
    ON "ic"."oid" = "i"."indexrelid"
INNER JOIN "pg_attribute" AS "ia"
    ON "ia"."attrelid" = "i"."indrelid" AND "ia"."attnum" = ANY ("i"."indkey")
WHERE "tcns"."nspname" = :schemaName AND "tc"."relname" = :tableName
ORDER BY "ia"."attnum" ASC
SQL;

        $resolvedName = $this->resolveTableName($tableName);
        $indexes = $this->db->createCommand($sql, [
            ':schemaName' => $resolvedName->schemaName,
            ':tableName' => $resolvedName->name,
        ])->queryAll();
        $indexes = $this->normalizePdoRowKeyCase($indexes, true);
        $indexes = ArrayHelper::index($indexes, null, 'name');
        $result = [];
        foreach ($indexes as $name => $index) {
            $result[] = new IndexConstraint([
                'isPrimary' => (bool) $index[0]['index_is_primary'],
                'isUnique' => (bool) $index[0]['index_is_unique'],
                'name' => $name,
                'columnNames' => ArrayHelper::getColumn($index, 'column_name'),
            ]);
        }

        return $result;
    }

    /**
     * @inheritDoc
     */
    protected function loadTableUniques($tableName)
    {
        return $this->loadTableConstraints($tableName, 'uniques');
    }

    /**
     * @inheritDoc
     */
    protected function loadTableChecks($tableName)
    {
        return $this->loadTableConstraints($tableName, 'checks');
    }

    /**
     * @inheritDoc
     * @throws NotSupportedException if this method is called.
     */
    protected function loadTableDefaultValues($tableName)
    {
        throw new NotSupportedException('PostgreSQL does not support default value constraints.');
    }

    /**
     * Creates a query builder for the PostgreSQL database.
     * @return QueryBuilder query builder instance
     */
    public function createQueryBuilder()
    {
        return new QueryBuilder($this->db);
    }

    /**
     * Resolves the table name and schema name (if any).
     * @param TableSchema $table the table metadata object
     * @param string $name the table name
     */
    protected function resolveTableNames($table, $name)
    {
        $parts = explode('.', str_replace('"', '', $name));

        if (isset($parts[1])) {
            $table->schemaName = $parts[0];
            $table->name = $parts[1];
        } else {
            $table->schemaName = $this->defaultSchema;
            $table->name = $name;
        }

        $table->fullName = $table->schemaName !== $this->defaultSchema ? $table->schemaName . '.' . $table->name : $table->name;
    }

    /**
<<<<<<< HEAD
     * @inheritdoc
=======
     * Quotes a table name for use in a query.
     * A simple table name has no schema prefix.
     * @param string $name table name
     * @return string the properly quoted table name
     */
    public function quoteSimpleTableName($name)
    {
        return strpos($name, '"') !== false ? $name : '"' . $name . '"';
    }

    /**
     * {@inheritdoc]
>>>>>>> 7cafa65a
     */
    protected function findViewNames($schema = '')
    {
        if ($schema === '') {
            $schema = $this->defaultSchema;
        }
        $sql = <<<'SQL'
SELECT c.relname AS table_name
FROM pg_class c
INNER JOIN pg_namespace ns ON ns.oid = c.relnamespace
WHERE ns.nspname = :schemaName AND (c.relkind = 'v' OR c.relkind = 'm')
ORDER BY c.relname
SQL;
        return $this->db->createCommand($sql, [':schemaName' => $schema])->queryColumn();
    }

    /**
     * Collects the foreign key column details for the given table.
     * @param TableSchema $table the table metadata
     */
    protected function findConstraints($table)
    {
        $tableName = $this->quoteValue($table->name);
        $tableSchema = $this->quoteValue($table->schemaName);

        //We need to extract the constraints de hard way since:
        //http://www.postgresql.org/message-id/26677.1086673982@sss.pgh.pa.us

        $sql = <<<SQL
select
    ct.conname as constraint_name,
    a.attname as column_name,
    fc.relname as foreign_table_name,
    fns.nspname as foreign_table_schema,
    fa.attname as foreign_column_name
from
    (SELECT ct.conname, ct.conrelid, ct.confrelid, ct.conkey, ct.contype, ct.confkey, generate_subscripts(ct.conkey, 1) AS s
       FROM pg_constraint ct
    ) AS ct
    inner join pg_class c on c.oid=ct.conrelid
    inner join pg_namespace ns on c.relnamespace=ns.oid
    inner join pg_attribute a on a.attrelid=ct.conrelid and a.attnum = ct.conkey[ct.s]
    left join pg_class fc on fc.oid=ct.confrelid
    left join pg_namespace fns on fc.relnamespace=fns.oid
    left join pg_attribute fa on fa.attrelid=ct.confrelid and fa.attnum = ct.confkey[ct.s]
where
    ct.contype='f'
    and c.relname={$tableName}
    and ns.nspname={$tableSchema}
order by
    fns.nspname, fc.relname, a.attnum
SQL;

        $constraints = [];
        foreach ($this->db->createCommand($sql)->queryAll() as $constraint) {
            if ($this->db->slavePdo->getAttribute(\PDO::ATTR_CASE) === \PDO::CASE_UPPER) {
                $constraint = array_change_key_case($constraint, CASE_LOWER);
            }
            if ($constraint['foreign_table_schema'] !== $this->defaultSchema) {
                $foreignTable = $constraint['foreign_table_schema'] . '.' . $constraint['foreign_table_name'];
            } else {
                $foreignTable = $constraint['foreign_table_name'];
            }
            $name = $constraint['constraint_name'];
            if (!isset($constraints[$name])) {
                $constraints[$name] = [
                    'tableName' => $foreignTable,
                    'columns' => [],
                ];
            }
            $constraints[$name]['columns'][$constraint['column_name']] = $constraint['foreign_column_name'];
        }
        foreach ($constraints as $name => $constraint) {
            $table->foreignKeys[$name] = array_merge([$constraint['tableName']], $constraint['columns']);
        }
    }

    /**
     * Gets information about given table unique indexes.
     * @param TableSchema $table the table metadata
     * @return array with index and column names
     */
    protected function getUniqueIndexInformation($table)
    {
        $sql = <<<'SQL'
SELECT
    i.relname as indexname,
    pg_get_indexdef(idx.indexrelid, k + 1, TRUE) AS columnname
FROM (
  SELECT *, generate_subscripts(indkey, 1) AS k
  FROM pg_index
) idx
INNER JOIN pg_class i ON i.oid = idx.indexrelid
INNER JOIN pg_class c ON c.oid = idx.indrelid
INNER JOIN pg_namespace ns ON c.relnamespace = ns.oid
WHERE idx.indisprimary = FALSE AND idx.indisunique = TRUE
AND c.relname = :tableName AND ns.nspname = :schemaName
ORDER BY i.relname, k
SQL;

        return $this->db->createCommand($sql, [
            ':schemaName' => $table->schemaName,
            ':tableName' => $table->name,
        ])->queryAll();
    }

    /**
     * Returns all unique indexes for the given table.
     *
     * Each array element is of the following structure:
     *
     * ```php
     * [
     *     'IndexName1' => ['col1' [, ...]],
     *     'IndexName2' => ['col2' [, ...]],
     * ]
     * ```
     *
     * @param TableSchema $table the table metadata
     * @return array all unique indexes for the given table.
     */
    public function findUniqueIndexes($table)
    {
        $uniqueIndexes = [];

        $rows = $this->getUniqueIndexInformation($table);
        foreach ($rows as $row) {
            if ($this->db->slavePdo->getAttribute(\PDO::ATTR_CASE) === \PDO::CASE_UPPER) {
                $row = array_change_key_case($row, CASE_LOWER);
            }
            $column = $row['columnname'];
            if (!empty($column) && $column[0] === '"') {
                // postgres will quote names that are not lowercase-only
                // https://github.com/yiisoft/yii2/issues/10613
                $column = substr($column, 1, -1);
            }
            $uniqueIndexes[$row['indexname']][] = $column;
        }

        return $uniqueIndexes;
    }

    /**
     * Collects the metadata of table columns.
     * @param TableSchema $table the table metadata
     * @return bool whether the table exists in the database
     */
    protected function findColumns($table)
    {
        $tableName = $this->db->quoteValue($table->name);
        $schemaName = $this->db->quoteValue($table->schemaName);
        $sql = <<<SQL
SELECT
    d.nspname AS table_schema,
    c.relname AS table_name,
    a.attname AS column_name,
    COALESCE(td.typname, tb.typname, t.typname) AS data_type,
    COALESCE(td.typtype, tb.typtype, t.typtype) AS type_type,
    a.attlen AS character_maximum_length,
    pg_catalog.col_description(c.oid, a.attnum) AS column_comment,
    a.atttypmod AS modifier,
    a.attnotnull = false AS is_nullable,
    CAST(pg_get_expr(ad.adbin, ad.adrelid) AS varchar) AS column_default,
    coalesce(pg_get_expr(ad.adbin, ad.adrelid) ~ 'nextval',false) AS is_autoinc,
    CASE WHEN COALESCE(td.typtype, tb.typtype, t.typtype) = 'e'::char
        THEN array_to_string((SELECT array_agg(enumlabel) FROM pg_enum WHERE enumtypid = COALESCE(td.oid, tb.oid, a.atttypid))::varchar[], ',')
        ELSE NULL
    END AS enum_values,
    CASE atttypid
         WHEN 21 /*int2*/ THEN 16
         WHEN 23 /*int4*/ THEN 32
         WHEN 20 /*int8*/ THEN 64
         WHEN 1700 /*numeric*/ THEN
              CASE WHEN atttypmod = -1
               THEN null
               ELSE ((atttypmod - 4) >> 16) & 65535
               END
         WHEN 700 /*float4*/ THEN 24 /*FLT_MANT_DIG*/
         WHEN 701 /*float8*/ THEN 53 /*DBL_MANT_DIG*/
         ELSE null
      END   AS numeric_precision,
      CASE
        WHEN atttypid IN (21, 23, 20) THEN 0
        WHEN atttypid IN (1700) THEN
        CASE
            WHEN atttypmod = -1 THEN null
            ELSE (atttypmod - 4) & 65535
        END
           ELSE null
      END AS numeric_scale,
    CAST(
             information_schema._pg_char_max_length(information_schema._pg_truetypid(a, t), information_schema._pg_truetypmod(a, t))
             AS numeric
    ) AS size,
    a.attnum = any (ct.conkey) as is_pkey,
    COALESCE(NULLIF(a.attndims, 0), NULLIF(t.typndims, 0), (t.typcategory='A')::int) AS dimension
FROM
    pg_class c
    LEFT JOIN pg_attribute a ON a.attrelid = c.oid
    LEFT JOIN pg_attrdef ad ON a.attrelid = ad.adrelid AND a.attnum = ad.adnum
    LEFT JOIN pg_type t ON a.atttypid = t.oid
    LEFT JOIN pg_type tb ON (a.attndims > 0 OR t.typcategory='A') AND t.typelem > 0 AND t.typelem = tb.oid OR t.typbasetype > 0 AND t.typbasetype = tb.oid
    LEFT JOIN pg_type td ON t.typndims > 0 AND t.typbasetype > 0 AND tb.typelem = td.oid
    LEFT JOIN pg_namespace d ON d.oid = c.relnamespace
    LEFT JOIN pg_constraint ct ON ct.conrelid = c.oid AND ct.contype = 'p'
WHERE
    a.attnum > 0 AND t.typname != ''
    AND c.relname = {$tableName}
    AND d.nspname = {$schemaName}
ORDER BY
    a.attnum;
SQL;
        $columns = $this->db->createCommand($sql)->queryAll();
        if (empty($columns)) {
            return false;
        }
        foreach ($columns as $column) {
            if ($this->db->slavePdo->getAttribute(\PDO::ATTR_CASE) === \PDO::CASE_UPPER) {
                $column = array_change_key_case($column, CASE_LOWER);
            }
            $column = $this->loadColumnSchema($column);
            $table->columns[$column->name] = $column;
            if ($column->isPrimaryKey) {
                $table->primaryKey[] = $column->name;
                if ($table->sequenceName === null && preg_match("/nextval\\('\"?\\w+\"?\.?\"?\\w+\"?'(::regclass)?\\)/", $column->defaultValue) === 1) {
                    $table->sequenceName = preg_replace(['/nextval/', '/::/', '/regclass/', '/\'\)/', '/\(\'/'], '', $column->defaultValue);
                }
                $column->defaultValue = null;
            } elseif ($column->defaultValue) {
                if ($column->type === 'timestamp' && $column->defaultValue === 'now()') {
                    $column->defaultValue = new Expression($column->defaultValue);
                } elseif ($column->type === 'boolean') {
                    $column->defaultValue = ($column->defaultValue === 'true');
                } elseif (stripos($column->dbType, 'bit') === 0 || stripos($column->dbType, 'varbit') === 0) {
                    $column->defaultValue = bindec(trim($column->defaultValue, 'B\''));
                } elseif (preg_match("/^'(.*?)'::/", $column->defaultValue, $matches)) {
                    $column->defaultValue = $column->phpTypecast($matches[1]);
                } elseif (preg_match('/^(\()?(.*?)(?(1)\))(?:::.+)?$/', $column->defaultValue, $matches)) {
                    if ($matches[2] === 'NULL') {
                        $column->defaultValue = null;
                    } else {
                        $column->defaultValue = $column->phpTypecast($matches[2]);
                    }
                } else {
                    $column->defaultValue = $column->phpTypecast($column->defaultValue);
                }
            }
        }

        return true;
    }

    /**
     * Loads the column information into a [[ColumnSchema]] object.
     * @param array $info column information
     * @return ColumnSchema the column schema object
     */
    protected function loadColumnSchema($info)
    {
        /** @var ColumnSchema $column */
        $column = $this->createColumnSchema();
        $column->allowNull = $info['is_nullable'];
        $column->autoIncrement = $info['is_autoinc'];
        $column->comment = $info['column_comment'];
        $column->dbType = $info['data_type'];
        $column->defaultValue = $info['column_default'];
        $column->enumValues = ($info['enum_values'] !== null) ? explode(',', str_replace(["''"], ["'"], $info['enum_values'])) : null;
        $column->unsigned = false; // has no meaning in PG
        $column->isPrimaryKey = $info['is_pkey'];
        $column->name = $info['column_name'];
        $column->precision = $info['numeric_precision'];
        $column->scale = $info['numeric_scale'];
        $column->size = $info['size'] === null ? null : (int) $info['size'];
        $column->dimension = (int)$info['dimension'];
        if (isset($this->typeMap[$column->dbType])) {
            $column->type = $this->typeMap[$column->dbType];
        } else {
            $column->type = self::TYPE_STRING;
        }
        $column->phpType = $this->getColumnPhpType($column);

        return $column;
    }

    /**
     * {@inheritdoc}
     */
    public function insert($table, $columns)
    {
        $params = [];
        $sql = $this->db->getQueryBuilder()->insert($table, $columns, $params);
        $returnColumns = $this->getTableSchema($table)->primaryKey;
        if (!empty($returnColumns)) {
            $returning = [];
            foreach ((array) $returnColumns as $name) {
                $returning[] = $this->quoteColumnName($name);
            }
            $sql .= ' RETURNING ' . implode(', ', $returning);
        }

        $command = $this->db->createCommand($sql, $params);
        $command->prepare(false);
        $result = $command->queryOne();

        return !$command->pdoStatement->rowCount() ? false : $result;
    }

    /**
     * Loads multiple types of constraints and returns the specified ones.
     * @param string $tableName table name.
     * @param string $returnType return type:
     * - primaryKey
     * - foreignKeys
     * - uniques
     * - checks
     * @return mixed constraints.
     */
    private function loadTableConstraints($tableName, $returnType)
    {
        static $sql = <<<'SQL'
SELECT
    "c"."conname" AS "name",
    "a"."attname" AS "column_name",
    "c"."contype" AS "type",
    "ftcns"."nspname" AS "foreign_table_schema",
    "ftc"."relname" AS "foreign_table_name",
    "fa"."attname" AS "foreign_column_name",
    "c"."confupdtype" AS "on_update",
    "c"."confdeltype" AS "on_delete",
    "c"."consrc" AS "check_expr"
FROM "pg_class" AS "tc"
INNER JOIN "pg_namespace" AS "tcns"
    ON "tcns"."oid" = "tc"."relnamespace"
INNER JOIN "pg_constraint" AS "c"
    ON "c"."conrelid" = "tc"."oid"
INNER JOIN "pg_attribute" AS "a"
    ON "a"."attrelid" = "c"."conrelid" AND "a"."attnum" = ANY ("c"."conkey")
LEFT JOIN "pg_class" AS "ftc"
    ON "ftc"."oid" = "c"."confrelid"
LEFT JOIN "pg_namespace" AS "ftcns"
    ON "ftcns"."oid" = "ftc"."relnamespace"
LEFT JOIN "pg_attribute" "fa"
    ON "fa"."attrelid" = "c"."confrelid" AND "fa"."attnum" = ANY ("c"."confkey")
WHERE "tcns"."nspname" = :schemaName AND "tc"."relname" = :tableName
ORDER BY "a"."attnum" ASC, "fa"."attnum" ASC
SQL;
        static $actionTypes = [
            'a' => 'NO ACTION',
            'r' => 'RESTRICT',
            'c' => 'CASCADE',
            'n' => 'SET NULL',
            'd' => 'SET DEFAULT',
        ];

        $resolvedName = $this->resolveTableName($tableName);
        $constraints = $this->db->createCommand($sql, [
            ':schemaName' => $resolvedName->schemaName,
            ':tableName' => $resolvedName->name,
        ])->queryAll();
        $constraints = $this->normalizePdoRowKeyCase($constraints, true);
        $constraints = ArrayHelper::index($constraints, null, ['type', 'name']);
        $result = [
            'primaryKey' => null,
            'foreignKeys' => [],
            'uniques' => [],
            'checks' => [],
        ];
        foreach ($constraints as $type => $names) {
            foreach ($names as $name => $constraint) {
                switch ($type) {
                    case 'p':
                        $result['primaryKey'] = new Constraint([
                            'name' => $name,
                            'columnNames' => ArrayHelper::getColumn($constraint, 'column_name'),
                        ]);
                        break;
                    case 'f':
                        $result['foreignKeys'][] = new ForeignKeyConstraint([
                            'name' => $name,
                            'columnNames' => array_keys(array_count_values(ArrayHelper::getColumn($constraint, 'column_name'))),
                            'foreignSchemaName' => $constraint[0]['foreign_table_schema'],
                            'foreignTableName' => $constraint[0]['foreign_table_name'],
                            'foreignColumnNames' => array_keys(array_count_values(ArrayHelper::getColumn($constraint, 'foreign_column_name'))),
                            'onDelete' => isset($actionTypes[$constraint[0]['on_delete']]) ? $actionTypes[$constraint[0]['on_delete']] : null,
                            'onUpdate' => isset($actionTypes[$constraint[0]['on_update']]) ? $actionTypes[$constraint[0]['on_update']] : null,
                        ]);
                        break;
                    case 'u':
                        $result['uniques'][] = new Constraint([
                            'name' => $name,
                            'columnNames' => ArrayHelper::getColumn($constraint, 'column_name'),
                        ]);
                        break;
                    case 'c':
                        $result['checks'][] = new CheckConstraint([
                            'name' => $name,
                            'columnNames' => ArrayHelper::getColumn($constraint, 'column_name'),
                            'expression' => $constraint[0]['check_expr'],
                        ]);
                        break;
                }
            }
        }
        foreach ($result as $type => $data) {
            $this->setTableMetadata($tableName, $type, $data);
        }

        return $result[$returnType];
    }
}<|MERGE_RESOLUTION|>--- conflicted
+++ resolved
@@ -312,22 +312,7 @@
     }
 
     /**
-<<<<<<< HEAD
-     * @inheritdoc
-=======
-     * Quotes a table name for use in a query.
-     * A simple table name has no schema prefix.
-     * @param string $name table name
-     * @return string the properly quoted table name
-     */
-    public function quoteSimpleTableName($name)
-    {
-        return strpos($name, '"') !== false ? $name : '"' . $name . '"';
-    }
-
-    /**
      * {@inheritdoc]
->>>>>>> 7cafa65a
      */
     protected function findViewNames($schema = '')
     {
