<?php
/**
 * @link http://www.yiiframework.com/
 * @copyright Copyright (c) 2008 Yii Software LLC
 * @license http://www.yiiframework.com/license/
 */

namespace yii\db\pgsql;

use yii\base\InvalidParamException;
<<<<<<< HEAD
use yii\db\Constraint;
use yii\db\Expression;
=======
use yii\db\ExpressionInterface;
use yii\db\PdoValue;
>>>>>>> 7cafa65a
use yii\db\Query;
use yii\helpers\StringHelper;

/**
 * QueryBuilder is the query builder for PostgreSQL databases.
 *
 * @author Gevik Babakhani <gevikb@gmail.com>
 * @since 2.0
 */
class QueryBuilder extends \yii\db\QueryBuilder
{
    /**
     * Defines a UNIQUE index for [[createIndex()]].
     * @since 2.0.6
     */
    const INDEX_UNIQUE = 'unique';
    /**
     * Defines a B-tree index for [[createIndex()]].
     * @since 2.0.6
     */
    const INDEX_B_TREE = 'btree';
    /**
     * Defines a hash index for [[createIndex()]].
     * @since 2.0.6
     */
    const INDEX_HASH = 'hash';
    /**
     * Defines a GiST index for [[createIndex()]].
     * @since 2.0.6
     */
    const INDEX_GIST = 'gist';
    /**
     * Defines a GIN index for [[createIndex()]].
     * @since 2.0.6
     */
    const INDEX_GIN = 'gin';

    /**
     * @var array mapping from abstract column types (keys) to physical column types (values).
     */
    public $typeMap = [
        Schema::TYPE_PK => 'serial NOT NULL PRIMARY KEY',
        Schema::TYPE_UPK => 'serial NOT NULL PRIMARY KEY',
        Schema::TYPE_BIGPK => 'bigserial NOT NULL PRIMARY KEY',
        Schema::TYPE_UBIGPK => 'bigserial NOT NULL PRIMARY KEY',
        Schema::TYPE_CHAR => 'char(1)',
        Schema::TYPE_STRING => 'varchar(255)',
        Schema::TYPE_TEXT => 'text',
        Schema::TYPE_SMALLINT => 'smallint',
        Schema::TYPE_INTEGER => 'integer',
        Schema::TYPE_BIGINT => 'bigint',
        Schema::TYPE_FLOAT => 'double precision',
        Schema::TYPE_DOUBLE => 'double precision',
        Schema::TYPE_DECIMAL => 'numeric(10,0)',
        Schema::TYPE_DATETIME => 'timestamp(0)',
        Schema::TYPE_TIMESTAMP => 'timestamp(0)',
        Schema::TYPE_TIME => 'time(0)',
        Schema::TYPE_DATE => 'date',
        Schema::TYPE_BINARY => 'bytea',
        Schema::TYPE_BOOLEAN => 'boolean',
        Schema::TYPE_MONEY => 'numeric(19,4)',
        Schema::TYPE_JSON => 'jsonb',
    ];

    /**
     * {@inheritdoc}
     */
    protected function defaultConditionClasses()
    {
        return array_merge(parent::defaultConditionClasses(), [
            'ILIKE' => 'yii\db\conditions\LikeCondition',
            'NOT ILIKE' => 'yii\db\conditions\LikeCondition',
            'OR ILIKE' => 'yii\db\conditions\LikeCondition',
            'OR NOT ILIKE' => 'yii\db\conditions\LikeCondition',
        ]);
    }

    /**
     * {@inheritdoc}
     */
    protected function defaultExpressionBuilders()
    {
        return array_merge(parent::defaultExpressionBuilders(), [
            'yii\db\ArrayExpression' => 'yii\db\pgsql\ArrayExpressionBuilder',
            'yii\db\JsonExpression' => 'yii\db\pgsql\JsonExpressionBuilder',
        ]);
    }

    /**
     * Builds a SQL statement for creating a new index.
     * @param string $name the name of the index. The name will be properly quoted by the method.
     * @param string $table the table that the new index will be created for. The table name will be properly quoted by the method.
     * @param string|array $columns the column(s) that should be included in the index. If there are multiple columns,
     * separate them with commas or use an array to represent them. Each column name will be properly quoted
     * by the method, unless a parenthesis is found in the name.
     * @param bool|string $unique whether to make this a UNIQUE index constraint. You can pass `true` or [[INDEX_UNIQUE]] to create
     * a unique index, `false` to make a non-unique index using the default index type, or one of the following constants to specify
     * the index method to use: [[INDEX_B_TREE]], [[INDEX_HASH]], [[INDEX_GIST]], [[INDEX_GIN]].
     * @return string the SQL statement for creating a new index.
     * @see http://www.postgresql.org/docs/8.2/static/sql-createindex.html
     */
    public function createIndex($name, $table, $columns, $unique = false)
    {
        if ($unique === self::INDEX_UNIQUE || $unique === true) {
            $index = false;
            $unique = true;
        } else {
            $index = $unique;
            $unique = false;
        }

        return ($unique ? 'CREATE UNIQUE INDEX ' : 'CREATE INDEX ') .
        $this->db->quoteTableName($name) . ' ON ' .
        $this->db->quoteTableName($table) .
        ($index !== false ? " USING $index" : '') .
        ' (' . $this->buildColumns($columns) . ')';
    }

    /**
     * Builds a SQL statement for dropping an index.
     * @param string $name the name of the index to be dropped. The name will be properly quoted by the method.
     * @param string $table the table whose index is to be dropped. The name will be properly quoted by the method.
     * @return string the SQL statement for dropping an index.
     */
    public function dropIndex($name, $table)
    {
        return 'DROP INDEX ' . $this->db->quoteTableName($name);
    }

    /**
     * Builds a SQL statement for renaming a DB table.
     * @param string $oldName the table to be renamed. The name will be properly quoted by the method.
     * @param string $newName the new table name. The name will be properly quoted by the method.
     * @return string the SQL statement for renaming a DB table.
     */
    public function renameTable($oldName, $newName)
    {
        return 'ALTER TABLE ' . $this->db->quoteTableName($oldName) . ' RENAME TO ' . $this->db->quoteTableName($newName);
    }

    /**
     * Creates a SQL statement for resetting the sequence value of a table's primary key.
     * The sequence will be reset such that the primary key of the next new row inserted
     * will have the specified value or 1.
     * @param string $tableName the name of the table whose primary key sequence will be reset
     * @param mixed $value the value for the primary key of the next new row inserted. If this is not set,
     * the next new row's primary key will have a value 1.
     * @return string the SQL statement for resetting sequence
     * @throws InvalidParamException if the table does not exist or there is no sequence associated with the table.
     */
    public function resetSequence($tableName, $value = null)
    {
        $table = $this->db->getTableSchema($tableName);
        if ($table !== null && $table->sequenceName !== null) {
            // c.f. http://www.postgresql.org/docs/8.1/static/functions-sequence.html
            $sequence = $this->db->quoteTableName($table->sequenceName);
            $tableName = $this->db->quoteTableName($tableName);
            if ($value === null) {
                $key = $this->db->quoteColumnName(reset($table->primaryKey));
                $value = "(SELECT COALESCE(MAX({$key}),0) FROM {$tableName})+1";
            } else {
                $value = (int) $value;
            }

            return "SELECT SETVAL('$sequence',$value,false)";
        } elseif ($table === null) {
            throw new InvalidParamException("Table not found: $tableName");
        }

        throw new InvalidParamException("There is not sequence associated with table '$tableName'.");
    }

    /**
     * Builds a SQL statement for enabling or disabling integrity check.
     * @param bool $check whether to turn on or off the integrity check.
     * @param string $schema the schema of the tables.
     * @param string $table the table name.
     * @return string the SQL statement for checking integrity
     */
    public function checkIntegrity($check = true, $schema = '', $table = '')
    {
        $enable = $check ? 'ENABLE' : 'DISABLE';
        $schema = $schema ?: $this->db->getSchema()->defaultSchema;
        $tableNames = $table ? [$table] : $this->db->getSchema()->getTableNames($schema);
        $viewNames = $this->db->getSchema()->getViewNames($schema);
        $tableNames = array_diff($tableNames, $viewNames);
        $command = '';

        foreach ($tableNames as $tableName) {
            $tableName = $this->db->quoteTableName("{$schema}.{$tableName}");
            $command .= "ALTER TABLE $tableName $enable TRIGGER ALL; ";
        }

        // enable to have ability to alter several tables
        $this->db->getMasterPdo()->setAttribute(\PDO::ATTR_EMULATE_PREPARES, true);

        return $command;
    }

    /**
     * Builds a SQL statement for truncating a DB table.
     * Explicitly restarts identity for PGSQL to be consistent with other databases which all do this by default.
     * @param string $table the table to be truncated. The name will be properly quoted by the method.
     * @return string the SQL statement for truncating a DB table.
     */
    public function truncateTable($table)
    {
        return 'TRUNCATE TABLE ' . $this->db->quoteTableName($table) . ' RESTART IDENTITY';
    }

    /**
     * Builds a SQL statement for changing the definition of a column.
     * @param string $table the table whose column is to be changed. The table name will be properly quoted by the method.
     * @param string $column the name of the column to be changed. The name will be properly quoted by the method.
     * @param string $type the new column type. The [[getColumnType()]] method will be invoked to convert abstract
     * column type (if any) into the physical one. Anything that is not recognized as abstract type will be kept
     * in the generated SQL. For example, 'string' will be turned into 'varchar(255)', while 'string not null'
     * will become 'varchar(255) not null'. You can also use PostgreSQL-specific syntax such as `SET NOT NULL`.
     * @return string the SQL statement for changing the definition of a column.
     */
    public function alterColumn($table, $column, $type)
    {
        // https://github.com/yiisoft/yii2/issues/4492
        // http://www.postgresql.org/docs/9.1/static/sql-altertable.html
        if (!preg_match('/^(DROP|SET|RESET)\s+/i', $type)) {
            $type = 'TYPE ' . $this->getColumnType($type);
        }

        return 'ALTER TABLE ' . $this->db->quoteTableName($table) . ' ALTER COLUMN '
            . $this->db->quoteColumnName($column) . ' ' . $type;
    }

    /**
     * {@inheritdoc}
     */
    public function insert($table, $columns, &$params)
    {
        return parent::insert($table, $this->normalizeTableRowData($table, $columns), $params);
    }

    /**
<<<<<<< HEAD
     * @inheritdoc
     * @see https://www.postgresql.org/docs/9.5/static/sql-insert.html#SQL-ON-CONFLICT
     * @see https://stackoverflow.com/questions/1109061/insert-on-duplicate-update-in-postgresql/8702291#8702291
     */
    public function upsert($table, $insertColumns, $updateColumns, &$params)
    {
        $insertColumns = $this->normalizeTableRowData($table, $insertColumns);
        if (!is_bool($updateColumns)) {
            $updateColumns = $this->normalizeTableRowData($table, $updateColumns);
        }
        if (version_compare($this->db->getServerVersion(), '9.5', '<')) {
            return $this->oldUpsert($table, $insertColumns, $updateColumns, $params);
        }

        return $this->newUpsert($table, $insertColumns, $updateColumns, $params);
    }

    /**
     * [[upsert()]] implementation for PostgreSQL 9.5 or higher.
     * @param string $table
     * @param array|Query $insertColumns
     * @param array|bool $updateColumns
     * @param array $params
     * @return string
     */
    private function newUpsert($table, $insertColumns, $updateColumns, &$params)
    {
        $insertSql = $this->insert($table, $insertColumns, $params);
        list($uniqueNames, , $updateNames) = $this->prepareUpsertColumns($table, $insertColumns, $updateColumns);
        if (empty($uniqueNames)) {
            return $insertSql;
        }

        if ($updateColumns === false) {
            return "$insertSql ON CONFLICT DO NOTHING";
        }

        if ($updateColumns === true) {
            $updateColumns = [];
            foreach ($updateNames as $name) {
                $updateColumns[$name] = new Expression('EXCLUDED.' . $this->db->quoteColumnName($name));
            }
        }
        list($updates, $params) = $this->prepareUpdateSets($table, $updateColumns, $params);
        return $insertSql . ' ON CONFLICT (' . implode(', ', $uniqueNames) . ') DO UPDATE SET ' . implode(', ', $updates);
    }

    /**
     * [[upsert()]] implementation for PostgreSQL older than 9.5.
     * @param string $table
     * @param array|Query $insertColumns
     * @param array|bool $updateColumns
     * @param array $params
     * @return string
     */
    private function oldUpsert($table, $insertColumns, $updateColumns, &$params)
    {
        /** @var Constraint[] $constraints */
        list($uniqueNames, $insertNames, $updateNames) = $this->prepareUpsertColumns($table, $insertColumns, $updateColumns, $constraints);
        if (empty($uniqueNames)) {
            return $this->insert($table, $insertColumns, $params);
        }

        /** @var Schema $schema */
        $schema = $this->db->getSchema();
        if (!$insertColumns instanceof Query) {
            $tableSchema = $schema->getTableSchema($table);
            $columnSchemas = $tableSchema !== null ? $tableSchema->columns : [];
            foreach ($insertColumns as $name => $value) {
                // NULLs and numeric values must be type hinted in order to be used in SET assigments
                // NVM, let's cast them all
                if (isset($columnSchemas[$name])) {
                    $phName = self::PARAM_PREFIX . count($params);
                    $params[$phName] = $value;
                    $insertColumns[$name] = new Expression("CAST($phName AS {$columnSchemas[$name]->dbType})");
                }
            }
        }
        list(, $placeholders, $values, $params) = $this->prepareInsertValues($table, $insertColumns, $params);
        $updateCondition = ['or'];
        $insertCondition = ['or'];
        $quotedTableName = $schema->quoteTableName($table);
        foreach ($constraints as $constraint) {
            $constraintUpdateCondition = ['and'];
            $constraintInsertCondition = ['and'];
            foreach ($constraint->columnNames as $name) {
                $quotedName = $schema->quoteColumnName($name);
                $constraintUpdateCondition[] = "$quotedTableName.$quotedName=\"EXCLUDED\".$quotedName";
                $constraintInsertCondition[] = "\"upsert\".$quotedName=\"EXCLUDED\".$quotedName";
            }
            $updateCondition[] = $constraintUpdateCondition;
            $insertCondition[] = $constraintInsertCondition;
        }
        $withSql = 'WITH "EXCLUDED" (' . implode(', ', $insertNames)
            . ') AS (' . (!empty($placeholders) ? 'VALUES (' . implode(', ', $placeholders) . ')' : ltrim($values, ' ')) . ')';
        if ($updateColumns === false) {
            $selectSubQuery = (new Query())
                ->select(new Expression('1'))
                ->from($table)
                ->where($updateCondition);
            $insertSelectSubQuery = (new Query())
                ->select($insertNames)
                ->from('EXCLUDED')
                ->where(['not exists', $selectSubQuery]);
            $insertSql = $this->insert($table, $insertSelectSubQuery, $params);
            return "$withSql $insertSql";
        }

        if ($updateColumns === true) {
            $updateColumns = [];
            foreach ($updateNames as $name) {
                $quotedName = $this->db->quoteColumnName($name);
                if (strrpos($quotedName, '.') === false) {
                    $quotedName = '"EXCLUDED".' . $quotedName;
                }
                $updateColumns[$name] = new Expression($quotedName);
            }
        }
        list($updates, $params) = $this->prepareUpdateSets($table, $updateColumns, $params);
        $updateSql = 'UPDATE ' . $this->db->quoteTableName($table) . ' SET ' . implode(', ', $updates)
            . ' FROM "EXCLUDED" ' . $this->buildWhere($updateCondition, $params)
            . ' RETURNING ' . $this->db->quoteTableName($table) .'.*';
        $selectUpsertSubQuery = (new Query())
            ->select(new Expression('1'))
            ->from('upsert')
            ->where($insertCondition);
        $insertSelectSubQuery = (new Query())
            ->select($insertNames)
            ->from('EXCLUDED')
            ->where(['not exists', $selectUpsertSubQuery]);
        $insertSql = $this->insert($table, $insertSelectSubQuery, $params);
        return "$withSql, \"upsert\" AS ($updateSql) $insertSql";
    }

    /**
     * @inheritdoc
=======
     * {@inheritdoc}
>>>>>>> 7cafa65a
     */
    public function update($table, $columns, $condition, &$params)
    {
        return parent::update($table, $this->normalizeTableRowData($table, $columns), $condition, $params);
    }

    /**
     * Normalizes data to be saved into the table, performing extra preparations and type converting, if necessary.
     *
     * @param string $table the table that data will be saved into.
     * @param array|Query $columns the column data (name => value) to be saved into the table or instance
     * of [[yii\db\Query|Query]] to perform INSERT INTO ... SELECT SQL statement.
     * Passing of [[yii\db\Query|Query]] is available since version 2.0.11.
     * @return array normalized columns
     * @since 2.0.9
     */
    private function normalizeTableRowData($table, $columns)
    {
        if ($columns instanceof Query) {
            return $columns;
        }

        if (($tableSchema = $this->db->getSchema()->getTableSchema($table)) !== null) {
            $columnSchemas = $tableSchema->columns;
            foreach ($columns as $name => $value) {
                if (isset($columnSchemas[$name]) && $columnSchemas[$name]->type === Schema::TYPE_BINARY && is_string($value)) {
                    $columns[$name] = new PdoValue($value, \PDO::PARAM_LOB); // explicitly setup PDO param type for binary column
                }
            }
        }

        return $columns;
    }

    /**
     * {@inheritdoc}
     */
    public function batchInsert($table, $columns, $rows)
    {
        if (empty($rows)) {
            return '';
        }

        $schema = $this->db->getSchema();
        if (($tableSchema = $schema->getTableSchema($table)) !== null) {
            $columnSchemas = $tableSchema->columns;
        } else {
            $columnSchemas = [];
        }

        $values = [];
        foreach ($rows as $row) {
            $vs = [];
            foreach ($row as $i => $value) {
                if (isset($columns[$i], $columnSchemas[$columns[$i]])) {
                    $value = $columnSchemas[$columns[$i]]->dbTypecast($value);
                }
                if (is_string($value)) {
                    $value = $schema->quoteValue($value);
                } elseif (is_float($value)) {
                    // ensure type cast always has . as decimal separator in all locales
                    $value = StringHelper::floatToString($value);
                } elseif ($value === true) {
                    $value = 'TRUE';
                } elseif ($value === false) {
                    $value = 'FALSE';
                } elseif ($value === null) {
                    $value = 'NULL';
                }
                $vs[] = $value;
            }
            $values[] = '(' . implode(', ', $vs) . ')';
        }
        if (empty($values)) {
            return '';
        }

        foreach ($columns as $i => $name) {
            $columns[$i] = $schema->quoteColumnName($name);
        }

        return 'INSERT INTO ' . $schema->quoteTableName($table)
        . ' (' . implode(', ', $columns) . ') VALUES ' . implode(', ', $values);
    }
}<|MERGE_RESOLUTION|>--- conflicted
+++ resolved
@@ -8,14 +8,10 @@
 namespace yii\db\pgsql;
 
 use yii\base\InvalidParamException;
-<<<<<<< HEAD
 use yii\db\Constraint;
 use yii\db\Expression;
-=======
-use yii\db\ExpressionInterface;
+use yii\db\Query;
 use yii\db\PdoValue;
->>>>>>> 7cafa65a
-use yii\db\Query;
 use yii\helpers\StringHelper;
 
 /**
@@ -256,7 +252,6 @@
     }
 
     /**
-<<<<<<< HEAD
      * @inheritdoc
      * @see https://www.postgresql.org/docs/9.5/static/sql-insert.html#SQL-ON-CONFLICT
      * @see https://stackoverflow.com/questions/1109061/insert-on-duplicate-update-in-postgresql/8702291#8702291
@@ -392,10 +387,7 @@
     }
 
     /**
-     * @inheritdoc
-=======
      * {@inheritdoc}
->>>>>>> 7cafa65a
      */
     public function update($table, $columns, $condition, &$params)
     {
