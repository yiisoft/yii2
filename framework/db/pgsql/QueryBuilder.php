<?php
/**
 * @link http://www.yiiframework.com/
 * @copyright Copyright (c) 2008 Yii Software LLC
 * @license http://www.yiiframework.com/license/
 */

namespace yii\db\pgsql;

use yii\base\InvalidArgumentException;
use yii\db\Constraint;
use yii\db\Expression;
<<<<<<< HEAD
=======
use yii\db\ExpressionInterface;
use yii\db\Query;
>>>>>>> 77ad6bc0
use yii\db\PdoValue;
use yii\db\Query;
use yii\helpers\StringHelper;

/**
 * QueryBuilder is the query builder for PostgreSQL databases.
 *
 * @author Gevik Babakhani <gevikb@gmail.com>
 * @since 2.0
 */
class QueryBuilder extends \yii\db\QueryBuilder
{
    /**
     * Defines a UNIQUE index for [[createIndex()]].
     * @since 2.0.6
     */
    const INDEX_UNIQUE = 'unique';
    /**
     * Defines a B-tree index for [[createIndex()]].
     * @since 2.0.6
     */
    const INDEX_B_TREE = 'btree';
    /**
     * Defines a hash index for [[createIndex()]].
     * @since 2.0.6
     */
    const INDEX_HASH = 'hash';
    /**
     * Defines a GiST index for [[createIndex()]].
     * @since 2.0.6
     */
    const INDEX_GIST = 'gist';
    /**
     * Defines a GIN index for [[createIndex()]].
     * @since 2.0.6
     */
    const INDEX_GIN = 'gin';

    /**
     * @var array mapping from abstract column types (keys) to physical column types (values).
     */
    public $typeMap = [
        Schema::TYPE_PK => 'serial NOT NULL PRIMARY KEY',
        Schema::TYPE_UPK => 'serial NOT NULL PRIMARY KEY',
        Schema::TYPE_BIGPK => 'bigserial NOT NULL PRIMARY KEY',
        Schema::TYPE_UBIGPK => 'bigserial NOT NULL PRIMARY KEY',
        Schema::TYPE_CHAR => 'char(1)',
        Schema::TYPE_STRING => 'varchar(255)',
        Schema::TYPE_TEXT => 'text',
        Schema::TYPE_TINYINT => 'smallint',
        Schema::TYPE_SMALLINT => 'smallint',
        Schema::TYPE_INTEGER => 'integer',
        Schema::TYPE_BIGINT => 'bigint',
        Schema::TYPE_FLOAT => 'double precision',
        Schema::TYPE_DOUBLE => 'double precision',
        Schema::TYPE_DECIMAL => 'numeric(10,0)',
        Schema::TYPE_DATETIME => 'timestamp(0)',
        Schema::TYPE_TIMESTAMP => 'timestamp(0)',
        Schema::TYPE_TIME => 'time(0)',
        Schema::TYPE_DATE => 'date',
        Schema::TYPE_BINARY => 'bytea',
        Schema::TYPE_BOOLEAN => 'boolean',
        Schema::TYPE_MONEY => 'numeric(19,4)',
        Schema::TYPE_JSON => 'jsonb',
    ];


    /**
     * {@inheritdoc}
     */
    protected function defaultConditionClasses()
    {
        return array_merge(parent::defaultConditionClasses(), [
            'ILIKE' => 'yii\db\conditions\LikeCondition',
            'NOT ILIKE' => 'yii\db\conditions\LikeCondition',
            'OR ILIKE' => 'yii\db\conditions\LikeCondition',
            'OR NOT ILIKE' => 'yii\db\conditions\LikeCondition',
        ]);
    }

    /**
     * {@inheritdoc}
     */
    protected function defaultExpressionBuilders()
    {
        return array_merge(parent::defaultExpressionBuilders(), [
            'yii\db\ArrayExpression' => 'yii\db\pgsql\ArrayExpressionBuilder',
            'yii\db\JsonExpression' => 'yii\db\pgsql\JsonExpressionBuilder',
        ]);
    }

    /**
     * Builds a SQL statement for creating a new index.
     * @param string $name the name of the index. The name will be properly quoted by the method.
     * @param string $table the table that the new index will be created for. The table name will be properly quoted by the method.
     * @param string|array $columns the column(s) that should be included in the index. If there are multiple columns,
     * separate them with commas or use an array to represent them. Each column name will be properly quoted
     * by the method, unless a parenthesis is found in the name.
     * @param bool|string $unique whether to make this a UNIQUE index constraint. You can pass `true` or [[INDEX_UNIQUE]] to create
     * a unique index, `false` to make a non-unique index using the default index type, or one of the following constants to specify
     * the index method to use: [[INDEX_B_TREE]], [[INDEX_HASH]], [[INDEX_GIST]], [[INDEX_GIN]].
     * @return string the SQL statement for creating a new index.
     * @see http://www.postgresql.org/docs/8.2/static/sql-createindex.html
     */
    public function createIndex($name, $table, $columns, $unique = false)
    {
        if ($unique === self::INDEX_UNIQUE || $unique === true) {
            $index = false;
            $unique = true;
        } else {
            $index = $unique;
            $unique = false;
        }

        return ($unique ? 'CREATE UNIQUE INDEX ' : 'CREATE INDEX ') .
        $this->db->quoteTableName($name) . ' ON ' .
        $this->db->quoteTableName($table) .
        ($index !== false ? " USING $index" : '') .
        ' (' . $this->buildColumns($columns) . ')';
    }

    /**
     * Builds a SQL statement for dropping an index.
     * @param string $name the name of the index to be dropped. The name will be properly quoted by the method.
     * @param string $table the table whose index is to be dropped. The name will be properly quoted by the method.
     * @return string the SQL statement for dropping an index.
     */
    public function dropIndex($name, $table)
    {
        return 'DROP INDEX ' . $this->db->quoteTableName($name);
    }

    /**
     * Builds a SQL statement for renaming a DB table.
     * @param string $oldName the table to be renamed. The name will be properly quoted by the method.
     * @param string $newName the new table name. The name will be properly quoted by the method.
     * @return string the SQL statement for renaming a DB table.
     */
    public function renameTable($oldName, $newName)
    {
        return 'ALTER TABLE ' . $this->db->quoteTableName($oldName) . ' RENAME TO ' . $this->db->quoteTableName($newName);
    }

    /**
     * Creates a SQL statement for resetting the sequence value of a table's primary key.
     * The sequence will be reset such that the primary key of the next new row inserted
     * will have the specified value or 1.
     * @param string $tableName the name of the table whose primary key sequence will be reset
     * @param mixed $value the value for the primary key of the next new row inserted. If this is not set,
     * the next new row's primary key will have a value 1.
     * @return string the SQL statement for resetting sequence
     * @throws InvalidArgumentException if the table does not exist or there is no sequence associated with the table.
     */
    public function resetSequence($tableName, $value = null)
    {
        $table = $this->db->getTableSchema($tableName);
        if ($table !== null && $table->sequenceName !== null) {
            // c.f. http://www.postgresql.org/docs/8.1/static/functions-sequence.html
            $sequence = $this->db->quoteTableName($table->sequenceName);
            $tableName = $this->db->quoteTableName($tableName);
            if ($value === null) {
                $key = $this->db->quoteColumnName(reset($table->primaryKey));
                $value = "(SELECT COALESCE(MAX({$key}),0) FROM {$tableName})+1";
            } else {
                $value = (int) $value;
            }

            return "SELECT SETVAL('$sequence',$value,false)";
        } elseif ($table === null) {
            throw new InvalidArgumentException("Table not found: $tableName");
        }

        throw new InvalidArgumentException("There is not sequence associated with table '$tableName'.");
    }

    /**
     * Builds a SQL statement for enabling or disabling integrity check.
     * @param bool $check whether to turn on or off the integrity check.
     * @param string $schema the schema of the tables.
     * @param string $table the table name.
     * @return string the SQL statement for checking integrity
     */
    public function checkIntegrity($check = true, $schema = '', $table = '')
    {
        $enable = $check ? 'ENABLE' : 'DISABLE';
        $schema = $schema ?: $this->db->getSchema()->defaultSchema;
        $tableNames = $table ? [$table] : $this->db->getSchema()->getTableNames($schema);
        $viewNames = $this->db->getSchema()->getViewNames($schema);
        $tableNames = array_diff($tableNames, $viewNames);
        $command = '';

        foreach ($tableNames as $tableName) {
            $tableName = $this->db->quoteTableName("{$schema}.{$tableName}");
            $command .= "ALTER TABLE $tableName $enable TRIGGER ALL; ";
        }

        // enable to have ability to alter several tables
        $this->db->getMasterPdo()->setAttribute(\PDO::ATTR_EMULATE_PREPARES, true);

        return $command;
    }

    /**
     * Builds a SQL statement for truncating a DB table.
     * Explicitly restarts identity for PGSQL to be consistent with other databases which all do this by default.
     * @param string $table the table to be truncated. The name will be properly quoted by the method.
     * @return string the SQL statement for truncating a DB table.
     */
    public function truncateTable($table)
    {
        return 'TRUNCATE TABLE ' . $this->db->quoteTableName($table) . ' RESTART IDENTITY';
    }

    /**
     * Builds a SQL statement for changing the definition of a column.
     * @param string $table the table whose column is to be changed. The table name will be properly quoted by the method.
     * @param string $column the name of the column to be changed. The name will be properly quoted by the method.
     * @param string $type the new column type. The [[getColumnType()]] method will be invoked to convert abstract
     * column type (if any) into the physical one. Anything that is not recognized as abstract type will be kept
     * in the generated SQL. For example, 'string' will be turned into 'varchar(255)', while 'string not null'
     * will become 'varchar(255) not null'. You can also use PostgreSQL-specific syntax such as `SET NOT NULL`.
     * @return string the SQL statement for changing the definition of a column.
     */
    public function alterColumn($table, $column, $type)
    {
        // https://github.com/yiisoft/yii2/issues/4492
        // http://www.postgresql.org/docs/9.1/static/sql-altertable.html
        if (!preg_match('/^(DROP|SET|RESET)\s+/i', $type)) {
            $type = 'TYPE ' . $this->getColumnType($type);
        }

        return 'ALTER TABLE ' . $this->db->quoteTableName($table) . ' ALTER COLUMN '
            . $this->db->quoteColumnName($column) . ' ' . $type;
    }

    /**
     * {@inheritdoc}
     */
    public function insert($table, $columns, &$params)
    {
        return parent::insert($table, $this->normalizeTableRowData($table, $columns), $params);
    }

    /**
     * {@inheritdoc}
     * @see https://www.postgresql.org/docs/9.5/static/sql-insert.html#SQL-ON-CONFLICT
     * @see https://stackoverflow.com/questions/1109061/insert-on-duplicate-update-in-postgresql/8702291#8702291
     */
    public function upsert($table, $insertColumns, $updateColumns, &$params)
    {
        $insertColumns = $this->normalizeTableRowData($table, $insertColumns);
        if (!is_bool($updateColumns)) {
            $updateColumns = $this->normalizeTableRowData($table, $updateColumns);
        }
        if (version_compare($this->db->getServerVersion(), '9.5', '<')) {
            return $this->oldUpsert($table, $insertColumns, $updateColumns, $params);
        }

        return $this->newUpsert($table, $insertColumns, $updateColumns, $params);
    }

    /**
     * [[upsert()]] implementation for PostgreSQL 9.5 or higher.
     * @param string $table
     * @param array|Query $insertColumns
     * @param array|bool $updateColumns
     * @param array $params
     * @return string
     */
    private function newUpsert($table, $insertColumns, $updateColumns, &$params)
    {
        $insertSql = $this->insert($table, $insertColumns, $params);
        list($uniqueNames, , $updateNames) = $this->prepareUpsertColumns($table, $insertColumns, $updateColumns);
        if (empty($uniqueNames)) {
            return $insertSql;
        }

        if ($updateColumns === false) {
            return "$insertSql ON CONFLICT DO NOTHING";
        }

        if ($updateColumns === true) {
            $updateColumns = [];
            foreach ($updateNames as $name) {
                $updateColumns[$name] = new Expression('EXCLUDED.' . $this->db->quoteColumnName($name));
            }
        }
        list($updates, $params) = $this->prepareUpdateSets($table, $updateColumns, $params);
        return $insertSql . ' ON CONFLICT (' . implode(', ', $uniqueNames) . ') DO UPDATE SET ' . implode(', ', $updates);
    }

    /**
     * [[upsert()]] implementation for PostgreSQL older than 9.5.
     * @param string $table
     * @param array|Query $insertColumns
     * @param array|bool $updateColumns
     * @param array $params
     * @return string
     */
    private function oldUpsert($table, $insertColumns, $updateColumns, &$params)
    {
        /** @var Constraint[] $constraints */
        list($uniqueNames, $insertNames, $updateNames) = $this->prepareUpsertColumns($table, $insertColumns, $updateColumns, $constraints);
        if (empty($uniqueNames)) {
            return $this->insert($table, $insertColumns, $params);
        }

        /** @var Schema $schema */
        $schema = $this->db->getSchema();
        if (!$insertColumns instanceof Query) {
            $tableSchema = $schema->getTableSchema($table);
            $columnSchemas = $tableSchema !== null ? $tableSchema->columns : [];
            foreach ($insertColumns as $name => $value) {
                // NULLs and numeric values must be type hinted in order to be used in SET assigments
                // NVM, let's cast them all
                if (isset($columnSchemas[$name])) {
                    $phName = self::PARAM_PREFIX . count($params);
                    $params[$phName] = $value;
                    $insertColumns[$name] = new Expression("CAST($phName AS {$columnSchemas[$name]->dbType})");
                }
            }
        }
        list(, $placeholders, $values, $params) = $this->prepareInsertValues($table, $insertColumns, $params);
        $updateCondition = ['or'];
        $insertCondition = ['or'];
        $quotedTableName = $schema->quoteTableName($table);
        foreach ($constraints as $constraint) {
            $constraintUpdateCondition = ['and'];
            $constraintInsertCondition = ['and'];
            foreach ($constraint->columnNames as $name) {
                $quotedName = $schema->quoteColumnName($name);
                $constraintUpdateCondition[] = "$quotedTableName.$quotedName=\"EXCLUDED\".$quotedName";
                $constraintInsertCondition[] = "\"upsert\".$quotedName=\"EXCLUDED\".$quotedName";
            }
            $updateCondition[] = $constraintUpdateCondition;
            $insertCondition[] = $constraintInsertCondition;
        }
        $withSql = 'WITH "EXCLUDED" (' . implode(', ', $insertNames)
            . ') AS (' . (!empty($placeholders) ? 'VALUES (' . implode(', ', $placeholders) . ')' : ltrim($values, ' ')) . ')';
        if ($updateColumns === false) {
            $selectSubQuery = (new Query())
                ->select(new Expression('1'))
                ->from($table)
                ->where($updateCondition);
            $insertSelectSubQuery = (new Query())
                ->select($insertNames)
                ->from('EXCLUDED')
                ->where(['not exists', $selectSubQuery]);
            $insertSql = $this->insert($table, $insertSelectSubQuery, $params);
            return "$withSql $insertSql";
        }

        if ($updateColumns === true) {
            $updateColumns = [];
            foreach ($updateNames as $name) {
                $quotedName = $this->db->quoteColumnName($name);
                if (strrpos($quotedName, '.') === false) {
                    $quotedName = '"EXCLUDED".' . $quotedName;
                }
                $updateColumns[$name] = new Expression($quotedName);
            }
        }
        list($updates, $params) = $this->prepareUpdateSets($table, $updateColumns, $params);
        $updateSql = 'UPDATE ' . $this->db->quoteTableName($table) . ' SET ' . implode(', ', $updates)
            . ' FROM "EXCLUDED" ' . $this->buildWhere($updateCondition, $params)
            . ' RETURNING ' . $this->db->quoteTableName($table) . '.*';
        $selectUpsertSubQuery = (new Query())
            ->select(new Expression('1'))
            ->from('upsert')
            ->where($insertCondition);
        $insertSelectSubQuery = (new Query())
            ->select($insertNames)
            ->from('EXCLUDED')
            ->where(['not exists', $selectUpsertSubQuery]);
        $insertSql = $this->insert($table, $insertSelectSubQuery, $params);
        return "$withSql, \"upsert\" AS ($updateSql) $insertSql";
    }

    /**
     * {@inheritdoc}
     */
    public function update($table, $columns, $condition, &$params)
    {
        return parent::update($table, $this->normalizeTableRowData($table, $columns), $condition, $params);
    }

    /**
     * Normalizes data to be saved into the table, performing extra preparations and type converting, if necessary.
     *
     * @param string $table the table that data will be saved into.
     * @param array|Query $columns the column data (name => value) to be saved into the table or instance
     * of [[yii\db\Query|Query]] to perform INSERT INTO ... SELECT SQL statement.
     * Passing of [[yii\db\Query|Query]] is available since version 2.0.11.
     * @return array normalized columns
     * @since 2.0.9
     */
    private function normalizeTableRowData($table, $columns)
    {
        if ($columns instanceof Query) {
            return $columns;
        }

        if (($tableSchema = $this->db->getSchema()->getTableSchema($table)) !== null) {
            $columnSchemas = $tableSchema->columns;
            foreach ($columns as $name => $value) {
                if (isset($columnSchemas[$name]) && $columnSchemas[$name]->type === Schema::TYPE_BINARY && is_string($value)) {
                    $columns[$name] = new PdoValue($value, \PDO::PARAM_LOB); // explicitly setup PDO param type for binary column
                }
            }
        }

        return $columns;
    }

    /**
     * {@inheritdoc}
     */
    public function batchInsert($table, $columns, $rows, &$params = [])
    {
        if (empty($rows)) {
            return '';
        }

        $schema = $this->db->getSchema();
        if (($tableSchema = $schema->getTableSchema($table)) !== null) {
            $columnSchemas = $tableSchema->columns;
        } else {
            $columnSchemas = [];
        }

        $values = [];
        foreach ($rows as $row) {
            $vs = [];
            foreach ($row as $i => $value) {
                if (isset($columns[$i], $columnSchemas[$columns[$i]])) {
                    $value = $columnSchemas[$columns[$i]]->dbTypecast($value);
                }
                if (is_string($value)) {
                    $value = $schema->quoteValue($value);
                } elseif (is_float($value)) {
                    // ensure type cast always has . as decimal separator in all locales
                    $value = StringHelper::floatToString($value);
                } elseif ($value === true) {
                    $value = 'TRUE';
                } elseif ($value === false) {
                    $value = 'FALSE';
                } elseif ($value === null) {
                    $value = 'NULL';
                } elseif ($value instanceof ExpressionInterface) {
                    $value = $this->buildExpression($value, $params);
                }
                $vs[] = $value;
            }
            $values[] = '(' . implode(', ', $vs) . ')';
        }
        if (empty($values)) {
            return '';
        }

        foreach ($columns as $i => $name) {
            $columns[$i] = $schema->quoteColumnName($name);
        }

        return 'INSERT INTO ' . $schema->quoteTableName($table)
        . ' (' . implode(', ', $columns) . ') VALUES ' . implode(', ', $values);
    }
}<|MERGE_RESOLUTION|>--- conflicted
+++ resolved
@@ -10,13 +10,8 @@
 use yii\base\InvalidArgumentException;
 use yii\db\Constraint;
 use yii\db\Expression;
-<<<<<<< HEAD
-=======
-use yii\db\ExpressionInterface;
 use yii\db\Query;
->>>>>>> 77ad6bc0
 use yii\db\PdoValue;
-use yii\db\Query;
 use yii\helpers\StringHelper;
 
 /**
@@ -81,7 +76,6 @@
         Schema::TYPE_JSON => 'jsonb',
     ];
 
-
     /**
      * {@inheritdoc}
      */
@@ -259,7 +253,7 @@
     }
 
     /**
-     * {@inheritdoc}
+     * @inheritdoc
      * @see https://www.postgresql.org/docs/9.5/static/sql-insert.html#SQL-ON-CONFLICT
      * @see https://stackoverflow.com/questions/1109061/insert-on-duplicate-update-in-postgresql/8702291#8702291
      */
@@ -380,7 +374,7 @@
         list($updates, $params) = $this->prepareUpdateSets($table, $updateColumns, $params);
         $updateSql = 'UPDATE ' . $this->db->quoteTableName($table) . ' SET ' . implode(', ', $updates)
             . ' FROM "EXCLUDED" ' . $this->buildWhere($updateCondition, $params)
-            . ' RETURNING ' . $this->db->quoteTableName($table) . '.*';
+            . ' RETURNING ' . $this->db->quoteTableName($table) .'.*';
         $selectUpsertSubQuery = (new Query())
             ->select(new Expression('1'))
             ->from('upsert')
@@ -432,7 +426,7 @@
     /**
      * {@inheritdoc}
      */
-    public function batchInsert($table, $columns, $rows, &$params = [])
+    public function batchInsert($table, $columns, $rows)
     {
         if (empty($rows)) {
             return '';
@@ -463,8 +457,6 @@
                     $value = 'FALSE';
                 } elseif ($value === null) {
                     $value = 'NULL';
-                } elseif ($value instanceof ExpressionInterface) {
-                    $value = $this->buildExpression($value, $params);
                 }
                 $vs[] = $value;
             }
