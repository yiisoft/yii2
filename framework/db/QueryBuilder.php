<?php
/**
 * @link http://www.yiiframework.com/
 * @copyright Copyright (c) 2008 Yii Software LLC
 * @license http://www.yiiframework.com/license/
 */

namespace yii\db;

use yii\base\InvalidArgumentException;
use yii\base\NotSupportedException;
use yii\db\conditions\ConditionInterface;
use yii\db\conditions\HashCondition;
use yii\helpers\StringHelper;

/**
 * QueryBuilder builds a SELECT SQL statement based on the specification given as a [[Query]] object.
 *
 * SQL statements are created from [[Query]] objects using the [[build()]]-method.
 *
 * QueryBuilder is also used by [[Command]] to build SQL statements such as INSERT, UPDATE, DELETE, CREATE TABLE.
 *
 * For more details and usage information on QueryBuilder, see the [guide article on query builders](guide:db-query-builder).
 *
<<<<<<< HEAD
=======
 * @property string[] $expressionBuilders Array of builders that should be merged with the pre-defined ones in
 * [[expressionBuilders]] property. This property is write-only.
 *
>>>>>>> 8779f7a1
 * @author Qiang Xue <qiang.xue@gmail.com>
 * @since 2.0
 */
class QueryBuilder extends \yii\base\BaseObject
{
    /**
     * The prefix for automatically generated query binding parameters.
     */
    const PARAM_PREFIX = ':qp';

    /**
     * @var Connection the database connection.
     */
    public $db;
    /**
     * @var string the separator between different fragments of a SQL statement.
     * Defaults to an empty space. This is mainly used by [[build()]] when generating a SQL statement.
     */
    public $separator = ' ';
    /**
     * @var array the abstract column types mapped to physical column types.
     * This is mainly used to support creating/modifying tables using DB-independent data type specifications.
     * Child classes should override this property to declare supported type mappings.
     */
    public $typeMap = [];

    /**
     * @var array map of query condition to builder methods.
     * These methods are used by [[buildCondition]] to build SQL conditions from array syntax.
     * @deprecated since 2.0.14. Is not used, will be dropped in 2.1.0.
     */
    protected $conditionBuilders = [];

    /**
     * @var array map of condition aliases to condition classes. For example:
     *
     * ```php
     * return [
     *     'LIKE' => yii\db\condition\LikeCondition::class,
     * ];
     * ```
     *
     * This property is used by [[createConditionFromArray]] method.
     * See default condition classes list in [[defaultConditionClasses()]] method.
     *
     * In case you want to add custom conditions support, use the [[setConditionClasses()]] method.
     *
     * @see setConditonClasses()
     * @see defaultConditionClasses()
     * @since 2.0.14
     */
    protected $conditionClasses = [];

    /**
     * @var string[]|ExpressionBuilderInterface[] maps expression class to expression builder class.
     * For example:
     *
     * ```php
     * [
     *    yii\db\Expression::class => yii\db\ExpressionBuilder::class
     * ]
     * ```
     * This property is mainly used by [[buildExpression()]] to build SQL expressions form expression objects.
     * See default values in [[defaultExpressionBuilders()]] method.
     *
     *
     * To override existing builders or add custom, use [[setExpressionBuilder()]] method. New items will be added
     * to the end of this array.
     *
     * To find a builder, [[buildExpression()]] will check the expression class for its exact presence in this map.
     * In case it is NOT present, the array will be iterated in reverse direction, checking whether the expression
     * extends the class, defined in this map.
     *
     * @see setExpressionBuilders()
     * @see defaultExpressionBuilders()
     * @since 2.0.14
     */
    protected $expressionBuilders = [];

    /**
     * Constructor.
     * @param Connection $connection the database connection.
     * @param array $config name-value pairs that will be used to initialize the object properties
     */
    public function __construct($connection, $config = [])
    {
        $this->db = $connection;
        parent::__construct($config);
    }

    /**
     * {@inheritdoc}
     */
    public function init()
    {
        parent::init();

        $this->expressionBuilders = array_merge($this->defaultExpressionBuilders(), $this->expressionBuilders);
        $this->conditionClasses = array_merge($this->defaultConditionClasses(), $this->conditionClasses);
    }

    /**
     * Contains array of default condition classes. Extend this method, if you want to change
     * default condition classes for the query builder. See [[conditionClasses]] docs for details.
     *
     * @return array
     * @see conditionClasses
     * @since 2.0.14
     */
    protected function defaultConditionClasses()
    {
        return [
            'NOT' => conditions\NotCondition::class,
            'AND' => conditions\AndCondition::class,
            'OR' => conditions\OrCondition::class,
            'BETWEEN' => conditions\BetweenCondition::class,
            'NOT BETWEEN' => conditions\BetweenCondition::class,
            'IN' => conditions\InCondition::class,
            'NOT IN' => conditions\InCondition::class,
            'LIKE' => conditions\LikeCondition::class,
            'NOT LIKE' => conditions\LikeCondition::class,
            'OR LIKE' => conditions\LikeCondition::class,
            'OR NOT LIKE' => conditions\LikeCondition::class,
            'EXISTS' => conditions\ExistsCondition::class,
            'NOT EXISTS' => conditions\ExistsCondition::class,
        ];
    }

    /**
     * Contains array of default expression builders. Extend this method and override it, if you want to change
     * default expression builders for this query builder. See [[expressionBuilders]] docs for details.
     *
     * @return array
     * @see $expressionBuilders
     * @since 2.0.14
     */
    protected function defaultExpressionBuilders()
    {
        return [
            Query::class => QueryExpressionBuilder::class,
            PdoValue::class => PdoValueBuilder::class,
            Expression::class => ExpressionBuilder::class,
            conditions\ConjunctionCondition::class => conditions\ConjunctionConditionBuilder::class,
            conditions\NotCondition::class => conditions\NotConditionBuilder::class,
            conditions\AndCondition::class => conditions\ConjunctionConditionBuilder::class,
            conditions\OrCondition::class => conditions\ConjunctionConditionBuilder::class,
            conditions\BetweenCondition::class => conditions\BetweenConditionBuilder::class,
            conditions\InCondition::class => conditions\InConditionBuilder::class,
            conditions\LikeCondition::class => conditions\LikeConditionBuilder::class,
            conditions\ExistsCondition::class => conditions\ExistsConditionBuilder::class,
            conditions\SimpleCondition::class => conditions\SimpleConditionBuilder::class,
            conditions\HashCondition::class => conditions\HashConditionBuilder::class,
            conditions\BetweenColumnsCondition::class => conditions\BetweenColumnsConditionBuilder::class,
        ];
    }

    /**
     * Setter for [[expressionBuilders]] property.
     *
     * @param string[] $builders array of builder that should be merged with [[expressionBuilders]]
     * @since 2.0.14
     * @see expressionBuilders
     */
    public function setExpressionBuilders($builders)
    {
        $this->expressionBuilders = array_merge($this->expressionBuilders, $builders);
    }

    /**
     * Setter for [[conditionClasses]] property.
     *
     * @param string[] $classes map of condition aliases to condition classes. For example:
     *
     * ```php
     * ['LIKE' => yii\db\condition\LikeCondition::class]
     * ```
     *
     * @since 2.0.14.2
     * @see conditionClasses
     */
    public function setConditionClasses($classes)
    {
        $this->conditionClasses = array_merge($this->conditionClasses, $classes);
    }

    /**
     * Generates a SELECT SQL statement from a [[Query]] object.
     *
     * @param Query $query the [[Query]] object from which the SQL statement will be generated.
     * @param array $params the parameters to be bound to the generated SQL statement. These parameters will
     * be included in the result with the additional parameters generated during the query building process.
     * @return array the generated SQL statement (the first array element) and the corresponding
     * parameters to be bound to the SQL statement (the second array element). The parameters returned
     * include those provided in `$params`.
     */
    public function build($query, $params = [])
    {
        $query = $query->prepare($this);

        $params = empty($params) ? $query->params : array_merge($params, $query->params);

        $clauses = [
            $this->buildSelect($query->select, $params, $query->distinct, $query->selectOption),
            $this->buildFrom($query->from, $params),
            $this->buildJoin($query->join, $params),
            $this->buildWhere($query->where, $params),
            $this->buildGroupBy($query->groupBy, $params),
            $this->buildHaving($query->having, $params),
        ];

        $sql = implode($this->separator, array_filter($clauses));
        $sql = $this->buildOrderByAndLimit($sql, $query->orderBy, $query->limit, $query->offset, $params);

        $union = $this->buildUnion($query->union, $params);
        if ($union !== '') {
            $sql = "($sql){$this->separator}$union";
        }

        return [$sql, $params];
    }

    /**
     * Builds given $expression
     *
     * @param ExpressionInterface $expression the expression to be built
     * @param array $params the parameters to be bound to the generated SQL statement. These parameters will
     * be included in the result with the additional parameters generated during the expression building process.
     * @return string the SQL statement that will not be neither quoted nor encoded before passing to DBMS
     * @see ExpressionInterface
     * @see ExpressionBuilderInterface
     * @see expressionBuilders
     * @since 2.0.14
     * @throws InvalidArgumentException when $expression building is not supported by this QueryBuilder.
     */
    public function buildExpression(ExpressionInterface $expression, &$params = [])
    {
        $builder = $this->getExpressionBuilder($expression);

        return $builder->build($expression, $params);
    }

    /**
     * Gets object of [[ExpressionBuilderInterface]] that is suitable for $expression.
     * Uses [[expressionBuilders]] array to find a suitable builder class.
     *
     * @param ExpressionInterface $expression
     * @return ExpressionBuilderInterface
     * @see expressionBuilders
     * @since 2.0.14
     * @throws InvalidArgumentException when $expression building is not supported by this QueryBuilder.
     */
    public function getExpressionBuilder(ExpressionInterface $expression)
    {
        $className = get_class($expression);

        if (!isset($this->expressionBuilders[$className])) {
            foreach (array_reverse($this->expressionBuilders) as $expressionClass => $builderClass) {
                if (is_subclass_of($expression, $expressionClass)) {
                    $this->expressionBuilders[$className] = $builderClass;
                    break;
                }
            }

            if (!isset($this->expressionBuilders[$className])) {
                throw new InvalidArgumentException('Expression of class ' . $className . ' can not be built in ' . get_class($this));
            }
        }

        if ($this->expressionBuilders[$className] === __CLASS__) {
            return $this;
        }

        if (!is_object($this->expressionBuilders[$className])) {
            $this->expressionBuilders[$className] = new $this->expressionBuilders[$className]($this);
        }

        return $this->expressionBuilders[$className];
    }

    /**
     * Creates an INSERT SQL statement.
     * For example,
     *
     * ```php
     * $sql = $queryBuilder->insert('user', [
     *     'name' => 'Sam',
     *     'age' => 30,
     * ], $params);
     * ```
     *
     * The method will properly escape the table and column names.
     *
     * @param string $table the table that new rows will be inserted into.
     * @param array|Query $columns the column data (name => value) to be inserted into the table or instance
     * of [[yii\db\Query|Query]] to perform INSERT INTO ... SELECT SQL statement.
     * Passing of [[yii\db\Query|Query]] is available since version 2.0.11.
     * @param array $params the binding parameters that will be generated by this method.
     * They should be bound to the DB command later.
     * @return string the INSERT SQL
     */
    public function insert($table, $columns, &$params)
    {
        [$names, $placeholders, $values, $params] = $this->prepareInsertValues($table, $columns, $params);
        return 'INSERT INTO ' . $this->db->quoteTableName($table)
            . (!empty($names) ? ' (' . implode(', ', $names) . ')' : '')
            . (!empty($placeholders) ? ' VALUES (' . implode(', ', $placeholders) . ')' : $values);
    }

    /**
     * Prepares a `VALUES` part for an `INSERT` SQL statement.
     *
     * @param string $table the table that new rows will be inserted into.
     * @param array|Query $columns the column data (name => value) to be inserted into the table or instance
     * of [[yii\db\Query|Query]] to perform INSERT INTO ... SELECT SQL statement.
     * @param array $params the binding parameters that will be generated by this method.
     * They should be bound to the DB command later.
     * @return array array of column names, placeholders, values and params.
     * @since 2.0.14
     */
    protected function prepareInsertValues($table, $columns, $params = [])
    {
        $schema = $this->db->getSchema();
        $tableSchema = $schema->getTableSchema($table);
        $columnSchemas = $tableSchema !== null ? $tableSchema->columns : [];
        $names = [];
        $placeholders = [];
        $values = ' DEFAULT VALUES';
        if ($columns instanceof Query) {
            [$names, $values, $params] = $this->prepareInsertSelectSubQuery($columns, $schema, $params);
        } else {
            foreach ($columns as $name => $value) {
                $names[] = $schema->quoteColumnName($name);
                $value = isset($columnSchemas[$name]) ? $columnSchemas[$name]->dbTypecast($value) : $value;

                if ($value instanceof ExpressionInterface) {
                    $placeholders[] = $this->buildExpression($value, $params);
                } elseif ($value instanceof \yii\db\Query) {
                    [$sql, $params] = $this->build($value, $params);
                    $placeholders[] = "($sql)";
                } else {
                    $placeholders[] = $this->bindParam($value, $params);
                }
            }
        }
        return [$names, $placeholders, $values, $params];
    }

    /**
     * Prepare select-subquery and field names for INSERT INTO ... SELECT SQL statement.
     *
     * @param Query $columns Object, which represents select query.
     * @param \yii\db\Schema $schema Schema object to quote column name.
     * @param array $params the parameters to be bound to the generated SQL statement. These parameters will
     * be included in the result with the additional parameters generated during the query building process.
     * @return array array of column names, values and params.
     * @throws InvalidArgumentException if query's select does not contain named parameters only.
     * @since 2.0.11
     */
    protected function prepareInsertSelectSubQuery($columns, $schema, $params = [])
    {
        if (!is_array($columns->select) || empty($columns->select) || in_array('*', $columns->select)) {
            throw new InvalidArgumentException('Expected select query object with enumerated (named) parameters');
        }

        [$values, $params] = $this->build($columns, $params);
        $names = [];
        $values = ' ' . $values;
        foreach ($columns->select as $title => $field) {
            if (is_string($title)) {
                $names[] = $schema->quoteColumnName($title);
            } elseif (preg_match('/^(.*?)(?i:\s+as\s+|\s+)([\w\-_\.]+)$/', $field, $matches)) {
                $names[] = $schema->quoteColumnName($matches[2]);
            } else {
                $names[] = $schema->quoteColumnName($field);
            }
        }

        return [$names, $values, $params];
    }

    /**
     * Generates a batch INSERT SQL statement.
     *
     * For example,
     *
     * ```php
     * $sql = $queryBuilder->batchInsert('user', ['name', 'age'], [
     *     ['Tom', 30],
     *     ['Jane', 20],
     *     ['Linda', 25],
     * ]);
     * ```
     *
     * Note that the values in each row must match the corresponding column names.
     *
     * The method will properly escape the column names, and quote the values to be inserted.
     *
     * @param string $table the table that new rows will be inserted into.
     * @param array $columns the column names
     * @param array|\Generator $rows the rows to be batch inserted into the table
     * @return string the batch INSERT SQL statement
     */
    public function batchInsert($table, $columns, $rows)
    {
        if (empty($rows)) {
            return '';
        }

        $schema = $this->db->getSchema();
        if (($tableSchema = $schema->getTableSchema($table)) !== null) {
            $columnSchemas = $tableSchema->columns;
        } else {
            $columnSchemas = [];
        }

        $values = [];
        foreach ($rows as $row) {
            $vs = [];
            foreach ($row as $i => $value) {
                if (isset($columns[$i], $columnSchemas[$columns[$i]])) {
                    $value = $columnSchemas[$columns[$i]]->dbTypecast($value);
                }
                if (is_string($value)) {
                    $value = $schema->quoteValue($value);
                } elseif (is_float($value)) {
                    // ensure type cast always has . as decimal separator in all locales
                    $value = StringHelper::floatToString($value);
                } elseif ($value === false) {
                    $value = 0;
                } elseif ($value === null) {
                    $value = 'NULL';
                }
                $vs[] = $value;
            }
            $values[] = '(' . implode(', ', $vs) . ')';
        }
        if (empty($values)) {
            return '';
        }

        foreach ($columns as $i => $name) {
            $columns[$i] = $schema->quoteColumnName($name);
        }

        return 'INSERT INTO ' . $schema->quoteTableName($table)
        . ' (' . implode(', ', $columns) . ') VALUES ' . implode(', ', $values);
    }

    /**
     * Creates an SQL statement to insert rows into a database table if
     * they do not already exist (matching unique constraints),
     * or update them if they do.
     *
     * For example,
     *
     * ```php
     * $sql = $queryBuilder->upsert('pages', [
     *     'name' => 'Front page',
     *     'url' => 'http://example.com/', // url is unique
     *     'visits' => 0,
     * ], [
     *     'visits' => new \yii\db\Expression('visits + 1'),
     * ], $params);
     * ```
     *
     * The method will properly escape the table and column names.
     *
     * @param string $table the table that new rows will be inserted into/updated in.
     * @param array|Query $insertColumns the column data (name => value) to be inserted into the table or instance
     * of [[Query]] to perform `INSERT INTO ... SELECT` SQL statement.
     * @param array|bool $updateColumns the column data (name => value) to be updated if they already exist.
     * If `true` is passed, the column data will be updated to match the insert column data.
     * If `false` is passed, no update will be performed if the column data already exists.
     * @param array $params the binding parameters that will be generated by this method.
     * They should be bound to the DB command later.
     * @return string the resulting SQL.
     * @throws NotSupportedException if this is not supported by the underlying DBMS.
     * @since 2.0.14
     */
    public function upsert($table, $insertColumns, $updateColumns, &$params)
    {
        throw new NotSupportedException($this->db->getDriverName() . ' does not support upsert statements.');
    }

    /**
     * @param string $table
     * @param array|Query $insertColumns
     * @param array|bool $updateColumns
     * @param Constraint[] $constraints this parameter recieves a matched constraint list.
     * The constraints will be unique by their column names.
     * @return array
     * @since 2.0.14
     */
    protected function prepareUpsertColumns($table, $insertColumns, $updateColumns, &$constraints = [])
    {
        if ($insertColumns instanceof Query) {
            [$insertNames] = $this->prepareInsertSelectSubQuery($insertColumns, $this->db->getSchema());
        } else {
            $insertNames = array_map([$this->db, 'quoteColumnName'], array_keys($insertColumns));
        }
        $uniqueNames = $this->getTableUniqueColumnNames($table, $insertNames, $constraints);
        $uniqueNames = array_map([$this->db, 'quoteColumnName'], $uniqueNames);
        if ($updateColumns !== true) {
            return [$uniqueNames, $insertNames, null];
        }

        return [$uniqueNames, $insertNames, array_diff($insertNames, $uniqueNames)];
    }

    /**
     * Returns all column names belonging to constraints enforcing uniqueness (`PRIMARY KEY`, `UNIQUE INDEX`, etc.)
     * for the named table removing constraints which did not cover the specified column list.
     * The column list will be unique by column names.
     *
     * @param string $name table name. The table name may contain schema name if any. Do not quote the table name.
     * @param string[] $columns source column list.
     * @param Constraint[] $constraints this parameter optionally recieves a matched constraint list.
     * The constraints will be unique by their column names.
     * @return string[] column list.
     */
    private function getTableUniqueColumnNames($name, $columns, &$constraints = [])
    {
        $schema = $this->db->getSchema();
        if (!$schema instanceof ConstraintFinderInterface) {
            return [];
        }

        $constraints = [];
        $primaryKey = $schema->getTablePrimaryKey($name);
        if ($primaryKey !== null) {
            $constraints[] = $primaryKey;
        }
        foreach ($schema->getTableIndexes($name) as $constraint) {
            if ($constraint->isUnique) {
                $constraints[] = $constraint;
            }
        }
        $constraints = array_merge($constraints, $schema->getTableUniques($name));
        // Remove duplicates
        $constraints = array_combine(array_map(function (Constraint $constraint) {
            $columns = $constraint->columnNames;
            sort($columns, SORT_STRING);
            return json_encode($columns);
        }, $constraints), $constraints);
        $columnNames = [];
        // Remove all constraints which do not cover the specified column list
        $constraints = array_values(array_filter($constraints, function (Constraint $constraint) use ($schema, $columns, &$columnNames) {
            $constraintColumnNames = array_map([$schema, 'quoteColumnName'], $constraint->columnNames);
            $result = !array_diff($constraintColumnNames, $columns);
            if ($result) {
                $columnNames = array_merge($columnNames, $constraintColumnNames);
            }
            return $result;
        }));
        return array_unique($columnNames);
    }

    /**
     * Creates an UPDATE SQL statement.
     *
     * For example,
     *
     * ```php
     * $params = [];
     * $sql = $queryBuilder->update('user', ['status' => 1], 'age > 30', $params);
     * ```
     *
     * The method will properly escape the table and column names.
     *
     * @param string $table the table to be updated.
     * @param array $columns the column data (name => value) to be updated.
     * @param array|string $condition the condition that will be put in the WHERE part. Please
     * refer to [[Query::where()]] on how to specify condition.
     * @param array $params the binding parameters that will be modified by this method
     * so that they can be bound to the DB command later.
     * @return string the UPDATE SQL
     */
    public function update($table, $columns, $condition, &$params)
    {
        [$lines, $params] = $this->prepareUpdateSets($table, $columns, $params);
        $sql = 'UPDATE ' . $this->db->quoteTableName($table) . ' SET ' . implode(', ', $lines);
        $where = $this->buildWhere($condition, $params);
        return $where === '' ? $sql : $sql . ' ' . $where;
    }

    /**
     * Prepares a `SET` parts for an `UPDATE` SQL statement.
     * @param string $table the table to be updated.
     * @param array $columns the column data (name => value) to be updated.
     * @param array $params the binding parameters that will be modified by this method
     * so that they can be bound to the DB command later.
     * @return array an array `SET` parts for an `UPDATE` SQL statement (the first array element) and params (the second array element).
     * @since 2.0.14
     */
    protected function prepareUpdateSets($table, $columns, $params = [])
    {
        $tableSchema = $this->db->getTableSchema($table);
        $columnSchemas = $tableSchema !== null ? $tableSchema->columns : [];
        $sets = [];
        foreach ($columns as $name => $value) {

            $value = isset($columnSchemas[$name]) ? $columnSchemas[$name]->dbTypecast($value) : $value;
            if ($value instanceof ExpressionInterface) {
                $placeholder = $this->buildExpression($value, $params);
            } else {
                $placeholder = $this->bindParam($value, $params);
            }

            $sets[] = $this->db->quoteColumnName($name) . '=' . $placeholder;
        }
        return [$sets, $params];
    }

    /**
     * Creates a DELETE SQL statement.
     *
     * For example,
     *
     * ```php
     * $sql = $queryBuilder->delete('user', 'status = 0');
     * ```
     *
     * The method will properly escape the table and column names.
     *
     * @param string $table the table where the data will be deleted from.
     * @param array|string $condition the condition that will be put in the WHERE part. Please
     * refer to [[Query::where()]] on how to specify condition.
     * @param array $params the binding parameters that will be modified by this method
     * so that they can be bound to the DB command later.
     * @return string the DELETE SQL
     */
    public function delete($table, $condition, &$params)
    {
        $sql = 'DELETE FROM ' . $this->db->quoteTableName($table);
        $where = $this->buildWhere($condition, $params);

        return $where === '' ? $sql : $sql . ' ' . $where;
    }

    /**
     * Builds a SQL statement for creating a new DB table.
     *
     * The columns in the new  table should be specified as name-definition pairs (e.g. 'name' => 'string'),
     * where name stands for a column name which will be properly quoted by the method, and definition
     * stands for the column type which can contain an abstract DB type.
     * The [[getColumnType()]] method will be invoked to convert any abstract type into a physical one.
     *
     * If a column is specified with definition only (e.g. 'PRIMARY KEY (name, type)'), it will be directly
     * inserted into the generated SQL.
     *
     * For example,
     *
     * ```php
     * $sql = $queryBuilder->createTable('user', [
     *  'id' => 'pk',
     *  'name' => 'string',
     *  'age' => 'integer',
     * ]);
     * ```
     *
     * @param string $table the name of the table to be created. The name will be properly quoted by the method.
     * @param array $columns the columns (name => definition) in the new table.
     * @param string $options additional SQL fragment that will be appended to the generated SQL.
     * @return string the SQL statement for creating a new DB table.
     */
    public function createTable($table, $columns, $options = null)
    {
        $cols = [];
        foreach ($columns as $name => $type) {
            if (is_string($name)) {
                $cols[] = "\t" . $this->db->quoteColumnName($name) . ' ' . $this->getColumnType($type);
            } else {
                $cols[] = "\t" . $type;
            }
        }
        $sql = 'CREATE TABLE ' . $this->db->quoteTableName($table) . " (\n" . implode(",\n", $cols) . "\n)";

        return $options === null ? $sql : $sql . ' ' . $options;
    }

    /**
     * Builds a SQL statement for renaming a DB table.
     * @param string $oldName the table to be renamed. The name will be properly quoted by the method.
     * @param string $newName the new table name. The name will be properly quoted by the method.
     * @return string the SQL statement for renaming a DB table.
     */
    public function renameTable($oldName, $newName)
    {
        return 'RENAME TABLE ' . $this->db->quoteTableName($oldName) . ' TO ' . $this->db->quoteTableName($newName);
    }

    /**
     * Builds a SQL statement for dropping a DB table.
     * @param string $table the table to be dropped. The name will be properly quoted by the method.
     * @return string the SQL statement for dropping a DB table.
     */
    public function dropTable($table)
    {
        return 'DROP TABLE ' . $this->db->quoteTableName($table);
    }

    /**
     * Builds a SQL statement for adding a primary key constraint to an existing table.
     * @param string $name the name of the primary key constraint.
     * @param string $table the table that the primary key constraint will be added to.
     * @param string|array $columns comma separated string or array of columns that the primary key will consist of.
     * @return string the SQL statement for adding a primary key constraint to an existing table.
     */
    public function addPrimaryKey($name, $table, $columns)
    {
        if (is_string($columns)) {
            $columns = preg_split('/\s*,\s*/', $columns, -1, PREG_SPLIT_NO_EMPTY);
        }

        foreach ($columns as $i => $col) {
            $columns[$i] = $this->db->quoteColumnName($col);
        }

        return 'ALTER TABLE ' . $this->db->quoteTableName($table) . ' ADD CONSTRAINT '
            . $this->db->quoteColumnName($name) . ' PRIMARY KEY ('
            . implode(', ', $columns) . ')';
    }

    /**
     * Builds a SQL statement for removing a primary key constraint to an existing table.
     * @param string $name the name of the primary key constraint to be removed.
     * @param string $table the table that the primary key constraint will be removed from.
     * @return string the SQL statement for removing a primary key constraint from an existing table.
     */
    public function dropPrimaryKey($name, $table)
    {
        return 'ALTER TABLE ' . $this->db->quoteTableName($table)
            . ' DROP CONSTRAINT ' . $this->db->quoteColumnName($name);
    }

    /**
     * Builds a SQL statement for truncating a DB table.
     * @param string $table the table to be truncated. The name will be properly quoted by the method.
     * @return string the SQL statement for truncating a DB table.
     */
    public function truncateTable($table)
    {
        return 'TRUNCATE TABLE ' . $this->db->quoteTableName($table);
    }

    /**
     * Builds a SQL statement for adding a new DB column.
     * @param string $table the table that the new column will be added to. The table name will be properly quoted by the method.
     * @param string $column the name of the new column. The name will be properly quoted by the method.
     * @param string $type the column type. The [[getColumnType()]] method will be invoked to convert abstract column type (if any)
     * into the physical one. Anything that is not recognized as abstract type will be kept in the generated SQL.
     * For example, 'string' will be turned into 'varchar(255)', while 'string not null' will become 'varchar(255) not null'.
     * @return string the SQL statement for adding a new column.
     */
    public function addColumn($table, $column, $type)
    {
        return 'ALTER TABLE ' . $this->db->quoteTableName($table)
            . ' ADD ' . $this->db->quoteColumnName($column) . ' '
            . $this->getColumnType($type);
    }

    /**
     * Builds a SQL statement for dropping a DB column.
     * @param string $table the table whose column is to be dropped. The name will be properly quoted by the method.
     * @param string $column the name of the column to be dropped. The name will be properly quoted by the method.
     * @return string the SQL statement for dropping a DB column.
     */
    public function dropColumn($table, $column)
    {
        return 'ALTER TABLE ' . $this->db->quoteTableName($table)
            . ' DROP COLUMN ' . $this->db->quoteColumnName($column);
    }

    /**
     * Builds a SQL statement for renaming a column.
     * @param string $table the table whose column is to be renamed. The name will be properly quoted by the method.
     * @param string $oldName the old name of the column. The name will be properly quoted by the method.
     * @param string $newName the new name of the column. The name will be properly quoted by the method.
     * @return string the SQL statement for renaming a DB column.
     */
    public function renameColumn($table, $oldName, $newName)
    {
        return 'ALTER TABLE ' . $this->db->quoteTableName($table)
            . ' RENAME COLUMN ' . $this->db->quoteColumnName($oldName)
            . ' TO ' . $this->db->quoteColumnName($newName);
    }

    /**
     * Builds a SQL statement for changing the definition of a column.
     * @param string $table the table whose column is to be changed. The table name will be properly quoted by the method.
     * @param string $column the name of the column to be changed. The name will be properly quoted by the method.
     * @param string $type the new column type. The [[getColumnType()]] method will be invoked to convert abstract
     * column type (if any) into the physical one. Anything that is not recognized as abstract type will be kept
     * in the generated SQL. For example, 'string' will be turned into 'varchar(255)', while 'string not null'
     * will become 'varchar(255) not null'.
     * @return string the SQL statement for changing the definition of a column.
     */
    public function alterColumn($table, $column, $type)
    {
        return 'ALTER TABLE ' . $this->db->quoteTableName($table) . ' CHANGE '
            . $this->db->quoteColumnName($column) . ' '
            . $this->db->quoteColumnName($column) . ' '
            . $this->getColumnType($type);
    }

    /**
     * Builds a SQL statement for adding a foreign key constraint to an existing table.
     * The method will properly quote the table and column names.
     * @param string $name the name of the foreign key constraint.
     * @param string $table the table that the foreign key constraint will be added to.
     * @param string|array $columns the name of the column to that the constraint will be added on.
     * If there are multiple columns, separate them with commas or use an array to represent them.
     * @param string $refTable the table that the foreign key references to.
     * @param string|array $refColumns the name of the column that the foreign key references to.
     * If there are multiple columns, separate them with commas or use an array to represent them.
     * @param string $delete the ON DELETE option. Most DBMS support these options: RESTRICT, CASCADE, NO ACTION, SET DEFAULT, SET NULL
     * @param string $update the ON UPDATE option. Most DBMS support these options: RESTRICT, CASCADE, NO ACTION, SET DEFAULT, SET NULL
     * @return string the SQL statement for adding a foreign key constraint to an existing table.
     */
    public function addForeignKey($name, $table, $columns, $refTable, $refColumns, $delete = null, $update = null)
    {
        $sql = 'ALTER TABLE ' . $this->db->quoteTableName($table)
            . ' ADD CONSTRAINT ' . $this->db->quoteColumnName($name)
            . ' FOREIGN KEY (' . $this->buildColumns($columns) . ')'
            . ' REFERENCES ' . $this->db->quoteTableName($refTable)
            . ' (' . $this->buildColumns($refColumns) . ')';
        if ($delete !== null) {
            $sql .= ' ON DELETE ' . $delete;
        }
        if ($update !== null) {
            $sql .= ' ON UPDATE ' . $update;
        }

        return $sql;
    }

    /**
     * Builds a SQL statement for dropping a foreign key constraint.
     * @param string $name the name of the foreign key constraint to be dropped. The name will be properly quoted by the method.
     * @param string $table the table whose foreign is to be dropped. The name will be properly quoted by the method.
     * @return string the SQL statement for dropping a foreign key constraint.
     */
    public function dropForeignKey($name, $table)
    {
        return 'ALTER TABLE ' . $this->db->quoteTableName($table)
            . ' DROP CONSTRAINT ' . $this->db->quoteColumnName($name);
    }

    /**
     * Builds a SQL statement for creating a new index.
     * @param string $name the name of the index. The name will be properly quoted by the method.
     * @param string $table the table that the new index will be created for. The table name will be properly quoted by the method.
     * @param string|array $columns the column(s) that should be included in the index. If there are multiple columns,
     * separate them with commas or use an array to represent them. Each column name will be properly quoted
     * by the method, unless a parenthesis is found in the name.
     * @param bool $unique whether to add UNIQUE constraint on the created index.
     * @return string the SQL statement for creating a new index.
     */
    public function createIndex($name, $table, $columns, $unique = false)
    {
        return ($unique ? 'CREATE UNIQUE INDEX ' : 'CREATE INDEX ')
            . $this->db->quoteTableName($name) . ' ON '
            . $this->db->quoteTableName($table)
            . ' (' . $this->buildColumns($columns) . ')';
    }

    /**
     * Builds a SQL statement for dropping an index.
     * @param string $name the name of the index to be dropped. The name will be properly quoted by the method.
     * @param string $table the table whose index is to be dropped. The name will be properly quoted by the method.
     * @return string the SQL statement for dropping an index.
     */
    public function dropIndex($name, $table)
    {
        return 'DROP INDEX ' . $this->db->quoteTableName($name) . ' ON ' . $this->db->quoteTableName($table);
    }

    /**
     * Creates a SQL command for adding an unique constraint to an existing table.
     * @param string $name the name of the unique constraint.
     * The name will be properly quoted by the method.
     * @param string $table the table that the unique constraint will be added to.
     * The name will be properly quoted by the method.
     * @param string|array $columns the name of the column to that the constraint will be added on.
     * If there are multiple columns, separate them with commas.
     * The name will be properly quoted by the method.
     * @return string the SQL statement for adding an unique constraint to an existing table.
     * @since 2.0.13
     */
    public function addUnique($name, $table, $columns)
    {
        if (is_string($columns)) {
            $columns = preg_split('/\s*,\s*/', $columns, -1, PREG_SPLIT_NO_EMPTY);
        }
        foreach ($columns as $i => $col) {
            $columns[$i] = $this->db->quoteColumnName($col);
        }

        return 'ALTER TABLE ' . $this->db->quoteTableName($table) . ' ADD CONSTRAINT '
            . $this->db->quoteColumnName($name) . ' UNIQUE ('
            . implode(', ', $columns) . ')';
    }

    /**
     * Creates a SQL command for dropping an unique constraint.
     * @param string $name the name of the unique constraint to be dropped.
     * The name will be properly quoted by the method.
     * @param string $table the table whose unique constraint is to be dropped.
     * The name will be properly quoted by the method.
     * @return string the SQL statement for dropping an unique constraint.
     * @since 2.0.13
     */
    public function dropUnique($name, $table)
    {
        return 'ALTER TABLE ' . $this->db->quoteTableName($table)
            . ' DROP CONSTRAINT ' . $this->db->quoteColumnName($name);
    }

    /**
     * Creates a SQL command for adding a check constraint to an existing table.
     * @param string $name the name of the check constraint.
     * The name will be properly quoted by the method.
     * @param string $table the table that the check constraint will be added to.
     * The name will be properly quoted by the method.
     * @param string $expression the SQL of the `CHECK` constraint.
     * @return string the SQL statement for adding a check constraint to an existing table.
     * @since 2.0.13
     */
    public function addCheck($name, $table, $expression)
    {
        return 'ALTER TABLE ' . $this->db->quoteTableName($table) . ' ADD CONSTRAINT '
            . $this->db->quoteColumnName($name) . ' CHECK (' . $this->db->quoteSql($expression) . ')';
    }

    /**
     * Creates a SQL command for dropping a check constraint.
     * @param string $name the name of the check constraint to be dropped.
     * The name will be properly quoted by the method.
     * @param string $table the table whose check constraint is to be dropped.
     * The name will be properly quoted by the method.
     * @return string the SQL statement for dropping a check constraint.
     * @since 2.0.13
     */
    public function dropCheck($name, $table)
    {
        return 'ALTER TABLE ' . $this->db->quoteTableName($table)
            . ' DROP CONSTRAINT ' . $this->db->quoteColumnName($name);
    }

    /**
     * Creates a SQL command for adding a default value constraint to an existing table.
     * @param string $name the name of the default value constraint.
     * The name will be properly quoted by the method.
     * @param string $table the table that the default value constraint will be added to.
     * The name will be properly quoted by the method.
     * @param string $column the name of the column to that the constraint will be added on.
     * The name will be properly quoted by the method.
     * @param mixed $value default value.
     * @return string the SQL statement for adding a default value constraint to an existing table.
     * @throws NotSupportedException if this is not supported by the underlying DBMS.
     * @since 2.0.13
     */
    public function addDefaultValue($name, $table, $column, $value)
    {
        throw new NotSupportedException($this->db->getDriverName() . ' does not support adding default value constraints.');
    }

    /**
     * Creates a SQL command for dropping a default value constraint.
     * @param string $name the name of the default value constraint to be dropped.
     * The name will be properly quoted by the method.
     * @param string $table the table whose default value constraint is to be dropped.
     * The name will be properly quoted by the method.
     * @return string the SQL statement for dropping a default value constraint.
     * @throws NotSupportedException if this is not supported by the underlying DBMS.
     * @since 2.0.13
     */
    public function dropDefaultValue($name, $table)
    {
        throw new NotSupportedException($this->db->getDriverName() . ' does not support dropping default value constraints.');
    }

    /**
     * Creates a SQL statement for resetting the sequence value of a table's primary key.
     * The sequence will be reset such that the primary key of the next new row inserted
     * will have the specified value or 1.
     * @param string $table the name of the table whose primary key sequence will be reset
     * @param array|string $value the value for the primary key of the next new row inserted. If this is not set,
     * the next new row's primary key will have a value 1.
     * @return string the SQL statement for resetting sequence
     * @throws NotSupportedException if this is not supported by the underlying DBMS
     */
    public function resetSequence($table, $value = null)
    {
        throw new NotSupportedException($this->db->getDriverName() . ' does not support resetting sequence.');
    }

    /**
     * Builds a SQL statement for enabling or disabling integrity check.
     * @param bool $check whether to turn on or off the integrity check.
     * @param string $schema the schema of the tables. Defaults to empty string, meaning the current or default schema.
     * @param string $table the table name. Defaults to empty string, meaning that no table will be changed.
     * @return string the SQL statement for checking integrity
     * @throws NotSupportedException if this is not supported by the underlying DBMS
     */
    public function checkIntegrity($check = true, $schema = '', $table = '')
    {
        throw new NotSupportedException($this->db->getDriverName() . ' does not support enabling/disabling integrity check.');
    }

    /**
     * Builds a SQL command for adding comment to column.
     *
     * @param string $table the table whose column is to be commented. The table name will be properly quoted by the method.
     * @param string $column the name of the column to be commented. The column name will be properly quoted by the method.
     * @param string $comment the text of the comment to be added. The comment will be properly quoted by the method.
     * @return string the SQL statement for adding comment on column
     * @since 2.0.8
     */
    public function addCommentOnColumn($table, $column, $comment)
    {
        return 'COMMENT ON COLUMN ' . $this->db->quoteTableName($table) . '.' . $this->db->quoteColumnName($column) . ' IS ' . $this->db->quoteValue($comment);
    }

    /**
     * Builds a SQL command for adding comment to table.
     *
     * @param string $table the table whose column is to be commented. The table name will be properly quoted by the method.
     * @param string $comment the text of the comment to be added. The comment will be properly quoted by the method.
     * @return string the SQL statement for adding comment on table
     * @since 2.0.8
     */
    public function addCommentOnTable($table, $comment)
    {
        return 'COMMENT ON TABLE ' . $this->db->quoteTableName($table) . ' IS ' . $this->db->quoteValue($comment);
    }

    /**
     * Builds a SQL command for adding comment to column.
     *
     * @param string $table the table whose column is to be commented. The table name will be properly quoted by the method.
     * @param string $column the name of the column to be commented. The column name will be properly quoted by the method.
     * @return string the SQL statement for adding comment on column
     * @since 2.0.8
     */
    public function dropCommentFromColumn($table, $column)
    {
        return 'COMMENT ON COLUMN ' . $this->db->quoteTableName($table) . '.' . $this->db->quoteColumnName($column) . ' IS NULL';
    }

    /**
     * Builds a SQL command for adding comment to table.
     *
     * @param string $table the table whose column is to be commented. The table name will be properly quoted by the method.
     * @return string the SQL statement for adding comment on column
     * @since 2.0.8
     */
    public function dropCommentFromTable($table)
    {
        return 'COMMENT ON TABLE ' . $this->db->quoteTableName($table) . ' IS NULL';
    }

    /**
     * Creates a SQL View.
     *
     * @param string $viewName the name of the view to be created.
     * @param string|Query $subQuery the select statement which defines the view.
     * This can be either a string or a [[Query]] object.
     * @return string the `CREATE VIEW` SQL statement.
     * @since 2.0.14
     */
    public function createView($viewName, $subQuery)
    {
        if ($subQuery instanceof Query) {
            [$rawQuery, $params] = $this->build($subQuery);
            array_walk(
                $params,
                function(&$param) {
                    $param = $this->db->quoteValue($param);
                }
            );
            $subQuery = strtr($rawQuery, $params);
        }

        return 'CREATE VIEW ' . $this->db->quoteTableName($viewName) . ' AS ' . $subQuery;
    }

    /**
     * Drops a SQL View.
     *
     * @param string $viewName the name of the view to be dropped.
     * @return string the `DROP VIEW` SQL statement.
     * @since 2.0.14
     */
    public function dropView($viewName)
    {
        return 'DROP VIEW ' . $this->db->quoteTableName($viewName);
    }

    /**
     * Converts an abstract column type into a physical column type.
     *
     * The conversion is done using the type map specified in [[typeMap]].
     * The following abstract column types are supported (using MySQL as an example to explain the corresponding
     * physical types):
     *
     * - `pk`: an auto-incremental primary key type, will be converted into "int(11) NOT NULL AUTO_INCREMENT PRIMARY KEY"
     * - `bigpk`: an auto-incremental primary key type, will be converted into "bigint(20) NOT NULL AUTO_INCREMENT PRIMARY KEY"
     * - `upk`: an unsigned auto-incremental primary key type, will be converted into "int(10) UNSIGNED NOT NULL AUTO_INCREMENT PRIMARY KEY"
     * - `char`: char type, will be converted into "char(1)"
     * - `string`: string type, will be converted into "varchar(255)"
     * - `text`: a long string type, will be converted into "text"
     * - `smallint`: a small integer type, will be converted into "smallint(6)"
     * - `integer`: integer type, will be converted into "int(11)"
     * - `bigint`: a big integer type, will be converted into "bigint(20)"
     * - `boolean`: boolean type, will be converted into "tinyint(1)"
     * - `float``: float number type, will be converted into "float"
     * - `decimal`: decimal number type, will be converted into "decimal"
     * - `datetime`: datetime type, will be converted into "datetime"
     * - `timestamp`: timestamp type, will be converted into "timestamp"
     * - `time`: time type, will be converted into "time"
     * - `date`: date type, will be converted into "date"
     * - `money`: money type, will be converted into "decimal(19,4)"
     * - `binary`: binary data type, will be converted into "blob"
     *
     * If the abstract type contains two or more parts separated by spaces (e.g. "string NOT NULL"), then only
     * the first part will be converted, and the rest of the parts will be appended to the converted result.
     * For example, 'string NOT NULL' is converted to 'varchar(255) NOT NULL'.
     *
     * For some of the abstract types you can also specify a length or precision constraint
     * by appending it in round brackets directly to the type.
     * For example `string(32)` will be converted into "varchar(32)" on a MySQL database.
     * If the underlying DBMS does not support these kind of constraints for a type it will
     * be ignored.
     *
     * If a type cannot be found in [[typeMap]], it will be returned without any change.
     * @param string|ColumnSchemaBuilder $type abstract column type
     * @return string physical column type.
     */
    public function getColumnType($type)
    {
        if ($type instanceof ColumnSchemaBuilder) {
            $type = $type->__toString();
        }

        if (isset($this->typeMap[$type])) {
            return $this->typeMap[$type];
        } elseif (preg_match('/^(\w+)\((.+?)\)(.*)$/', $type, $matches)) {
            if (isset($this->typeMap[$matches[1]])) {
                return preg_replace('/\(.+\)/', '(' . $matches[2] . ')', $this->typeMap[$matches[1]]) . $matches[3];
            }
        } elseif (preg_match('/^(\w+)\s+/', $type, $matches)) {
            if (isset($this->typeMap[$matches[1]])) {
                return preg_replace('/^\w+/', $this->typeMap[$matches[1]], $type);
            }
        }

        return $type;
    }

    /**
     * @param array $columns
     * @param array $params the binding parameters to be populated
     * @param bool $distinct
     * @param string $selectOption
     * @return string the SELECT clause built from [[Query::$select]].
     */
    public function buildSelect($columns, &$params, $distinct = false, $selectOption = null)
    {
        $select = $distinct ? 'SELECT DISTINCT' : 'SELECT';
        if ($selectOption !== null) {
            $select .= ' ' . $selectOption;
        }

        if (empty($columns)) {
            return $select . ' *';
        }

        foreach ($columns as $i => $column) {
            if ($column instanceof ExpressionInterface) {
                if (is_int($i)) {
                    $columns[$i] = $this->buildExpression($column, $params);
                } else {
                    $columns[$i] = $this->buildExpression($column, $params) . ' AS ' . $this->db->quoteColumnName($i);
                }
            } elseif ($column instanceof Query) {
                [$sql, $params] = $this->build($column, $params);
                $columns[$i] = "($sql) AS " . $this->db->quoteColumnName($i);
            } elseif (is_string($i)) {
                if (strpos($column, '(') === false) {
                    $column = $this->db->quoteColumnName($column);
                }
                $columns[$i] = "$column AS " . $this->db->quoteColumnName($i);
            } elseif (strpos($column, '(') === false) {
                if (preg_match('/^(.*?)(?i:\s+as\s+|\s+)([\w\-_\.]+)$/', $column, $matches)) {
                    $columns[$i] = $this->db->quoteColumnName($matches[1]) . ' AS ' . $this->db->quoteColumnName($matches[2]);
                } else {
                    $columns[$i] = $this->db->quoteColumnName($column);
                }
            }
        }

        return $select . ' ' . implode(', ', $columns);
    }

    /**
     * @param array $tables
     * @param array $params the binding parameters to be populated
     * @return string the FROM clause built from [[Query::$from]].
     */
    public function buildFrom($tables, &$params)
    {
        if (empty($tables)) {
            return '';
        }

        $tables = $this->quoteTableNames($tables, $params);

        return 'FROM ' . implode(', ', $tables);
    }

    /**
     * @param array $joins
     * @param array $params the binding parameters to be populated
     * @return string the JOIN clause built from [[Query::$join]].
     * @throws Exception if the $joins parameter is not in proper format
     */
    public function buildJoin($joins, &$params)
    {
        if (empty($joins)) {
            return '';
        }

        foreach ($joins as $i => $join) {
            if (!is_array($join) || !isset($join[0], $join[1])) {
                throw new Exception('A join clause must be specified as an array of join type, join table, and optionally join condition.');
            }
            // 0:join type, 1:join table, 2:on-condition (optional)
            [$joinType, $table] = $join;
            $tables = $this->quoteTableNames((array) $table, $params);
            $table = reset($tables);
            $joins[$i] = "$joinType $table";
            if (isset($join[2])) {
                $condition = $this->buildCondition($join[2], $params);
                if ($condition !== '') {
                    $joins[$i] .= ' ON ' . $condition;
                }
            }
        }

        return implode($this->separator, $joins);
    }

    /**
     * Quotes table names passed.
     *
     * @param array $tables
     * @param array $params
     * @return array
     */
    private function quoteTableNames($tables, &$params)
    {
        foreach ($tables as $i => $table) {
            if ($table instanceof Query) {
                [$sql, $params] = $this->build($table, $params);
                $tables[$i] = "($sql) " . $this->db->quoteTableName($i);
            } elseif (is_string($i)) {
                if (strpos($table, '(') === false) {
                    $table = $this->db->quoteTableName($table);
                }
                $tables[$i] = "$table " . $this->db->quoteTableName($i);
            } elseif (strpos($table, '(') === false) {
                if (preg_match('/^(.*?)(?i:\s+as|)\s+([^ ]+)$/', $table, $matches)) { // with alias
                    $tables[$i] = $this->db->quoteTableName($matches[1]) . ' ' . $this->db->quoteTableName($matches[2]);
                } else {
                    $tables[$i] = $this->db->quoteTableName($table);
                }
            }
        }

        return $tables;
    }

    /**
     * @param string|array $condition
     * @param array $params the binding parameters to be populated
     * @return string the WHERE clause built from [[Query::$where]].
     */
    public function buildWhere($condition, &$params)
    {
        $where = $this->buildCondition($condition, $params);

        return $where === '' ? '' : 'WHERE ' . $where;
    }

    /**
     * @param array $columns
     * @param array $params the binding parameters to be populated
     * @return string the GROUP BY clause
     */
    public function buildGroupBy($columns, &$params)
    {
        if (empty($columns)) {
            return '';
        }
        foreach ($columns as $i => $column) {
            if ($column instanceof ExpressionInterface) {
                $columns[$i] = $this->buildExpression($column);
                $params = array_merge($params, $column->params);
            } elseif (strpos($column, '(') === false) {
                $columns[$i] = $this->db->quoteColumnName($column);
            }
        }

        return 'GROUP BY ' . implode(', ', $columns);
    }

    /**
     * @param string|array $condition
     * @param array $params the binding parameters to be populated
     * @return string the HAVING clause built from [[Query::$having]].
     */
    public function buildHaving($condition, &$params)
    {
        $having = $this->buildCondition($condition, $params);

        return $having === '' ? '' : 'HAVING ' . $having;
    }

    /**
     * Builds the ORDER BY and LIMIT/OFFSET clauses and appends them to the given SQL.
     * @param string $sql the existing SQL (without ORDER BY/LIMIT/OFFSET)
     * @param array $orderBy the order by columns. See [[Query::orderBy]] for more details on how to specify this parameter.
     * @param int $limit the limit number. See [[Query::limit]] for more details.
     * @param int $offset the offset number. See [[Query::offset]] for more details.
     * @param array $params the binding parameters to be populated
     * @return string the SQL completed with ORDER BY/LIMIT/OFFSET (if any)
     */
    public function buildOrderByAndLimit($sql, $orderBy, $limit, $offset, &$params)
    {
        $orderBy = $this->buildOrderBy($orderBy, $params);
        if ($orderBy !== '') {
            $sql .= $this->separator . $orderBy;
        }
        $limit = $this->buildLimit($limit, $offset);
        if ($limit !== '') {
            $sql .= $this->separator . $limit;
        }

        return $sql;
    }

    /**
     * @param array $columns
     * @param array $params the binding parameters to be populated
     * @return string the ORDER BY clause built from [[Query::$orderBy]].
     */
    public function buildOrderBy($columns, &$params)
    {
        if (empty($columns)) {
            return '';
        }
        $orders = [];
        foreach ($columns as $name => $direction) {
            if ($direction instanceof ExpressionInterface) {
                $orders[] = $this->buildExpression($direction);
                $params = array_merge($params, $direction->params);
            } else {
                $orders[] = $this->db->quoteColumnName($name) . ($direction === SORT_DESC ? ' DESC' : '');
            }
        }

        return 'ORDER BY ' . implode(', ', $orders);
    }

    /**
     * @param int $limit
     * @param int $offset
     * @return string the LIMIT and OFFSET clauses
     */
    public function buildLimit($limit, $offset)
    {
        $sql = '';
        if ($this->hasLimit($limit)) {
            $sql = 'LIMIT ' . $limit;
        }
        if ($this->hasOffset($offset)) {
            $sql .= ' OFFSET ' . $offset;
        }

        return ltrim($sql);
    }

    /**
     * Checks to see if the given limit is effective.
     * @param mixed $limit the given limit
     * @return bool whether the limit is effective
     */
    protected function hasLimit($limit)
    {
        return ($limit instanceof ExpressionInterface) || ctype_digit((string) $limit);
    }

    /**
     * Checks to see if the given offset is effective.
     * @param mixed $offset the given offset
     * @return bool whether the offset is effective
     */
    protected function hasOffset($offset)
    {
        return ($offset instanceof ExpressionInterface) || ctype_digit((string) $offset) && (string) $offset !== '0';
    }

    /**
     * @param array $unions
     * @param array $params the binding parameters to be populated
     * @return string the UNION clause built from [[Query::$union]].
     */
    public function buildUnion($unions, &$params)
    {
        if (empty($unions)) {
            return '';
        }

        $result = '';

        foreach ($unions as $i => $union) {
            $query = $union['query'];
            if ($query instanceof Query) {
                [$unions[$i]['query'], $params] = $this->build($query, $params);
            }

            $result .= 'UNION ' . ($union['all'] ? 'ALL ' : '') . '( ' . $unions[$i]['query'] . ' ) ';
        }

        return trim($result);
    }

    /**
     * Processes columns and properly quotes them if necessary.
     * It will join all columns into a string with comma as separators.
     * @param string|array $columns the columns to be processed
     * @return string the processing result
     */
    public function buildColumns($columns)
    {
        if (!is_array($columns)) {
            if (strpos($columns, '(') !== false) {
                return $columns;
            }

            $rawColumns = $columns;
            $columns = preg_split('/\s*,\s*/', $columns, -1, PREG_SPLIT_NO_EMPTY);
            if ($columns === false) {
                throw new InvalidArgumentException("$rawColumns is not valid columns.");
            }
        }
        foreach ($columns as $i => $column) {
            if ($column instanceof ExpressionInterface) {
                $columns[$i] = $this->buildExpression($column);
            } elseif (strpos($column, '(') === false) {
                $columns[$i] = $this->db->quoteColumnName($column);
            }
        }

        return implode(', ', $columns);
    }

    /**
     * Parses the condition specification and generates the corresponding SQL expression.
     * @param string|array|ExpressionInterface $condition the condition specification. Please refer to [[Query::where()]]
     * on how to specify a condition.
     * @param array $params the binding parameters to be populated
     * @return string the generated SQL expression
     */
    public function buildCondition($condition, &$params)
    {
        if (is_array($condition)) {
            if (empty($condition)) {
                return '';
            }

            $condition = $this->createConditionFromArray($condition);
        }

        if ($condition instanceof ExpressionInterface) {
            return $this->buildExpression($condition, $params);
        }

        return (string) $condition;
    }

    /**
     * Transforms $condition defined in array format (as described in [[Query::where()]]
     * to instance of [[yii\db\condition\ConditionInterface|ConditionInterface]] according to
     * [[conditionClasses]] map.
     *
     * @param string|array $condition
     * @see conditionClasses
     * @return ConditionInterface
     * @since 2.0.14
     */
    public function createConditionFromArray($condition)
    {
        if (isset($condition[0])) { // operator format: operator, operand 1, operand 2, ...
            $operator = strtoupper(array_shift($condition));
            if (isset($this->conditionClasses[$operator])) {
                $className = $this->conditionClasses[$operator];
            } else {
                $className = 'yii\db\conditions\SimpleCondition';
            }
            /** @var ConditionInterface $className */
            return $className::fromArrayDefinition($operator, $condition);
        }

        // hash format: 'column1' => 'value1', 'column2' => 'value2', ...
        return new HashCondition($condition);
    }

    /**
     * Creates a condition based on column-value pairs.
     * @param array $condition the condition specification.
     * @param array $params the binding parameters to be populated
     * @return string the generated SQL expression
     * @deprecated since 2.0.14. Use `buildCondition()` instead.
     */
    public function buildHashCondition($condition, &$params)
    {
        return $this->buildCondition(new HashCondition($condition), $params);
    }

    /**
     * Connects two or more SQL expressions with the `AND` or `OR` operator.
     * @param string $operator the operator to use for connecting the given operands
     * @param array $operands the SQL expressions to connect.
     * @param array $params the binding parameters to be populated
     * @return string the generated SQL expression
     * @deprecated since 2.0.14. Use `buildCondition()` instead.
     */
    public function buildAndCondition($operator, $operands, &$params)
    {
        array_unshift($operands, $operator);
        return $this->buildCondition($operands, $params);
    }

    /**
     * Inverts an SQL expressions with `NOT` operator.
     * @param string $operator the operator to use for connecting the given operands
     * @param array $operands the SQL expressions to connect.
     * @param array $params the binding parameters to be populated
     * @return string the generated SQL expression
     * @throws InvalidArgumentException if wrong number of operands have been given.
     * @deprecated since 2.0.14. Use `buildCondition()` instead.
     */
    public function buildNotCondition($operator, $operands, &$params)
    {
        array_unshift($operands, $operator);
        return $this->buildCondition($operands, $params);
    }

    /**
     * Creates an SQL expressions with the `BETWEEN` operator.
     * @param string $operator the operator to use (e.g. `BETWEEN` or `NOT BETWEEN`)
     * @param array $operands the first operand is the column name. The second and third operands
     * describe the interval that column value should be in.
     * @param array $params the binding parameters to be populated
     * @return string the generated SQL expression
     * @throws InvalidArgumentException if wrong number of operands have been given.
     * @deprecated since 2.0.14. Use `buildCondition()` instead.
     */
    public function buildBetweenCondition($operator, $operands, &$params)
    {
        array_unshift($operands, $operator);
        return $this->buildCondition($operands, $params);
    }

    /**
     * Creates an SQL expressions with the `IN` operator.
     * @param string $operator the operator to use (e.g. `IN` or `NOT IN`)
     * @param array $operands the first operand is the column name. If it is an array
     * a composite IN condition will be generated.
     * The second operand is an array of values that column value should be among.
     * If it is an empty array the generated expression will be a `false` value if
     * operator is `IN` and empty if operator is `NOT IN`.
     * @param array $params the binding parameters to be populated
     * @return string the generated SQL expression
     * @throws Exception if wrong number of operands have been given.
     * @deprecated since 2.0.14. Use `buildCondition()` instead.
     */
    public function buildInCondition($operator, $operands, &$params)
    {
        array_unshift($operands, $operator);
        return $this->buildCondition($operands, $params);
    }

    /**
     * Creates an SQL expressions with the `LIKE` operator.
     * @param string $operator the operator to use (e.g. `LIKE`, `NOT LIKE`, `OR LIKE` or `OR NOT LIKE`)
     * @param array $operands an array of two or three operands
     *
     * - The first operand is the column name.
     * - The second operand is a single value or an array of values that column value
     *   should be compared with. If it is an empty array the generated expression will
     *   be a `false` value if operator is `LIKE` or `OR LIKE`, and empty if operator
     *   is `NOT LIKE` or `OR NOT LIKE`.
     * - An optional third operand can also be provided to specify how to escape special characters
     *   in the value(s). The operand should be an array of mappings from the special characters to their
     *   escaped counterparts. If this operand is not provided, a default escape mapping will be used.
     *   You may use `false` or an empty array to indicate the values are already escaped and no escape
     *   should be applied. Note that when using an escape mapping (or the third operand is not provided),
     *   the values will be automatically enclosed within a pair of percentage characters.
     * @param array $params the binding parameters to be populated
     * @return string the generated SQL expression
     * @throws InvalidArgumentException if wrong number of operands have been given.
     * @deprecated since 2.0.14. Use `buildCondition()` instead.
     */
    public function buildLikeCondition($operator, $operands, &$params)
    {
        array_unshift($operands, $operator);
        return $this->buildCondition($operands, $params);
    }

    /**
     * Creates an SQL expressions with the `EXISTS` operator.
     * @param string $operator the operator to use (e.g. `EXISTS` or `NOT EXISTS`)
     * @param array $operands contains only one element which is a [[Query]] object representing the sub-query.
     * @param array $params the binding parameters to be populated
     * @return string the generated SQL expression
     * @throws InvalidArgumentException if the operand is not a [[Query]] object.
     * @deprecated since 2.0.14. Use `buildCondition()` instead.
     */
    public function buildExistsCondition($operator, $operands, &$params)
    {
        array_unshift($operands, $operator);
        return $this->buildCondition($operands, $params);
    }

    /**
     * Creates an SQL expressions like `"column" operator value`.
     * @param string $operator the operator to use. Anything could be used e.g. `>`, `<=`, etc.
     * @param array $operands contains two column names.
     * @param array $params the binding parameters to be populated
     * @return string the generated SQL expression
     * @throws InvalidArgumentException if wrong number of operands have been given.
     * @deprecated since 2.0.14. Use `buildCondition()` instead.
     */
    public function buildSimpleCondition($operator, $operands, &$params)
    {
        array_unshift($operands, $operator);
        return $this->buildCondition($operands, $params);
    }

    /**
     * Creates a SELECT EXISTS() SQL statement.
     * @param string $rawSql the subquery in a raw form to select from.
     * @return string the SELECT EXISTS() SQL statement.
     * @since 2.0.8
     */
    public function selectExists($rawSql)
    {
        return 'SELECT EXISTS(' . $rawSql . ')';
    }

    /**
     * Helper method to add $value to $params array using [[PARAM_PREFIX]].
     *
     * @param string|null $value
     * @param array $params passed by reference
     * @return string the placeholder name in $params array
     *
     * @since 2.0.14
     */
    public function bindParam($value, &$params)
    {
        $phName = self::PARAM_PREFIX . count($params);
        $params[$phName] = $value;

        return $phName;
    }
}<|MERGE_RESOLUTION|>--- conflicted
+++ resolved
@@ -22,12 +22,9 @@
  *
  * For more details and usage information on QueryBuilder, see the [guide article on query builders](guide:db-query-builder).
  *
-<<<<<<< HEAD
-=======
  * @property string[] $expressionBuilders Array of builders that should be merged with the pre-defined ones in
  * [[expressionBuilders]] property. This property is write-only.
  *
->>>>>>> 8779f7a1
  * @author Qiang Xue <qiang.xue@gmail.com>
  * @since 2.0
  */
