--- conflicted
+++ resolved
@@ -344,20 +344,11 @@
         } else {
             foreach ($columns as $name => $value) {
                 $names[] = $schema->quoteColumnName($name);
-<<<<<<< HEAD
-                if ($value instanceof Expression) {
-                    $placeholders[] = $value->expression;
-                    foreach ($value->params as $n => $v) {
-                        $params[$n] = $v;
-                    }
-                } elseif ($value instanceof Query) {
-=======
                 $value = isset($columnSchemas[$name]) ? $columnSchemas[$name]->dbTypecast($value) : $value;
 
                 if ($value instanceof ExpressionInterface) {
                     $placeholders[] = $this->buildExpression($value, $params);
                 } elseif ($value instanceof \yii\db\Query) {
->>>>>>> 7cafa65a
                     list($sql, $params) = $this->build($value, $params);
                     $placeholders[] = "($sql)";
                 } else {
@@ -621,26 +612,14 @@
         $columnSchemas = $tableSchema !== null ? $tableSchema->columns : [];
         $sets = [];
         foreach ($columns as $name => $value) {
-<<<<<<< HEAD
-            if ($value instanceof Expression) {
-                $sets[] = $this->db->quoteColumnName($name) . '=' . $value->expression;
-                foreach ($value->params as $n => $v) {
-                    $params[$n] = $v;
-                }
-            } else {
-                $phName = self::PARAM_PREFIX . count($params);
-                $sets[] = $this->db->quoteColumnName($name) . '=' . $phName;
-                $params[$phName] = !is_array($value) && isset($columnSchemas[$name]) ? $columnSchemas[$name]->dbTypecast($value) : $value;
-=======
             if ($value instanceof ExpressionInterface) {
-                $lines[] = $this->db->quoteColumnName($name) . '=' . $this->buildExpression($value, $params);
+                $sets[] = $this->db->quoteColumnName($name) . '=' . $this->buildExpression($value, $params);
             } else {
                 $phName = $this->bindParam(
                     isset($columnSchemas[$name]) ? $columnSchemas[$name]->dbTypecast($value) : $value,
                     $params
                 );
-                $lines[] = $this->db->quoteColumnName($name) . '=' . $phName;
->>>>>>> 7cafa65a
+                $sets[] = $this->db->quoteColumnName($name) . '=' . $phName;
             }
         }
         return [$sets, $params];
