--- conflicted
+++ resolved
@@ -161,11 +161,7 @@
         $placeholders = [];
         $values = ' DEFAULT VALUES';
         if ($columns instanceof \yii\db\Query) {
-<<<<<<< HEAD
-            [$names, $values] = $this->prepareInsertSelectSubQuery($columns, $schema);
-=======
-            list($names, $values, $params) = $this->prepareInsertSelectSubQuery($columns, $schema);
->>>>>>> 7aeb008a
+            [$names, $values, $params] = $this->prepareInsertSelectSubQuery($columns, $schema);
         } else {
             foreach ($columns as $name => $value) {
                 $names[] = $schema->quoteColumnName($name);
@@ -207,11 +203,7 @@
             throw new InvalidArgumentException('Expected select query object with enumerated (named) parameters');
         }
 
-<<<<<<< HEAD
-        $values = $this->build($columns)[0];
-=======
-        list($values, $params) = $this->build($columns, $params);
->>>>>>> 7aeb008a
+        [$values, $params] = $this->build($columns, $params);
         $names = [];
         $values = ' ' . $values;
         foreach ($columns->select as $title => $field) {
