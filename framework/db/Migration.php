--- conflicted
+++ resolved
@@ -65,12 +65,8 @@
     public function init()
     {
         parent::init();
-<<<<<<< HEAD
         $this->db = Instance::ensure($this->db, Connection::class);
-=======
-        $this->db = Instance::ensure($this->db, Connection::className());
         $this->db->getSchema()->refresh();
->>>>>>> 7ce9c9e4
     }
 
     /**
