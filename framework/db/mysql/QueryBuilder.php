<?php
/**
 * @link http://www.yiiframework.com/
 * @copyright Copyright (c) 2008 Yii Software LLC
 * @license http://www.yiiframework.com/license/
 */

namespace yii\db\mysql;

use yii\base\InvalidParamException;
use yii\db\Exception;
use yii\db\Expression;

/**
 * QueryBuilder is the query builder for MySQL databases.
 *
 * @author Qiang Xue <qiang.xue@gmail.com>
 * @since 2.0
 */
class QueryBuilder extends \yii\db\QueryBuilder
{
    /**
     * @var array mapping from abstract column types (keys) to physical column types (values).
     */
    public $typeMap = [
        Schema::TYPE_PK => 'int(11) NOT NULL AUTO_INCREMENT PRIMARY KEY',
        Schema::TYPE_UPK => 'int(10) UNSIGNED NOT NULL AUTO_INCREMENT PRIMARY KEY',
        Schema::TYPE_BIGPK => 'bigint(20) NOT NULL AUTO_INCREMENT PRIMARY KEY',
        Schema::TYPE_UBIGPK => 'bigint(20) UNSIGNED NOT NULL AUTO_INCREMENT PRIMARY KEY',
        Schema::TYPE_CHAR => 'char(1)',
        Schema::TYPE_STRING => 'varchar(255)',
        Schema::TYPE_TEXT => 'text',
        Schema::TYPE_SMALLINT => 'smallint(6)',
        Schema::TYPE_INTEGER => 'int(11)',
        Schema::TYPE_BIGINT => 'bigint(20)',
        Schema::TYPE_FLOAT => 'float',
        Schema::TYPE_DOUBLE => 'double',
        Schema::TYPE_DECIMAL => 'decimal(10,0)',
        Schema::TYPE_DATETIME => 'datetime',
        Schema::TYPE_TIMESTAMP => 'timestamp',
        Schema::TYPE_TIME => 'time',
        Schema::TYPE_DATE => 'date',
        Schema::TYPE_BINARY => 'blob',
        Schema::TYPE_BOOLEAN => 'tinyint(1)',
        Schema::TYPE_MONEY => 'decimal(19,4)',
    ];


    /**
     * Builds a SQL statement for renaming a column.
     * @param string $table the table whose column is to be renamed. The name will be properly quoted by the method.
     * @param string $oldName the old name of the column. The name will be properly quoted by the method.
     * @param string $newName the new name of the column. The name will be properly quoted by the method.
     * @return string the SQL statement for renaming a DB column.
     * @throws Exception
     */
    public function renameColumn($table, $oldName, $newName)
    {
        $quotedTable = $this->db->quoteTableName($table);
        $row = $this->db->createCommand('SHOW CREATE TABLE ' . $quotedTable)->queryOne();
        if ($row === false) {
            throw new Exception("Unable to find column '$oldName' in table '$table'.");
        }
        if (isset($row['Create Table'])) {
            $sql = $row['Create Table'];
        } else {
            $row = array_values($row);
            $sql = $row[1];
        }
        if (preg_match_all('/^\s*`(.*?)`\s+(.*?),?$/m', $sql, $matches)) {
            foreach ($matches[1] as $i => $c) {
                if ($c === $oldName) {
                    return "ALTER TABLE $quotedTable CHANGE "
                        . $this->db->quoteColumnName($oldName) . ' '
                        . $this->db->quoteColumnName($newName) . ' '
                        . $matches[2][$i];
                }
            }
        }
        // try to give back a SQL anyway
        return "ALTER TABLE $quotedTable CHANGE "
            . $this->db->quoteColumnName($oldName) . ' '
            . $this->db->quoteColumnName($newName);
    }

    /**
     * @inheritdoc
     * @see https://bugs.mysql.com/bug.php?id=48875
     */
    public function createIndex($name, $table, $columns, $unique = false)
    {
        return 'ALTER TABLE '
        . $this->db->quoteTableName($table)
        . ($unique ? ' ADD UNIQUE INDEX ' : ' ADD INDEX ')
        . $this->db->quoteTableName($name)
        . ' (' . $this->buildColumns($columns) . ')';
    }

    /**
     * Builds a SQL statement for dropping a foreign key constraint.
     * @param string $name the name of the foreign key constraint to be dropped. The name will be properly quoted by the method.
     * @param string $table the table whose foreign is to be dropped. The name will be properly quoted by the method.
     * @return string the SQL statement for dropping a foreign key constraint.
     */
    public function dropForeignKey($name, $table)
    {
        return 'ALTER TABLE ' . $this->db->quoteTableName($table)
            . ' DROP FOREIGN KEY ' . $this->db->quoteColumnName($name);
    }

    /**
     * Builds a SQL statement for removing a primary key constraint to an existing table.
     * @param string $name the name of the primary key constraint to be removed.
     * @param string $table the table that the primary key constraint will be removed from.
     * @return string the SQL statement for removing a primary key constraint from an existing table.
     */
    public function dropPrimaryKey($name, $table)
    {
        return 'ALTER TABLE ' . $this->db->quoteTableName($table) . ' DROP PRIMARY KEY';
    }

    /**
     * Creates a SQL statement for resetting the sequence value of a table's primary key.
     * The sequence will be reset such that the primary key of the next new row inserted
     * will have the specified value or 1.
     * @param string $tableName the name of the table whose primary key sequence will be reset
     * @param mixed $value the value for the primary key of the next new row inserted. If this is not set,
     * the next new row's primary key will have a value 1.
     * @return string the SQL statement for resetting sequence
     * @throws InvalidParamException if the table does not exist or there is no sequence associated with the table.
     */
    public function resetSequence($tableName, $value = null)
    {
        $table = $this->db->getTableSchema($tableName);
        if ($table !== null && $table->sequenceName !== null) {
            $tableName = $this->db->quoteTableName($tableName);
            if ($value === null) {
                $key = reset($table->primaryKey);
                $value = $this->db->createCommand("SELECT MAX(`$key`) FROM $tableName")->queryScalar() + 1;
            } else {
                $value = (int) $value;
            }

            return "ALTER TABLE $tableName AUTO_INCREMENT=$value";
        } elseif ($table === null) {
            throw new InvalidParamException("Table not found: $tableName");
        } else {
            throw new InvalidParamException("There is no sequence associated with table '$tableName'.");
        }
    }

    /**
     * Builds a SQL statement for enabling or disabling integrity check.
     * @param bool $check whether to turn on or off the integrity check.
     * @param string $schema the schema of the tables. Meaningless for MySQL.
     * @param string $table the table name. Meaningless for MySQL.
     * @return string the SQL statement for checking integrity
     */
    public function checkIntegrity($check = true, $schema = '', $table = '')
    {
        return 'SET FOREIGN_KEY_CHECKS = ' . ($check ? 1 : 0);
    }

    /**
     * @inheritdoc
     */
    public function buildLimit($limit, $offset)
    {
        $sql = '';
        if ($this->hasLimit($limit)) {
            $sql = 'LIMIT ' . $limit;
            if ($this->hasOffset($offset)) {
                $sql .= ' OFFSET ' . $offset;
            }
        } elseif ($this->hasOffset($offset)) {
            // limit is not optional in MySQL
            // http://stackoverflow.com/a/271650/1106908
            // http://dev.mysql.com/doc/refman/5.0/en/select.html#idm47619502796240
            $sql = "LIMIT $offset, 18446744073709551615"; // 2^64-1
        }

        return $sql;
    }

    /**
     * @inheritdoc
     */
    public function insert($table, $columns, &$params)
    {
        $schema = $this->db->getSchema();
        if (($tableSchema = $schema->getTableSchema($table)) !== null) {
            $columnSchemas = $tableSchema->columns;
        } else {
            $columnSchemas = [];
        }
        $names = [];
        $placeholders = [];
<<<<<<< HEAD
	$values = ' DEFAULT VALUES';
	if (($columns instanceof \yii\db\Query) === true) {
	    list ($values, $params) = $this->build($columns);
	    foreach ($columns->select as $field) {
		if (preg_match('/^(.*?)(?i:\s+as\s+|\s+)([\w\-_\.]+)$/', $field, $matches)) {
		    $names[] = $schema->quoteColumnName($matches[2]);
		} else {
		    $names[] = $schema->quoteColumnName($field);
		}
	    }
	} else {
	    foreach ($columns as $name => $value) {
		$names[] = $schema->quoteColumnName($name);
		if ($value instanceof Expression) {
		    $placeholders[] = $value->expression;
		    foreach ($value->params as $n => $v) {
			$params[$n] = $v;
		    }
		} else {
		    $phName = self::PARAM_PREFIX . count($params);
		    $placeholders[] = $phName;
		    $params[$phName] = !is_array($value) && isset($columnSchemas[$name]) ? $columnSchemas[$name]->dbTypecast($value) : $value;
		}
	    }
	    if (empty($names) && $tableSchema !== null) {
		$columns = !empty($tableSchema->primaryKey) ? $tableSchema->primaryKey : reset($tableSchema->columns)->name;
		foreach ($columns as $name) {
		    $names[] = $schema->quoteColumnName($name);
		    $placeholders[] = 'DEFAULT';
		}
	    }
	}
=======
        foreach ($columns as $name => $value) {
            $names[] = $schema->quoteColumnName($name);
            if ($value instanceof Expression) {
                $placeholders[] = $value->expression;
                foreach ($value->params as $n => $v) {
                    $params[$n] = $v;
                }
            } else {
                $phName = self::PARAM_PREFIX . count($params);
                $placeholders[] = $phName;
                $params[$phName] = !is_array($value) && isset($columnSchemas[$name]) ? $columnSchemas[$name]->dbTypecast($value) : $value;
            }
        }
        if (empty($names) && $tableSchema !== null) {
            $columns = !empty($tableSchema->primaryKey) ? $tableSchema->primaryKey : [reset($tableSchema->columns)->name];
            foreach ($columns as $name) {
                $names[] = $schema->quoteColumnName($name);
                $placeholders[] = 'DEFAULT';
            }
        }
>>>>>>> b5b62e7a

        return 'INSERT INTO ' . $schema->quoteTableName($table)
            . (!empty($names) ? ' (' . implode(', ', $names) . ')' : '')
            . (!empty($placeholders) ? ' VALUES (' . implode(', ', $placeholders) . ')' : $values);
    }

    /**
     * @inheritdoc
     * @since 2.0.8
     */
    public function addCommentOnColumn($table, $column, $comment)
    {
        $definition = $this->getColumnDefinition($table, $column);
        $definition = trim(preg_replace("/COMMENT '(.*?)'/i", '', $definition));

        return 'ALTER TABLE ' . $this->db->quoteTableName($table)
            . ' CHANGE ' . $this->db->quoteColumnName($column)
            . ' ' . $this->db->quoteColumnName($column)
            . (empty($definition) ? '' : ' ' . $definition)
            . ' COMMENT ' . $this->db->quoteValue($comment);
    }

    /**
     * @inheritdoc
     * @since 2.0.8
     */
    public function addCommentOnTable($table, $comment)
    {
        return 'ALTER TABLE ' . $this->db->quoteTableName($table) . ' COMMENT ' . $this->db->quoteValue($comment);
    }

    /**
     * @inheritdoc
     * @since 2.0.8
     */
    public function dropCommentFromColumn($table, $column)
    {
        return $this->addCommentOnColumn($table, $column, '');
    }

    /**
     * @inheritdoc
     * @since 2.0.8
     */
    public function dropCommentFromTable($table)
    {
        return $this->addCommentOnTable($table, '');
    }


    /**
     * Gets column definition.
     *
     * @param string $table table name
     * @param string $column column name
     * @return null|string the column definition
     * @throws Exception in case when table does not contain column
     */
    private function getColumnDefinition($table, $column)
    {
        $quotedTable = $this->db->quoteTableName($table);
        $row = $this->db->createCommand('SHOW CREATE TABLE ' . $quotedTable)->queryOne();
        if ($row === false) {
            throw new Exception("Unable to find column '$column' in table '$table'.");
        }
        if (isset($row['Create Table'])) {
            $sql = $row['Create Table'];
        } else {
            $row = array_values($row);
            $sql = $row[1];
        }
        if (preg_match_all('/^\s*`(.*?)`\s+(.*?),?$/m', $sql, $matches)) {
            foreach ($matches[1] as $i => $c) {
                if ($c === $column) {
                    return $matches[2][$i];
                }
            }
        }
        return null;
    }
}<|MERGE_RESOLUTION|>--- conflicted
+++ resolved
@@ -195,7 +195,6 @@
         }
         $names = [];
         $placeholders = [];
-<<<<<<< HEAD
 	$values = ' DEFAULT VALUES';
 	if (($columns instanceof \yii\db\Query) === true) {
 	    list ($values, $params) = $this->build($columns);
@@ -221,35 +220,13 @@
 		}
 	    }
 	    if (empty($names) && $tableSchema !== null) {
-		$columns = !empty($tableSchema->primaryKey) ? $tableSchema->primaryKey : reset($tableSchema->columns)->name;
+		$columns = !empty($tableSchema->primaryKey) ? $tableSchema->primaryKey : [reset($tableSchema->columns)->name];
 		foreach ($columns as $name) {
 		    $names[] = $schema->quoteColumnName($name);
 		    $placeholders[] = 'DEFAULT';
 		}
 	    }
 	}
-=======
-        foreach ($columns as $name => $value) {
-            $names[] = $schema->quoteColumnName($name);
-            if ($value instanceof Expression) {
-                $placeholders[] = $value->expression;
-                foreach ($value->params as $n => $v) {
-                    $params[$n] = $v;
-                }
-            } else {
-                $phName = self::PARAM_PREFIX . count($params);
-                $placeholders[] = $phName;
-                $params[$phName] = !is_array($value) && isset($columnSchemas[$name]) ? $columnSchemas[$name]->dbTypecast($value) : $value;
-            }
-        }
-        if (empty($names) && $tableSchema !== null) {
-            $columns = !empty($tableSchema->primaryKey) ? $tableSchema->primaryKey : [reset($tableSchema->columns)->name];
-            foreach ($columns as $name) {
-                $names[] = $schema->quoteColumnName($name);
-                $placeholders[] = 'DEFAULT';
-            }
-        }
->>>>>>> b5b62e7a
 
         return 'INSERT INTO ' . $schema->quoteTableName($table)
             . (!empty($names) ? ' (' . implode(', ', $names) . ')' : '')
