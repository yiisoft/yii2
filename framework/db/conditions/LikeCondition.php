--- conflicted
+++ resolved
@@ -1,9 +1,4 @@
 <?php
-/**
- * @link http://www.yiiframework.com/
- * @copyright Copyright (c) 2008 Yii Software LLC
- * @license http://www.yiiframework.com/license/
- */
 
 namespace yii\db\conditions;
 
@@ -24,13 +19,12 @@
      */
     protected $escapingReplacements;
 
-
     /**
      * @param string $column the column name.
      * @param string $operator the operator to use (e.g. `LIKE`, `NOT LIKE`, `OR LIKE` or `OR NOT LIKE`)
      * @param string[]|string $value single value or an array of values that $column should be compared with.
-     * If it is an empty array the generated expression will  be a `false` value if operator is `LIKE` or `OR LIKE`
-     * and empty if operator is `NOT LIKE` or `OR NOT LIKE`.
+     *   If it is an empty array the generated expression will  be a `false` value if operator is `LIKE` or `OR LIKE`
+     *   and empty if operator is `NOT LIKE` or `OR NOT LIKE`.
      */
     public function __construct($column, $operator, $value)
     {
@@ -41,16 +35,9 @@
      * This method allows to specify how to escape special characters in the value(s).
      *
      * @param array an array of mappings from the special characters to their escaped counterparts.
-<<<<<<< HEAD
      *  You may use `false` or an empty array to indicate the values are already escaped and no escape
      *  should be applied. Note that when using an escape mapping (or the third operand is not provided),
      *  the values will be automatically enclosed within a pair of percentage characters.
-     * @param mixed $escapingReplacements
-=======
-     * You may use `false` or an empty array to indicate the values are already escaped and no escape
-     * should be applied. Note that when using an escape mapping (or the third operand is not provided),
-     * the values will be automatically enclosed within a pair of percentage characters.
->>>>>>> 77ad6bc0
      */
     public function setEscapingReplacements($escapingReplacements)
     {
