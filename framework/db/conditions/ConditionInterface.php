--- conflicted
+++ resolved
@@ -1,4 +1,5 @@
 <?php
+
 /**
  * @link https://www.yiiframework.com/
  * @copyright Copyright (c) 2008 Yii Software LLC
@@ -26,13 +27,8 @@
      * @param string $operator operator in uppercase.
      * @param array $operands array of corresponding operands
      *
-<<<<<<< HEAD
-     * @return $this
+     * @return static
      * @throws InvalidArgumentException if input parameters are not suitable for this condition
-=======
-     * @return static
-     * @throws InvalidParamException if input parameters are not suitable for this condition
->>>>>>> fa724b12
      */
     public static function fromArrayDefinition($operator, $operands);
 }