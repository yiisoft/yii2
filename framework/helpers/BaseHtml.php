--- conflicted
+++ resolved
@@ -954,24 +954,15 @@
      */
     public static function radioList($name, $selection = null, $items = [], $options = [])
     {
-<<<<<<< HEAD
         // read options
-        $encode = !isset($options['encode']) || $options['encode'];
-        $formatter = isset($options['item']) ? $options['item'] : null;
-        $itemOptions = isset($options['itemOptions']) ? $options['itemOptions'] : [];
-        $separator = isset($options['separator']) ? $options['separator'] : "\n";
-        // add a hidden field so that if the list box has no option being selected, it still submits a value
-        $hidden = isset($options['unselect']) ? static::hiddenInput($name, $options['unselect']) : '';
-        $tag = isset($options['tag']) ? $options['tag'] : 'div';
-
-        unset($options['tag'], $options['unselect'], $options['encode'], $options['separator'], $options['item'], $options['itemOptions']);
-=======
         $formatter = ArrayHelper::remove($options, 'item');
         $itemOptions = ArrayHelper::remove($options, 'itemOptions', []);
         $encode = ArrayHelper::remove($options, 'encode', true);
         $separator = ArrayHelper::remove($options, 'separator', "\n");
         $tag = ArrayHelper::remove($options, 'tag', 'div');
->>>>>>> 85b2e5ae
+        // add a hidden field so that if the list box has no option being selected, it still submits a value
+        $hidden = isset($options['unselect']) ? static::hiddenInput($name, $options['unselect']) : '';
+        unset($options['unselect']);
 
         $lines = [];
         $index = 0;
@@ -991,24 +982,12 @@
         }
         $visibleContent = implode($separator, $lines);
 
-<<<<<<< HEAD
         if (false === $tag || 'false' === $tag) {
             return $hidden . $visibleContent;
         }
 
         // returned the result with visible content contained by container.
         return $hidden . static::tag($tag, $visibleContent, $options);
-=======
-        if (isset($options['unselect'])) {
-            // add a hidden field so that if the list box has no option being selected, it still submits a value
-            $hidden = static::hiddenInput($name, $options['unselect']);
-            unset($options['unselect']);
-        } else {
-            $hidden = '';
-        }
-
-        return $hidden . static::tag($tag, implode($separator, $lines), $options);
->>>>>>> 85b2e5ae
     }
 
     /**
