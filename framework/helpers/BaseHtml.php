<?php
/**
 * @link http://www.yiiframework.com/
 * @copyright Copyright (c) 2008 Yii Software LLC
 * @license http://www.yiiframework.com/license/
 */

namespace yii\helpers;

use Yii;
use yii\base\InvalidParamException;
use yii\db\ActiveRecordInterface;
use yii\validators\StringValidator;
use yii\web\Request;
use yii\base\Model;

/**
 * BaseHtml provides concrete implementation for [[Html]].
 *
 * Do not use BaseHtml. Use [[Html]] instead.
 *
 * @author Qiang Xue <qiang.xue@gmail.com>
 * @since 2.0
 */
class BaseHtml
{
    /**
     * @var array list of void elements (element name => 1)
     * @see http://www.w3.org/TR/html-markup/syntax.html#void-element
     */
    public static $voidElements = [
        'area' => 1,
        'base' => 1,
        'br' => 1,
        'col' => 1,
        'command' => 1,
        'embed' => 1,
        'hr' => 1,
        'img' => 1,
        'input' => 1,
        'keygen' => 1,
        'link' => 1,
        'meta' => 1,
        'param' => 1,
        'source' => 1,
        'track' => 1,
        'wbr' => 1,
    ];
    /**
     * @var array the preferred order of attributes in a tag. This mainly affects the order of the attributes
     * that are rendered by [[renderTagAttributes()]].
     */
    public static $attributeOrder = [
        'type',
        'id',
        'class',
        'name',
        'value',

        'href',
        'src',
        'action',
        'method',

        'selected',
        'checked',
        'readonly',
        'disabled',
        'multiple',

        'size',
        'maxlength',
        'width',
        'height',
        'rows',
        'cols',

        'alt',
        'title',
        'rel',
        'media',
    ];
    /**
     * @var array list of tag attributes that should be specially handled when their values are of array type.
     * In particular, if the value of the `data` attribute is `['name' => 'xyz', 'age' => 13]`, two attributes
     * will be generated instead of one: `data-name="xyz" data-age="13"`.
     * @since 2.0.3
     */
    public static $dataAttributes = ['data', 'data-ng', 'ng'];


    /**
     * Encodes special characters into HTML entities.
     * The [[\yii\base\Application::charset|application charset]] will be used for encoding.
     * @param string $content the content to be encoded
     * @param boolean $doubleEncode whether to encode HTML entities in `$content`. If false,
     * HTML entities in `$content` will not be further encoded.
     * @return string the encoded content
     * @see decode()
     * @see http://www.php.net/manual/en/function.htmlspecialchars.php
     */
    public static function encode($content, $doubleEncode = true)
    {
        return htmlspecialchars($content, ENT_QUOTES | ENT_SUBSTITUTE, Yii::$app ? Yii::$app->charset : 'UTF-8', $doubleEncode);
    }

    /**
     * Decodes special HTML entities back to the corresponding characters.
     * This is the opposite of [[encode()]].
     * @param string $content the content to be decoded
     * @return string the decoded content
     * @see encode()
     * @see http://www.php.net/manual/en/function.htmlspecialchars-decode.php
     */
    public static function decode($content)
    {
        return htmlspecialchars_decode($content, ENT_QUOTES);
    }

    /**
     * Generates a complete HTML tag.
     * @param string $name the tag name
     * @param string $content the content to be enclosed between the start and end tags. It will not be HTML-encoded.
     * If this is coming from end users, you should consider [[encode()]] it to prevent XSS attacks.
     * @param array $options the HTML tag attributes (HTML options) in terms of name-value pairs.
     * These will be rendered as the attributes of the resulting tag. The values will be HTML-encoded using [[encode()]].
     * If a value is null, the corresponding attribute will not be rendered.
     *
     * For example when using `['class' => 'my-class', 'target' => '_blank', 'value' => null]` it will result in the
     * html attributes rendered like this: `class="my-class" target="_blank"`.
     *
     * See [[renderTagAttributes()]] for details on how attributes are being rendered.
     *
     * @return string the generated HTML tag
     * @see beginTag()
     * @see endTag()
     */
    public static function tag($name, $content = '', $options = [])
    {
        $html = "<$name" . static::renderTagAttributes($options) . '>';
        return isset(static::$voidElements[strtolower($name)]) ? $html : "$html$content</$name>";
    }

    /**
     * Generates a start tag.
     * @param string $name the tag name
     * @param array $options the tag options in terms of name-value pairs. These will be rendered as
     * the attributes of the resulting tag. The values will be HTML-encoded using [[encode()]].
     * If a value is null, the corresponding attribute will not be rendered.
     * See [[renderTagAttributes()]] for details on how attributes are being rendered.
     * @return string the generated start tag
     * @see endTag()
     * @see tag()
     */
    public static function beginTag($name, $options = [])
    {
        return "<$name" . static::renderTagAttributes($options) . '>';
    }

    /**
     * Generates an end tag.
     * @param string $name the tag name
     * @return string the generated end tag
     * @see beginTag()
     * @see tag()
     */
    public static function endTag($name)
    {
        return "</$name>";
    }

    /**
     * Generates a style tag.
     * @param string $content the style content
     * @param array $options the tag options in terms of name-value pairs. These will be rendered as
     * the attributes of the resulting tag. The values will be HTML-encoded using [[encode()]].
     * If a value is null, the corresponding attribute will not be rendered.
     * See [[renderTagAttributes()]] for details on how attributes are being rendered.
     * @return string the generated style tag
     */
    public static function style($content, $options = [])
    {
        return static::tag('style', $content, $options);
    }

    /**
     * Generates a script tag.
     * @param string $content the script content
     * @param array $options the tag options in terms of name-value pairs. These will be rendered as
     * the attributes of the resulting tag. The values will be HTML-encoded using [[encode()]].
     * If a value is null, the corresponding attribute will not be rendered.
     * See [[renderTagAttributes()]] for details on how attributes are being rendered.
     * @return string the generated script tag
     */
    public static function script($content, $options = [])
    {
        return static::tag('script', $content, $options);
    }

    /**
     * Generates a link tag that refers to an external CSS file.
     * @param array|string $url the URL of the external CSS file. This parameter will be processed by [[Url::to()]].
     * @param array $options the tag options in terms of name-value pairs. The following option is specially handled:
     *
     * - condition: specifies the conditional comments for IE, e.g., `lt IE 9`. When this is specified,
     *   the generated `link` tag will be enclosed within the conditional comments. This is mainly useful
     *   for supporting old versions of IE browsers.
     * - noscript: if set to true, `link` tag will be wrapped into `<noscript>` tags.
     *
     * The rest of the options will be rendered as the attributes of the resulting link tag. The values will
     * be HTML-encoded using [[encode()]]. If a value is null, the corresponding attribute will not be rendered.
     * See [[renderTagAttributes()]] for details on how attributes are being rendered.
     * @return string the generated link tag
     * @see Url::to()
     */
    public static function cssFile($url, $options = [])
    {
        if (!isset($options['rel'])) {
            $options['rel'] = 'stylesheet';
        }
        $options['href'] = Url::to($url);

        if (isset($options['condition'])) {
            $condition = $options['condition'];
            unset($options['condition']);
            return self::wrapIntoCondition(static::tag('link', '', $options), $condition);
        } elseif (isset($options['noscript']) && $options['noscript'] === true) {
            unset($options['noscript']);
            return '<noscript>' . static::tag('link', '', $options) . '</noscript>';
        } else {
            return static::tag('link', '', $options);
        }
    }

    /**
     * Generates a script tag that refers to an external JavaScript file.
     * @param string $url the URL of the external JavaScript file. This parameter will be processed by [[Url::to()]].
     * @param array $options the tag options in terms of name-value pairs. The following option is specially handled:
     *
     * - condition: specifies the conditional comments for IE, e.g., `lt IE 9`. When this is specified,
     *   the generated `script` tag will be enclosed within the conditional comments. This is mainly useful
     *   for supporting old versions of IE browsers.
     *
     * The rest of the options will be rendered as the attributes of the resulting script tag. The values will
     * be HTML-encoded using [[encode()]]. If a value is null, the corresponding attribute will not be rendered.
     * See [[renderTagAttributes()]] for details on how attributes are being rendered.
     * @return string the generated script tag
     * @see Url::to()
     */
    public static function jsFile($url, $options = [])
    {
        $options['src'] = Url::to($url);
        if (isset($options['condition'])) {
            $condition = $options['condition'];
            unset($options['condition']);
            return self::wrapIntoCondition(static::tag('script', '', $options), $condition);
        } else {
            return static::tag('script', '', $options);
        }
    }

    /**
     * Wraps given content into conditional comments for IE, e.g., `lt IE 9`.
     * @param string $content raw HTML content.
     * @param string $condition condition string.
     * @return string generated HTML.
     */
    private static function wrapIntoCondition($content, $condition)
    {
        if (strpos($condition, '!IE') !== false) {
            return "<!--[if $condition]><!-->\n" . $content . "\n<!--<![endif]-->";
        }
        return "<!--[if $condition]>\n" . $content . "\n<![endif]-->";
    }

    /**
     * Generates the meta tags containing CSRF token information.
     * @return string the generated meta tags
     * @see Request::enableCsrfValidation
     */
    public static function csrfMetaTags()
    {
        $request = Yii::$app->getRequest();
        if ($request instanceof Request && $request->enableCsrfValidation) {
            return static::tag('meta', '', ['name' => 'csrf-param', 'content' => $request->csrfParam]) . "\n    "
                . static::tag('meta', '', ['name' => 'csrf-token', 'content' => $request->getCsrfToken()]) . "\n";
        } else {
            return '';
        }
    }

    /**
     * Generates a form start tag.
     * @param array|string $action the form action URL. This parameter will be processed by [[Url::to()]].
     * @param string $method the form submission method, such as "post", "get", "put", "delete" (case-insensitive).
     * Since most browsers only support "post" and "get", if other methods are given, they will
     * be simulated using "post", and a hidden input will be added which contains the actual method type.
     * See [[\yii\web\Request::methodParam]] for more details.
     * @param array $options the tag options in terms of name-value pairs. These will be rendered as
     * the attributes of the resulting tag. The values will be HTML-encoded using [[encode()]].
     * If a value is null, the corresponding attribute will not be rendered.
     * See [[renderTagAttributes()]] for details on how attributes are being rendered.
     * @return string the generated form start tag.
     * @see endForm()
     */
    public static function beginForm($action = '', $method = 'post', $options = [])
    {
        $action = Url::to($action);

        $hiddenInputs = [];

        $request = Yii::$app->getRequest();
        if ($request instanceof Request) {
            if (strcasecmp($method, 'get') && strcasecmp($method, 'post')) {
                // simulate PUT, DELETE, etc. via POST
                $hiddenInputs[] = static::hiddenInput($request->methodParam, $method);
                $method = 'post';
            }
            if ($request->enableCsrfValidation && !strcasecmp($method, 'post')) {
                $hiddenInputs[] = static::hiddenInput($request->csrfParam, $request->getCsrfToken());
            }
        }

        if (!strcasecmp($method, 'get') && ($pos = strpos($action, '?')) !== false) {
            // query parameters in the action are ignored for GET method
            // we use hidden fields to add them back
            foreach (explode('&', substr($action, $pos + 1)) as $pair) {
                if (($pos1 = strpos($pair, '=')) !== false) {
                    $hiddenInputs[] = static::hiddenInput(
                        urldecode(substr($pair, 0, $pos1)),
                        urldecode(substr($pair, $pos1 + 1))
                    );
                } else {
                    $hiddenInputs[] = static::hiddenInput(urldecode($pair), '');
                }
            }
            $action = substr($action, 0, $pos);
        }

        $options['action'] = $action;
        $options['method'] = $method;
        $form = static::beginTag('form', $options);
        if (!empty($hiddenInputs)) {
            $form .= "\n" . implode("\n", $hiddenInputs);
        }

        return $form;
    }

    /**
     * Generates a form end tag.
     * @return string the generated tag
     * @see beginForm()
     */
    public static function endForm()
    {
        return '</form>';
    }

    /**
     * Generates a hyperlink tag.
     * @param string $text link body. It will NOT be HTML-encoded. Therefore you can pass in HTML code
     * such as an image tag. If this is coming from end users, you should consider [[encode()]]
     * it to prevent XSS attacks.
     * @param array|string|null $url the URL for the hyperlink tag. This parameter will be processed by [[Url::to()]]
     * and will be used for the "href" attribute of the tag. If this parameter is null, the "href" attribute
     * will not be generated.
     * @param array $options the tag options in terms of name-value pairs. These will be rendered as
     * the attributes of the resulting tag. The values will be HTML-encoded using [[encode()]].
     * If a value is null, the corresponding attribute will not be rendered.
     * See [[renderTagAttributes()]] for details on how attributes are being rendered.
     * @return string the generated hyperlink
     * @see \yii\helpers\Url::to()
     */
    public static function a($text, $url = null, $options = [])
    {
        if ($url !== null) {
            $options['href'] = Url::to($url);
        }
        return static::tag('a', $text, $options);
    }

    /**
     * Generates a mailto hyperlink.
     * @param string $text link body. It will NOT be HTML-encoded. Therefore you can pass in HTML code
     * such as an image tag. If this is coming from end users, you should consider [[encode()]]
     * it to prevent XSS attacks.
     * @param string $email email address. If this is null, the first parameter (link body) will be treated
     * as the email address and used.
     * @param array $options the tag options in terms of name-value pairs. These will be rendered as
     * the attributes of the resulting tag. The values will be HTML-encoded using [[encode()]].
     * If a value is null, the corresponding attribute will not be rendered.
     * See [[renderTagAttributes()]] for details on how attributes are being rendered.
     * @return string the generated mailto link
     */
    public static function mailto($text, $email = null, $options = [])
    {
        $options['href'] = 'mailto:' . ($email === null ? $text : $email);
        return static::tag('a', $text, $options);
    }

    /**
     * Generates an image tag.
     * @param array|string $src the image URL. This parameter will be processed by [[Url::to()]].
     * @param array $options the tag options in terms of name-value pairs. These will be rendered as
     * the attributes of the resulting tag. The values will be HTML-encoded using [[encode()]].
     * If a value is null, the corresponding attribute will not be rendered.
     * See [[renderTagAttributes()]] for details on how attributes are being rendered.
     * @return string the generated image tag
     */
    public static function img($src, $options = [])
    {
        $options['src'] = Url::to($src);
        if (!isset($options['alt'])) {
            $options['alt'] = '';
        }
        return static::tag('img', '', $options);
    }

    /**
     * Generates a label tag.
     * @param string $content label text. It will NOT be HTML-encoded. Therefore you can pass in HTML code
     * such as an image tag. If this is is coming from end users, you should [[encode()]]
     * it to prevent XSS attacks.
     * @param string $for the ID of the HTML element that this label is associated with.
     * If this is null, the "for" attribute will not be generated.
     * @param array $options the tag options in terms of name-value pairs. These will be rendered as
     * the attributes of the resulting tag. The values will be HTML-encoded using [[encode()]].
     * If a value is null, the corresponding attribute will not be rendered.
     * See [[renderTagAttributes()]] for details on how attributes are being rendered.
     * @return string the generated label tag
     */
    public static function label($content, $for = null, $options = [])
    {
        $options['for'] = $for;
        return static::tag('label', $content, $options);
    }

    /**
     * Generates a button tag.
     * @param string $content the content enclosed within the button tag. It will NOT be HTML-encoded.
     * Therefore you can pass in HTML code such as an image tag. If this is is coming from end users,
     * you should consider [[encode()]] it to prevent XSS attacks.
     * @param array $options the tag options in terms of name-value pairs. These will be rendered as
     * the attributes of the resulting tag. The values will be HTML-encoded using [[encode()]].
     * If a value is null, the corresponding attribute will not be rendered.
     * See [[renderTagAttributes()]] for details on how attributes are being rendered.
     * @return string the generated button tag
     */
    public static function button($content = 'Button', $options = [])
    {
        if (!isset($options['type'])) {
            $options['type'] = 'button';
        }
        return static::tag('button', $content, $options);
    }

    /**
     * Generates a submit button tag.
     *
     * Be careful when naming form elements such as submit buttons. According to the [jQuery documentation](https://api.jquery.com/submit/) there
     * are some reserved names that can cause conflicts, e.g. `submit`, `length`, or `method`.
     *
     * @param string $content the content enclosed within the button tag. It will NOT be HTML-encoded.
     * Therefore you can pass in HTML code such as an image tag. If this is is coming from end users,
     * you should consider [[encode()]] it to prevent XSS attacks.
     * @param array $options the tag options in terms of name-value pairs. These will be rendered as
     * the attributes of the resulting tag. The values will be HTML-encoded using [[encode()]].
     * If a value is null, the corresponding attribute will not be rendered.
     * See [[renderTagAttributes()]] for details on how attributes are being rendered.
     * @return string the generated submit button tag
     */
    public static function submitButton($content = 'Submit', $options = [])
    {
        $options['type'] = 'submit';
        return static::button($content, $options);
    }

    /**
     * Generates a reset button tag.
     * @param string $content the content enclosed within the button tag. It will NOT be HTML-encoded.
     * Therefore you can pass in HTML code such as an image tag. If this is is coming from end users,
     * you should consider [[encode()]] it to prevent XSS attacks.
     * @param array $options the tag options in terms of name-value pairs. These will be rendered as
     * the attributes of the resulting tag. The values will be HTML-encoded using [[encode()]].
     * If a value is null, the corresponding attribute will not be rendered.
     * See [[renderTagAttributes()]] for details on how attributes are being rendered.
     * @return string the generated reset button tag
     */
    public static function resetButton($content = 'Reset', $options = [])
    {
        $options['type'] = 'reset';
        return static::button($content, $options);
    }

    /**
     * Generates an input type of the given type.
     * @param string $type the type attribute.
     * @param string $name the name attribute. If it is null, the name attribute will not be generated.
     * @param string $value the value attribute. If it is null, the value attribute will not be generated.
     * @param array $options the tag options in terms of name-value pairs. These will be rendered as
     * the attributes of the resulting tag. The values will be HTML-encoded using [[encode()]].
     * If a value is null, the corresponding attribute will not be rendered.
     * See [[renderTagAttributes()]] for details on how attributes are being rendered.
     * @return string the generated input tag
     */
    public static function input($type, $name = null, $value = null, $options = [])
    {
        if (!isset($options['type'])) {
            $options['type'] = $type;
        }
        $options['name'] = $name;
        $options['value'] = $value === null ? null : (string) $value;
        return static::tag('input', '', $options);
    }

    /**
     * Generates an input button.
     * @param string $label the value attribute. If it is null, the value attribute will not be generated.
     * @param array $options the tag options in terms of name-value pairs. These will be rendered as
     * the attributes of the resulting tag. The values will be HTML-encoded using [[encode()]].
     * If a value is null, the corresponding attribute will not be rendered.
     * See [[renderTagAttributes()]] for details on how attributes are being rendered.
     * @return string the generated button tag
     */
    public static function buttonInput($label = 'Button', $options = [])
    {
        $options['type'] = 'button';
        $options['value'] = $label;
        return static::tag('input', '', $options);
    }

    /**
     * Generates a submit input button.
     *
     * Be careful when naming form elements such as submit buttons. According to the [jQuery documentation](https://api.jquery.com/submit/) there
     * are some reserved names that can cause conflicts, e.g. `submit`, `length`, or `method`.
     *
     * @param string $label the value attribute. If it is null, the value attribute will not be generated.
     * @param array $options the tag options in terms of name-value pairs. These will be rendered as
     * the attributes of the resulting tag. The values will be HTML-encoded using [[encode()]].
     * If a value is null, the corresponding attribute will not be rendered.
     * See [[renderTagAttributes()]] for details on how attributes are being rendered.
     * @return string the generated button tag
     */
    public static function submitInput($label = 'Submit', $options = [])
    {
        $options['type'] = 'submit';
        $options['value'] = $label;
        return static::tag('input', '', $options);
    }

    /**
     * Generates a reset input button.
     * @param string $label the value attribute. If it is null, the value attribute will not be generated.
     * @param array $options the attributes of the button tag. The values will be HTML-encoded using [[encode()]].
     * Attributes whose value is null will be ignored and not put in the tag returned.
     * See [[renderTagAttributes()]] for details on how attributes are being rendered.
     * @return string the generated button tag
     */
    public static function resetInput($label = 'Reset', $options = [])
    {
        $options['type'] = 'reset';
        $options['value'] = $label;
        return static::tag('input', '', $options);
    }

    /**
     * Generates a text input field.
     * @param string $name the name attribute.
     * @param string $value the value attribute. If it is null, the value attribute will not be generated.
     * @param array $options the tag options in terms of name-value pairs. These will be rendered as
     * the attributes of the resulting tag. The values will be HTML-encoded using [[encode()]].
     * If a value is null, the corresponding attribute will not be rendered.
     * See [[renderTagAttributes()]] for details on how attributes are being rendered.
     * @return string the generated text input tag
     */
    public static function textInput($name, $value = null, $options = [])
    {
        return static::input('text', $name, $value, $options);
    }

    /**
     * Generates a hidden input field.
     * @param string $name the name attribute.
     * @param string $value the value attribute. If it is null, the value attribute will not be generated.
     * @param array $options the tag options in terms of name-value pairs. These will be rendered as
     * the attributes of the resulting tag. The values will be HTML-encoded using [[encode()]].
     * If a value is null, the corresponding attribute will not be rendered.
     * See [[renderTagAttributes()]] for details on how attributes are being rendered.
     * @return string the generated hidden input tag
     */
    public static function hiddenInput($name, $value = null, $options = [])
    {
        return static::input('hidden', $name, $value, $options);
    }

    /**
     * Generates a password input field.
     * @param string $name the name attribute.
     * @param string $value the value attribute. If it is null, the value attribute will not be generated.
     * @param array $options the tag options in terms of name-value pairs. These will be rendered as
     * the attributes of the resulting tag. The values will be HTML-encoded using [[encode()]].
     * If a value is null, the corresponding attribute will not be rendered.
     * See [[renderTagAttributes()]] for details on how attributes are being rendered.
     * @return string the generated password input tag
     */
    public static function passwordInput($name, $value = null, $options = [])
    {
        return static::input('password', $name, $value, $options);
    }

    /**
     * Generates a file input field.
     * To use a file input field, you should set the enclosing form's "enctype" attribute to
     * be "multipart/form-data". After the form is submitted, the uploaded file information
     * can be obtained via $_FILES[$name] (see PHP documentation).
     * @param string $name the name attribute.
     * @param string $value the value attribute. If it is null, the value attribute will not be generated.
     * @param array $options the tag options in terms of name-value pairs. These will be rendered as
     * the attributes of the resulting tag. The values will be HTML-encoded using [[encode()]].
     * If a value is null, the corresponding attribute will not be rendered.
     * See [[renderTagAttributes()]] for details on how attributes are being rendered.
     * @return string the generated file input tag
     */
    public static function fileInput($name, $value = null, $options = [])
    {
        return static::input('file', $name, $value, $options);
    }

    /**
     * Generates a text area input.
     * @param string $name the input name
     * @param string $value the input value. Note that it will be encoded using [[encode()]].
     * @param array $options the tag options in terms of name-value pairs. These will be rendered as
     * the attributes of the resulting tag. The values will be HTML-encoded using [[encode()]].
     * If a value is null, the corresponding attribute will not be rendered.
     * See [[renderTagAttributes()]] for details on how attributes are being rendered.
     * @return string the generated text area tag
     */
    public static function textarea($name, $value = '', $options = [])
    {
        $options['name'] = $name;
        return static::tag('textarea', static::encode($value), $options);
    }

    /**
     * Generates a radio button input.
     * @param string $name the name attribute.
     * @param boolean $checked whether the radio button should be checked.
     * @param array $options the tag options in terms of name-value pairs. The following options are specially handled:
     *
     * - uncheck: string, the value associated with the uncheck state of the radio button. When this attribute
     *   is present, a hidden input will be generated so that if the radio button is not checked and is submitted,
     *   the value of this attribute will still be submitted to the server via the hidden input.
     * - label: string, a label displayed next to the radio button.  It will NOT be HTML-encoded. Therefore you can pass
     *   in HTML code such as an image tag. If this is is coming from end users, you should [[encode()]] it to prevent XSS attacks.
     *   When this option is specified, the radio button will be enclosed by a label tag.
     * - labelOptions: array, the HTML attributes for the label tag. Do not set this option unless you set the "label" option.
     *
     * The rest of the options will be rendered as the attributes of the resulting radio button tag. The values will
     * be HTML-encoded using [[encode()]]. If a value is null, the corresponding attribute will not be rendered.
     * See [[renderTagAttributes()]] for details on how attributes are being rendered.
     *
     * @return string the generated radio button tag
     */
    public static function radio($name, $checked = false, $options = [])
    {
        $options['checked'] = (bool) $checked;
        $value = array_key_exists('value', $options) ? $options['value'] : '1';
        if (isset($options['uncheck'])) {
            // add a hidden field so that if the radio button is not selected, it still submits a value
            $hidden = static::hiddenInput($name, $options['uncheck']);
            unset($options['uncheck']);
        } else {
            $hidden = '';
        }
        if (isset($options['label'])) {
            $label = $options['label'];
            $labelOptions = isset($options['labelOptions']) ? $options['labelOptions'] : [];
            unset($options['label'], $options['labelOptions']);
            $content = static::label(static::input('radio', $name, $value, $options) . ' ' . $label, null, $labelOptions);
            return $hidden . $content;
        } else {
            return $hidden . static::input('radio', $name, $value, $options);
        }
    }

    /**
     * Generates a checkbox input.
     * @param string $name the name attribute.
     * @param boolean $checked whether the checkbox should be checked.
     * @param array $options the tag options in terms of name-value pairs. The following options are specially handled:
     *
     * - uncheck: string, the value associated with the uncheck state of the checkbox. When this attribute
     *   is present, a hidden input will be generated so that if the checkbox is not checked and is submitted,
     *   the value of this attribute will still be submitted to the server via the hidden input.
     * - label: string, a label displayed next to the checkbox.  It will NOT be HTML-encoded. Therefore you can pass
     *   in HTML code such as an image tag. If this is is coming from end users, you should [[encode()]] it to prevent XSS attacks.
     *   When this option is specified, the checkbox will be enclosed by a label tag.
     * - labelOptions: array, the HTML attributes for the label tag. Do not set this option unless you set the "label" option.
     *
     * The rest of the options will be rendered as the attributes of the resulting checkbox tag. The values will
     * be HTML-encoded using [[encode()]]. If a value is null, the corresponding attribute will not be rendered.
     * See [[renderTagAttributes()]] for details on how attributes are being rendered.
     *
     * @return string the generated checkbox tag
     */
    public static function checkbox($name, $checked = false, $options = [])
    {
        $options['checked'] = (bool) $checked;
        $value = array_key_exists('value', $options) ? $options['value'] : '1';
        if (isset($options['uncheck'])) {
            // add a hidden field so that if the checkbox is not selected, it still submits a value
            $hidden = static::hiddenInput($name, $options['uncheck']);
            unset($options['uncheck']);
        } else {
            $hidden = '';
        }
        if (isset($options['label'])) {
            $label = $options['label'];
            $labelOptions = isset($options['labelOptions']) ? $options['labelOptions'] : [];
            unset($options['label'], $options['labelOptions']);
            $content = static::label(static::input('checkbox', $name, $value, $options) . ' ' . $label, null, $labelOptions);
            return $hidden . $content;
        } else {
            return $hidden . static::input('checkbox', $name, $value, $options);
        }
    }

    /**
     * Generates a drop-down list.
     * @param string $name the input name
     * @param string $selection the selected value
     * @param array $items the option data items. The array keys are option values, and the array values
     * are the corresponding option labels. The array can also be nested (i.e. some array values are arrays too).
     * For each sub-array, an option group will be generated whose label is the key associated with the sub-array.
     * If you have a list of data models, you may convert them into the format described above using
     * [[\yii\helpers\ArrayHelper::map()]].
     *
     * Note, the values and labels will be automatically HTML-encoded by this method, and the blank spaces in
     * the labels will also be HTML-encoded.
     * @param array $options the tag options in terms of name-value pairs. The following options are specially handled:
     *
     * - prompt: string, a prompt text to be displayed as the first option;
     * - options: array, the attributes for the select option tags. The array keys must be valid option values,
     *   and the array values are the extra attributes for the corresponding option tags. For example,
     *
     *   ~~~
     *   [
     *       'value1' => ['disabled' => true],
     *       'value2' => ['label' => 'value 2'],
     *   ];
     *   ~~~
     *
     * - groups: array, the attributes for the optgroup tags. The structure of this is similar to that of 'options',
     *   except that the array keys represent the optgroup labels specified in $items.
     * - encodeSpaces: bool, whether to encode spaces in option prompt and option value with `&nbsp;` character.
     *   Defaults to false.
     * - encode: bool, whether to encode option prompt and option value characters.
     *   Defaults to `true`. This option is available since 2.0.3.
     *
     * The rest of the options will be rendered as the attributes of the resulting tag. The values will
     * be HTML-encoded using [[encode()]]. If a value is null, the corresponding attribute will not be rendered.
     * See [[renderTagAttributes()]] for details on how attributes are being rendered.
     *
     * @return string the generated drop-down list tag
     */
    public static function dropDownList($name, $selection = null, $items = [], $options = [])
    {
        if (!empty($options['multiple'])) {
            return static::listBox($name, $selection, $items, $options);
        }
        $options['name'] = $name;
        unset($options['unselect']);
        $selectOptions = static::renderSelectOptions($selection, $items, $options);
        return static::tag('select', "\n" . $selectOptions . "\n", $options);
    }

    /**
     * Generates a list box.
     * @param string $name the input name
     * @param string|array $selection the selected value(s)
     * @param array $items the option data items. The array keys are option values, and the array values
     * are the corresponding option labels. The array can also be nested (i.e. some array values are arrays too).
     * For each sub-array, an option group will be generated whose label is the key associated with the sub-array.
     * If you have a list of data models, you may convert them into the format described above using
     * [[\yii\helpers\ArrayHelper::map()]].
     *
     * Note, the values and labels will be automatically HTML-encoded by this method, and the blank spaces in
     * the labels will also be HTML-encoded.
     * @param array $options the tag options in terms of name-value pairs. The following options are specially handled:
     *
     * - prompt: string, a prompt text to be displayed as the first option;
     * - options: array, the attributes for the select option tags. The array keys must be valid option values,
     *   and the array values are the extra attributes for the corresponding option tags. For example,
     *
     *   ~~~
     *   [
     *       'value1' => ['disabled' => true],
     *       'value2' => ['label' => 'value 2'],
     *   ];
     *   ~~~
     *
     * - groups: array, the attributes for the optgroup tags. The structure of this is similar to that of 'options',
     *   except that the array keys represent the optgroup labels specified in $items.
     * - unselect: string, the value that will be submitted when no option is selected.
     *   When this attribute is set, a hidden field will be generated so that if no option is selected in multiple
     *   mode, we can still obtain the posted unselect value.
     * - encodeSpaces: bool, whether to encode spaces in option prompt and option value with `&nbsp;` character.
     *   Defaults to false.
     * - encode: bool, whether to encode option prompt and option value characters.
     *   Defaults to `true`. This option is available since 2.0.3.
     *
     * The rest of the options will be rendered as the attributes of the resulting tag. The values will
     * be HTML-encoded using [[encode()]]. If a value is null, the corresponding attribute will not be rendered.
     * See [[renderTagAttributes()]] for details on how attributes are being rendered.
     *
     * @return string the generated list box tag
     */
    public static function listBox($name, $selection = null, $items = [], $options = [])
    {
        if (!array_key_exists('size', $options)) {
            $options['size'] = 4;
        }
        if (!empty($options['multiple']) && !empty($name) && substr_compare($name, '[]', -2, 2)) {
            $name .= '[]';
        }
        $options['name'] = $name;
        if (isset($options['unselect'])) {
            // add a hidden field so that if the list box has no option being selected, it still submits a value
            if (!empty($name) && substr_compare($name, '[]', -2, 2) === 0) {
                $name = substr($name, 0, -2);
            }
            $hidden = static::hiddenInput($name, $options['unselect']);
            unset($options['unselect']);
        } else {
            $hidden = '';
        }
        $selectOptions = static::renderSelectOptions($selection, $items, $options);
        return $hidden . static::tag('select', "\n" . $selectOptions . "\n", $options);
    }

    /**
     * Generates a list of checkboxes.
     * A checkbox list allows multiple selection, like [[listBox()]].
     * As a result, the corresponding submitted value is an array.
     * @param string $name the name attribute of each checkbox.
     * @param string|array $selection the selected value(s).
     * @param array $items the data item used to generate the checkboxes.
     * The array keys are the checkbox values, while the array values are the corresponding labels.
     * @param array $options options (name => config) for the checkbox list container tag.
     * The following options are specially handled:
     *
     * - tag: string, the tag name of the container element.
     * - unselect: string, the value that should be submitted when none of the checkboxes is selected.
     *   By setting this option, a hidden input will be generated.
     * - encode: boolean, whether to HTML-encode the checkbox labels. Defaults to true.
     *   This option is ignored if `item` option is set.
     * - separator: string, the HTML code that separates items.
     * - itemOptions: array, the options for generating the checkbox tag using [[checkbox()]].
     * - item: callable, a callback that can be used to customize the generation of the HTML code
     *   corresponding to a single item in $items. The signature of this callback must be:
     *
     *   ~~~
     *   function ($index, $label, $name, $checked, $value)
     *   ~~~
     *
     *   where $index is the zero-based index of the checkbox in the whole list; $label
     *   is the label for the checkbox; and $name, $value and $checked represent the name,
     *   value and the checked status of the checkbox input, respectively.
     *
     * See [[renderTagAttributes()]] for details on how attributes are being rendered.
     *
     * @return string the generated checkbox list
     */
    public static function checkboxList($name, $selection = null, $items = [], $options = [])
    {
        if (substr($name, -2) !== '[]') {
            $name .= '[]';
        }

        $formatter = isset($options['item']) ? $options['item'] : null;
        $itemOptions = isset($options['itemOptions']) ? $options['itemOptions'] : [];
        $encode = !isset($options['encode']) || $options['encode'];
        $lines = [];
        $index = 0;
        foreach ($items as $value => $label) {
            $checked = $selection !== null &&
                (!is_array($selection) && !strcmp($value, $selection)
                    || is_array($selection) && in_array($value, $selection));
            if ($formatter !== null) {
                $lines[] = call_user_func($formatter, $index, $label, $name, $checked, $value);
            } else {
                $lines[] = static::checkbox($name, $checked, array_merge($itemOptions, [
                    'value' => $value,
                    'label' => $encode ? static::encode($label) : $label,
                ]));
            }
            $index++;
        }

        if (isset($options['unselect'])) {
            // add a hidden field so that if the list box has no option being selected, it still submits a value
            $name2 = substr($name, -2) === '[]' ? substr($name, 0, -2) : $name;
            $hidden = static::hiddenInput($name2, $options['unselect']);
        } else {
            $hidden = '';
        }
        $separator = isset($options['separator']) ? $options['separator'] : "\n";

        $tag = isset($options['tag']) ? $options['tag'] : 'div';
        unset($options['tag'], $options['unselect'], $options['encode'], $options['separator'], $options['item'], $options['itemOptions']);

        return $hidden . static::tag($tag, implode($separator, $lines), $options);
    }

    /**
     * Generates a list of radio buttons.
     * A radio button list is like a checkbox list, except that it only allows single selection.
     * @param string $name the name attribute of each radio button.
     * @param string|array $selection the selected value(s).
     * @param array $items the data item used to generate the radio buttons.
     * The array keys are the radio button values, while the array values are the corresponding labels.
     * @param array $options options (name => config) for the radio button list container tag.
     * The following options are specially handled:
     *
     * - tag: string, the tag name of the container element.
     * - unselect: string, the value that should be submitted when none of the radio buttons is selected.
     *   By setting this option, a hidden input will be generated.
     * - encode: boolean, whether to HTML-encode the checkbox labels. Defaults to true.
     *   This option is ignored if `item` option is set.
     * - separator: string, the HTML code that separates items.
     * - itemOptions: array, the options for generating the radio button tag using [[radio()]].
     * - item: callable, a callback that can be used to customize the generation of the HTML code
     *   corresponding to a single item in $items. The signature of this callback must be:
     *
     *   ~~~
     *   function ($index, $label, $name, $checked, $value)
     *   ~~~
     *
     *   where $index is the zero-based index of the radio button in the whole list; $label
     *   is the label for the radio button; and $name, $value and $checked represent the name,
     *   value and the checked status of the radio button input, respectively.
     *
     * See [[renderTagAttributes()]] for details on how attributes are being rendered.
     *
     * @return string the generated radio button list
     */
    public static function radioList($name, $selection = null, $items = [], $options = [])
    {
        $encode = !isset($options['encode']) || $options['encode'];
        $formatter = isset($options['item']) ? $options['item'] : null;
        $itemOptions = isset($options['itemOptions']) ? $options['itemOptions'] : [];
        $lines = [];
        $index = 0;
        foreach ($items as $value => $label) {
            $checked = $selection !== null &&
                (!is_array($selection) && !strcmp($value, $selection)
                    || is_array($selection) && in_array($value, $selection));
            if ($formatter !== null) {
                $lines[] = call_user_func($formatter, $index, $label, $name, $checked, $value);
            } else {
                $lines[] = static::radio($name, $checked, array_merge($itemOptions, [
                    'value' => $value,
                    'label' => $encode ? static::encode($label) : $label,
                ]));
            }
            $index++;
        }

        $separator = isset($options['separator']) ? $options['separator'] : "\n";
        if (isset($options['unselect'])) {
            // add a hidden field so that if the list box has no option being selected, it still submits a value
            $hidden = static::hiddenInput($name, $options['unselect']);
        } else {
            $hidden = '';
        }

        $tag = isset($options['tag']) ? $options['tag'] : 'div';
        unset($options['tag'], $options['unselect'], $options['encode'], $options['separator'], $options['item'], $options['itemOptions']);

        return $hidden . static::tag($tag, implode($separator, $lines), $options);
    }

    /**
     * Generates an unordered list.
     * @param array|\Traversable $items the items for generating the list. Each item generates a single list item.
     * Note that items will be automatically HTML encoded if `$options['encode']` is not set or true.
     * @param array $options options (name => config) for the radio button list. The following options are supported:
     *
     * - encode: boolean, whether to HTML-encode the items. Defaults to true.
     *   This option is ignored if the `item` option is specified.
     * - itemOptions: array, the HTML attributes for the `li` tags. This option is ignored if the `item` option is specified.
     * - item: callable, a callback that is used to generate each individual list item.
     *   The signature of this callback must be:
     *
     *   ~~~
     *   function ($item, $index)
     *   ~~~
     *
     *   where $index is the array key corresponding to `$item` in `$items`. The callback should return
     *   the whole list item tag.
     *
     * See [[renderTagAttributes()]] for details on how attributes are being rendered.
     *
     * @return string the generated unordered list. An empty list tag will be returned if `$items` is empty.
     */
    public static function ul($items, $options = [])
    {
        $tag = isset($options['tag']) ? $options['tag'] : 'ul';
        $encode = !isset($options['encode']) || $options['encode'];
        $formatter = isset($options['item']) ? $options['item'] : null;
        $itemOptions = isset($options['itemOptions']) ? $options['itemOptions'] : [];
        unset($options['tag'], $options['encode'], $options['item'], $options['itemOptions']);

        if (empty($items)) {
            return static::tag($tag, '', $options);
        }

        $results = [];
        foreach ($items as $index => $item) {
            if ($formatter !== null) {
                $results[] = call_user_func($formatter, $item, $index);
            } else {
                $results[] = static::tag('li', $encode ? static::encode($item) : $item, $itemOptions);
            }
        }
        return static::tag($tag, "\n" . implode("\n", $results) . "\n", $options);
    }

    /**
     * Generates an ordered list.
     * @param array|\Traversable $items the items for generating the list. Each item generates a single list item.
     * Note that items will be automatically HTML encoded if `$options['encode']` is not set or true.
     * @param array $options options (name => config) for the radio button list. The following options are supported:
     *
     * - encode: boolean, whether to HTML-encode the items. Defaults to true.
     *   This option is ignored if the `item` option is specified.
     * - itemOptions: array, the HTML attributes for the `li` tags. This option is ignored if the `item` option is specified.
     * - item: callable, a callback that is used to generate each individual list item.
     *   The signature of this callback must be:
     *
     *   ~~~
     *   function ($item, $index)
     *   ~~~
     *
     *   where $index is the array key corresponding to `$item` in `$items`. The callback should return
     *   the whole list item tag.
     *
     * See [[renderTagAttributes()]] for details on how attributes are being rendered.
     *
     * @return string the generated ordered list. An empty string is returned if `$items` is empty.
     */
    public static function ol($items, $options = [])
    {
        $options['tag'] = 'ol';
        return static::ul($items, $options);
    }

    /**
     * Generates a label tag for the given model attribute.
     * The label text is the label associated with the attribute, obtained via [[Model::getAttributeLabel()]].
     * @param Model $model the model object
     * @param string $attribute the attribute name or expression. See [[getAttributeName()]] for the format
     * about attribute expression.
     * @param array $options the tag options in terms of name-value pairs. These will be rendered as
     * the attributes of the resulting tag. The values will be HTML-encoded using [[encode()]].
     * If a value is null, the corresponding attribute will not be rendered.
     * The following options are specially handled:
     *
     * - label: this specifies the label to be displayed. Note that this will NOT be [[encode()|encoded]].
     *   If this is not set, [[Model::getAttributeLabel()]] will be called to get the label for display
     *   (after encoding).
     *
     * See [[renderTagAttributes()]] for details on how attributes are being rendered.
     *
     * @return string the generated label tag
     */
    public static function activeLabel($model, $attribute, $options = [])
    {
        $for = array_key_exists('for', $options) ? $options['for'] : static::getInputId($model, $attribute);
        $attribute = static::getAttributeName($attribute);
        $label = isset($options['label']) ? $options['label'] : static::encode($model->getAttributeLabel($attribute));
        unset($options['label'], $options['for']);
        return static::label($label, $for, $options);
    }

    /**
     * Generates a hint tag for the given model attribute.
     * The hint text is the hint associated with the attribute, obtained via [[Model::getAttributeHint()]].
     * If no hint content can be obtained, method will return an empty string.
     * @param Model $model the model object
     * @param string $attribute the attribute name or expression. See [[getAttributeName()]] for the format
     * about attribute expression.
     * @param array $options the tag options in terms of name-value pairs. These will be rendered as
     * the attributes of the resulting tag. The values will be HTML-encoded using [[encode()]].
     * If a value is null, the corresponding attribute will not be rendered.
     * The following options are specially handled:
     *
     * - hint: this specifies the hint to be displayed. Note that this will NOT be [[encode()|encoded]].
     *   If this is not set, [[Model::getAttributeHint()]] will be called to get the hint for display
     *   (without encoding).
     *
     * See [[renderTagAttributes()]] for details on how attributes are being rendered.
     *
     * @return string the generated hint tag
     * @since 2.0.4
     */
    public static function activeHint($model, $attribute, $options = [])
    {
        $attribute = static::getAttributeName($attribute);
        $hint = isset($options['hint']) ? $options['hint'] : $model->getAttributeHint($attribute);
        if (empty($hint)) {
            return '';
        }
        $tag = ArrayHelper::remove($options, 'tag', 'div');
        unset($options['hint']);
        return static::tag($tag, $hint, $options);
    }

    /**
     * Generates a summary of the validation errors.
     * If there is no validation error, an empty error summary markup will still be generated, but it will be hidden.
     * @param Model|Model[] $models the model(s) whose validation errors are to be displayed
     * @param array $options the tag options in terms of name-value pairs. The following options are specially handled:
     *
     * - header: string, the header HTML for the error summary. If not set, a default prompt string will be used.
     * - footer: string, the footer HTML for the error summary.
     * - encode: boolean, if set to false then the error messages won't be encoded.
     *
     * The rest of the options will be rendered as the attributes of the container tag. The values will
     * be HTML-encoded using [[encode()]]. If a value is null, the corresponding attribute will not be rendered.
     * @return string the generated error summary
     */
    public static function errorSummary($models, $options = [])
    {
        $header = isset($options['header']) ? $options['header'] : '<p>' . Yii::t('yii', 'Please fix the following errors:') . '</p>';
        $footer = isset($options['footer']) ? $options['footer'] : '';
        $encode = !isset($options['encode']) || $options['encode'] !== false;
        unset($options['header'], $options['footer'], $options['encode']);

        $lines = [];
        if (!is_array($models)) {
            $models = [$models];
        }
        foreach ($models as $model) {
            /* @var $model Model */
            foreach ($model->getFirstErrors() as $error) {
                $lines[] = $encode ? Html::encode($error) : $error;
            }
        }

        if (empty($lines)) {
            // still render the placeholder for client-side validation use
            $content = '<ul></ul>';
            $options['style'] = isset($options['style']) ? rtrim($options['style'], ';') . '; display:none' : 'display:none';
        } else {
            $content = '<ul><li>' . implode("</li>\n<li>", $lines) . '</li></ul>';
        }
        return Html::tag('div', $header . $content . $footer, $options);
    }

    /**
     * Generates a tag that contains the first validation error of the specified model attribute.
     * Note that even if there is no validation error, this method will still return an empty error tag.
     * @param Model $model the model object
     * @param string $attribute the attribute name or expression. See [[getAttributeName()]] for the format
     * about attribute expression.
     * @param array $options the tag options in terms of name-value pairs. The values will be HTML-encoded
     * using [[encode()]]. If a value is null, the corresponding attribute will not be rendered.
     *
     * The following options are specially handled:
     *
     * - tag: this specifies the tag name. If not set, "div" will be used.
     * - encode: boolean, if set to false then the error message won't be encoded.
     *
     * See [[renderTagAttributes()]] for details on how attributes are being rendered.
     *
     * @return string the generated label tag
     */
    public static function error($model, $attribute, $options = [])
    {
        $attribute = static::getAttributeName($attribute);
        $error = $model->getFirstError($attribute);
        $tag = isset($options['tag']) ? $options['tag'] : 'div';
        $encode = !isset($options['encode']) || $options['encode'] !== false;
        unset($options['tag'], $options['encode']);
        return Html::tag($tag, $encode ? Html::encode($error) : $error, $options);
    }

    /**
     * Generates an input tag for the given model attribute.
     * This method will generate the "name" and "value" tag attributes automatically for the model attribute
     * unless they are explicitly specified in `$options`.
     * @param string $type the input type (e.g. 'text', 'password')
     * @param Model $model the model object
     * @param string $attribute the attribute name or expression. See [[getAttributeName()]] for the format
     * about attribute expression.
     * @param array $options the tag options in terms of name-value pairs. These will be rendered as
     * the attributes of the resulting tag. The values will be HTML-encoded using [[encode()]].
     * See [[renderTagAttributes()]] for details on how attributes are being rendered.
     * @return string the generated input tag
     */
    public static function activeInput($type, $model, $attribute, $options = [])
    {
        $name = isset($options['name']) ? $options['name'] : static::getInputName($model, $attribute);
        $value = isset($options['value']) ? $options['value'] : static::getAttributeValue($model, $attribute);
        if (!array_key_exists('id', $options)) {
            $options['id'] = static::getInputId($model, $attribute);
        }
        return static::input($type, $name, $value, $options);
    }

    /**
     * If `maxlength` option is set true and the model attribute is validated by a string validator,
     * the `maxlength` option will take the value of [[\yii\validators\StringValidator::max]].
     * @param Model $model the model object
     * @param string $attribute the attribute name or expression.
     * @param array $options the tag options in terms of name-value pairs.
     */
    private static function normalizeMaxLength($model, $attribute, &$options)
    {
        if (isset($options['maxlength']) && $options['maxlength'] === true) {
            unset($options['maxlength']);
            $attrName = static::getAttributeName($attribute);
            foreach ($model->getActiveValidators($attrName) as $validator) {
                if ($validator instanceof StringValidator && $validator->max !== null) {
                    $options['maxlength'] = $validator->max;
                    break;
                }
            }
        }
    }

    /**
     * Generates a text input tag for the given model attribute.
     * This method will generate the "name" and "value" tag attributes automatically for the model attribute
     * unless they are explicitly specified in `$options`.
     * @param Model $model the model object
     * @param string $attribute the attribute name or expression. See [[getAttributeName()]] for the format
     * about attribute expression.
     * @param array $options the tag options in terms of name-value pairs. These will be rendered as
     * the attributes of the resulting tag. The values will be HTML-encoded using [[encode()]].
     * See [[renderTagAttributes()]] for details on how attributes are being rendered.
     * The following special options are recognized:
     *
     * - maxlength: integer|boolean, when `maxlength` is set true and the model attribute is validated
     *   by a string validator, the `maxlength` option will take the value of [[\yii\validators\StringValidator::max]].
     *   This is available since version 2.0.3.
     *
     * @return string the generated input tag
     */
    public static function activeTextInput($model, $attribute, $options = [])
    {
        self::normalizeMaxLength($model, $attribute, $options);
        return static::activeInput('text', $model, $attribute, $options);
    }

    /**
     * Generates a hidden input tag for the given model attribute.
     * This method will generate the "name" and "value" tag attributes automatically for the model attribute
     * unless they are explicitly specified in `$options`.
     * @param Model $model the model object
     * @param string $attribute the attribute name or expression. See [[getAttributeName()]] for the format
     * about attribute expression.
     * @param array $options the tag options in terms of name-value pairs. These will be rendered as
     * the attributes of the resulting tag. The values will be HTML-encoded using [[encode()]].
     * See [[renderTagAttributes()]] for details on how attributes are being rendered.
     * @return string the generated input tag
     */
    public static function activeHiddenInput($model, $attribute, $options = [])
    {
        return static::activeInput('hidden', $model, $attribute, $options);
    }

    /**
     * Generates a password input tag for the given model attribute.
     * This method will generate the "name" and "value" tag attributes automatically for the model attribute
     * unless they are explicitly specified in `$options`.
     * @param Model $model the model object
     * @param string $attribute the attribute name or expression. See [[getAttributeName()]] for the format
     * about attribute expression.
     * @param array $options the tag options in terms of name-value pairs. These will be rendered as
     * the attributes of the resulting tag. The values will be HTML-encoded using [[encode()]].
     * See [[renderTagAttributes()]] for details on how attributes are being rendered.
     * The following special options are recognized:
     *
     * - maxlength: integer|boolean, when `maxlength` is set true and the model attribute is validated
     *   by a string validator, the `maxlength` option will take the value of [[\yii\validators\StringValidator::max]].
     *   This option is available since version 2.0.6.
     *
     * @return string the generated input tag
     */
    public static function activePasswordInput($model, $attribute, $options = [])
    {
        self::normalizeMaxLength($model, $attribute, $options);
        return static::activeInput('password', $model, $attribute, $options);
    }

    /**
     * Generates a file input tag for the given model attribute.
     * This method will generate the "name" and "value" tag attributes automatically for the model attribute
     * unless they are explicitly specified in `$options`.
     * Additionally, if a separate set of html options array is defined inside `$options` with a key named `hiddenInputOptions`,
     * it will be passed to the `activeHiddenInput` field as its own `$options` parameter.
     * @param Model $model the model object
     * @param string $attribute the attribute name or expression. See [[getAttributeName()]] for the format
     * about attribute expression.
     * @param array $options the tag options in terms of name-value pairs. These will be rendered as
     * the attributes of the resulting tag. The values will be HTML-encoded using [[encode()]].
     * See [[renderTagAttributes()]] for details on how attributes are being rendered.
     * If `hiddenInputOptions` parameter which is another set of html options array is defined, it will be extracted 
     * from `$options` to be used for the hidden input.
     * @return string the generated input tag
     */
    public static function activeFileInput($model, $attribute, $options = [])
    {
        $hiddenInputOptions = ArrayHelper::merge([
            'id' => null,
            'value' => ''
        ], ArrayHelper::remove($options, 'hiddenInputOptions', []));
        // add a hidden field so that if a model only has a file field, we can
<<<<<<< HEAD
        // still use isset($_POST[$modelClass]) to detect if the input is submitted.
        // The hidden input will be assigned its own set of html options via `$hiddenInputOptions`.
        // This provides the possibility to interact with the hidden field via client script.
        return static::activeHiddenInput($model, $attribute, $hiddenInputOptions)
=======
        // still use isset($_POST[$modelClass]) to detect if the input is submitted
        $hiddenOptions = ['id' => null, 'value' => ''];
        if (isset($options['name'])) {
            $hiddenOptions['name'] = $options['name'];
        }
        return static::activeHiddenInput($model, $attribute, $hiddenOptions)
>>>>>>> c3bfa5c7
            . static::activeInput('file', $model, $attribute, $options);
    }

    /**
     * Generates a textarea tag for the given model attribute.
     * The model attribute value will be used as the content in the textarea.
     * @param Model $model the model object
     * @param string $attribute the attribute name or expression. See [[getAttributeName()]] for the format
     * about attribute expression.
     * @param array $options the tag options in terms of name-value pairs. These will be rendered as
     * the attributes of the resulting tag. The values will be HTML-encoded using [[encode()]].
     * See [[renderTagAttributes()]] for details on how attributes are being rendered.
     * The following special options are recognized:
     *
     * - maxlength: integer|boolean, when `maxlength` is set true and the model attribute is validated
     *   by a string validator, the `maxlength` option will take the value of [[\yii\validators\StringValidator::max]].
     *   This option is available since version 2.0.6.
     *
     * @return string the generated textarea tag
     */
    public static function activeTextarea($model, $attribute, $options = [])
    {
        $name = isset($options['name']) ? $options['name'] : static::getInputName($model, $attribute);
        if (isset($options['value'])) {
            $value = $options['value'];
            unset($options['value']);
        } else {
            $value = static::getAttributeValue($model, $attribute);
        }
        if (!array_key_exists('id', $options)) {
            $options['id'] = static::getInputId($model, $attribute);
        }
        self::normalizeMaxLength($model, $attribute, $options);
        return static::textarea($name, $value, $options);
    }

    /**
     * Generates a radio button tag together with a label for the given model attribute.
     * This method will generate the "checked" tag attribute according to the model attribute value.
     * @param Model $model the model object
     * @param string $attribute the attribute name or expression. See [[getAttributeName()]] for the format
     * about attribute expression.
     * @param array $options the tag options in terms of name-value pairs. The following options are specially handled:
     *
     * - uncheck: string, the value associated with the uncheck state of the radio button. If not set,
     *   it will take the default value '0'. This method will render a hidden input so that if the radio button
     *   is not checked and is submitted, the value of this attribute will still be submitted to the server
     *   via the hidden input. If you do not want any hidden input, you should explicitly set this option as null.
     * - label: string, a label displayed next to the radio button.  It will NOT be HTML-encoded. Therefore you can pass
     *   in HTML code such as an image tag. If this is is coming from end users, you should [[encode()]] it to prevent XSS attacks.
     *   The radio button will be enclosed by the label tag. Note that if you do not specify this option, a default label
     *   will be used based on the attribute label declaration in the model. If you do not want any label, you should
     *   explicitly set this option as null.
     * - labelOptions: array, the HTML attributes for the label tag. This is only used when the "label" option is specified.
     *
     * The rest of the options will be rendered as the attributes of the resulting tag. The values will
     * be HTML-encoded using [[encode()]]. If a value is null, the corresponding attribute will not be rendered.
     * See [[renderTagAttributes()]] for details on how attributes are being rendered.
     *
     * @return string the generated radio button tag
     */
    public static function activeRadio($model, $attribute, $options = [])
    {
        $name = isset($options['name']) ? $options['name'] : static::getInputName($model, $attribute);
        $value = static::getAttributeValue($model, $attribute);

        if (!array_key_exists('value', $options)) {
            $options['value'] = '1';
        }
        if (!array_key_exists('uncheck', $options)) {
            $options['uncheck'] = '0';
        }
        if (!array_key_exists('label', $options)) {
            $options['label'] = static::encode($model->getAttributeLabel(static::getAttributeName($attribute)));
        }

        $checked = "$value" === "{$options['value']}";

        if (!array_key_exists('id', $options)) {
            $options['id'] = static::getInputId($model, $attribute);
        }

        return static::radio($name, $checked, $options);
    }

    /**
     * Generates a checkbox tag together with a label for the given model attribute.
     * This method will generate the "checked" tag attribute according to the model attribute value.
     * @param Model $model the model object
     * @param string $attribute the attribute name or expression. See [[getAttributeName()]] for the format
     * about attribute expression.
     * @param array $options the tag options in terms of name-value pairs. The following options are specially handled:
     *
     * - uncheck: string, the value associated with the uncheck state of the radio button. If not set,
     *   it will take the default value '0'. This method will render a hidden input so that if the radio button
     *   is not checked and is submitted, the value of this attribute will still be submitted to the server
     *   via the hidden input. If you do not want any hidden input, you should explicitly set this option as null.
     * - label: string, a label displayed next to the checkbox.  It will NOT be HTML-encoded. Therefore you can pass
     *   in HTML code such as an image tag. If this is is coming from end users, you should [[encode()]] it to prevent XSS attacks.
     *   The checkbox will be enclosed by the label tag. Note that if you do not specify this option, a default label
     *   will be used based on the attribute label declaration in the model. If you do not want any label, you should
     *   explicitly set this option as null.
     * - labelOptions: array, the HTML attributes for the label tag. This is only used when the "label" option is specified.
     *
     * The rest of the options will be rendered as the attributes of the resulting tag. The values will
     * be HTML-encoded using [[encode()]]. If a value is null, the corresponding attribute will not be rendered.
     * See [[renderTagAttributes()]] for details on how attributes are being rendered.
     *
     * @return string the generated checkbox tag
     */
    public static function activeCheckbox($model, $attribute, $options = [])
    {
        $name = isset($options['name']) ? $options['name'] : static::getInputName($model, $attribute);
        $value = static::getAttributeValue($model, $attribute);

        if (!array_key_exists('value', $options)) {
            $options['value'] = '1';
        }
        if (!array_key_exists('uncheck', $options)) {
            $options['uncheck'] = '0';
        }
        if (!array_key_exists('label', $options)) {
            $options['label'] = static::encode($model->getAttributeLabel(static::getAttributeName($attribute)));
        }

        $checked = "$value" === "{$options['value']}";

        if (!array_key_exists('id', $options)) {
            $options['id'] = static::getInputId($model, $attribute);
        }

        return static::checkbox($name, $checked, $options);
    }

    /**
     * Generates a drop-down list for the given model attribute.
     * The selection of the drop-down list is taken from the value of the model attribute.
     * @param Model $model the model object
     * @param string $attribute the attribute name or expression. See [[getAttributeName()]] for the format
     * about attribute expression.
     * @param array $items the option data items. The array keys are option values, and the array values
     * are the corresponding option labels. The array can also be nested (i.e. some array values are arrays too).
     * For each sub-array, an option group will be generated whose label is the key associated with the sub-array.
     * If you have a list of data models, you may convert them into the format described above using
     * [[\yii\helpers\ArrayHelper::map()]].
     *
     * Note, the values and labels will be automatically HTML-encoded by this method, and the blank spaces in
     * the labels will also be HTML-encoded.
     * @param array $options the tag options in terms of name-value pairs. The following options are specially handled:
     *
     * - prompt: string, a prompt text to be displayed as the first option;
     * - options: array, the attributes for the select option tags. The array keys must be valid option values,
     *   and the array values are the extra attributes for the corresponding option tags. For example,
     *
     *   ~~~
     *   [
     *       'value1' => ['disabled' => true],
     *       'value2' => ['label' => 'value 2'],
     *   ];
     *   ~~~
     *
     * - groups: array, the attributes for the optgroup tags. The structure of this is similar to that of 'options',
     *   except that the array keys represent the optgroup labels specified in $items.
     * - encodeSpaces: bool, whether to encode spaces in option prompt and option value with `&nbsp;` character.
     *   Defaults to false.
     * - encode: bool, whether to encode option prompt and option value characters.
     *   Defaults to `true`. This option is available since 2.0.3.
     *
     * The rest of the options will be rendered as the attributes of the resulting tag. The values will
     * be HTML-encoded using [[encode()]]. If a value is null, the corresponding attribute will not be rendered.
     * See [[renderTagAttributes()]] for details on how attributes are being rendered.
     *
     * @return string the generated drop-down list tag
     */
    public static function activeDropDownList($model, $attribute, $items, $options = [])
    {
        if (empty($options['multiple'])) {
            return static::activeListInput('dropDownList', $model, $attribute, $items, $options);
        } else {
            return static::activeListBox($model, $attribute, $items, $options);
        }
    }

    /**
     * Generates a list box.
     * The selection of the list box is taken from the value of the model attribute.
     * @param Model $model the model object
     * @param string $attribute the attribute name or expression. See [[getAttributeName()]] for the format
     * about attribute expression.
     * @param array $items the option data items. The array keys are option values, and the array values
     * are the corresponding option labels. The array can also be nested (i.e. some array values are arrays too).
     * For each sub-array, an option group will be generated whose label is the key associated with the sub-array.
     * If you have a list of data models, you may convert them into the format described above using
     * [[\yii\helpers\ArrayHelper::map()]].
     *
     * Note, the values and labels will be automatically HTML-encoded by this method, and the blank spaces in
     * the labels will also be HTML-encoded.
     * @param array $options the tag options in terms of name-value pairs. The following options are specially handled:
     *
     * - prompt: string, a prompt text to be displayed as the first option;
     * - options: array, the attributes for the select option tags. The array keys must be valid option values,
     *   and the array values are the extra attributes for the corresponding option tags. For example,
     *
     *   ~~~
     *   [
     *       'value1' => ['disabled' => true],
     *       'value2' => ['label' => 'value 2'],
     *   ];
     *   ~~~
     *
     * - groups: array, the attributes for the optgroup tags. The structure of this is similar to that of 'options',
     *   except that the array keys represent the optgroup labels specified in $items.
     * - unselect: string, the value that will be submitted when no option is selected.
     *   When this attribute is set, a hidden field will be generated so that if no option is selected in multiple
     *   mode, we can still obtain the posted unselect value.
     * - encodeSpaces: bool, whether to encode spaces in option prompt and option value with `&nbsp;` character.
     *   Defaults to false.
     * - encode: bool, whether to encode option prompt and option value characters.
     *   Defaults to `true`. This option is available since 2.0.3.
     *
     * The rest of the options will be rendered as the attributes of the resulting tag. The values will
     * be HTML-encoded using [[encode()]]. If a value is null, the corresponding attribute will not be rendered.
     * See [[renderTagAttributes()]] for details on how attributes are being rendered.
     *
     * @return string the generated list box tag
     */
    public static function activeListBox($model, $attribute, $items, $options = [])
    {
        return static::activeListInput('listBox', $model, $attribute, $items, $options);
    }

    /**
     * Generates a list of checkboxes.
     * A checkbox list allows multiple selection, like [[listBox()]].
     * As a result, the corresponding submitted value is an array.
     * The selection of the checkbox list is taken from the value of the model attribute.
     * @param Model $model the model object
     * @param string $attribute the attribute name or expression. See [[getAttributeName()]] for the format
     * about attribute expression.
     * @param array $items the data item used to generate the checkboxes.
     * The array keys are the checkbox values, and the array values are the corresponding labels.
     * Note that the labels will NOT be HTML-encoded, while the values will.
     * @param array $options options (name => config) for the checkbox list container tag.
     * The following options are specially handled:
     *
     * - tag: string, the tag name of the container element.
     * - unselect: string, the value that should be submitted when none of the checkboxes is selected.
     *   You may set this option to be null to prevent default value submission.
     *   If this option is not set, an empty string will be submitted.
     * - encode: boolean, whether to HTML-encode the checkbox labels. Defaults to true.
     *   This option is ignored if `item` option is set.
     * - separator: string, the HTML code that separates items.
     * - itemOptions: array, the options for generating the checkbox tag using [[checkbox()]].
     * - item: callable, a callback that can be used to customize the generation of the HTML code
     *   corresponding to a single item in $items. The signature of this callback must be:
     *
     *   ~~~
     *   function ($index, $label, $name, $checked, $value)
     *   ~~~
     *
     *   where $index is the zero-based index of the checkbox in the whole list; $label
     *   is the label for the checkbox; and $name, $value and $checked represent the name,
     *   value and the checked status of the checkbox input.
     *
     * See [[renderTagAttributes()]] for details on how attributes are being rendered.
     *
     * @return string the generated checkbox list
     */
    public static function activeCheckboxList($model, $attribute, $items, $options = [])
    {
        return static::activeListInput('checkboxList', $model, $attribute, $items, $options);
    }

    /**
     * Generates a list of radio buttons.
     * A radio button list is like a checkbox list, except that it only allows single selection.
     * The selection of the radio buttons is taken from the value of the model attribute.
     * @param Model $model the model object
     * @param string $attribute the attribute name or expression. See [[getAttributeName()]] for the format
     * about attribute expression.
     * @param array $items the data item used to generate the radio buttons.
     * The array keys are the radio values, and the array values are the corresponding labels.
     * Note that the labels will NOT be HTML-encoded, while the values will.
     * @param array $options options (name => config) for the radio button list container tag.
     * The following options are specially handled:
     *
     * - tag: string, the tag name of the container element.
     * - unselect: string, the value that should be submitted when none of the radio buttons is selected.
     *   You may set this option to be null to prevent default value submission.
     *   If this option is not set, an empty string will be submitted.
     * - encode: boolean, whether to HTML-encode the checkbox labels. Defaults to true.
     *   This option is ignored if `item` option is set.
     * - separator: string, the HTML code that separates items.
     * - itemOptions: array, the options for generating the radio button tag using [[radio()]].
     * - item: callable, a callback that can be used to customize the generation of the HTML code
     *   corresponding to a single item in $items. The signature of this callback must be:
     *
     *   ~~~
     *   function ($index, $label, $name, $checked, $value)
     *   ~~~
     *
     *   where $index is the zero-based index of the radio button in the whole list; $label
     *   is the label for the radio button; and $name, $value and $checked represent the name,
     *   value and the checked status of the radio button input.
     *
     * See [[renderTagAttributes()]] for details on how attributes are being rendered.
     *
     * @return string the generated radio button list
     */
    public static function activeRadioList($model, $attribute, $items, $options = [])
    {
        return static::activeListInput('radioList', $model, $attribute, $items, $options);
    }

    /**
     * Generates a list of input fields.
     * This method is mainly called by [[activeListBox()]], [[activeRadioList()]] and [[activeCheckBoxList()]].
     * @param string $type the input type. This can be 'listBox', 'radioList', or 'checkBoxList'.
     * @param Model $model the model object
     * @param string $attribute the attribute name or expression. See [[getAttributeName()]] for the format
     * about attribute expression.
     * @param array $items the data item used to generate the input fields.
     * The array keys are the input values, and the array values are the corresponding labels.
     * Note that the labels will NOT be HTML-encoded, while the values will.
     * @param array $options options (name => config) for the input list. The supported special options
     * depend on the input type specified by `$type`.
     * @return string the generated input list
     */
    protected static function activeListInput($type, $model, $attribute, $items, $options = [])
    {
        $name = isset($options['name']) ? $options['name'] : static::getInputName($model, $attribute);
        $selection = static::getAttributeValue($model, $attribute);
        if (!array_key_exists('unselect', $options)) {
            $options['unselect'] = '';
        }
        if (!array_key_exists('id', $options)) {
            $options['id'] = static::getInputId($model, $attribute);
        }
        return static::$type($name, $selection, $items, $options);
    }

    /**
     * Renders the option tags that can be used by [[dropDownList()]] and [[listBox()]].
     * @param string|array $selection the selected value(s). This can be either a string for single selection
     * or an array for multiple selections.
     * @param array $items the option data items. The array keys are option values, and the array values
     * are the corresponding option labels. The array can also be nested (i.e. some array values are arrays too).
     * For each sub-array, an option group will be generated whose label is the key associated with the sub-array.
     * If you have a list of data models, you may convert them into the format described above using
     * [[\yii\helpers\ArrayHelper::map()]].
     *
     * Note, the values and labels will be automatically HTML-encoded by this method, and the blank spaces in
     * the labels will also be HTML-encoded.
     * @param array $tagOptions the $options parameter that is passed to the [[dropDownList()]] or [[listBox()]] call.
     * This method will take out these elements, if any: "prompt", "options" and "groups". See more details
     * in [[dropDownList()]] for the explanation of these elements.
     *
     * @return string the generated list options
     */
    public static function renderSelectOptions($selection, $items, &$tagOptions = [])
    {
        $lines = [];
        $encodeSpaces = ArrayHelper::remove($tagOptions, 'encodeSpaces', false);
        $encode = ArrayHelper::remove($tagOptions, 'encode', true);
        if (isset($tagOptions['prompt'])) {
            $prompt = $encode ? static::encode($tagOptions['prompt']) : $tagOptions['prompt'];
            if ($encodeSpaces) {
                $prompt = str_replace(' ', '&nbsp;', $prompt);
            }
            $lines[] = static::tag('option', $prompt, ['value' => '']);
        }

        $options = isset($tagOptions['options']) ? $tagOptions['options'] : [];
        $groups = isset($tagOptions['groups']) ? $tagOptions['groups'] : [];
        unset($tagOptions['prompt'], $tagOptions['options'], $tagOptions['groups']);
        $options['encodeSpaces'] = ArrayHelper::getValue($options, 'encodeSpaces', $encodeSpaces);
        $options['encode'] = ArrayHelper::getValue($options, 'encode', $encode);

        foreach ($items as $key => $value) {
            if (is_array($value)) {
                $groupAttrs = isset($groups[$key]) ? $groups[$key] : [];
                if (!isset($groupAttrs['label'])) {
                    $groupAttrs['label'] = $key;
                }
                $attrs = ['options' => $options, 'groups' => $groups, 'encodeSpaces' => $encodeSpaces, 'encode' => $encode];
                $content = static::renderSelectOptions($selection, $value, $attrs);
                $lines[] = static::tag('optgroup', "\n" . $content . "\n", $groupAttrs);
            } else {
                $attrs = isset($options[$key]) ? $options[$key] : [];
                $attrs['value'] = (string) $key;
                $attrs['selected'] = $selection !== null &&
                        (!is_array($selection) && !strcmp($key, $selection)
                        || is_array($selection) && in_array($key, $selection));
                $text = $encode ? static::encode($value) : $value;
                if ($encodeSpaces) {
                    $text = str_replace(' ', '&nbsp;', $text);
                }
                $lines[] = static::tag('option', $text, $attrs);
            }
        }

        return implode("\n", $lines);
    }

    /**
     * Renders the HTML tag attributes.
     *
     * Attributes whose values are of boolean type will be treated as
     * [boolean attributes](http://www.w3.org/TR/html5/infrastructure.html#boolean-attributes).
     *
     * Attributes whose values are null will not be rendered.
     *
     * The values of attributes will be HTML-encoded using [[encode()]].
     *
     * The "data" attribute is specially handled when it is receiving an array value. In this case,
     * the array will be "expanded" and a list data attributes will be rendered. For example,
     * if `'data' => ['id' => 1, 'name' => 'yii']`, then this will be rendered:
     * `data-id="1" data-name="yii"`.
     * Additionally `'data' => ['params' => ['id' => 1, 'name' => 'yii'], 'status' => 'ok']` will be rendered as:
     * `data-params='{"id":1,"name":"yii"}' data-status="ok"`.
     *
     * @param array $attributes attributes to be rendered. The attribute values will be HTML-encoded using [[encode()]].
     * @return string the rendering result. If the attributes are not empty, they will be rendered
     * into a string with a leading white space (so that it can be directly appended to the tag name
     * in a tag. If there is no attribute, an empty string will be returned.
     */
    public static function renderTagAttributes($attributes)
    {
        if (count($attributes) > 1) {
            $sorted = [];
            foreach (static::$attributeOrder as $name) {
                if (isset($attributes[$name])) {
                    $sorted[$name] = $attributes[$name];
                }
            }
            $attributes = array_merge($sorted, $attributes);
        }

        $html = '';
        foreach ($attributes as $name => $value) {
            if (is_bool($value)) {
                if ($value) {
                    $html .= " $name";
                }
            } elseif (is_array($value)) {
                if (in_array($name, static::$dataAttributes)) {
                    foreach ($value as $n => $v) {
                        if (is_array($v)) {
                            $html .= " $name-$n='" . Json::htmlEncode($v) . "'";
                        } else {
                            $html .= " $name-$n=\"" . static::encode($v) . '"';
                        }
                    }
                } elseif ($name === 'class') {
                    if (empty($value)) {
                        continue;
                    }
                    $html .= " $name=\"" . static::encode(implode(' ', $value)) . '"';
                } elseif ($name === 'style') {
                    if (empty($value)) {
                        continue;
                    }
                    $html .= " $name=\"" . static::encode(static::cssStyleFromArray($value)) . '"';
                } else {
                    $html .= " $name='" . Json::htmlEncode($value) . "'";
                }
            } elseif ($value !== null) {
                $html .= " $name=\"" . static::encode($value) . '"';
            }
        }

        return $html;
    }

    /**
     * Adds a CSS class (or several classes) to the specified options.
     * If the CSS class is already in the options, it will not be added again.
     * If class specification at given options is an array, and some class placed there with the named (string) key,
     * overriding of such key will have no effect. For example:
     *
     * ~~~php
     * $options = ['class' => ['persistent' => 'initial']];
     * Html::addCssClass($options, ['persistent' => 'override']);
     * var_dump($options['class']); // outputs: array('persistent' => 'initial');
     * ~~~
     *
     * @param array $options the options to be modified.
     * @param string|array $class the CSS class(es) to be added
     */
    public static function addCssClass(&$options, $class)
    {
        if (isset($options['class'])) {
            if (is_array($options['class'])) {
                $options['class'] = self::mergeCssClasses($options['class'], (array) $class);
            } else {
                $classes = preg_split('/\s+/', $options['class'], -1, PREG_SPLIT_NO_EMPTY);
                $options['class'] = implode(' ', self::mergeCssClasses($classes, (array) $class));
            }
        } else {
            $options['class'] = $class;
        }
    }

    /**
     * Merges already existing CSS classes with new one.
     * This method provides the priority for named existing classes over additional.
     * @param array $existingClasses already existing CSS classes.
     * @param array $additionalClasses CSS classes to be added.
     * @return array merge result.
     */
    private static function mergeCssClasses(array $existingClasses, array $additionalClasses)
    {
        foreach ($additionalClasses as $key => $class) {
            if (is_int($key) && !in_array($class, $existingClasses)) {
                $existingClasses[] = $class;
            } elseif (!isset($existingClasses[$key])) {
                $existingClasses[$key] = $class;
            }
        }
        return array_unique($existingClasses);
    }

    /**
     * Removes a CSS class from the specified options.
     * @param array $options the options to be modified.
     * @param string|array $class the CSS class(es) to be removed
     */
    public static function removeCssClass(&$options, $class)
    {
        if (isset($options['class'])) {
            if (is_array($options['class'])) {
                $classes = array_diff($options['class'], (array) $class);
                if (empty($classes)) {
                    unset($options['class']);
                } else {
                    $options['class'] = $classes;
                }
            } else {
                $classes = preg_split('/\s+/', $options['class'], -1, PREG_SPLIT_NO_EMPTY);
                $classes = array_diff($classes, (array) $class);
                if (empty($classes)) {
                    unset($options['class']);
                } else {
                    $options['class'] = implode(' ', $classes);
                }
            }
        }
    }

    /**
     * Adds the specified CSS style to the HTML options.
     *
     * If the options already contain a `style` element, the new style will be merged
     * with the existing one. If a CSS property exists in both the new and the old styles,
     * the old one may be overwritten if `$overwrite` is true.
     *
     * For example,
     *
     * ```php
     * Html::addCssStyle($options, 'width: 100px; height: 200px');
     * ```
     *
     * @param array $options the HTML options to be modified.
     * @param string|array $style the new style string (e.g. `'width: 100px; height: 200px'`) or
     * array (e.g. `['width' => '100px', 'height' => '200px']`).
     * @param boolean $overwrite whether to overwrite existing CSS properties if the new style
     * contain them too.
     * @see removeCssStyle()
     * @see cssStyleFromArray()
     * @see cssStyleToArray()
     */
    public static function addCssStyle(&$options, $style, $overwrite = true)
    {
        if (!empty($options['style'])) {
            $oldStyle = is_array($options['style']) ? $options['style'] : static::cssStyleToArray($options['style']);
            $newStyle = is_array($style) ? $style : static::cssStyleToArray($style);
            if (!$overwrite) {
                foreach ($newStyle as $property => $value) {
                    if (isset($oldStyle[$property])) {
                        unset($newStyle[$property]);
                    }
                }
            }
            $style = array_merge($oldStyle, $newStyle);
        }
        $options['style'] = is_array($style) ? static::cssStyleFromArray($style) : $style;
    }

    /**
     * Removes the specified CSS style from the HTML options.
     *
     * For example,
     *
     * ```php
     * Html::removeCssStyle($options, ['width', 'height']);
     * ```
     *
     * @param array $options the HTML options to be modified.
     * @param string|array $properties the CSS properties to be removed. You may use a string
     * if you are removing a single property.
     * @see addCssStyle()
     */
    public static function removeCssStyle(&$options, $properties)
    {
        if (!empty($options['style'])) {
            $style = is_array($options['style']) ? $options['style'] : static::cssStyleToArray($options['style']);
            foreach ((array) $properties as $property) {
                unset($style[$property]);
            }
            $options['style'] = static::cssStyleFromArray($style);
        }
    }

    /**
     * Converts a CSS style array into a string representation.
     *
     * For example,
     *
     * ```php
     * print_r(Html::cssStyleFromArray(['width' => '100px', 'height' => '200px']));
     * // will display: 'width: 100px; height: 200px;'
     * ```
     *
     * @param array $style the CSS style array. The array keys are the CSS property names,
     * and the array values are the corresponding CSS property values.
     * @return string the CSS style string. If the CSS style is empty, a null will be returned.
     */
    public static function cssStyleFromArray(array $style)
    {
        $result = '';
        foreach ($style as $name => $value) {
            $result .= "$name: $value; ";
        }
        // return null if empty to avoid rendering the "style" attribute
        return $result === '' ? null : rtrim($result);
    }

    /**
     * Converts a CSS style string into an array representation.
     *
     * The array keys are the CSS property names, and the array values
     * are the corresponding CSS property values.
     *
     * For example,
     *
     * ```php
     * print_r(Html::cssStyleToArray('width: 100px; height: 200px;'));
     * // will display: ['width' => '100px', 'height' => '200px']
     * ```
     *
     * @param string $style the CSS style string
     * @return array the array representation of the CSS style
     */
    public static function cssStyleToArray($style)
    {
        $result = [];
        foreach (explode(';', $style) as $property) {
            $property = explode(':', $property);
            if (count($property) > 1) {
                $result[trim($property[0])] = trim($property[1]);
            }
        }
        return $result;
    }

    /**
     * Returns the real attribute name from the given attribute expression.
     *
     * An attribute expression is an attribute name prefixed and/or suffixed with array indexes.
     * It is mainly used in tabular data input and/or input of array type. Below are some examples:
     *
     * - `[0]content` is used in tabular data input to represent the "content" attribute
     *   for the first model in tabular input;
     * - `dates[0]` represents the first array element of the "dates" attribute;
     * - `[0]dates[0]` represents the first array element of the "dates" attribute
     *   for the first model in tabular input.
     *
     * If `$attribute` has neither prefix nor suffix, it will be returned back without change.
     * @param string $attribute the attribute name or expression
     * @return string the attribute name without prefix and suffix.
     * @throws InvalidParamException if the attribute name contains non-word characters.
     */
    public static function getAttributeName($attribute)
    {
        if (preg_match('/(^|.*\])([\w\.]+)(\[.*|$)/', $attribute, $matches)) {
            return $matches[2];
        } else {
            throw new InvalidParamException('Attribute name must contain word characters only.');
        }
    }

    /**
     * Returns the value of the specified attribute name or expression.
     *
     * For an attribute expression like `[0]dates[0]`, this method will return the value of `$model->dates[0]`.
     * See [[getAttributeName()]] for more details about attribute expression.
     *
     * If an attribute value is an instance of [[ActiveRecordInterface]] or an array of such instances,
     * the primary value(s) of the AR instance(s) will be returned instead.
     *
     * @param Model $model the model object
     * @param string $attribute the attribute name or expression
     * @return string|array the corresponding attribute value
     * @throws InvalidParamException if the attribute name contains non-word characters.
     */
    public static function getAttributeValue($model, $attribute)
    {
        if (!preg_match('/(^|.*\])([\w\.]+)(\[.*|$)/', $attribute, $matches)) {
            throw new InvalidParamException('Attribute name must contain word characters only.');
        }
        $attribute = $matches[2];
        $value = $model->$attribute;
        if ($matches[3] !== '') {
            foreach (explode('][', trim($matches[3], '[]')) as $id) {
                if ((is_array($value) || $value instanceof \ArrayAccess) && isset($value[$id])) {
                    $value = $value[$id];
                } else {
                    return null;
                }
            }
        }

        // https://github.com/yiisoft/yii2/issues/1457
        if (is_array($value)) {
            foreach ($value as $i => $v) {
                if ($v instanceof ActiveRecordInterface) {
                    $v = $v->getPrimaryKey(false);
                    $value[$i] = is_array($v) ? json_encode($v) : $v;
                }
            }
        } elseif ($value instanceof ActiveRecordInterface) {
            $value = $value->getPrimaryKey(false);

            return is_array($value) ? json_encode($value) : $value;
        }

        return $value;
    }

    /**
     * Generates an appropriate input name for the specified attribute name or expression.
     *
     * This method generates a name that can be used as the input name to collect user input
     * for the specified attribute. The name is generated according to the [[Model::formName|form name]]
     * of the model and the given attribute name. For example, if the form name of the `Post` model
     * is `Post`, then the input name generated for the `content` attribute would be `Post[content]`.
     *
     * See [[getAttributeName()]] for explanation of attribute expression.
     *
     * @param Model $model the model object
     * @param string $attribute the attribute name or expression
     * @return string the generated input name
     * @throws InvalidParamException if the attribute name contains non-word characters.
     */
    public static function getInputName($model, $attribute)
    {
        $formName = $model->formName();
        if (!preg_match('/(^|.*\])([\w\.]+)(\[.*|$)/', $attribute, $matches)) {
            throw new InvalidParamException('Attribute name must contain word characters only.');
        }
        $prefix = $matches[1];
        $attribute = $matches[2];
        $suffix = $matches[3];
        if ($formName === '' && $prefix === '') {
            return $attribute . $suffix;
        } elseif ($formName !== '') {
            return $formName . $prefix . "[$attribute]" . $suffix;
        } else {
            throw new InvalidParamException(get_class($model) . '::formName() cannot be empty for tabular inputs.');
        }
    }

    /**
     * Generates an appropriate input ID for the specified attribute name or expression.
     *
     * This method converts the result [[getInputName()]] into a valid input ID.
     * For example, if [[getInputName()]] returns `Post[content]`, this method will return `post-content`.
     * @param Model $model the model object
     * @param string $attribute the attribute name or expression. See [[getAttributeName()]] for explanation of attribute expression.
     * @return string the generated input ID
     * @throws InvalidParamException if the attribute name contains non-word characters.
     */
    public static function getInputId($model, $attribute)
    {
        $name = strtolower(static::getInputName($model, $attribute));
        return str_replace(['[]', '][', '[', ']', ' ', '.'], ['', '-', '-', '', '-', '-'], $name);
    }

    /**
     * Escapes regular expression to use in JavaScript
     * @param string $regexp the regular expression to be escaped.
     * @return string the escaped result.
     * @since 2.0.6
     */
    public static function escapeJsRegularExpression($regexp)
    {
        $pattern = preg_replace('/\\\\x\{?([0-9a-fA-F]+)\}?/', '\u$1', $regexp);
        $deliminator = substr($pattern, 0, 1);
        $pos = strrpos($pattern, $deliminator, 1);
        $flag = substr($pattern, $pos + 1);
        if ($deliminator !== '/') {
            $pattern = '/' . str_replace('/', '\\/', substr($pattern, 1, $pos - 1)) . '/';
        } else {
            $pattern = substr($pattern, 0, $pos + 1);
        }
        if (!empty($flag)) {
            $pattern .= preg_replace('/[^igm]/', '', $flag);
        }

        return $pattern;
    }
}<|MERGE_RESOLUTION|>--- conflicted
+++ resolved
@@ -1302,7 +1302,7 @@
      * Generates a file input tag for the given model attribute.
      * This method will generate the "name" and "value" tag attributes automatically for the model attribute
      * unless they are explicitly specified in `$options`.
-     * Additionally, if a separate set of html options array is defined inside `$options` with a key named `hiddenInputOptions`,
+     * Additionally, if a separate set of html options array is defined inside `$options` with a key named `hiddenOptions`,
      * it will be passed to the `activeHiddenInput` field as its own `$options` parameter.
      * @param Model $model the model object
      * @param string $attribute the attribute name or expression. See [[getAttributeName()]] for the format
@@ -1310,30 +1310,22 @@
      * @param array $options the tag options in terms of name-value pairs. These will be rendered as
      * the attributes of the resulting tag. The values will be HTML-encoded using [[encode()]].
      * See [[renderTagAttributes()]] for details on how attributes are being rendered.
-     * If `hiddenInputOptions` parameter which is another set of html options array is defined, it will be extracted 
+     * If `hiddenOptions` parameter which is another set of html options array is defined, it will be extracted 
      * from `$options` to be used for the hidden input.
      * @return string the generated input tag
      */
     public static function activeFileInput($model, $attribute, $options = [])
     {
-        $hiddenInputOptions = ArrayHelper::merge([
-            'id' => null,
-            'value' => ''
-        ], ArrayHelper::remove($options, 'hiddenInputOptions', []));
-        // add a hidden field so that if a model only has a file field, we can
-<<<<<<< HEAD
-        // still use isset($_POST[$modelClass]) to detect if the input is submitted.
-        // The hidden input will be assigned its own set of html options via `$hiddenInputOptions`.
-        // This provides the possibility to interact with the hidden field via client script.
-        return static::activeHiddenInput($model, $attribute, $hiddenInputOptions)
-=======
-        // still use isset($_POST[$modelClass]) to detect if the input is submitted
         $hiddenOptions = ['id' => null, 'value' => ''];
         if (isset($options['name'])) {
             $hiddenOptions['name'] = $options['name'];
         }
+        $hiddenOptions = ArrayHelper::merge($hiddenOptions, ArrayHelper::remove($options, 'hiddenOptions', []));
+        // add a hidden field so that if a model only has a file field, we can
+        // still use isset($_POST[$modelClass]) to detect if the input is submitted.
+        // The hidden input will be assigned its own set of html options via `$hiddenOptions`.
+        // This provides the possibility to interact with the hidden field via client script.
         return static::activeHiddenInput($model, $attribute, $hiddenOptions)
->>>>>>> c3bfa5c7
             . static::activeInput('file', $model, $attribute, $options);
     }
 
