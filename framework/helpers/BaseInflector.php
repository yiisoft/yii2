--- conflicted
+++ resolved
@@ -24,7 +24,7 @@
      * Shortcut for `Any-Latin; NFKD` transliteration rule. The rule is strict, letters will be transliterated with
      * the closest sound-representation chars. The result may contain any UTF-8 chars. For example:
      * `获取到 どちら Українська: ґ,є, Српска: ђ, њ, џ! ¿Español?` will be transliterated to
-     * `huò qǔ dào dochira Ukraí̈nsʹka: g̀,ê, Srpska: đ, n̂, d̂! ¿Español?`
+     * `huò qǔ dào dochira Ukraí̈nsʹka: g̀,ê, Srpska: đ, n̂, d̂! ¿Español?`.
      *
      * Used in [[transliterate()]].
      * For detailed information see [unicode normalization forms](http://unicode.org/reports/tr15/#Normalization_Forms_Table)
@@ -37,7 +37,7 @@
      * Shortcut for `Any-Latin; Latin-ASCII` transliteration rule. The rule is medium, letters will be
      * transliterated to characters of Latin-1 (ISO 8859-1) ASCII table. For example:
      * `获取到 どちら Українська: ґ,є, Српска: ђ, њ, џ! ¿Español?` will be transliterated to
-     * `huo qu dao dochira Ukrainsʹka: g,e, Srpska: d, n, d! ¿Espanol?`
+     * `huo qu dao dochira Ukrainsʹka: g,e, Srpska: d, n, d! ¿Espanol?`.
      *
      * Used in [[transliterate()]].
      * For detailed information see [unicode normalization forms](http://unicode.org/reports/tr15/#Normalization_Forms_Table)
@@ -51,7 +51,7 @@
      * letters will be transliterated with the characters of Basic Latin Unicode Block.
      * For example:
      * `获取到 どちら Українська: ґ,є, Српска: ђ, њ, џ! ¿Español?` will be transliterated to
-     * `huo qu dao dochira Ukrainska: g,e, Srpska: d, n, d! Espanol?`
+     * `huo qu dao dochira Ukrainska: g,e, Srpska: d, n, d! Espanol?`.
      *
      * Used in [[transliterate()]].
      * For detailed information see [unicode normalization forms](http://unicode.org/reports/tr15/#Normalization_Forms_Table)
@@ -276,55 +276,6 @@
         'ø' => 'o', 'ù' => 'u', 'ú' => 'u', 'û' => 'u', 'ü' => 'u', 'ű' => 'u', 'ý' => 'y', 'þ' => 'th',
         'ÿ' => 'y',
     ];
-<<<<<<< HEAD
-=======
-    /**
-     * Shortcut for `Any-Latin; NFKD` transliteration rule.
-     *
-     * The rule is strict, letters will be transliterated with
-     * the closest sound-representation chars. The result may contain any UTF-8 chars. For example:
-     * `获取到 どちら Українська: ґ,є, Српска: ђ, њ, џ! ¿Español?` will be transliterated to
-     * `huò qǔ dào dochira Ukraí̈nsʹka: g̀,ê, Srpska: đ, n̂, d̂! ¿Español?`.
-     *
-     * Used in [[transliterate()]].
-     * For detailed information see [unicode normalization forms](http://unicode.org/reports/tr15/#Normalization_Forms_Table)
-     * @see http://unicode.org/reports/tr15/#Normalization_Forms_Table
-     * @see transliterate()
-     * @since 2.0.7
-     */
-    const TRANSLITERATE_STRICT = 'Any-Latin; NFKD';
-    /**
-     * Shortcut for `Any-Latin; Latin-ASCII` transliteration rule.
-     *
-     * The rule is medium, letters will be
-     * transliterated to characters of Latin-1 (ISO 8859-1) ASCII table. For example:
-     * `获取到 どちら Українська: ґ,є, Српска: ђ, њ, џ! ¿Español?` will be transliterated to
-     * `huo qu dao dochira Ukrainsʹka: g,e, Srpska: d, n, d! ¿Espanol?`.
-     *
-     * Used in [[transliterate()]].
-     * For detailed information see [unicode normalization forms](http://unicode.org/reports/tr15/#Normalization_Forms_Table)
-     * @see http://unicode.org/reports/tr15/#Normalization_Forms_Table
-     * @see transliterate()
-     * @since 2.0.7
-     */
-    const TRANSLITERATE_MEDIUM = 'Any-Latin; Latin-ASCII';
-    /**
-     * Shortcut for `Any-Latin; Latin-ASCII; [\u0080-\uffff] remove` transliteration rule.
-     *
-     * The rule is loose,
-     * letters will be transliterated with the characters of Basic Latin Unicode Block.
-     * For example:
-     * `获取到 どちら Українська: ґ,є, Српска: ђ, њ, џ! ¿Español?` will be transliterated to
-     * `huo qu dao dochira Ukrainska: g,e, Srpska: d, n, d! Espanol?`.
-     *
-     * Used in [[transliterate()]].
-     * For detailed information see [unicode normalization forms](http://unicode.org/reports/tr15/#Normalization_Forms_Table)
-     * @see http://unicode.org/reports/tr15/#Normalization_Forms_Table
-     * @see transliterate()
-     * @since 2.0.7
-     */
-    const TRANSLITERATE_LOOSE = 'Any-Latin; Latin-ASCII; [\u0080-\uffff] remove';
->>>>>>> 0e2b6c41
 
     /**
      * @var mixed Either a [[\Transliterator]], or a string from which a [[\Transliterator]] can be built
