--- conflicted
+++ resolved
@@ -520,11 +520,7 @@
      * ```
      *
      * @param array $array
-<<<<<<< HEAD
      * @param int|string|array|\Closure $name
-=======
-     * @param int|string|\Closure $name
->>>>>>> 9c370a6c
      * @param bool $keepKeys whether to maintain the array keys. If false, the resulting array
      * will be re-indexed with integers.
      * @return array the list of column values
