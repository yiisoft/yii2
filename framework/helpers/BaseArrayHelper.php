<?php
/**
 * @link http://www.yiiframework.com/
 * @copyright Copyright (c) 2008 Yii Software LLC
 * @license http://www.yiiframework.com/license/
 */

namespace yii\helpers;

use ArrayAccess;
use Traversable;
use Yii;
use yii\base\Arrayable;
use yii\base\InvalidArgumentException;

/**
 * BaseArrayHelper provides concrete implementation for [[ArrayHelper]].
 *
 * Do not use BaseArrayHelper. Use [[ArrayHelper]] instead.
 *
 * @author Qiang Xue <qiang.xue@gmail.com>
 * @since 2.0
 */
class BaseArrayHelper
{
    /**
     * Converts an object or an array of objects into an array.
     * @param object|array|string $object the object to be converted into an array
     * @param array $properties a mapping from object class names to the properties that need to put into the resulting arrays.
     * The properties specified for each class is an array of the following format:
     *
     * ```php
     * [
     *     'app\models\Post' => [
     *         'id',
     *         'title',
     *         // the key name in array result => property name
     *         'createTime' => 'created_at',
     *         // the key name in array result => anonymous function
     *         'length' => function ($post) {
     *             return strlen($post->content);
     *         },
     *     ],
     * ]
     * ```
     *
     * The result of `ArrayHelper::toArray($post, $properties)` could be like the following:
     *
     * ```php
     * [
     *     'id' => 123,
     *     'title' => 'test',
     *     'createTime' => '2013-01-01 12:00AM',
     *     'length' => 301,
     * ]
     * ```
     *
     * @param bool $recursive whether to recursively converts properties which are objects into arrays.
     * @return array the array representation of the object
     */
    public static function toArray($object, $properties = [], $recursive = true)
    {
        if (is_array($object)) {
            if ($recursive) {
                foreach ($object as $key => $value) {
                    if (is_array($value) || is_object($value)) {
                        $object[$key] = static::toArray($value, $properties, true);
                    }
                }
            }

            return $object;
        } elseif (is_object($object)) {
            if (!empty($properties)) {
                $className = get_class($object);
                if (!empty($properties[$className])) {
                    $result = [];
                    foreach ($properties[$className] as $key => $name) {
                        if (is_int($key)) {
                            $result[$name] = $object->$name;
                        } else {
                            $result[$key] = static::getValue($object, $name);
                        }
                    }

                    return $recursive ? static::toArray($result, $properties) : $result;
                }
            }
            if ($object instanceof Arrayable) {
                $result = $object->toArray([], [], $recursive);
            } else {
                $result = [];
                foreach ($object as $key => $value) {
                    $result[$key] = $value;
                }
            }

            return $recursive ? static::toArray($result, $properties) : $result;
        }

        return [$object];
    }

    /**
     * Merges two or more arrays into one recursively.
     * If each array has an element with the same string key value, the latter
     * will overwrite the former (different from array_merge_recursive).
     * Recursive merging will be conducted if both arrays have an element of array
     * type and are having the same key.
     * For integer-keyed elements, the elements from the latter array will
     * be appended to the former array.
     * You can use [[UnsetArrayValue]] object to unset value from previous array or
     * [[ReplaceArrayValue]] to force replace former value instead of recursive merging.
     * @param array $a array to be merged to
     * @param array $b array to be merged from. You can specify additional
     * arrays via third argument, fourth argument etc.
     * @return array the merged array (the original arrays are not changed.)
     */
    public static function merge($a, $b)
    {
        $args = func_get_args();
        $res = array_shift($args);
        while (!empty($args)) {
            foreach (array_shift($args) as $k => $v) {
                if ($v instanceof UnsetArrayValue) {
                    unset($res[$k]);
                } elseif ($v instanceof ReplaceArrayValue) {
                    $res[$k] = $v->value;
                } elseif (is_int($k)) {
                    if (array_key_exists($k, $res)) {
                        $res[] = $v;
                    } else {
                        $res[$k] = $v;
                    }
                } elseif (is_array($v) && isset($res[$k]) && is_array($res[$k])) {
                    $res[$k] = static::merge($res[$k], $v);
                } else {
                    $res[$k] = $v;
                }
            }
        }

        return $res;
    }

    /**
     * Retrieves the value of an array element or object property with the given key or property name.
     * If the key does not exist in the array, the default value will be returned instead.
     * Not used when getting value from an object.
     *
     * The key may be specified in a dot format to retrieve the value of a sub-array or the property
     * of an embedded object. In particular, if the key is `x.y.z`, then the returned value would
     * be `$array['x']['y']['z']` or `$array->x->y->z` (if `$array` is an object). If `$array['x']`
     * or `$array->x` is neither an array nor an object, the default value will be returned.
     * Note that if the array already has an element `x.y.z`, then its value will be returned
     * instead of going through the sub-arrays. So it is better to be done specifying an array of key names
     * like `['x', 'y', 'z']`.
     *
     * Below are some usage examples,
     *
     * ```php
     * // working with array
     * $username = \yii\helpers\ArrayHelper::getValue($_POST, 'username');
     * // working with object
     * $username = \yii\helpers\ArrayHelper::getValue($user, 'username');
     * // working with anonymous function
     * $fullName = \yii\helpers\ArrayHelper::getValue($user, function ($user, $defaultValue) {
     *     return $user->firstName . ' ' . $user->lastName;
     * });
     * // using dot format to retrieve the property of embedded object
     * $street = \yii\helpers\ArrayHelper::getValue($users, 'address.street');
     * // using an array of keys to retrieve the value
     * $value = \yii\helpers\ArrayHelper::getValue($versions, ['1.0', 'date']);
     * ```
     *
     * @param array|object $array array or object to extract value from
     * @param string|\Closure|array $key key name of the array element, an array of keys or property name of the object,
     * or an anonymous function returning the value. The anonymous function signature should be:
     * `function($array, $defaultValue)`.
     * The possibility to pass an array of keys is available since version 2.0.4.
     * @param mixed $default the default value to be returned if the specified array key does not exist. Not used when
     * getting value from an object.
     * @return mixed the value of the element if found, default value otherwise
     */
    public static function getValue($array, $key, $default = null)
    {
        if ($key instanceof \Closure) {
            return $key($array, $default);
        }

        if (is_array($key)) {
            $lastKey = array_pop($key);
            foreach ($key as $keyPart) {
                $array = static::getValue($array, $keyPart);
            }
            $key = $lastKey;
        }

        if (static::keyExists($key, $array)) {
            return $array[$key];
        }

        if (($pos = strrpos($key, '.')) !== false) {
            $array = static::getValue($array, substr($key, 0, $pos), $default);
            $key = substr($key, $pos + 1);
        }

        if (static::keyExists($key, $array)) {
            return $array[$key];
        }
        if (is_object($array)) {
            // this is expected to fail if the property does not exist, or __get() is not implemented
            // it is not reliably possible to check whether a property is accessible beforehand
            try {
                return $array->$key;
            } catch (\Exception $e) {
                if ($array instanceof ArrayAccess) {
                    return $default;
                }
                throw $e;
            }
        }

        return $default;
    }

    /**
     * Writes a value into an associative array at the key path specified.
     * If there is no such key path yet, it will be created recursively.
     * If the key exists, it will be overwritten.
     *
     * ```php
     *  $array = [
     *      'key' => [
     *          'in' => [
     *              'val1',
     *              'key' => 'val'
     *          ]
     *      ]
     *  ];
     * ```
     *
     * The result of `ArrayHelper::setValue($array, 'key.in.0', ['arr' => 'val']);` will be the following:
     *
     * ```php
     *  [
     *      'key' => [
     *          'in' => [
     *              ['arr' => 'val'],
     *              'key' => 'val'
     *          ]
     *      ]
     *  ]
     *
     * ```
     *
     * The result of
     * `ArrayHelper::setValue($array, 'key.in', ['arr' => 'val']);` or
     * `ArrayHelper::setValue($array, ['key', 'in'], ['arr' => 'val']);`
     * will be the following:
     *
     * ```php
     *  [
     *      'key' => [
     *          'in' => [
     *              'arr' => 'val'
     *          ]
     *      ]
     *  ]
     * ```
     *
     * @param array $array the array to write the value to
     * @param string|array|null $path the path of where do you want to write a value to `$array`
     * the path can be described by a string when each key should be separated by a dot
     * you can also describe the path as an array of keys
     * if the path is null then `$array` will be assigned the `$value`
     * @param mixed $value the value to be written
     * @since 2.0.13
     */
    public static function setValue(&$array, $path, $value)
    {
        if ($path === null) {
            $array = $value;
            return;
        }

        $keys = is_array($path) ? $path : explode('.', $path);

        while (count($keys) > 1) {
            $key = array_shift($keys);
            if (!isset($array[$key])) {
                $array[$key] = [];
            }
            if (!is_array($array[$key])) {
                $array[$key] = [$array[$key]];
            }
            $array = &$array[$key];
        }

        $array[array_shift($keys)] = $value;
    }

    /**
     * Removes an item from an array and returns the value. If the key does not exist in the array, the default value
     * will be returned instead.
     *
     * Usage examples,
     *
     * ```php
     * // $array = ['type' => 'A', 'options' => [1, 2]];
     * // working with array
     * $type = \yii\helpers\ArrayHelper::remove($array, 'type');
     * // $array content
     * // $array = ['options' => [1, 2]];
     * ```
     *
     * @param array $array the array to extract value from
     * @param string $key key name of the array element
     * @param mixed $default the default value to be returned if the specified key does not exist
     * @return mixed|null the value of the element if found, default value otherwise
     */
    public static function remove(&$array, $key, $default = null)
    {
        if (is_array($array) && (isset($array[$key]) || array_key_exists($key, $array))) {
            $value = $array[$key];
            unset($array[$key]);

            return $value;
        }

        return $default;
    }

    /**
     * Removes items with matching values from the array and returns the removed items.
     *
     * Example,
     *
     * ```php
     * $array = ['Bob' => 'Dylan', 'Michael' => 'Jackson', 'Mick' => 'Jagger', 'Janet' => 'Jackson'];
     * $removed = \yii\helpers\ArrayHelper::removeValue($array, 'Jackson');
     * // result:
     * // $array = ['Bob' => 'Dylan', 'Mick' => 'Jagger'];
     * // $removed = ['Michael' => 'Jackson', 'Janet' => 'Jackson'];
     * ```
     *
     * @param array $array the array where to look the value from
     * @param string $value the value to remove from the array
     * @return array the items that were removed from the array
     * @since 2.0.11
     */
    public static function removeValue(&$array, $value)
    {
        $result = [];
        if (is_array($array)) {
            foreach ($array as $key => $val) {
                if ($val === $value) {
                    $result[$key] = $val;
                    unset($array[$key]);
                }
            }
        }

        return $result;
    }

    /**
     * Indexes and/or groups the array according to a specified key.
     * The input should be either multidimensional array or an array of objects.
     *
     * The $key can be either a key name of the sub-array, a property name of object, or an anonymous
     * function that must return the value that will be used as a key.
     *
     * $groups is an array of keys, that will be used to group the input array into one or more sub-arrays based
     * on keys specified.
     *
     * If the `$key` is specified as `null` or a value of an element corresponding to the key is `null` in addition
     * to `$groups` not specified then the element is discarded.
     *
     * For example:
     *
     * ```php
     * $array = [
     *     ['id' => '123', 'data' => 'abc', 'device' => 'laptop'],
     *     ['id' => '345', 'data' => 'def', 'device' => 'tablet'],
     *     ['id' => '345', 'data' => 'hgi', 'device' => 'smartphone'],
     * ];
     * $result = ArrayHelper::index($array, 'id');
     * ```
     *
     * The result will be an associative array, where the key is the value of `id` attribute
     *
     * ```php
     * [
     *     '123' => ['id' => '123', 'data' => 'abc', 'device' => 'laptop'],
     *     '345' => ['id' => '345', 'data' => 'hgi', 'device' => 'smartphone']
     *     // The second element of an original array is overwritten by the last element because of the same id
     * ]
     * ```
     *
     * An anonymous function can be used in the grouping array as well.
     *
     * ```php
     * $result = ArrayHelper::index($array, function ($element) {
     *     return $element['id'];
     * });
     * ```
     *
     * Passing `id` as a third argument will group `$array` by `id`:
     *
     * ```php
     * $result = ArrayHelper::index($array, null, 'id');
     * ```
     *
     * The result will be a multidimensional array grouped by `id` on the first level, by `device` on the second level
     * and indexed by `data` on the third level:
     *
     * ```php
     * [
     *     '123' => [
     *         ['id' => '123', 'data' => 'abc', 'device' => 'laptop']
     *     ],
     *     '345' => [ // all elements with this index are present in the result array
     *         ['id' => '345', 'data' => 'def', 'device' => 'tablet'],
     *         ['id' => '345', 'data' => 'hgi', 'device' => 'smartphone'],
     *     ]
     * ]
     * ```
     *
     * The anonymous function can be used in the array of grouping keys as well:
     *
     * ```php
     * $result = ArrayHelper::index($array, 'data', [function ($element) {
     *     return $element['id'];
     * }, 'device']);
     * ```
     *
     * The result will be a multidimensional array grouped by `id` on the first level, by the `device` on the second one
     * and indexed by the `data` on the third level:
     *
     * ```php
     * [
     *     '123' => [
     *         'laptop' => [
     *             'abc' => ['id' => '123', 'data' => 'abc', 'device' => 'laptop']
     *         ]
     *     ],
     *     '345' => [
     *         'tablet' => [
     *             'def' => ['id' => '345', 'data' => 'def', 'device' => 'tablet']
     *         ],
     *         'smartphone' => [
     *             'hgi' => ['id' => '345', 'data' => 'hgi', 'device' => 'smartphone']
     *         ]
     *     ]
     * ]
     * ```
     *
     * @param array $array the array that needs to be indexed or grouped
     * @param string|\Closure|null $key the column name or anonymous function which result will be used to index the array
     * @param string|string[]|\Closure[]|null $groups the array of keys, that will be used to group the input array
     * by one or more keys. If the $key attribute or its value for the particular element is null and $groups is not
     * defined, the array element will be discarded. Otherwise, if $groups is specified, array element will be added
     * to the result array without any key. This parameter is available since version 2.0.8.
     * @return array the indexed and/or grouped array
     */
    public static function index($array, $key, $groups = [])
    {
        $result = [];
        $groups = (array) $groups;

        foreach ($array as $element) {
            $lastArray = &$result;

            foreach ($groups as $group) {
                $value = static::getValue($element, $group);
                if (!array_key_exists($value, $lastArray)) {
                    $lastArray[$value] = [];
                }
                $lastArray = &$lastArray[$value];
            }

            if ($key === null) {
                if (!empty($groups)) {
                    $lastArray[] = $element;
                }
            } else {
                $value = static::getValue($element, $key);
                if ($value !== null) {
                    if (is_float($value)) {
                        $value = StringHelper::floatToString($value);
                    }
                    $lastArray[$value] = $element;
                }
            }
            unset($lastArray);
        }

        return $result;
    }

    /**
     * Returns the values of a specified column in an array.
     * The input array should be multidimensional or an array of objects.
     *
     * For example,
     *
     * ```php
     * $array = [
     *     ['id' => '123', 'data' => 'abc'],
     *     ['id' => '345', 'data' => 'def'],
     * ];
     * $result = ArrayHelper::getColumn($array, 'id');
     * // the result is: ['123', '345']
     *
     * // using anonymous function
     * $result = ArrayHelper::getColumn($array, function ($element) {
     *     return $element['id'];
     * });
     * ```
     *
     * @param array $array
     * @param int|string|\Closure $name
     * @param bool $keepKeys whether to maintain the array keys. If false, the resulting array
     * will be re-indexed with integers.
     * @return array the list of column values
     */
    public static function getColumn($array, $name, $keepKeys = true)
    {
        $result = [];
        if ($keepKeys) {
            foreach ($array as $k => $element) {
                $result[$k] = static::getValue($element, $name);
            }
        } else {
            foreach ($array as $element) {
                $result[] = static::getValue($element, $name);
            }
        }

        return $result;
    }

    /**
     * Builds a map (key-value pairs) from a multidimensional array or an array of objects.
     * The `$from` and `$to` parameters specify the key names or property names to set up the map.
     * Optionally, one can further group the map according to a grouping field `$group`.
     *
     * For example,
     *
     * ```php
     * $array = [
     *     ['id' => '123', 'name' => 'aaa', 'class' => 'x'],
     *     ['id' => '124', 'name' => 'bbb', 'class' => 'x'],
     *     ['id' => '345', 'name' => 'ccc', 'class' => 'y'],
     * ];
     *
     * $result = ArrayHelper::map($array, 'id', 'name');
     * // the result is:
     * // [
     * //     '123' => 'aaa',
     * //     '124' => 'bbb',
     * //     '345' => 'ccc',
     * // ]
     *
     * $result = ArrayHelper::map($array, 'id', 'name', 'class');
     * // the result is:
     * // [
     * //     'x' => [
     * //         '123' => 'aaa',
     * //         '124' => 'bbb',
     * //     ],
     * //     'y' => [
     * //         '345' => 'ccc',
     * //     ],
     * // ]
     * ```
     *
     * @param array $array
     * @param string|\Closure $from
     * @param string|\Closure $to
     * @param string|\Closure $group
     * @return array
     */
    public static function map($array, $from, $to, $group = null)
    {
        $result = [];
        foreach ($array as $element) {
            $key = static::getValue($element, $from);
            $value = static::getValue($element, $to);
            if ($group !== null) {
                $result[static::getValue($element, $group)][$key] = $value;
            } else {
                $result[$key] = $value;
            }
        }

        return $result;
    }

    /**
     * Checks if the given array contains the specified key.
     * This method enhances the `array_key_exists()` function by supporting case-insensitive
     * key comparison.
     * @param string $key the key to check
     * @param array|ArrayAccess $array the array with keys to check
     * @param bool $caseSensitive whether the key comparison should be case-sensitive
     * @return bool whether the array contains the specified key
     */
    public static function keyExists($key, $array, $caseSensitive = true)
    {
        if ($caseSensitive) {
            // Function `isset` checks key faster but skips `null`, `array_key_exists` handles this case
            // https://secure.php.net/manual/en/function.array-key-exists.php#107786
            if (is_array($array) && (isset($array[$key]) || array_key_exists($key, $array))) {
                return true;
            }
            // Cannot use `array_has_key` on Objects for PHP 7.4+, therefore we need to check using [[ArrayAccess::offsetExists()]]
            return $array instanceof ArrayAccess && $array->offsetExists($key);
        }

        if ($array instanceof ArrayAccess) {
            throw new InvalidArgumentException('Second parameter($array) cannot be ArrayAccess in case insensitive mode');
        }

        foreach (array_keys($array) as $k) {
            if (strcasecmp($key, $k) === 0) {
                return true;
            }
        }

        return false;
    }

    /**
     * Sorts an array of objects or arrays (with the same structure) by one or several keys.
     * @param array $array the array to be sorted. The array will be modified after calling this method.
     * @param string|\Closure|array $key the key(s) to be sorted by. This refers to a key name of the sub-array
     * elements, a property name of the objects, or an anonymous function returning the values for comparison
     * purpose. The anonymous function signature should be: `function($item)`.
     * To sort by multiple keys, provide an array of keys here.
     * @param int|array $direction the sorting direction. It can be either `SORT_ASC` or `SORT_DESC`.
     * When sorting by multiple keys with different sorting directions, use an array of sorting directions.
     * @param int|array $sortFlag the PHP sort flag. Valid values include
     * `SORT_REGULAR`, `SORT_NUMERIC`, `SORT_STRING`, `SORT_LOCALE_STRING`, `SORT_NATURAL` and `SORT_FLAG_CASE`.
     * Please refer to [PHP manual](https://secure.php.net/manual/en/function.sort.php)
     * for more details. When sorting by multiple keys with different sort flags, use an array of sort flags.
     * @throws InvalidArgumentException if the $direction or $sortFlag parameters do not have
     * correct number of elements as that of $key.
     */
    public static function multisort(&$array, $key, $direction = SORT_ASC, $sortFlag = SORT_REGULAR)
    {
        $keys = is_array($key) ? $key : [$key];
        if (empty($keys) || empty($array)) {
            return;
        }
        $n = count($keys);
        if (is_scalar($direction)) {
            $direction = array_fill(0, $n, $direction);
        } elseif (count($direction) !== $n) {
            throw new InvalidArgumentException('The length of $direction parameter must be the same as that of $keys.');
        }
        if (is_scalar($sortFlag)) {
            $sortFlag = array_fill(0, $n, $sortFlag);
        } elseif (count($sortFlag) !== $n) {
            throw new InvalidArgumentException('The length of $sortFlag parameter must be the same as that of $keys.');
        }
        $args = [];
        foreach ($keys as $i => $k) {
            $flag = $sortFlag[$i];
            $args[] = static::getColumn($array, $k);
            $args[] = $direction[$i];
            $args[] = $flag;
        }

        // This fix is used for cases when main sorting specified by columns has equal values
        // Without it it will lead to Fatal Error: Nesting level too deep - recursive dependency?
        $args[] = range(1, count($array));
        $args[] = SORT_ASC;
        $args[] = SORT_NUMERIC;

        $args[] = &$array;
        call_user_func_array('array_multisort', $args);
    }

    /**
     * Encodes special characters in an array of strings into HTML entities.
     * Only array values will be encoded by default.
     * If a value is an array, this method will also encode it recursively.
     * Only string values will be encoded.
     * @param array $data data to be encoded
     * @param bool $valuesOnly whether to encode array values only. If false,
     * both the array keys and array values will be encoded.
     * @param string $charset the charset that the data is using. If not set,
     * [[\yii\base\Application::charset]] will be used.
     * @return array the encoded data
     * @see https://secure.php.net/manual/en/function.htmlspecialchars.php
     */
    public static function htmlEncode($data, $valuesOnly = true, $charset = null)
    {
        if ($charset === null) {
            $charset = Yii::$app ? Yii::$app->charset : 'UTF-8';
        }
        $d = [];
        foreach ($data as $key => $value) {
            if (!$valuesOnly && is_string($key)) {
                $key = htmlspecialchars($key, ENT_QUOTES | ENT_SUBSTITUTE, $charset);
            }
            if (is_string($value)) {
                $d[$key] = htmlspecialchars($value, ENT_QUOTES | ENT_SUBSTITUTE, $charset);
            } elseif (is_array($value)) {
                $d[$key] = static::htmlEncode($value, $valuesOnly, $charset);
            } else {
                $d[$key] = $value;
            }
        }

        return $d;
    }

    /**
     * Decodes HTML entities into the corresponding characters in an array of strings.
     * Only array values will be decoded by default.
     * If a value is an array, this method will also decode it recursively.
     * Only string values will be decoded.
     * @param array $data data to be decoded
     * @param bool $valuesOnly whether to decode array values only. If false,
     * both the array keys and array values will be decoded.
     * @return array the decoded data
     * @see https://secure.php.net/manual/en/function.htmlspecialchars-decode.php
     */
    public static function htmlDecode($data, $valuesOnly = true)
    {
        $d = [];
        foreach ($data as $key => $value) {
            if (!$valuesOnly && is_string($key)) {
                $key = htmlspecialchars_decode($key, ENT_QUOTES);
            }
            if (is_string($value)) {
                $d[$key] = htmlspecialchars_decode($value, ENT_QUOTES);
            } elseif (is_array($value)) {
                $d[$key] = static::htmlDecode($value);
            } else {
                $d[$key] = $value;
            }
        }

        return $d;
    }

    /**
     * Returns a value indicating whether the given array is an associative array.
     *
     * An array is associative if all its keys are strings. If `$allStrings` is false,
     * then an array will be treated as associative if at least one of its keys is a string.
     *
     * Note that an empty array will NOT be considered associative.
     *
     * @param array $array the array being checked
     * @param bool $allStrings whether the array keys must be all strings in order for
     * the array to be treated as associative.
     * @return bool whether the array is associative
     */
    public static function isAssociative($array, $allStrings = true)
    {
        if (!is_array($array) || empty($array)) {
            return false;
        }

        if ($allStrings) {
            foreach ($array as $key => $value) {
                if (!is_string($key)) {
                    return false;
                }
            }

            return true;
        }

        foreach ($array as $key => $value) {
            if (is_string($key)) {
                return true;
            }
        }

        return false;
    }

    /**
     * Returns a value indicating whether the given array is an indexed array.
     *
     * An array is indexed if all its keys are integers. If `$consecutive` is true,
     * then the array keys must be a consecutive sequence starting from 0.
     *
     * Note that an empty array will be considered indexed.
     *
     * @param array $array the array being checked
     * @param bool $consecutive whether the array keys must be a consecutive sequence
     * in order for the array to be treated as indexed.
     * @return bool whether the array is indexed
     */
    public static function isIndexed($array, $consecutive = false)
    {
        if (!is_array($array)) {
            return false;
        }

        if (empty($array)) {
            return true;
        }

        if ($consecutive) {
            return array_keys($array) === range(0, count($array) - 1);
        }

        foreach ($array as $key => $value) {
            if (!is_int($key)) {
                return false;
            }
        }

        return true;
    }

    /**
     * Check whether an array or [[Traversable]] contains an element.
     *
     * This method does the same as the PHP function [in_array()](https://secure.php.net/manual/en/function.in-array.php)
     * but additionally works for objects that implement the [[Traversable]] interface.
     * @param mixed $needle The value to look for.
     * @param array|Traversable $haystack The set of values to search.
     * @param bool $strict Whether to enable strict (`===`) comparison.
     * @return bool `true` if `$needle` was found in `$haystack`, `false` otherwise.
     * @throws InvalidArgumentException if `$haystack` is neither traversable nor an array.
     * @see https://secure.php.net/manual/en/function.in-array.php
     * @since 2.0.7
     */
    public static function isIn($needle, $haystack, $strict = false)
    {
        if ($haystack instanceof Traversable) {
            foreach ($haystack as $value) {
                if ($needle == $value && (!$strict || $needle === $value)) {
                    return true;
                }
            }
        } elseif (is_array($haystack)) {
            return in_array($needle, $haystack, $strict);
        } else {
            throw new InvalidArgumentException('Argument $haystack must be an array or implement Traversable');
        }

        return false;
    }

    /**
     * Checks whether a variable is an array or [[Traversable]].
     *
     * This method does the same as the PHP function [is_array()](https://secure.php.net/manual/en/function.is-array.php)
     * but additionally works on objects that implement the [[Traversable]] interface.
     * @param mixed $var The variable being evaluated.
     * @return bool whether $var can be traversed via foreach
     * @see https://secure.php.net/manual/en/function.is-array.php
     * @since 2.0.8
     */
    public static function isTraversable($var)
    {
        return is_array($var) || $var instanceof Traversable;
    }

    /**
     * Checks whether an array or [[Traversable]] is a subset of another array or [[Traversable]].
     *
     * This method will return `true`, if all elements of `$needles` are contained in
     * `$haystack`. If at least one element is missing, `false` will be returned.
     * @param array|Traversable $needles The values that must **all** be in `$haystack`.
     * @param array|Traversable $haystack The set of value to search.
     * @param bool $strict Whether to enable strict (`===`) comparison.
     * @throws InvalidArgumentException if `$haystack` or `$needles` is neither traversable nor an array.
     * @return bool `true` if `$needles` is a subset of `$haystack`, `false` otherwise.
     * @since 2.0.7
     */
    public static function isSubset($needles, $haystack, $strict = false)
    {
        if (is_array($needles) || $needles instanceof Traversable) {
            foreach ($needles as $needle) {
                if (!static::isIn($needle, $haystack, $strict)) {
                    return false;
                }
            }

            return true;
        }

        throw new InvalidArgumentException('Argument $needles must be an array or implement Traversable');
    }

    /**
     * Filters array according to rules specified.
     *
     * For example:
     *
     * ```php
     * $array = [
     *     'A' => [1, 2],
     *     'B' => [
     *         'C' => 1,
     *         'D' => 2,
     *     ],
     *     'E' => 1,
     * ];
     *
     * $result = \yii\helpers\ArrayHelper::filter($array, ['A']);
     * // $result will be:
     * // [
     * //     'A' => [1, 2],
     * // ]
     *
     * $result = \yii\helpers\ArrayHelper::filter($array, ['A', 'B.C']);
     * // $result will be:
     * // [
     * //     'A' => [1, 2],
     * //     'B' => ['C' => 1],
     * // ]
     *
     * $result = \yii\helpers\ArrayHelper::filter($array, ['B', '!B.C']);
     * // $result will be:
     * // [
     * //     'B' => ['D' => 2],
     * // ]
     * ```
     *
     * @param array $array Source array
     * @param array $filters Rules that define array keys which should be left or removed from results.
     * Each rule is:
     * - `var` - `$array['var']` will be left in result.
     * - `var.key` = only `$array['var']['key'] will be left in result.
     * - `!var.key` = `$array['var']['key'] will be removed from result.
     * @return array Filtered array
     * @since 2.0.9
     */
    public static function filter($array, $filters)
    {
        $result = [];
        $excludeFilters = [];

        foreach ($filters as $filter) {
<<<<<<< HEAD
            if (!is_string($filter)) {
                continue;
            }

            if (strpos($filter, '!') === 0) {
=======
            if (!is_string($filter) && !is_int($filter)) {
                continue;
            }

            if (is_string($filter) && strpos($filter, '!') === 0) {
>>>>>>> 02c77da8
                $excludeFilters[] = substr($filter, 1);
                continue;
            }

            $nodeValue = $array; //set $array as root node
            $keys = explode('.', (string) $filter);
            foreach ($keys as $key) {
                if (!array_key_exists($key, $nodeValue)) {
                    continue 2; //Jump to next filter
                }
                $nodeValue = $nodeValue[$key];
            }

            //We've found a value now let's insert it
            $resultNode = &$result;
            foreach ($keys as $key) {
                if (!array_key_exists($key, $resultNode)) {
                    $resultNode[$key] = [];
                }
                $resultNode = &$resultNode[$key];
            }
            $resultNode = $nodeValue;
        }

        foreach ($excludeFilters as $filter) {
            $excludeNode = &$result;
            $keys = explode('.', (string) $filter);
            $numNestedKeys = count($keys) - 1;
            foreach ($keys as $i => $key) {
                if (!array_key_exists($key, $excludeNode)) {
                    continue 2; //Jump to next filter
                }

                if ($i < $numNestedKeys) {
                    $excludeNode = &$excludeNode[$key];
                } else {
                    unset($excludeNode[$key]);
                    break;
                }
            }
        }

        return $result;
    }
}<|MERGE_RESOLUTION|>--- conflicted
+++ resolved
@@ -944,19 +944,11 @@
         $excludeFilters = [];
 
         foreach ($filters as $filter) {
-<<<<<<< HEAD
-            if (!is_string($filter)) {
-                continue;
-            }
-
-            if (strpos($filter, '!') === 0) {
-=======
             if (!is_string($filter) && !is_int($filter)) {
                 continue;
             }
 
             if (is_string($filter) && strpos($filter, '!') === 0) {
->>>>>>> 02c77da8
                 $excludeFilters[] = substr($filter, 1);
                 continue;
             }
