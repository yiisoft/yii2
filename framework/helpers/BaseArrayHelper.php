<?php
/**
 * @link http://www.yiiframework.com/
 * @copyright Copyright (c) 2008 Yii Software LLC
 * @license http://www.yiiframework.com/license/
 */

namespace yii\helpers;

use Yii;
use yii\base\Arrayable;
use yii\base\InvalidArgumentException;

/**
 * BaseArrayHelper provides concrete implementation for [[ArrayHelper]].
 *
 * Do not use BaseArrayHelper. Use [[ArrayHelper]] instead.
 *
 * @author Qiang Xue <qiang.xue@gmail.com>
 * @since 2.0
 */
class BaseArrayHelper
{
    /**
     * Converts an object or an array of objects into an array.
     * @param object|array|string $object the object to be converted into an array
     * @param array $properties a mapping from object class names to the properties that need to put into the resulting arrays.
     * The properties specified for each class is an array of the following format:
     *
     * ```php
     * [
     *     'app\models\Post' => [
     *         'id',
     *         'title',
     *         // the key name in array result => property name
     *         'createTime' => 'created_at',
     *         // the key name in array result => anonymous function
     *         'length' => function ($post) {
     *             return strlen($post->content);
     *         },
     *     ],
     * ]
     * ```
     *
     * The result of `ArrayHelper::toArray($post, $properties)` could be like the following:
     *
     * ```php
     * [
     *     'id' => 123,
     *     'title' => 'test',
     *     'createTime' => '2013-01-01 12:00AM',
     *     'length' => 301,
     * ]
     * ```
     *
     * @param bool $recursive whether to recursively converts properties which are objects into arrays.
     * @return array the array representation of the object
     */
    public static function toArray($object, $properties = [], $recursive = true)
    {
        if (is_array($object)) {
            if ($recursive) {
                foreach ($object as $key => $value) {
                    if (is_array($value) || is_object($value)) {
                        $object[$key] = static::toArray($value, $properties, true);
                    }
                }
            }

            return $object;
        } elseif (is_object($object)) {
            if (!empty($properties)) {
                $className = get_class($object);
                if (!empty($properties[$className])) {
                    $result = [];
                    foreach ($properties[$className] as $key => $name) {
                        if (is_int($key)) {
                            $result[$name] = $object->$name;
                        } else {
                            $result[$key] = static::getValue($object, $name);
                        }
                    }

                    return $recursive ? static::toArray($result, $properties) : $result;
                }
            }
            if ($object instanceof Arrayable) {
                $result = $object->toArray([], [], $recursive);
            } else {
                $result = [];
                foreach ($object as $key => $value) {
                    $result[$key] = $value;
                }
            }

            return $recursive ? static::toArray($result, $properties) : $result;
        }

        return [$object];
    }

    /**
     * Merges two or more arrays into one recursively.
     * If each array has an element with the same string key value, the latter
     * will overwrite the former (different from array_merge_recursive).
     * Recursive merging will be conducted if both arrays have an element of array
     * type and are having the same key.
     * For integer-keyed elements, the elements from the latter array will
     * be appended to the former array.
     * You can use [[UnsetArrayValue]] object to unset value from previous array or
     * [[ReplaceArrayValue]] to force replace former value instead of recursive merging.
     * @param array $a array to be merged to
     * @param array $b array to be merged from. You can specify additional
     * arrays via third argument, fourth argument etc.
     * @return array the merged array (the original arrays are not changed.)
     */
    public static function merge($a, $b)
    {
        $args = func_get_args();
        $res = array_shift($args);
        while (!empty($args)) {
            $next = array_shift($args);
            foreach ($next as $k => $v) {
                if ($v instanceof UnsetArrayValue) {
                    unset($res[$k]);
                } elseif ($v instanceof ReplaceArrayValue) {
                    $res[$k] = $v->value;
                } elseif (is_int($k)) {
                    if (array_key_exists($k, $res)) {
                        $res[] = $v;
                    } else {
                        $res[$k] = $v;
                    }
                } elseif (is_array($v) && isset($res[$k]) && is_array($res[$k])) {
                    $res[$k] = self::merge($res[$k], $v);
                } else {
                    $res[$k] = $v;
                }
            }
        }

        return $res;
    }

    /**
     * Retrieves the value of an array element or object property with the given key or property name.
     * If the key does not exist in the array or object, the default value will be returned instead.
     *
     * The key may be specified in a dot format to retrieve the value of a sub-array or the property
     * of an embedded object. In particular, if the key is `x.y.z`, then the returned value would
     * be `$array['x']['y']['z']` or `$array->x->y->z` (if `$array` is an object). If `$array['x']`
     * or `$array->x` is neither an array nor an object, the default value will be returned.
     * Note that if the array already has an element `x.y.z`, then its value will be returned
     * instead of going through the sub-arrays. So it is better to be done specifying an array of key names
     * like `['x', 'y', 'z']`.
     *
     * Below are some usage examples,
     *
     * ```php
     * // working with array
     * $username = \yii\helpers\ArrayHelper::getValue($_POST, 'username');
     * // working with object
     * $username = \yii\helpers\ArrayHelper::getValue($user, 'username');
     * // working with anonymous function
     * $fullName = \yii\helpers\ArrayHelper::getValue($user, function ($user, $defaultValue) {
     *     return $user->firstName . ' ' . $user->lastName;
     * });
     * // using dot format to retrieve the property of embedded object
     * $street = \yii\helpers\ArrayHelper::getValue($users, 'address.street');
     * // using an array of keys to retrieve the value
     * $value = \yii\helpers\ArrayHelper::getValue($versions, ['1.0', 'date']);
     * ```
     *
     * @param array|object $array array or object to extract value from
     * @param string|\Closure|array $key key name of the array element, an array of keys or property name of the object,
     * or an anonymous function returning the value. The anonymous function signature should be:
     * `function($array, $defaultValue)`.
     * The possibility to pass an array of keys is available since version 2.0.4.
     * @param mixed $default the default value to be returned if the specified array key does not exist. Not used when
     * getting value from an object.
     * @return mixed the value of the element if found, default value otherwise
     */
    public static function getValue($array, $key, $default = null)
    {
        if ($key instanceof \Closure) {
            return $key($array, $default);
        }

        if (is_array($key)) {
            $lastKey = array_pop($key);
            foreach ($key as $keyPart) {
                $array = static::getValue($array, $keyPart);
            }
            $key = $lastKey;
        }

        if (is_array($array) && (isset($array[$key]) || array_key_exists($key, $array))) {
            return $array[$key];
        }

        if (($pos = strrpos($key, '.')) !== false) {
            $array = static::getValue($array, substr($key, 0, $pos), $default);
            $key = substr($key, $pos + 1);
        }

        if (is_object($array)) {
            // this is expected to fail if the property does not exist, or __get() is not implemented
            // it is not reliably possible to check whether a property is accessible beforehand
            return $array->$key;
        } elseif (is_array($array)) {
            return (isset($array[$key]) || array_key_exists($key, $array)) ? $array[$key] : $default;
        }

        return $default;
    }

    /**
     * Writes a value into an associative array at the key path specified.
     * If there is no such key path yet, it will be created recursively.
     * If the key exists, it will be overwritten.
     *
     * ```php
     *  $array = [
     *      'key' => [
     *          'in' => [
     *              'val1',
     *              'key' => 'val'
     *          ]
     *      ]
     *  ];
     * ```
     *
     * The result of `ArrayHelper::setValue($array, 'key.in.0', ['arr' => 'val']);` will be the following:
     *
     * ```php
     *  [
     *      'key' => [
     *          'in' => [
     *              ['arr' => 'val'],
     *              'key' => 'val'
     *          ]
     *      ]
     *  ]
     *
     * ```
     *
     * The result of
     * `ArrayHelper::setValue($array, 'key.in', ['arr' => 'val']);` or
     * `ArrayHelper::setValue($array, ['key', 'in'], ['arr' => 'val']);`
     * will be the following:
     *
     * ```php
     *  [
     *      'key' => [
     *          'in' => [
     *              'arr' => 'val'
     *          ]
     *      ]
     *  ]
     * ```
     *
     * @param array $array the array to write the value to
     * @param string|array|null $path the path of where do you want to write a value to `$array`
     *  the path can be described by a string when each key should be separated by a dot
     *  you can also describe the path as an array of keys
     *  if the path is null then `$array` will be assigned the `$value`
     * @param mixed $value the value to be written
     * @since 2.0.13
     */
    public static function setValue(&$array, $path, $value)
    {
        if ($path === null) {
            $array = $value;
            return;
        }

        $keys = is_array($path) ? $path : explode('.', $path);

        while (count($keys) > 1) {
            $key = array_shift($keys);
            if (!isset($array[$key])) {
                $array[$key] = [];
            }
            if (!is_array($array[$key])) {
                $array[$key] = [$array[$key]];
            }
            $array = &$array[$key];
        }

        $array[array_shift($keys)] = $value;
    }

    /**
     * Removes an item from an array and returns the value. If the key does not exist in the array, the default value
     * will be returned instead.
     *
     * Usage examples,
     *
     * ```php
     * // $array = ['type' => 'A', 'options' => [1, 2]];
     * // working with array
     * $type = \yii\helpers\ArrayHelper::remove($array, 'type');
     * // $array content
     * // $array = ['options' => [1, 2]];
     * ```
     *
     * @param array $array the array to extract value from
     * @param string $key key name of the array element
     * @param mixed $default the default value to be returned if the specified key does not exist
     * @return mixed|null the value of the element if found, default value otherwise
     */
    public static function remove(&$array, $key, $default = null)
    {
        if (is_array($array) && (isset($array[$key]) || array_key_exists($key, $array))) {
            $value = $array[$key];
            unset($array[$key]);

            return $value;
        }

        return $default;
    }

    /**
     * Removes items with matching values from the array and returns the removed items.
     *
     * Example,
     *
     * ```php
     * $array = ['Bob' => 'Dylan', 'Michael' => 'Jackson', 'Mick' => 'Jagger', 'Janet' => 'Jackson'];
     * $removed = \yii\helpers\ArrayHelper::removeValue($array, 'Jackson');
     * // result:
     * // $array = ['Bob' => 'Dylan', 'Mick' => 'Jagger'];
     * // $removed = ['Michael' => 'Jackson', 'Janet' => 'Jackson'];
     * ```
     *
     * @param array $array the array where to look the value from
     * @param string $value the value to remove from the array
     * @return array the items that were removed from the array
     * @since 2.0.11
     */
    public static function removeValue(&$array, $value)
    {
        $result = [];
        if (is_array($array)) {
            foreach ($array as $key => $val) {
                if ($val === $value) {
                    $result[$key] = $val;
                    unset($array[$key]);
                }
            }
        }
        return $result;
    }

    /**
     * Indexes and/or groups the array according to a specified key.
     * The input should be either multidimensional array or an array of objects.
     *
     * The $key can be either a key name of the sub-array, a property name of object, or an anonymous
     * function that must return the value that will be used as a key.
     *
     * $groups is an array of keys, that will be used to group the input array into one or more sub-arrays based
     * on keys specified.
     *
     * If the `$key` is specified as `null` or a value of an element corresponding to the key is `null` in addition
     * to `$groups` not specified then the element is discarded.
     *
     * For example:
     *
     * ```php
     * $array = [
     *     ['id' => '123', 'data' => 'abc', 'device' => 'laptop'],
     *     ['id' => '345', 'data' => 'def', 'device' => 'tablet'],
     *     ['id' => '345', 'data' => 'hgi', 'device' => 'smartphone'],
     * ];
     * $result = ArrayHelper::index($array, 'id');
     * ```
     *
     * The result will be an associative array, where the key is the value of `id` attribute
     *
     * ```php
     * [
     *     '123' => ['id' => '123', 'data' => 'abc', 'device' => 'laptop'],
     *     '345' => ['id' => '345', 'data' => 'hgi', 'device' => 'smartphone']
     *     // The second element of an original array is overwritten by the last element because of the same id
     * ]
     * ```
     *
     * An anonymous function can be used in the grouping array as well.
     *
     * ```php
     * $result = ArrayHelper::index($array, function ($element) {
     *     return $element['id'];
     * });
     * ```
     *
     * Passing `id` as a third argument will group `$array` by `id`:
     *
     * ```php
     * $result = ArrayHelper::index($array, null, 'id');
     * ```
     *
     * The result will be a multidimensional array grouped by `id` on the first level, by `device` on the second level
     * and indexed by `data` on the third level:
     *
     * ```php
     * [
     *     '123' => [
     *         ['id' => '123', 'data' => 'abc', 'device' => 'laptop']
     *     ],
     *     '345' => [ // all elements with this index are present in the result array
     *         ['id' => '345', 'data' => 'def', 'device' => 'tablet'],
     *         ['id' => '345', 'data' => 'hgi', 'device' => 'smartphone'],
     *     ]
     * ]
     * ```
     *
     * The anonymous function can be used in the array of grouping keys as well:
     *
     * ```php
     * $result = ArrayHelper::index($array, 'data', [function ($element) {
     *     return $element['id'];
     * }, 'device']);
     * ```
     *
     * The result will be a multidimensional array grouped by `id` on the first level, by the `device` on the second one
     * and indexed by the `data` on the third level:
     *
     * ```php
     * [
     *     '123' => [
     *         'laptop' => [
     *             'abc' => ['id' => '123', 'data' => 'abc', 'device' => 'laptop']
     *         ]
     *     ],
     *     '345' => [
     *         'tablet' => [
     *             'def' => ['id' => '345', 'data' => 'def', 'device' => 'tablet']
     *         ],
     *         'smartphone' => [
     *             'hgi' => ['id' => '345', 'data' => 'hgi', 'device' => 'smartphone']
     *         ]
     *     ]
     * ]
     * ```
     *
     * @param array $array the array that needs to be indexed or grouped
     * @param string|\Closure|null $key the column name or anonymous function which result will be used to index the array
     * @param string|string[]|\Closure[]|null $groups the array of keys, that will be used to group the input array
     * by one or more keys. If the $key attribute or its value for the particular element is null and $groups is not
     * defined, the array element will be discarded. Otherwise, if $groups is specified, array element will be added
     * to the result array without any key. This parameter is available since version 2.0.8.
     * @return array the indexed and/or grouped array
     */
    public static function index($array, $key, $groups = [])
    {
        $result = [];
        $groups = (array) $groups;

        foreach ($array as $element) {
            $lastArray = &$result;

            foreach ($groups as $group) {
                $value = static::getValue($element, $group);
                if (!array_key_exists($value, $lastArray)) {
                    $lastArray[$value] = [];
                }
                $lastArray = &$lastArray[$value];
            }

            if ($key === null) {
                if (!empty($groups)) {
                    $lastArray[] = $element;
                }
            } else {
                $value = static::getValue($element, $key);
                if ($value !== null) {
                    if (is_float($value)) {
                        $value = (string) $value;
                    }
                    $lastArray[$value] = $element;
                }
            }
            unset($lastArray);
        }

        return $result;
    }

    /**
     * Returns the values of a specified column in an array.
     * The input array should be multidimensional or an array of objects.
     *
     * For example,
     *
     * ```php
     * $array = [
     *     ['id' => '123', 'data' => 'abc'],
     *     ['id' => '345', 'data' => 'def'],
     * ];
     * $result = ArrayHelper::getColumn($array, 'id');
     * // the result is: ['123', '345']
     *
     * // using anonymous function
     * $result = ArrayHelper::getColumn($array, function ($element) {
     *     return $element['id'];
     * });
     * ```
     *
     * @param array $array
     * @param string|\Closure $name
     * @param bool $keepKeys whether to maintain the array keys. If false, the resulting array
     * will be re-indexed with integers.
     * @return array the list of column values
     */
    public static function getColumn($array, $name, $keepKeys = true)
    {
        $result = [];
        if ($keepKeys) {
            foreach ($array as $k => $element) {
                $result[$k] = static::getValue($element, $name);
            }
        } else {
            foreach ($array as $element) {
                $result[] = static::getValue($element, $name);
            }
        }

        return $result;
    }

    /**
     * Builds a map (key-value pairs) from a multidimensional array or an array of objects.
     * The `$from` and `$to` parameters specify the key names or property names to set up the map.
     * Optionally, one can further group the map according to a grouping field `$group`.
     *
     * For example,
     *
     * ```php
     * $array = [
     *     ['id' => '123', 'name' => 'aaa', 'class' => 'x'],
     *     ['id' => '124', 'name' => 'bbb', 'class' => 'x'],
     *     ['id' => '345', 'name' => 'ccc', 'class' => 'y'],
     * ];
     *
     * $result = ArrayHelper::map($array, 'id', 'name');
     * // the result is:
     * // [
     * //     '123' => 'aaa',
     * //     '124' => 'bbb',
     * //     '345' => 'ccc',
     * // ]
     *
     * $result = ArrayHelper::map($array, 'id', 'name', 'class');
     * // the result is:
     * // [
     * //     'x' => [
     * //         '123' => 'aaa',
     * //         '124' => 'bbb',
     * //     ],
     * //     'y' => [
     * //         '345' => 'ccc',
     * //     ],
     * // ]
     * ```
     *
     * @param array $array
     * @param string|\Closure $from
     * @param string|\Closure $to
     * @param string|\Closure $group
     * @return array
     */
    public static function map($array, $from, $to, $group = null)
    {
        $result = [];
        foreach ($array as $element) {
            $key = static::getValue($element, $from);
            $value = static::getValue($element, $to);
            if ($group !== null) {
                $result[static::getValue($element, $group)][$key] = $value;
            } else {
                $result[$key] = $value;
            }
        }

        return $result;
    }

    /**
     * Checks if the given array contains the specified key.
     * This method enhances the `array_key_exists()` function by supporting case-insensitive
     * key comparison.
     * @param string $key the key to check
     * @param array $array the array with keys to check
     * @param bool $caseSensitive whether the key comparison should be case-sensitive
     * @return bool whether the array contains the specified key
     */
    public static function keyExists($key, $array, $caseSensitive = true)
    {
        if ($caseSensitive) {
            // Function `isset` checks key faster but skips `null`, `array_key_exists` handles this case
            // http://php.net/manual/en/function.array-key-exists.php#107786
            return isset($array[$key]) || array_key_exists($key, $array);
        }

        foreach (array_keys($array) as $k) {
            if (strcasecmp($key, $k) === 0) {
                return true;
            }
        }

        return false;
    }

    /**
     * Sorts an array of objects or arrays (with the same structure) by one or several keys.
     * @param array $array the array to be sorted. The array will be modified after calling this method.
     * @param string|\Closure|array $key the key(s) to be sorted by. This refers to a key name of the sub-array
     * elements, a property name of the objects, or an anonymous function returning the values for comparison
     * purpose. The anonymous function signature should be: `function($item)`.
     * To sort by multiple keys, provide an array of keys here.
     * @param int|array $direction the sorting direction. It can be either `SORT_ASC` or `SORT_DESC`.
     * When sorting by multiple keys with different sorting directions, use an array of sorting directions.
     * @param int|array $sortFlag the PHP sort flag. Valid values include
     * `SORT_REGULAR`, `SORT_NUMERIC`, `SORT_STRING`, `SORT_LOCALE_STRING`, `SORT_NATURAL` and `SORT_FLAG_CASE`.
     * Please refer to [PHP manual](http://php.net/manual/en/function.sort.php)
     * for more details. When sorting by multiple keys with different sort flags, use an array of sort flags.
     * @throws InvalidArgumentException if the $direction or $sortFlag parameters do not have
     * correct number of elements as that of $key.
     */
    public static function multisort(&$array, $key, $direction = SORT_ASC, $sortFlag = SORT_REGULAR)
    {
        $keys = is_array($key) ? $key : [$key];
        if (empty($keys) || empty($array)) {
            return;
        }
        $n = count($keys);
        if (is_scalar($direction)) {
            $direction = array_fill(0, $n, $direction);
        } elseif (count($direction) !== $n) {
            throw new InvalidArgumentException('The length of $direction parameter must be the same as that of $keys.');
        }
        if (is_scalar($sortFlag)) {
            $sortFlag = array_fill(0, $n, $sortFlag);
        } elseif (count($sortFlag) !== $n) {
            throw new InvalidArgumentException('The length of $sortFlag parameter must be the same as that of $keys.');
        }
        $args = [];
        foreach ($keys as $i => $key) {
            $flag = $sortFlag[$i];
            $args[] = static::getColumn($array, $key);
            $args[] = $direction[$i];
            $args[] = $flag;
        }

        // This fix is used for cases when main sorting specified by columns has equal values
        // Without it it will lead to Fatal Error: Nesting level too deep - recursive dependency?
        $args[] = range(1, count($array));
        $args[] = SORT_ASC;
        $args[] = SORT_NUMERIC;

        $args[] = &$array;
        call_user_func_array('array_multisort', $args);
    }

    /**
     * Encodes special characters in an array of strings into HTML entities.
     * Only array values will be encoded by default.
     * If a value is an array, this method will also encode it recursively.
     * Only string values will be encoded.
     * @param array $data data to be encoded
     * @param bool $valuesOnly whether to encode array values only. If false,
     * both the array keys and array values will be encoded.
     * @param string $charset the charset that the data is using. If not set,
     * [[\yii\base\Application::charset]] will be used.
     * @return array the encoded data
     * @see http://www.php.net/manual/en/function.htmlspecialchars.php
     */
    public static function htmlEncode($data, $valuesOnly = true, $charset = null)
    {
        if ($charset === null) {
            $charset = Yii::$app ? Yii::$app->charset : 'UTF-8';
        }
        $d = [];
        foreach ($data as $key => $value) {
            if (!$valuesOnly && is_string($key)) {
                $key = htmlspecialchars($key, ENT_QUOTES | ENT_SUBSTITUTE, $charset);
            }
            if (is_string($value)) {
                $d[$key] = htmlspecialchars($value, ENT_QUOTES | ENT_SUBSTITUTE, $charset);
            } elseif (is_array($value)) {
                $d[$key] = static::htmlEncode($value, $valuesOnly, $charset);
            } else {
                $d[$key] = $value;
            }
        }

        return $d;
    }

    /**
     * Decodes HTML entities into the corresponding characters in an array of strings.
     * Only array values will be decoded by default.
     * If a value is an array, this method will also decode it recursively.
     * Only string values will be decoded.
     * @param array $data data to be decoded
     * @param bool $valuesOnly whether to decode array values only. If false,
     * both the array keys and array values will be decoded.
     * @return array the decoded data
     * @see http://www.php.net/manual/en/function.htmlspecialchars-decode.php
     */
    public static function htmlDecode($data, $valuesOnly = true)
    {
        $d = [];
        foreach ($data as $key => $value) {
            if (!$valuesOnly && is_string($key)) {
                $key = htmlspecialchars_decode($key, ENT_QUOTES);
            }
            if (is_string($value)) {
                $d[$key] = htmlspecialchars_decode($value, ENT_QUOTES);
            } elseif (is_array($value)) {
                $d[$key] = static::htmlDecode($value);
            } else {
                $d[$key] = $value;
            }
        }

        return $d;
    }

    /**
     * Returns a value indicating whether the given array is an associative array.
     *
     * An array is associative if all its keys are strings. If `$allStrings` is false,
     * then an array will be treated as associative if at least one of its keys is a string.
     *
     * Note that an empty array will NOT be considered associative.
     *
     * @param array $array the array being checked
     * @param bool $allStrings whether the array keys must be all strings in order for
     * the array to be treated as associative.
     * @return bool whether the array is associative
     */
    public static function isAssociative($array, $allStrings = true)
    {
        if (!is_array($array) || empty($array)) {
            return false;
        }

        if ($allStrings) {
            foreach ($array as $key => $value) {
                if (!is_string($key)) {
                    return false;
                }
            }
            return true;
        }

        foreach ($array as $key => $value) {
            if (is_string($key)) {
                return true;
            }
        }

        return false;
    }

    /**
     * Returns a value indicating whether the given array is an indexed array.
     *
     * An array is indexed if all its keys are integers. If `$consecutive` is true,
     * then the array keys must be a consecutive sequence starting from 0.
     *
     * Note that an empty array will be considered indexed.
     *
     * @param array $array the array being checked
     * @param bool $consecutive whether the array keys must be a consecutive sequence
     * in order for the array to be treated as indexed.
     * @return bool whether the array is associative
     */
    public static function isIndexed($array, $consecutive = false)
    {
        if (!is_array($array)) {
            return false;
        }

        if (empty($array)) {
            return true;
        }

        if ($consecutive) {
            return array_keys($array) === range(0, count($array) - 1);
        }

        foreach ($array as $key => $value) {
            if (!is_int($key)) {
                return false;
            }
        }

        return true;
    }

    /**
     * Check whether an array or [[\Traversable]] contains an element.
     *
     * This method does the same as the PHP function [in_array()](http://php.net/manual/en/function.in-array.php)
     * but additionally works for objects that implement the [[\Traversable]] interface.
     * @param mixed $needle The value to look for.
     * @param array|\Traversable $haystack The set of values to search.
     * @param bool $strict Whether to enable strict (`===`) comparison.
     * @return bool `true` if `$needle` was found in `$haystack`, `false` otherwise.
     * @throws InvalidArgumentException if `$haystack` is neither traversable nor an array.
     * @see http://php.net/manual/en/function.in-array.php
     * @since 2.0.7
     */
    public static function isIn($needle, $haystack, $strict = false)
    {
        if ($haystack instanceof \Traversable) {
            foreach ($haystack as $value) {
                if ($needle == $value && (!$strict || $needle === $value)) {
                    return true;
                }
            }
        } elseif (is_array($haystack)) {
            return in_array($needle, $haystack, $strict);
        } else {
            throw new InvalidArgumentException('Argument $haystack must be an array or implement Traversable');
        }

        return false;
    }

    /**
     * Checks whether a variable is an array or [[\Traversable]].
     *
     * This method does the same as the PHP function [is_array()](http://php.net/manual/en/function.is-array.php)
     * but additionally works on objects that implement the [[\Traversable]] interface.
     * @param mixed $var The variable being evaluated.
     * @return bool whether $var is array-like
     * @see http://php.net/manual/en/function.is-array.php
     * @since 2.0.8
     */
    public static function isTraversable($var)
    {
        return is_array($var) || $var instanceof \Traversable;
    }

    /**
     * Checks whether an array or [[\Traversable]] is a subset of another array or [[\Traversable]].
     *
     * This method will return `true`, if all elements of `$needles` are contained in
     * `$haystack`. If at least one element is missing, `false` will be returned.
     * @param array|\Traversable $needles The values that must **all** be in `$haystack`.
     * @param array|\Traversable $haystack The set of value to search.
     * @param bool $strict Whether to enable strict (`===`) comparison.
     * @throws InvalidArgumentException if `$haystack` or `$needles` is neither traversable nor an array.
     * @return bool `true` if `$needles` is a subset of `$haystack`, `false` otherwise.
     * @since 2.0.7
     */
    public static function isSubset($needles, $haystack, $strict = false)
    {
        if (is_array($needles) || $needles instanceof \Traversable) {
            foreach ($needles as $needle) {
                if (!static::isIn($needle, $haystack, $strict)) {
                    return false;
                }
            }

            return true;
<<<<<<< HEAD
        } else {
            throw new InvalidArgumentException('Argument $needles must be an array or implement Traversable');
=======
>>>>>>> 6d2e0aff
        }

        throw new InvalidParamException('Argument $needles must be an array or implement Traversable');
    }

    /**
     * Filters array according to rules specified.
     *
     * For example:
     *
     * ```php
     * $array = [
     *     'A' => [1, 2],
     *     'B' => [
     *         'C' => 1,
     *         'D' => 2,
     *     ],
     *     'E' => 1,
     * ];
     *
     * $result = \yii\helpers\ArrayHelper::filter($array, ['A']);
     * // $result will be:
     * // [
     * //     'A' => [1, 2],
     * // ]
     *
     * $result = \yii\helpers\ArrayHelper::filter($array, ['A', 'B.C']);
     * // $result will be:
     * // [
     * //     'A' => [1, 2],
     * //     'B' => ['C' => 1],
     * // ]
     *
     * $result = \yii\helpers\ArrayHelper::filter($array, ['B', '!B.C']);
     * // $result will be:
     * // [
     * //     'B' => ['D' => 2],
     * // ]
     * ```
     *
     * @param array $array Source array
     * @param array $filters Rules that define array keys which should be left or removed from results.
     * Each rule is:
     * - `var` - `$array['var']` will be left in result.
     * - `var.key` = only `$array['var']['key'] will be left in result.
     * - `!var.key` = `$array['var']['key'] will be removed from result.
     * @return array Filtered array
     * @since 2.0.9
     */
    public static function filter($array, $filters)
    {
        $result = [];
        $forbiddenVars = [];

        foreach ($filters as $var) {
            $keys = explode('.', $var);
            $globalKey = $keys[0];
            $localKey = isset($keys[1]) ? $keys[1] : null;

            if ($globalKey[0] === '!') {
                $forbiddenVars[] = [
                    substr($globalKey, 1),
                    $localKey,
                ];
                continue;
            }

            if (empty($array[$globalKey])) {
                continue;
            }
            if ($localKey === null) {
                $result[$globalKey] = $array[$globalKey];
                continue;
            }
            if (!isset($array[$globalKey][$localKey])) {
                continue;
            }
            if (!array_key_exists($globalKey, $result)) {
                $result[$globalKey] = [];
            }
            $result[$globalKey][$localKey] = $array[$globalKey][$localKey];
        }

        foreach ($forbiddenVars as [$globalKey, $localKey]) {
            if (array_key_exists($globalKey, $result)) {
                unset($result[$globalKey][$localKey]);
            }
        }

        return $result;
    }
}<|MERGE_RESOLUTION|>--- conflicted
+++ resolved
@@ -869,14 +869,9 @@
             }
 
             return true;
-<<<<<<< HEAD
-        } else {
-            throw new InvalidArgumentException('Argument $needles must be an array or implement Traversable');
-=======
->>>>>>> 6d2e0aff
-        }
-
-        throw new InvalidParamException('Argument $needles must be an array or implement Traversable');
+        }
+
+        throw new InvalidArgumentException('Argument $needles must be an array or implement Traversable');
     }
 
     /**
