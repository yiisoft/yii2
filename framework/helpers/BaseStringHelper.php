--- conflicted
+++ resolved
@@ -193,15 +193,9 @@
      * Binary and multibyte safe.
      *
      * @param string $string Input string
-<<<<<<< HEAD
-     * @param string $with Part to search
-     * @param bool $caseSensitive Case sensitive search. Default is true.
-     * @return bool Returns true if first input starts with second input, false otherwise
-=======
      * @param string $with Part to search inside the $string
      * @param boolean $caseSensitive Case sensitive search. Default is true. When case sensitive is enabled, $with must exactly match the starting of the string in order to get a true value. 
      * @return boolean Returns true if first input starts with second input, false otherwise
->>>>>>> 2ab41948
      */
     public static function startsWith($string, $with, $caseSensitive = true)
     {
@@ -219,17 +213,10 @@
      * Check if given string ends with specified substring.
      * Binary and multibyte safe.
      *
-<<<<<<< HEAD
-     * @param string $string
-     * @param string $with
-     * @param bool $caseSensitive Case sensitive search. Default is true.
-     * @return bool Returns true if first input ends with second input, false otherwise
-=======
      * @param string $string Input string to check
      * @param string $with Part to search inside of the $string.
      * @param boolean $caseSensitive Case sensitive search. Default is true. When case sensitive is enabled, $with must exactly match the ending of the string in order to get a true value.
      * @return boolean Returns true if first input ends with second input, false otherwise
->>>>>>> 2ab41948
      */
     public static function endsWith($string, $with, $caseSensitive = true)
     {
