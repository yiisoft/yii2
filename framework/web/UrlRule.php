<?php
/**
 * @link http://www.yiiframework.com/
 * @copyright Copyright (c) 2008 Yii Software LLC
 * @license http://www.yiiframework.com/license/
 */

namespace yii\web;

use Yii;
use yii\base\Object;
use yii\base\InvalidConfigException;

/**
 * UrlRule represents a rule used by [[UrlManager]] for parsing and generating URLs.
 *
 * To define your own URL parsing and creation logic you can extend from this class
 * and add it to [[UrlManager::rules]] like this:
 *
 * ```php
 * 'rules' => [
 *     ['class' => 'MyUrlRule', 'pattern' => '...', 'route' => 'site/index', ...],
 *     // ...
 * ]
 * ```
 *
 * @author Qiang Xue <qiang.xue@gmail.com>
 * @since 2.0
 */
class UrlRule extends Object implements UrlRuleInterface
{
    /**
     * Set [[mode]] with this value to mark that this rule is for URL parsing only
     */
    const PARSING_ONLY = 1;
    /**
     * Set [[mode]] with this value to mark that this rule is for URL creation only
     */
    const CREATION_ONLY = 2;

    /**
     * @var string the name of this rule. If not set, it will use [[pattern]] as the name.
     */
    public $name;
    /**
     * On the rule initialization, the [[pattern]] matching parameters names will be replaced with [[placeholders]].
     * @var string the pattern used to parse and create the path info part of a URL.
     * @see host
     * @see placeholders
     */
    public $pattern;
    /**
     * @var string the pattern used to parse and create the host info part of a URL (e.g. `http://example.com`).
     * @see pattern
     */
    public $host;
    /**
     * @var string the route to the controller action
     */
    public $route;
    /**
     * @var array the default GET parameters (name => value) that this rule provides.
     * When this rule is used to parse the incoming request, the values declared in this property
     * will be injected into $_GET.
     */
    public $defaults = [];
    /**
     * @var string the URL suffix used for this rule.
     * For example, ".html" can be used so that the URL looks like pointing to a static HTML page.
     * If not, the value of [[UrlManager::suffix]] will be used.
     */
    public $suffix;
    /**
     * @var string|array the HTTP verb (e.g. GET, POST, DELETE) that this rule should match.
     * Use array to represent multiple verbs that this rule may match.
     * If this property is not set, the rule can match any verb.
     * Note that this property is only used when parsing a request. It is ignored for URL creation.
     */
    public $verb;
    /**
     * @var integer a value indicating if this rule should be used for both request parsing and URL creation,
     * parsing only, or creation only.
     * If not set or 0, it means the rule is both request parsing and URL creation.
     * If it is [[PARSING_ONLY]], the rule is for request parsing only.
     * If it is [[CREATION_ONLY]], the rule is for URL creation only.
     */
    public $mode;
    /**
     * @var boolean a value indicating if parameters should be url encoded.
     */
    public $encodeParams = true;

    /**
     * @var array|string normalize configuration
     */
    public $normalize;

    /**
     * @var array list of placeholders for matching parameters names. Used in [[parseRequest()]], [[createUrl()]].
     * On the rule initialization, the [[pattern]] parameters names will be replaced with placeholders.
     * This array contains relations between the original parameters names and their placeholders.
     * The array keys are the placeholders and the values are the original names.
     *
     * @see parseRequest()
     * @see createUrl()
     * @since 2.0.7
     */
    protected $placeholders = [];

    /**
     * @var string the template for generating a new URL. This is derived from [[pattern]] and is used in generating URL.
     */
    private $_template;
    /**
     * @var string the regex for matching the route part. This is used in generating URL.
     */
    private $_routeRule;
    /**
     * @var array list of regex for matching parameters. This is used in generating URL.
     */
    private $_paramRules = [];
    /**
     * @var array list of parameters used in the route.
     */
    private $_routeParams = [];


    /**
     * Initializes this rule.
     */
    public function init()
    {
        if ($this->pattern === null) {
            throw new InvalidConfigException('UrlRule::pattern must be set.');
        }
        if ($this->route === null) {
            throw new InvalidConfigException('UrlRule::route must be set.');
        }
        if ($this->verb !== null) {
            if (is_array($this->verb)) {
                foreach ($this->verb as $i => $verb) {
                    $this->verb[$i] = strtoupper($verb);
                }
            } else {
                $this->verb = [strtoupper($this->verb)];
            }
        }
        if ($this->name === null) {
            $this->name = $this->pattern;
        }

        $this->pattern = trim($this->pattern, '/');
        $this->route = trim($this->route, '/');

        if ($this->host !== null) {
            $this->host = rtrim($this->host, '/');
            $this->pattern = rtrim($this->host . '/' . $this->pattern, '/');
        } elseif ($this->pattern === '') {
            $this->_template = '';
            $this->pattern = '#^$#u';

            return;
        } elseif (($pos = strpos($this->pattern, '://')) !== false) {
            if (($pos2 = strpos($this->pattern, '/', $pos + 3)) !== false) {
                $this->host = substr($this->pattern, 0, $pos2);
            } else {
                $this->host = $this->pattern;
            }
        } else {
            $this->pattern = '/' . $this->pattern . '/';
        }

        if (strpos($this->route, '<') !== false && preg_match_all('/<([\w._-]+)>/', $this->route, $matches)) {
            foreach ($matches[1] as $name) {
                $this->_routeParams[$name] = "<$name>";
            }
        }

        $tr = [
            '.' => '\\.',
            '*' => '\\*',
            '$' => '\\$',
            '[' => '\\[',
            ']' => '\\]',
            '(' => '\\(',
            ')' => '\\)',
        ];

        $tr2 = [];
        if (preg_match_all('/<([\w._-]+):?([^>]+)?>/', $this->pattern, $matches, PREG_OFFSET_CAPTURE | PREG_SET_ORDER)) {
            foreach ($matches as $match) {
                $name = $match[1][0];
                $pattern = isset($match[2][0]) ? $match[2][0] : '[^\/]+';
                $placeholder = 'a' . hash('crc32b', $name); // placeholder must begin with a letter
                $this->placeholders[$placeholder] = $name;
                if (array_key_exists($name, $this->defaults)) {
                    $length = strlen($match[0][0]);
                    $offset = $match[0][1];
                    if ($offset > 1 && $this->pattern[$offset - 1] === '/' && (!isset($this->pattern[$offset + $length]) || $this->pattern[$offset + $length] === '/')) {
                        $tr["/<$name>"] = "(/(?P<$placeholder>$pattern))?";
                    } else {
                        $tr["<$name>"] = "(?P<$placeholder>$pattern)?";
                    }
                } else {
                    $tr["<$name>"] = "(?P<$placeholder>$pattern)";
                }
                if (isset($this->_routeParams[$name])) {
                    $tr2["<$name>"] = "(?P<$placeholder>$pattern)";
                } else {
                    $this->_paramRules[$name] = $pattern === '[^\/]+' ? '' : "#^$pattern$#u";
                }
            }
        }

        $this->_template = preg_replace('/<([\w._-]+):?([^>]+)?>/', '<$1>', $this->pattern);
        $this->pattern = '#^' . trim(strtr($this->_template, $tr), '/') . '$#u';

        if (!empty($this->_routeParams)) {
            $this->_routeRule = '#^' . strtr($this->route, $tr2) . '$#u';
        }
    }

    /**
     * Initializes normalizer configuration
     * @param UrlManager $manager the URL manager
     * @throws \Exception if config is not understood
     */
    protected function initNormalizer($manager) {
        $normalize = $this->normalize;

        $configNoAction = [
            // whether to collapse multiple slashes to single
            'collapse-slashes' => false,
<<<<<<< HEAD
            // remove trailing slash if it exists
            'remove-trailing-slash' => false,
            // add trailing slash if there is no one
            'add-trailing-slash' => false,
=======
            // add or remove trailing slash?
            // true - add
            // false - remove
            // null - do neither
            'trailing-slash' => null,
>>>>>>> 112d7183
            // what action to perform if pathInfo was changed during normalization
            // redirect: instant redirect to normalized path
            // route: return new route (must be configured via 'route')
            // none: no action, just route by normalized path
            'action' => 'none',
            // string: route for $action == 'route', i.e. 'site/redirect'
            'route' => null
        ];

        if (is_string($normalize) || is_null($normalize)) {
            switch ($normalize) {
                case '':
                case 'safe-remove-trailing-slash':
                    // Default behavior.
<<<<<<< HEAD
                    // Acts only if $suffix != '/'.
                    // Redirects 'posts/' to 'posts' and 'posts.html/' to 'posts.html'
                    // See issue #6498 for details.
                    $suffix = (string)($this->suffix === null ? $manager->suffix : $this->suffix);
                    $normalize = [
                        'collapse-slashes' => false,
                        'remove-trailing-slash' => ($suffix != '/') ? true : false,
                        'add-trailing-slash' => false,
=======
                    // Removes trailing slash only if $suffix != '/'.
                    // Redirects 'posts/' to 'posts' and 'posts.html/' to 'posts.html'
                    // See issue #6498 for details.
                    // Discussion: https://github.com/yiisoft/yii2/pull/11381#discussion_r60205774
                    $suffix = (string)($this->suffix === null ? $manager->suffix : $this->suffix);
                    $normalize = [
                        'collapse-slashes' => false,
                        // if $suffix != '/', set normalizer to remove trailing slash, otherwise don't act.
                        'trailing-slash' => ($suffix != '/') ? false : null,
>>>>>>> 112d7183
                        'action' => 'redirect'
                    ];
                    break;
                case 'disabled':
                    $normalize = $configNoAction;
                    break;
                case 'add-trailing-slash':
                    $normalize = [
                        'collapse-slashes' => true,
<<<<<<< HEAD
                        'add-trailing-slash' => true,
                        'remove-trailing-slash' => false,
=======
                        'trailing-slash' => true,
>>>>>>> 112d7183
                        'action' => 'redirect'
                    ];
                    break;
                case 'remove-trailing-slash':
                    $normalize = [
                        'collapse-slashes' => true,
<<<<<<< HEAD
                        'add-trailing-slash' => false,
                        'remove-trailing-slash' => true,
=======
                        'trailing-slash' => false,
>>>>>>> 112d7183
                        'action' => 'redirect'
                    ];
                    break;
                default:
                    throw new \Exception('Unknown normalization strategy ' . $normalize);
            }
<<<<<<< HEAD
        } else {
            $normalize = array_merge($configNoAction, $normalize);
        }

        $this->normalize = $normalize;

        // set $this->suffix if trailing slash is required (for createUrl())
        if ($this->normalize['add-trailing-slash'] === true) {
=======
        }

        $normalize = array_merge($configNoAction, $normalize);

        $this->normalize = $normalize;

        // set $this->suffix if trailing slash is required (for createUrl())
        if ($this->normalize['trailing-slash']) {
>>>>>>> 112d7183
            $this->suffix = '/';
        }
    }

    /**
     * Normalizes supplied pathInfo by normalization rules.
     *
     * @param $pathInfo string original pathInfo
     * @return string normalized pathInfo
     */
    protected function normalizePathInfo($pathInfo) {
        $normalize = $this->normalize;

        if (!$pathInfo) {
            return $pathInfo; // nothing to normalize
        }

        if ($normalize['collapse-slashes']) {
            $pathInfo = ltrim(preg_replace('#/+#', '/', $pathInfo), '/');
        }

<<<<<<< HEAD
        if ($normalize['add-trailing-slash']) {
            if (substr($pathInfo, -1) != '/') {
                $pathInfo .= '/';
            }
        } elseif ($normalize['remove-trailing-slash']) {
            if (substr($pathInfo, -1) == '/') {
                $pathInfo = rtrim($pathInfo, '/');
=======
        if (!is_null($normalize['trailing-slash'])) {
            if ($normalize['trailing-slash']) {
                // add trailing slash
                if (substr($pathInfo, -1) != '/') {
                    $pathInfo .= '/';
                }
            } else {
                // remove trailing slash
                if (substr($pathInfo, -1) == '/') {
                    $pathInfo = rtrim($pathInfo, '/');
                }
>>>>>>> 112d7183
            }
        }

        return $pathInfo;
    }

    protected function normalize($pathInfoOrig, $pathInfoNormalized, $origRoute) {
        // check whether pathInfo was changed during normalization.
        // If so, take the required action.
        if ($pathInfoNormalized != $pathInfoOrig) {
            switch ($this->normalize['action']) {
                case 'redirect':
                    $e = new NormalizerActionException("Request should be normalized");
                    $e->setAction('redirect');
                    $e->setRedirectUrl($pathInfoNormalized);
                    $e->setOrigPathInfo($pathInfoOrig);
                    $e->setOrigRoute($origRoute);
                    throw $e;
                    break;
                case 'route':
                    // construct new route
                    $redirectRoute = $this->normalize['route'];
                    $redirectParams = [
                        'redirectUrl' => $pathInfoNormalized,
                        'origRoute' => $origRoute,
                        'origPathInfo' => $pathInfoOrig,
                    ];
                    return [$redirectRoute, $redirectParams];
                    break;
                case 'none':
                    // no action
                    return $origRoute;
                default:
                    throw new \Exception("Unknown normalizer action " . $this->normalize['action']);
                    break;
            }
        }

        return $origRoute;
    }

    /**
     * Parses the given request and returns the corresponding route and parameters.
     * @param UrlManager $manager the URL manager
     * @param Request $request the request component
     * @return array|boolean the parsing result. The route and the parameters are returned as an array.
     * If false, it means this rule cannot be used to parse this path info.
     */
    public function parseRequest($manager, $request)
    {
        if ($this->mode === self::CREATION_ONLY) {
            return false;
        }

        if (!empty($this->verb) && !in_array($request->getMethod(), $this->verb, true)) {
            return false;
        }

        // init normalizer, as it may depend on UrlManager $suffix
        $this->initNormalizer($manager);

        $pathInfoOrig = $request->getPathInfo();
        $pathInfoNormalized = $this->normalizePathInfo($request->getPathInfo());
        $pathInfo = $pathInfoNormalized;

        $suffix = (string)($this->suffix === null ? $manager->suffix : $this->suffix);
        if ($suffix !== '' && $pathInfo !== '') {
            $n = strlen($suffix);
            if (substr_compare($pathInfo, $suffix, -$n, $n) === 0) {
                $pathInfo = substr($pathInfo, 0, -$n);
                if ($pathInfo === '') {
                    // suffix alone is not allowed
                    return false;
                }
            } else {
                return false;
            }
        }

        if ($this->host !== null) {
            $pathInfo = strtolower($request->getHostInfo()) . ($pathInfo === '' ? '' : '/' . $pathInfo);
        }

        if (!preg_match($this->pattern, $pathInfo, $matches)) {
            return false;
        }

        $matches = $this->substitutePlaceholderNames($matches);
        foreach ($this->defaults as $name => $value) {
            if (!isset($matches[$name]) || $matches[$name] === '') {
                $matches[$name] = $value;
            }
        }
        $params = $this->defaults;
        $tr = [];
        foreach ($matches as $name => $value) {
            if (isset($this->_routeParams[$name])) {
                $tr[$this->_routeParams[$name]] = $value;
                unset($params[$name]);
            } elseif (isset($this->_paramRules[$name])) {
                $params[$name] = $value;
            }
        }
        if ($this->_routeRule !== null) {
            $route = strtr($this->route, $tr);
        } else {
            $route = $this->route;
        }

        Yii::trace("Request parsed with URL rule: {$this->name}", __METHOD__);

        return $this->normalize($pathInfoOrig, $pathInfoNormalized, [$route, $params]);
    }

    /**
     * Creates a URL according to the given route and parameters.
     * @param UrlManager $manager the URL manager
     * @param string $route the route. It should not have slashes at the beginning or the end.
     * @param array $params the parameters
     * @return string|boolean the created URL, or false if this rule cannot be used for creating this URL.
     */
    public function createUrl($manager, $route, $params)
    {
        if ($this->mode === self::PARSING_ONLY) {
            return false;
        }

        // init normalizer, because it may change $this->suffix according to chosen strategy
        $this->initNormalizer($manager);

        $tr = [];

        // match the route part first
        if ($route !== $this->route) {
            if ($this->_routeRule !== null && preg_match($this->_routeRule, $route, $matches)) {
                $matches = $this->substitutePlaceholderNames($matches);
                foreach ($this->_routeParams as $name => $token) {
                    if (isset($this->defaults[$name]) && strcmp($this->defaults[$name], $matches[$name]) === 0) {
                        $tr[$token] = '';
                    } else {
                        $tr[$token] = $matches[$name];
                    }
                }
            } else {
                return false;
            }
        }

        // match default params
        // if a default param is not in the route pattern, its value must also be matched
        foreach ($this->defaults as $name => $value) {
            if (isset($this->_routeParams[$name])) {
                continue;
            }
            if (!isset($params[$name])) {
                return false;
            } elseif (strcmp($params[$name], $value) === 0) { // strcmp will do string conversion automatically
                unset($params[$name]);
                if (isset($this->_paramRules[$name])) {
                    $tr["<$name>"] = '';
                }
            } elseif (!isset($this->_paramRules[$name])) {
                return false;
            }
        }

        // match params in the pattern
        foreach ($this->_paramRules as $name => $rule) {
            if (isset($params[$name]) && !is_array($params[$name]) && ($rule === '' || preg_match($rule, $params[$name]))) {
                $tr["<$name>"] = $this->encodeParams ? urlencode($params[$name]) : $params[$name];
                unset($params[$name]);
            } elseif (!isset($this->defaults[$name]) || isset($params[$name])) {
                return false;
            }
        }

        $url = trim(strtr($this->_template, $tr), '/');
        if ($this->host !== null) {
            $pos = strpos($url, '/', 8);
            if ($pos !== false) {
                $url = substr($url, 0, $pos) . preg_replace('#/+#', '/', substr($url, $pos));
            }
        } elseif (strpos($url, '//') !== false) {
            $url = preg_replace('#/+#', '/', $url);
        }

        if ($url !== '') {
            $url .= ($this->suffix === null ? $manager->suffix : $this->suffix);
        }

        if (!empty($params) && ($query = http_build_query($params)) !== '') {
            $url .= '?' . $query;
        }

        return $url;
    }

    /**
     * Returns list of regex for matching parameter.
     * @return array parameter keys and regexp rules.
     *
     * @since 2.0.6
     */
    protected function getParamRules()
    {
        return $this->_paramRules;
    }

    /**
     * Iterates over [[placeholders]] and checks whether each placeholder exists as a key in $matches array.
     * When found - replaces this placeholder key with a appropriate name of matching parameter.
     * Used in [[parseRequest()]], [[createUrl()]].
     *
     * @param array $matches result of `preg_match()` call
     * @return array input array with replaced placeholder keys
     * @see placeholders
     * @since 2.0.7
     */
    protected function substitutePlaceholderNames(array $matches)
    {
        foreach ($this->placeholders as $placeholder => $name) {
            if (isset($matches[$placeholder])) {
                $matches[$name] = $matches[$placeholder];
                unset($matches[$placeholder]);
            }
        }
        return $matches;
    }
}<|MERGE_RESOLUTION|>--- conflicted
+++ resolved
@@ -231,18 +231,11 @@
         $configNoAction = [
             // whether to collapse multiple slashes to single
             'collapse-slashes' => false,
-<<<<<<< HEAD
-            // remove trailing slash if it exists
-            'remove-trailing-slash' => false,
-            // add trailing slash if there is no one
-            'add-trailing-slash' => false,
-=======
             // add or remove trailing slash?
             // true - add
             // false - remove
             // null - do neither
             'trailing-slash' => null,
->>>>>>> 112d7183
             // what action to perform if pathInfo was changed during normalization
             // redirect: instant redirect to normalized path
             // route: return new route (must be configured via 'route')
@@ -257,16 +250,6 @@
                 case '':
                 case 'safe-remove-trailing-slash':
                     // Default behavior.
-<<<<<<< HEAD
-                    // Acts only if $suffix != '/'.
-                    // Redirects 'posts/' to 'posts' and 'posts.html/' to 'posts.html'
-                    // See issue #6498 for details.
-                    $suffix = (string)($this->suffix === null ? $manager->suffix : $this->suffix);
-                    $normalize = [
-                        'collapse-slashes' => false,
-                        'remove-trailing-slash' => ($suffix != '/') ? true : false,
-                        'add-trailing-slash' => false,
-=======
                     // Removes trailing slash only if $suffix != '/'.
                     // Redirects 'posts/' to 'posts' and 'posts.html/' to 'posts.html'
                     // See issue #6498 for details.
@@ -276,7 +259,6 @@
                         'collapse-slashes' => false,
                         // if $suffix != '/', set normalizer to remove trailing slash, otherwise don't act.
                         'trailing-slash' => ($suffix != '/') ? false : null,
->>>>>>> 112d7183
                         'action' => 'redirect'
                     ];
                     break;
@@ -286,40 +268,20 @@
                 case 'add-trailing-slash':
                     $normalize = [
                         'collapse-slashes' => true,
-<<<<<<< HEAD
-                        'add-trailing-slash' => true,
-                        'remove-trailing-slash' => false,
-=======
                         'trailing-slash' => true,
->>>>>>> 112d7183
                         'action' => 'redirect'
                     ];
                     break;
                 case 'remove-trailing-slash':
                     $normalize = [
                         'collapse-slashes' => true,
-<<<<<<< HEAD
-                        'add-trailing-slash' => false,
-                        'remove-trailing-slash' => true,
-=======
                         'trailing-slash' => false,
->>>>>>> 112d7183
                         'action' => 'redirect'
                     ];
                     break;
                 default:
                     throw new \Exception('Unknown normalization strategy ' . $normalize);
             }
-<<<<<<< HEAD
-        } else {
-            $normalize = array_merge($configNoAction, $normalize);
-        }
-
-        $this->normalize = $normalize;
-
-        // set $this->suffix if trailing slash is required (for createUrl())
-        if ($this->normalize['add-trailing-slash'] === true) {
-=======
         }
 
         $normalize = array_merge($configNoAction, $normalize);
@@ -328,7 +290,6 @@
 
         // set $this->suffix if trailing slash is required (for createUrl())
         if ($this->normalize['trailing-slash']) {
->>>>>>> 112d7183
             $this->suffix = '/';
         }
     }
@@ -350,15 +311,6 @@
             $pathInfo = ltrim(preg_replace('#/+#', '/', $pathInfo), '/');
         }
 
-<<<<<<< HEAD
-        if ($normalize['add-trailing-slash']) {
-            if (substr($pathInfo, -1) != '/') {
-                $pathInfo .= '/';
-            }
-        } elseif ($normalize['remove-trailing-slash']) {
-            if (substr($pathInfo, -1) == '/') {
-                $pathInfo = rtrim($pathInfo, '/');
-=======
         if (!is_null($normalize['trailing-slash'])) {
             if ($normalize['trailing-slash']) {
                 // add trailing slash
@@ -370,7 +322,6 @@
                 if (substr($pathInfo, -1) == '/') {
                     $pathInfo = rtrim($pathInfo, '/');
                 }
->>>>>>> 112d7183
             }
         }
 
