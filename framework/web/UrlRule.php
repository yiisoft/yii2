<?php
/**
 * @link http://www.yiiframework.com/
 * @copyright Copyright (c) 2008 Yii Software LLC
 * @license http://www.yiiframework.com/license/
 */

namespace yii\web;

use Yii;
use yii\base\BaseObject;
use yii\base\InvalidConfigException;

/**
 * UrlRule represents a rule used by [[UrlManager]] for parsing and generating URLs.
 *
 * To define your own URL parsing and creation logic you can extend from this class
 * and add it to [[UrlManager::rules]] like this:
 *
 * ```php
 * 'rules' => [
 *     ['class' => 'MyUrlRule', 'pattern' => '...', 'route' => 'site/index', ...],
 *     // ...
 * ]
 * ```
 *
 * @property-read null|int $createUrlStatus Status of the URL creation after the last [[createUrl()]] call.
 * `null` if rule does not provide info about create status. This property is read-only.
 *
 * @author Qiang Xue <qiang.xue@gmail.com>
 * @since 2.0
 */
class UrlRule extends BaseObject implements UrlRuleInterface
{
    /**
     * Set [[mode]] with this value to mark that this rule is for URL parsing only.
     */
    const PARSING_ONLY = 1;
    /**
     * Set [[mode]] with this value to mark that this rule is for URL creation only.
     */
    const CREATION_ONLY = 2;
    /**
     * Represents the successful URL generation by last [[createUrl()]] call.
     * @see createStatus
     * @since 2.0.12
     */
    const CREATE_STATUS_SUCCESS = 0;
    /**
     * Represents the unsuccessful URL generation by last [[createUrl()]] call, because rule does not support
     * creating URLs.
     * @see createStatus
     * @since 2.0.12
     */
    const CREATE_STATUS_PARSING_ONLY = 1;
    /**
     * Represents the unsuccessful URL generation by last [[createUrl()]] call, because of mismatched route.
     * @see createStatus
     * @since 2.0.12
     */
    const CREATE_STATUS_ROUTE_MISMATCH = 2;
    /**
     * Represents the unsuccessful URL generation by last [[createUrl()]] call, because of mismatched
     * or missing parameters.
     * @see createStatus
     * @since 2.0.12
     */
    const CREATE_STATUS_PARAMS_MISMATCH = 4;

    /**
     * @var string the name of this rule. If not set, it will use [[pattern]] as the name.
     */
    public $name;
    /**
     * On the rule initialization, the [[pattern]] matching parameters names will be replaced with [[placeholders]].
     * @var string the pattern used to parse and create the path info part of a URL.
     * @see host
     * @see placeholders
     */
    public $pattern;
    /**
     * @var string|null the pattern used to parse and create the host info part of a URL (e.g. `http://example.com`).
     * @see pattern
     */
    public $host;
    /**
     * @var string the route to the controller action
     */
    public $route;
    /**
     * @var array the default GET parameters (name => value) that this rule provides.
     * When this rule is used to parse the incoming request, the values declared in this property
     * will be injected into $_GET.
     */
    public $defaults = [];
    /**
     * @var string the URL suffix used for this rule.
     * For example, ".html" can be used so that the URL looks like pointing to a static HTML page.
     * If not set, the value of [[UrlManager::suffix]] will be used.
     */
    public $suffix;
    /**
     * @var string|array the HTTP verb (e.g. GET, POST, DELETE) that this rule should match.
     * Use array to represent multiple verbs that this rule may match.
     * If this property is not set, the rule can match any verb.
     * Note that this property is only used when parsing a request. It is ignored for URL creation.
     */
    public $verb;
    /**
     * @var int a value indicating if this rule should be used for both request parsing and URL creation,
     * parsing only, or creation only.
     * If not set or 0, it means the rule is both request parsing and URL creation.
     * If it is [[PARSING_ONLY]], the rule is for request parsing only.
     * If it is [[CREATION_ONLY]], the rule is for URL creation only.
     */
    public $mode;
    /**
     * @var bool a value indicating if parameters should be url encoded.
     */
    public $encodeParams = true;
    /**
     * @var UrlNormalizer|array|false|null the configuration for [[UrlNormalizer]] used by this rule.
     * If `null`, [[UrlManager::normalizer]] will be used, if `false`, normalization will be skipped
     * for this rule.
     * @since 2.0.10
     */
    public $normalizer;

    /**
     * @var int|null status of the URL creation after the last [[createUrl()]] call.
     * @since 2.0.12
     */
    protected $createStatus;
    /**
     * @var array list of placeholders for matching parameters names. Used in [[parseRequest()]], [[createUrl()]].
     * On the rule initialization, the [[pattern]] parameters names will be replaced with placeholders.
     * This array contains relations between the original parameters names and their placeholders.
     * The array keys are the placeholders and the values are the original names.
     *
     * @see parseRequest()
     * @see createUrl()
     * @since 2.0.7
     */
    protected $placeholders = [];

    /**
     * @var string the template for generating a new URL. This is derived from [[pattern]] and is used in generating URL.
     */
    private $_template;
    /**
     * @var string the regex for matching the route part. This is used in generating URL.
     */
    private $_routeRule;
    /**
     * @var array list of regex for matching parameters. This is used in generating URL.
     */
    private $_paramRules = [];
    /**
     * @var array list of parameters used in the route.
     */
    private $_routeParams = [];


    /**
     * @return string
     * @since 2.0.11
     */
    public function __toString()
    {
        $str = '';
        if ($this->verb !== null) {
            $str .= implode(',', $this->verb) . ' ';
        }
        if ($this->host !== null && strrpos($this->name, $this->host) === false) {
            $str .= $this->host . '/';
        }
        $str .= $this->name;

        if ($str === '') {
            return '/';
        }

        return $str;
    }

    /**
     * Initializes this rule.
     */
    public function init()
    {
        if ($this->pattern === null) {
            throw new InvalidConfigException('UrlRule::pattern must be set.');
        }
        if ($this->route === null) {
            throw new InvalidConfigException('UrlRule::route must be set.');
        }
        if (is_array($this->normalizer)) {
            $normalizerConfig = array_merge(['class' => UrlNormalizer::className()], $this->normalizer);
            $this->normalizer = Yii::createObject($normalizerConfig);
        }
        if ($this->normalizer !== null && $this->normalizer !== false && !$this->normalizer instanceof UrlNormalizer) {
            throw new InvalidConfigException('Invalid config for UrlRule::normalizer.');
        }
        if ($this->verb !== null) {
            if (is_array($this->verb)) {
                foreach ($this->verb as $i => $verb) {
                    $this->verb[$i] = strtoupper($verb);
                }
            } else {
                $this->verb = [strtoupper($this->verb)];
            }
        }
        if ($this->name === null) {
            $this->name = $this->pattern;
        }

        $this->preparePattern();
    }

    /**
     * Process [[$pattern]] on rule initialization.
     */
    private function preparePattern()
    {
        $this->pattern = $this->trimSlashes($this->pattern);
        $this->route = trim($this->route, '/');

        if ($this->host !== null) {
            $this->host = rtrim($this->host, '/');
            $this->pattern = rtrim($this->host . '/' . $this->pattern, '/');
        } elseif ($this->pattern === '') {
            $this->_template = '';
            $this->pattern = '#^$#u';

            return;
        } elseif (($pos = strpos($this->pattern, '://')) !== false) {
            if (($pos2 = strpos($this->pattern, '/', $pos + 3)) !== false) {
                $this->host = substr($this->pattern, 0, $pos2);
            } else {
                $this->host = $this->pattern;
            }
        } elseif (strncmp($this->pattern, '//', 2) === 0) {
            if (($pos2 = strpos($this->pattern, '/', 2)) !== false) {
                $this->host = substr($this->pattern, 0, $pos2);
            } else {
                $this->host = $this->pattern;
            }
        } else {
            $this->pattern = '/' . $this->pattern . '/';
        }

        if (strpos($this->route, '<') !== false && preg_match_all('/<([\w._-]+)>/', $this->route, $matches)) {
            foreach ($matches[1] as $name) {
                $this->_routeParams[$name] = "<$name>";
            }
        }

        $this->translatePattern(true);
    }

    /**
     * Prepares [[$pattern]] on rule initialization - replace parameter names by placeholders.
     *
     * @param bool $allowAppendSlash Defines position of slash in the param pattern in [[$pattern]].
     * If `false` slash will be placed at the beginning of param pattern. If `true` slash position will be detected
     * depending on non-optional pattern part.
     */
    private function translatePattern($allowAppendSlash)
    {
        $tr = [
            '.' => '\\.',
            '*' => '\\*',
            '$' => '\\$',
            '[' => '\\[',
            ']' => '\\]',
            '(' => '\\(',
            ')' => '\\)',
        ];

        $tr2 = [];
        $requiredPatternPart = $this->pattern;
        $oldOffset = 0;
        if (preg_match_all('/<([\w._-]+):?([^>]+)?>/', $this->pattern, $matches, PREG_OFFSET_CAPTURE | PREG_SET_ORDER)) {
            $appendSlash = false;
            foreach ($matches as $match) {
                $name = $match[1][0];
                $pattern = isset($match[2][0]) ? $match[2][0] : '[^\/]+';
                $placeholder = 'a' . hash('crc32b', $name); // placeholder must begin with a letter
                $this->placeholders[$placeholder] = $name;
                if (array_key_exists($name, $this->defaults)) {
                    $length = strlen($match[0][0]);
                    $offset = $match[0][1];
                    $requiredPatternPart = str_replace("/{$match[0][0]}/", '//', $requiredPatternPart);
                    if (
                        $allowAppendSlash
                        && ($appendSlash || $offset === 1)
                        && (($offset - $oldOffset) === 1)
                        && isset($this->pattern[$offset + $length])
                        && $this->pattern[$offset + $length] === '/'
                        && isset($this->pattern[$offset + $length + 1])
                    ) {
                        // if pattern starts from optional params, put slash at the end of param pattern
                        // @see https://github.com/yiisoft/yii2/issues/13086
                        $appendSlash = true;
                        $tr["<$name>/"] = "((?P<$placeholder>$pattern)/)?";
                    } elseif (
                        $offset > 1
                        && $this->pattern[$offset - 1] === '/'
                        && (!isset($this->pattern[$offset + $length]) || $this->pattern[$offset + $length] === '/')
                    ) {
                        $appendSlash = false;
                        $tr["/<$name>"] = "(/(?P<$placeholder>$pattern))?";
                    }
                    $tr["<$name>"] = "(?P<$placeholder>$pattern)?";
                    $oldOffset = $offset + $length;
                } else {
                    $appendSlash = false;
                    $tr["<$name>"] = "(?P<$placeholder>$pattern)";
                }

                if (isset($this->_routeParams[$name])) {
                    $tr2["<$name>"] = "(?P<$placeholder>$pattern)";
                } else {
                    $this->_paramRules[$name] = $pattern === '[^\/]+' ? '' : "#^$pattern$#u";
                }
            }
        }

        // we have only optional params in route - ensure slash position on param patterns
        if ($allowAppendSlash && trim($requiredPatternPart, '/') === '') {
            $this->translatePattern(false);
            return;
        }

        $this->_template = preg_replace('/<([\w._-]+):?([^>]+)?>/', '<$1>', $this->pattern);
        $this->pattern = '#^' . trim(strtr($this->_template, $tr), '/') . '$#u';

        // if host starts with relative scheme, then insert pattern to match any
<<<<<<< HEAD
        if (strncmp(isset($this->host) ? $this->host : '', '//', 2) === 0) {
=======
        if ($this->host !== null && strncmp($this->host, '//', 2) === 0) {
>>>>>>> 1ddb45ee
            $this->pattern = substr_replace($this->pattern, '[\w]+://', 2, 0);
        }

        if (!empty($this->_routeParams)) {
            $this->_routeRule = '#^' . strtr($this->route, $tr2) . '$#u';
        }
    }

    /**
     * @param UrlManager $manager the URL manager
     * @return UrlNormalizer|null
     * @since 2.0.10
     */
    protected function getNormalizer($manager)
    {
        if ($this->normalizer === null) {
            return $manager->normalizer;
        }

        return $this->normalizer;
    }

    /**
     * @param UrlManager $manager the URL manager
     * @return bool
     * @since 2.0.10
     */
    protected function hasNormalizer($manager)
    {
        return $this->getNormalizer($manager) instanceof UrlNormalizer;
    }

    /**
     * Parses the given request and returns the corresponding route and parameters.
     * @param UrlManager $manager the URL manager
     * @param Request $request the request component
     * @return array|bool the parsing result. The route and the parameters are returned as an array.
     * If `false`, it means this rule cannot be used to parse this path info.
     */
    public function parseRequest($manager, $request)
    {
        if ($this->mode === self::CREATION_ONLY) {
            return false;
        }

        if (!empty($this->verb) && !in_array($request->getMethod(), $this->verb, true)) {
            return false;
        }

        $suffix = (string) ($this->suffix === null ? $manager->suffix : $this->suffix);
        $pathInfo = $request->getPathInfo();
        $normalized = false;
        if ($this->hasNormalizer($manager)) {
            $pathInfo = $this->getNormalizer($manager)->normalizePathInfo($pathInfo, $suffix, $normalized);
        }
        if ($suffix !== '' && $pathInfo !== '') {
            $n = strlen($suffix);
            if (substr_compare($pathInfo, $suffix, -$n, $n) === 0) {
                $pathInfo = substr($pathInfo, 0, -$n);
                if ($pathInfo === '') {
                    // suffix alone is not allowed
                    return false;
                }
            } else {
                return false;
            }
        }

        if ($this->host !== null) {
            $pathInfo = strtolower($request->getHostInfo()) . ($pathInfo === '' ? '' : '/' . $pathInfo);
        }

        if (!preg_match($this->pattern, $pathInfo, $matches)) {
            return false;
        }
        $matches = $this->substitutePlaceholderNames($matches);

        foreach ($this->defaults as $name => $value) {
            if (!isset($matches[$name]) || $matches[$name] === '') {
                $matches[$name] = $value;
            }
        }
        $params = $this->defaults;
        $tr = [];
        foreach ($matches as $name => $value) {
            if (isset($this->_routeParams[$name])) {
                $tr[$this->_routeParams[$name]] = $value;
                unset($params[$name]);
            } elseif (isset($this->_paramRules[$name])) {
                $params[$name] = $value;
            }
        }
        if ($this->_routeRule !== null) {
            $route = strtr($this->route, $tr);
        } else {
            $route = $this->route;
        }

        Yii::debug("Request parsed with URL rule: {$this->name}", __METHOD__);

        if ($normalized) {
            // pathInfo was changed by normalizer - we need also normalize route
            return $this->getNormalizer($manager)->normalizeRoute([$route, $params]);
        }

        return [$route, $params];
    }

    /**
     * Creates a URL according to the given route and parameters.
     * @param UrlManager $manager the URL manager
     * @param string $route the route. It should not have slashes at the beginning or the end.
     * @param array $params the parameters
     * @return string|bool the created URL, or `false` if this rule cannot be used for creating this URL.
     */
    public function createUrl($manager, $route, $params)
    {
        if ($this->mode === self::PARSING_ONLY) {
            $this->createStatus = self::CREATE_STATUS_PARSING_ONLY;
            return false;
        }

        $tr = [];

        // match the route part first
        if ($route !== $this->route) {
            if ($this->_routeRule !== null && preg_match($this->_routeRule, $route, $matches)) {
                $matches = $this->substitutePlaceholderNames($matches);
                foreach ($this->_routeParams as $name => $token) {
                    if (isset($this->defaults[$name]) && strcmp($this->defaults[$name], $matches[$name]) === 0) {
                        $tr[$token] = '';
                    } else {
                        $tr[$token] = $matches[$name];
                    }
                }
            } else {
                $this->createStatus = self::CREATE_STATUS_ROUTE_MISMATCH;
                return false;
            }
        }

        // match default params
        // if a default param is not in the route pattern, its value must also be matched
        foreach ($this->defaults as $name => $value) {
            if (isset($this->_routeParams[$name])) {
                continue;
            }
            if (!isset($params[$name])) {
                // allow omit empty optional params
                // @see https://github.com/yiisoft/yii2/issues/10970
                if (in_array($name, $this->placeholders) && strcmp($value, '') === 0) {
                    $params[$name] = '';
                } else {
                    $this->createStatus = self::CREATE_STATUS_PARAMS_MISMATCH;
                    return false;
                }
            }
            if (strcmp($params[$name], $value) === 0) { // strcmp will do string conversion automatically
                unset($params[$name]);
                if (isset($this->_paramRules[$name])) {
                    $tr["<$name>"] = '';
                }
            } elseif (!isset($this->_paramRules[$name])) {
                $this->createStatus = self::CREATE_STATUS_PARAMS_MISMATCH;
                return false;
            }
        }

        // match params in the pattern
        foreach ($this->_paramRules as $name => $rule) {
            if (isset($params[$name]) && !is_array($params[$name]) && ($rule === '' || preg_match($rule, $params[$name]))) {
                $tr["<$name>"] = $this->encodeParams ? urlencode($params[$name]) : $params[$name];
                unset($params[$name]);
            } elseif (!isset($this->defaults[$name]) || isset($params[$name])) {
                $this->createStatus = self::CREATE_STATUS_PARAMS_MISMATCH;
                return false;
            }
        }

        $url = $this->trimSlashes(strtr($this->_template, $tr));
        if ($this->host !== null) {
            $pos = strpos($url, '/', 8);
            if ($pos !== false) {
                $url = substr($url, 0, $pos) . preg_replace('#/+#', '/', substr($url, $pos));
            }
        } elseif (strpos($url, '//') !== false) {
            $url = preg_replace('#/+#', '/', trim($url, '/'));
        }

        if ($url !== '') {
            $url .= ($this->suffix === null ? $manager->suffix : $this->suffix);
        }

        if (!empty($params) && ($query = http_build_query($params)) !== '') {
            $url .= '?' . $query;
        }

        $this->createStatus = self::CREATE_STATUS_SUCCESS;
        return $url;
    }

    /**
     * Returns status of the URL creation after the last [[createUrl()]] call.
     *
     * @return null|int Status of the URL creation after the last [[createUrl()]] call. `null` if rule does not provide
     * info about create status.
     * @see createStatus
     * @since 2.0.12
     */
    public function getCreateUrlStatus()
    {
        return $this->createStatus;
    }

    /**
     * Returns list of regex for matching parameter.
     * @return array parameter keys and regexp rules.
     *
     * @since 2.0.6
     */
    protected function getParamRules()
    {
        return $this->_paramRules;
    }

    /**
     * Iterates over [[placeholders]] and checks whether each placeholder exists as a key in $matches array.
     * When found - replaces this placeholder key with a appropriate name of matching parameter.
     * Used in [[parseRequest()]], [[createUrl()]].
     *
     * @param array $matches result of `preg_match()` call
     * @return array input array with replaced placeholder keys
     * @see placeholders
     * @since 2.0.7
     */
    protected function substitutePlaceholderNames(array $matches)
    {
        foreach ($this->placeholders as $placeholder => $name) {
            if (isset($matches[$placeholder])) {
                $matches[$name] = $matches[$placeholder];
                unset($matches[$placeholder]);
            }
        }

        return $matches;
    }

    /**
     * Trim slashes in passed string. If string begins with '//', two slashes are left as is
     * in the beginning of a string.
     *
     * @param string $string
     * @return string
     */
    private function trimSlashes($string)
    {
        if (strncmp($string, '//', 2) === 0) {
            return '//' . trim($string, '/');
        }

        return trim($string, '/');
    }
}<|MERGE_RESOLUTION|>--- conflicted
+++ resolved
@@ -336,11 +336,7 @@
         $this->pattern = '#^' . trim(strtr($this->_template, $tr), '/') . '$#u';
 
         // if host starts with relative scheme, then insert pattern to match any
-<<<<<<< HEAD
-        if (strncmp(isset($this->host) ? $this->host : '', '//', 2) === 0) {
-=======
         if ($this->host !== null && strncmp($this->host, '//', 2) === 0) {
->>>>>>> 1ddb45ee
             $this->pattern = substr_replace($this->pattern, '[\w]+://', 2, 0);
         }
 
