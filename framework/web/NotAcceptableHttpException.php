--- conflicted
+++ resolved
@@ -14,11 +14,7 @@
  * application cannot return. Note that, according to the HTTP 1.1 specification,
  * you are not required to respond with this status code in this situation.
  *
-<<<<<<< HEAD
  * @see https://tools.ietf.org/html/rfc7231#section-6.5.6
-=======
- * @link https://tools.ietf.org/html/rfc2616#section-10.4.7
->>>>>>> ea33bbd3
  * @author Dan Schmidt <danschmidt5189@gmail.com>
  * @since 2.0
  */
