--- conflicted
+++ resolved
@@ -10,11 +10,7 @@
 /**
  * ConflictHttpException represents a "Conflict" HTTP exception with status code 409
  *
-<<<<<<< HEAD
  * @see https://tools.ietf.org/html/rfc7231#section-6.5.8
-=======
- * @link https://tools.ietf.org/html/rfc2616#section-10.4.10
->>>>>>> ea33bbd3
  * @author Dan Schmidt <danschmidt5189@gmail.com>
  * @since 2.0
  */
