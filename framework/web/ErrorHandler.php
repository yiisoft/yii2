--- conflicted
+++ resolved
@@ -101,11 +101,7 @@
                 $response->data = $result;
             }
         } elseif ($response->format === Response::FORMAT_HTML) {
-<<<<<<< HEAD
-            if (YII_ENV_TEST || Yii::$app->request->isAjax) {
-=======
             if ($this->shouldRenderSimpleHtml()) {
->>>>>>> 01dc2970
                 // AJAX request
                 $response->data = '<pre>' . $this->htmlEncode(static::convertExceptionToString($exception)) . '</pre>';
             } else {
@@ -482,6 +478,6 @@
      */
     protected function shouldRenderSimpleHtml()
     {
-        return YII_ENV_TEST || isset($_SERVER['HTTP_X_REQUESTED_WITH']) && $_SERVER['HTTP_X_REQUESTED_WITH'] === 'XMLHttpRequest';
+        return YII_ENV_TEST || \Yii::$app->request->getIsAjax();
     }
 }