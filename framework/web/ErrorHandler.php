--- conflicted
+++ resolved
@@ -100,15 +100,12 @@
             $response = new Response();
         }
 
-<<<<<<< HEAD
         $useCustomErrorAction = $this->errorAction !== null && (!YII_DEBUG || $exception instanceof UserException);
-=======
         $response->setStatusCodeByException($exception);
 
         $useErrorView = $response->format === Response::FORMAT_HTML && (!YII_DEBUG || $exception instanceof UserException);
->>>>>>> e28bf157
-
-        if ($useCustomErrorAction) {
+
+      if ($useCustomErrorAction) {
             $result = Yii::$app->runAction($this->errorAction);
             if ($result instanceof Response) {
                 $response = $result;
