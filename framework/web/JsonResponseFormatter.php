--- conflicted
+++ resolved
@@ -38,25 +38,23 @@
 class JsonResponseFormatter extends Component implements ResponseFormatterInterface
 {
     /**
-     * JSON Content Type.
+     * JSON Content Type
      * @since 2.0.14
      */
     const CONTENT_TYPE_JSONP = 'application/javascript; charset=UTF-8';
+
     /**
-     * JSONP Content Type.
+     * JSONP Content Type
      * @since 2.0.14
      */
     const CONTENT_TYPE_JSON = 'application/json; charset=UTF-8';
-<<<<<<< HEAD
-
-=======
->>>>>>> 77ad6bc0
+ 
     /**
-     * HAL JSON Content Type.
+     * HAL JSON Content Type
      * @since 2.0.14
      */
     const CONTENT_TYPE_HAL_JSON = 'application/hal+json; charset=UTF-8';
-
+    
     /**
      * @var string|null custom value of the `Content-Type` header of the response.
      * When equals `null` default content type will be used based on the `useJsonp` property.
@@ -86,6 +84,7 @@
      */
     public $prettyPrint = false;
 
+
     /**
      * Formats the specified response.
      * @param Response $response the response to be formatted.
@@ -100,7 +99,7 @@
             $this->contentType .= '; charset=UTF-8';
         }
         $response->getHeaders()->set('Content-Type', $this->contentType);
-
+  
         if ($this->useJsonp) {
             $this->formatJsonp($response);
         } else {
