--- conflicted
+++ resolved
@@ -15,11 +15,7 @@
  * If you do not want to expose authorization information to the user, it is valid
  * to respond with a 404 [[NotFoundHttpException]].
  *
-<<<<<<< HEAD
  * @see https://tools.ietf.org/html/rfc7231#section-6.5.3
-=======
- * @link https://tools.ietf.org/html/rfc7231#section-6.5.3
->>>>>>> ea33bbd3
  * @author Dan Schmidt <danschmidt5189@gmail.com>
  * @since 2.0
  */
