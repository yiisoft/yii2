--- conflicted
+++ resolved
@@ -46,11 +46,7 @@
  * ]
  * ```
  *
-<<<<<<< HEAD
- * @property string|int $id The unique identifier for the user. If null, it means the user is a guest.
-=======
  * @property string|integer $id The unique identifier for the user. If `null`, it means the user is a guest.
->>>>>>> 2ab41948
  * This property is read-only.
  * @property IdentityInterface|null $identity The identity object associated with the currently logged-in
  * user. `null` is returned if the user is not logged in (not authenticated).
