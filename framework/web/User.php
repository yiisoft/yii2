<?php
/**
 * @link http://www.yiiframework.com/
 * @copyright Copyright (c) 2008 Yii Software LLC
 * @license http://www.yiiframework.com/license/
 */

namespace yii\web;

use Yii;
use yii\base\Component;
use yii\base\InvalidConfigException;
use yii\base\InvalidValueException;
use yii\rbac\CheckAccessInterface;

/**
 * User is the class for the `user` application component that manages the user authentication status.
 *
 * You may use [[isGuest]] to determine whether the current user is a guest or not.
 * If the user is a guest, the [[identity]] property would return `null`. Otherwise, it would
 * be an instance of [[IdentityInterface]].
 *
 * You may call various methods to change the user authentication status:
 *
 * - [[login()]]: sets the specified identity and remembers the authentication status in session and cookie;
 * - [[logout()]]: marks the user as a guest and clears the relevant information from session and cookie;
 * - [[setIdentity()]]: changes the user identity without touching session or cookie
 *   (this is best used in stateless RESTful API implementation).
 *
 * Note that User only maintains the user authentication status. It does NOT handle how to authenticate
 * a user. The logic of how to authenticate a user should be done in the class implementing [[IdentityInterface]].
 * You are also required to set [[identityClass]] with the name of this class.
 *
 * User is configured as an application component in [[\yii\web\Application]] by default.
 * You can access that instance via `Yii::$app->user`.
 *
 * You can modify its configuration by adding an array to your application config under `components`
 * as it is shown in the following example:
 *
 * ```php
 * 'user' => [
 *     'identityClass' => 'app\models\User', // User must implement the IdentityInterface
 *     'enableAutoLogin' => true,
 *     // 'loginUrl' => ['user/login'],
 *     // ...
 * ]
 * ```
 *
 * @property string|integer $id The unique identifier for the user. If null, it means the user is a guest.
 * This property is read-only.
 * @property IdentityInterface|null $identity The identity object associated with the currently logged-in
 * user. `null` is returned if the user is not logged in (not authenticated).
 * @property boolean $isGuest Whether the current user is a guest. This property is read-only.
 * @property string $returnUrl The URL that the user should be redirected to after login. Note that the type
 * of this property differs in getter and setter. See [[getReturnUrl()]] and [[setReturnUrl()]] for details.
 *
 * @author Qiang Xue <qiang.xue@gmail.com>
 * @since 2.0
 */
class User extends Component
{
    const EVENT_BEFORE_LOGIN = 'beforeLogin';
    const EVENT_AFTER_LOGIN = 'afterLogin';
    const EVENT_BEFORE_LOGOUT = 'beforeLogout';
    const EVENT_AFTER_LOGOUT = 'afterLogout';

    /**
     * @var string the class name of the [[identity]] object.
     */
    public $identityClass;
    /**
     * @var boolean whether to enable cookie-based login. Defaults to `false`.
     * Note that this property will be ignored if [[enableSession]] is `false`.
     */
    public $enableAutoLogin = false;
    /**
     * @var boolean whether to use session to persist authentication status across multiple requests.
     * You set this property to be `false` if your application is stateless, which is often the case
     * for RESTful APIs.
     */
    public $enableSession = true;
    /**
     * @var boolean whether need to consider the domain when creating links.
     * For example, if you use a single login to multiple domains.
     */
    public $useAbsoluteUrl = false;
    /**
     * @var string|array the URL for login when [[loginRequired()]] is called.
     * If an array is given, [[UrlManager::createUrl()]] will be called to create the corresponding URL.
     * The first element of the array should be the route to the login action, and the rest of
     * the name-value pairs are GET parameters used to construct the login URL. For example,
     *
     * ```php
     * ['site/login', 'ref' => 1]
     * ```
     *
     * If this property is `null`, a 403 HTTP exception will be raised when [[loginRequired()]] is called.
     */
    public $loginUrl = ['site/login'];
    /**
     * @var array the configuration of the identity cookie. This property is used only when [[enableAutoLogin]] is `true`.
     * @see Cookie
     */
    public $identityCookie = ['name' => '_identity', 'httpOnly' => true];
    /**
     * @var integer the number of seconds in which the user will be logged out automatically if he
     * remains inactive. If this property is not set, the user will be logged out after
     * the current session expires (c.f. [[Session::timeout]]).
     * Note that this will not work if [[enableAutoLogin]] is `true`.
     */
    public $authTimeout;
    /**
     * @var CheckAccessInterface The access checker to use for checking access.
     * If not set the application auth manager will be used.
     * @since 2.0.9
     */
    public $accessChecker;
    /**
     * @var integer the number of seconds in which the user will be logged out automatically
     * regardless of activity.
     * Note that this will not work if [[enableAutoLogin]] is `true`.
     */
    public $absoluteAuthTimeout;
    /**
     * @var boolean whether to automatically renew the identity cookie each time a page is requested.
     * This property is effective only when [[enableAutoLogin]] is `true`.
     * When this is `false`, the identity cookie will expire after the specified duration since the user
     * is initially logged in. When this is `true`, the identity cookie will expire after the specified duration
     * since the user visits the site the last time.
     * @see enableAutoLogin
     */
    public $autoRenewCookie = true;
    /**
     * @var string the session variable name used to store the value of [[id]].
     */
    public $idParam = '__id';
    /**
     * @var string the session variable name used to store the value of expiration timestamp of the authenticated state.
     * This is used when [[authTimeout]] is set.
     */
    public $authTimeoutParam = '__expire';
    /**
     * @var string the session variable name used to store the value of absolute expiration timestamp of the authenticated state.
     * This is used when [[absoluteAuthTimeout]] is set.
     */
    public $absoluteAuthTimeoutParam = '__absoluteExpire';
    /**
     * @var string the session variable name used to store the value of [[returnUrl]].
     */
    public $returnUrlParam = '__returnUrl';
    /**
<<<<<<< HEAD
     * @var string the session variable name used to store the value of [[returnUrl]].
     */
    public $returnHostInfoParam = '__returnHostInfo';
=======
     * @var array MIME types for which this component should redirect to the [[loginUrl]].
     * @since 2.0.8
     */
    public $acceptableRedirectTypes = ['text/html', 'application/xhtml+xml'];
>>>>>>> 677b5547

    private $_access = [];


    /**
     * Initializes the application component.
     */
    public function init()
    {
        parent::init();

        if ($this->identityClass === null) {
            throw new InvalidConfigException('User::identityClass must be set.');
        }
        if ($this->enableAutoLogin && !isset($this->identityCookie['name'])) {
            throw new InvalidConfigException('User::identityCookie must contain the "name" element.');
        }
    }

    private $_identity = false;

    /**
     * Returns the identity object associated with the currently logged-in user.
     * When [[enableSession]] is true, this method may attempt to read the user's authentication data
     * stored in session and reconstruct the corresponding identity object, if it has not done so before.
     * @param boolean $autoRenew whether to automatically renew authentication status if it has not been done so before.
     * This is only useful when [[enableSession]] is true.
     * @return IdentityInterface|null the identity object associated with the currently logged-in user.
     * `null` is returned if the user is not logged in (not authenticated).
     * @see login()
     * @see logout()
     */
    public function getIdentity($autoRenew = true)
    {
        if ($this->_identity === false) {
            if ($this->enableSession && $autoRenew) {
                $this->_identity = null;
                $this->renewAuthStatus();
            } else {
                return null;
            }
        }

        return $this->_identity;
    }

    /**
     * Sets the user identity object.
     *
     * Note that this method does not deal with session or cookie. You should usually use [[switchIdentity()]]
     * to change the identity of the current user.
     *
     * @param IdentityInterface|null $identity the identity object associated with the currently logged user.
     * If null, it means the current user will be a guest without any associated identity.
     * @throws InvalidValueException if `$identity` object does not implement [[IdentityInterface]].
     */
    public function setIdentity($identity)
    {
        if ($identity instanceof IdentityInterface) {
            $this->_identity = $identity;
            $this->_access = [];
        } elseif ($identity === null) {
            $this->_identity = null;
        } else {
            throw new InvalidValueException('The identity object must implement IdentityInterface.');
        }
    }

    /**
     * Logs in a user.
     *
     * After logging in a user, you may obtain the user's identity information from the [[identity]] property.
     * If [[enableSession]] is true, you may even get the identity information in the next requests without
     * calling this method again.
     *
     * The login status is maintained according to the `$duration` parameter:
     *
     * - `$duration == 0`: the identity information will be stored in session and will be available
     *   via [[identity]] as long as the session remains active.
     * - `$duration > 0`: the identity information will be stored in session. If [[enableAutoLogin]] is true,
     *   it will also be stored in a cookie which will expire in `$duration` seconds. As long as
     *   the cookie remains valid or the session is active, you may obtain the user identity information
     *   via [[identity]].
     *
     * Note that if [[enableSession]] is false, the `$duration` parameter will be ignored as it is meaningless
     * in this case.
     *
     * @param IdentityInterface $identity the user identity (which should already be authenticated)
     * @param integer $duration number of seconds that the user can remain in logged-in status.
     * Defaults to 0, meaning login till the user closes the browser or the session is manually destroyed.
     * If greater than 0 and [[enableAutoLogin]] is true, cookie-based login will be supported.
     * Note that if [[enableSession]] is false, this parameter will be ignored.
     * @return boolean whether the user is logged in
     */
    public function login(IdentityInterface $identity, $duration = 0)
    {
        if ($this->beforeLogin($identity, false, $duration)) {
            $this->switchIdentity($identity, $duration);
            $id = $identity->getId();
            $ip = Yii::$app->getRequest()->getUserIP();
            if ($this->enableSession) {
                $log = "User '$id' logged in from $ip with duration $duration.";
            } else {
                $log = "User '$id' logged in from $ip. Session not enabled.";
            }
            Yii::info($log, __METHOD__);
            $this->afterLogin($identity, false, $duration);
        }

        return !$this->getIsGuest();
    }

    /**
     * Logs in a user by the given access token.
     * This method will first authenticate the user by calling [[IdentityInterface::findIdentityByAccessToken()]]
     * with the provided access token. If successful, it will call [[login()]] to log in the authenticated user.
     * If authentication fails or [[login()]] is unsuccessful, it will return null.
     * @param string $token the access token
     * @param mixed $type the type of the token. The value of this parameter depends on the implementation.
     * For example, [[\yii\filters\auth\HttpBearerAuth]] will set this parameter to be `yii\filters\auth\HttpBearerAuth`.
     * @return IdentityInterface|null the identity associated with the given access token. Null is returned if
     * the access token is invalid or [[login()]] is unsuccessful.
     */
    public function loginByAccessToken($token, $type = null)
    {
        /* @var $class IdentityInterface */
        $class = $this->identityClass;
        $identity = $class::findIdentityByAccessToken($token, $type);
        if ($identity && $this->login($identity)) {
            return $identity;
        } else {
            return null;
        }
    }

    /**
     * Logs in a user by cookie.
     *
     * This method attempts to log in a user using the ID and authKey information
     * provided by the [[identityCookie|identity cookie]].
     */
    protected function loginByCookie()
    {
        $data = $this->getIdentityAndDurationFromCookie();
        if (isset($data['identity'], $data['duration'])) {
            $identity = $data['identity'];
            $duration = $data['duration'];
            if ($this->beforeLogin($identity, true, $duration)) {
                $this->switchIdentity($identity, $this->autoRenewCookie ? $duration : 0);
                $id = $identity->getId();
                $ip = Yii::$app->getRequest()->getUserIP();
                Yii::info("User '$id' logged in from $ip via cookie.", __METHOD__);
                $this->afterLogin($identity, true, $duration);
            }
        }
    }

    /**
     * Logs out the current user.
     * This will remove authentication-related session data.
     * If `$destroySession` is true, all session data will be removed.
     * @param boolean $destroySession whether to destroy the whole session. Defaults to true.
     * This parameter is ignored if [[enableSession]] is false.
     * @return boolean whether the user is logged out
     */
    public function logout($destroySession = true)
    {
        $identity = $this->getIdentity();
        if ($identity !== null && $this->beforeLogout($identity)) {
            $this->switchIdentity(null);
            $id = $identity->getId();
            $ip = Yii::$app->getRequest()->getUserIP();
            Yii::info("User '$id' logged out from $ip.", __METHOD__);
            if ($destroySession && $this->enableSession) {
                Yii::$app->getSession()->destroy();
            }
            $this->afterLogout($identity);
        }

        return $this->getIsGuest();
    }

    /**
     * Returns a value indicating whether the user is a guest (not authenticated).
     * @return boolean whether the current user is a guest.
     * @see getIdentity()
     */
    public function getIsGuest()
    {
        return $this->getIdentity() === null;
    }

    /**
     * Returns a value that uniquely represents the user.
     * @return string|integer the unique identifier for the user. If `null`, it means the user is a guest.
     * @see getIdentity()
     */
    public function getId()
    {
        $identity = $this->getIdentity();

        return $identity !== null ? $identity->getId() : null;
    }

    /**
     * Returns the URL that the browser should be redirected to after successful login.
     *
     * This method reads the return URL from the session. It is usually used by the login action which
     * may call this method to redirect the browser to where it goes after successful authentication.
     *
     * @param string|array $defaultUrl the default return URL in case it was not set previously.
     * If this is null and the return URL was not set previously, [[Application::homeUrl]] will be redirected to.
     * Please refer to [[setReturnUrl()]] on accepted format of the URL.
     * @param string $defaultHostInfo default host info
     * @return string the URL that the user should be redirected to after login.
     * @see loginRequired()
     */
    public function getReturnUrl($defaultUrl = null, $defaultHostInfo = '')
    {
        $url = Yii::$app->getSession()->get($this->returnUrlParam, $defaultUrl);
        $hostInfo = Yii::$app->getSession()->get($this->returnHostInfoParam, $defaultHostInfo);
        if (is_array($url)) {
            if (isset($url[0])) {
                return $hostInfo . Yii::$app->getUrlManager()->createUrl($url);
            } else {
                $url = null;
            }
        }

        return $url === null ? Yii::$app->getHomeUrl() : $hostInfo . $url;
    }

    /**
     * Remembers the URL in the session so that it can be retrieved back later by [[getReturnUrl()]].
     * @param string|array $url the URL that the user should be redirected to after login.
     * If an array is given, [[UrlManager::createUrl()]] will be called to create the corresponding URL.
     * The first element of the array should be the route, and the rest of
     * the name-value pairs are GET parameters used to construct the URL. For example,
     *
     * ```php
     * ['admin/index', 'ref' => 1]
     * ```
     * @param bool $useAbsoluteUrl whether need to consider the domain when creating links.
     * For example, if you use a single login to multiple domains.
     */
    public function setReturnUrl($url, $useAbsoluteUrl = false)
    {
        if ($useAbsoluteUrl) {
            $request = Yii::$app->getRequest();
            Yii::$app->getSession()->set($this->returnHostInfoParam, $request->getHostInfo());
        }

        Yii::$app->getSession()->set($this->returnUrlParam, $url);
    }

    /**
     * Redirects the user browser to the login page.
     *
     * Before the redirection, the current URL (if it's not an AJAX url) will be kept as [[returnUrl]] so that
     * the user browser may be redirected back to the current page after successful login.
     *
     * Make sure you set [[loginUrl]] so that the user browser can be redirected to the specified login URL after
     * calling this method.
     *
     * Note that when [[loginUrl]] is set, calling this method will NOT terminate the application execution.
     *
     * @param boolean $checkAjax whether to check if the request is an AJAX request. When this is true and the request
     * is an AJAX request, the current URL (for AJAX request) will NOT be set as the return URL.
     * @param boolean $checkAcceptHeader whether to check if the request accepts HTML responses. Defaults to `true`. When this is true and
     * the request does not accept HTML responses the current URL will not be SET as the return URL. Also instead of
     * redirecting the user an ForbiddenHttpException is thrown. This parameter is available since version 2.0.8.
     * @return Response the redirection response if [[loginUrl]] is set
     * @throws ForbiddenHttpException the "Access Denied" HTTP exception if [[loginUrl]] is not set or a redirect is
     * not applicable.
     * @see checkAcceptHeader
     */
    public function loginRequired($checkAjax = true, $checkAcceptHeader = true)
    {
        $request = Yii::$app->getRequest();
<<<<<<< HEAD
        if ($this->enableSession && (!$checkAjax || !$request->getIsAjax())) {
            $this->setReturnUrl($request->getUrl(), $this->useAbsoluteUrl);
=======
        $canRedirect = !$checkAcceptHeader || $this->checkRedirectAcceptable();
        if ($this->enableSession
            && $request->getIsGet()
            && (!$checkAjax || !$request->getIsAjax())
            && $canRedirect
        ) {
            $this->setReturnUrl($request->getUrl());
>>>>>>> 677b5547
        }
        if ($this->loginUrl !== null && $canRedirect) {
            $loginUrl = (array) $this->loginUrl;
            if ($loginUrl[0] !== Yii::$app->requestedRoute) {
                return Yii::$app->getResponse()->redirect($this->loginUrl);
            }
        }
        throw new ForbiddenHttpException(Yii::t('yii', 'Login Required'));
    }

    /**
     * This method is called before logging in a user.
     * The default implementation will trigger the [[EVENT_BEFORE_LOGIN]] event.
     * If you override this method, make sure you call the parent implementation
     * so that the event is triggered.
     * @param IdentityInterface $identity the user identity information
     * @param boolean $cookieBased whether the login is cookie-based
     * @param integer $duration number of seconds that the user can remain in logged-in status.
     * If 0, it means login till the user closes the browser or the session is manually destroyed.
     * @return boolean whether the user should continue to be logged in
     */
    protected function beforeLogin($identity, $cookieBased, $duration)
    {
        $event = new UserEvent([
            'identity' => $identity,
            'cookieBased' => $cookieBased,
            'duration' => $duration,
        ]);
        $this->trigger(self::EVENT_BEFORE_LOGIN, $event);

        return $event->isValid;
    }

    /**
     * This method is called after the user is successfully logged in.
     * The default implementation will trigger the [[EVENT_AFTER_LOGIN]] event.
     * If you override this method, make sure you call the parent implementation
     * so that the event is triggered.
     * @param IdentityInterface $identity the user identity information
     * @param boolean $cookieBased whether the login is cookie-based
     * @param integer $duration number of seconds that the user can remain in logged-in status.
     * If 0, it means login till the user closes the browser or the session is manually destroyed.
     */
    protected function afterLogin($identity, $cookieBased, $duration)
    {
        $this->trigger(self::EVENT_AFTER_LOGIN, new UserEvent([
            'identity' => $identity,
            'cookieBased' => $cookieBased,
            'duration' => $duration,
        ]));
    }

    /**
     * This method is invoked when calling [[logout()]] to log out a user.
     * The default implementation will trigger the [[EVENT_BEFORE_LOGOUT]] event.
     * If you override this method, make sure you call the parent implementation
     * so that the event is triggered.
     * @param IdentityInterface $identity the user identity information
     * @return boolean whether the user should continue to be logged out
     */
    protected function beforeLogout($identity)
    {
        $event = new UserEvent([
            'identity' => $identity,
        ]);
        $this->trigger(self::EVENT_BEFORE_LOGOUT, $event);

        return $event->isValid;
    }

    /**
     * This method is invoked right after a user is logged out via [[logout()]].
     * The default implementation will trigger the [[EVENT_AFTER_LOGOUT]] event.
     * If you override this method, make sure you call the parent implementation
     * so that the event is triggered.
     * @param IdentityInterface $identity the user identity information
     */
    protected function afterLogout($identity)
    {
        $this->trigger(self::EVENT_AFTER_LOGOUT, new UserEvent([
            'identity' => $identity,
        ]));
    }

    /**
     * Renews the identity cookie.
     * This method will set the expiration time of the identity cookie to be the current time
     * plus the originally specified cookie duration.
     */
    protected function renewIdentityCookie()
    {
        $name = $this->identityCookie['name'];
        $value = Yii::$app->getRequest()->getCookies()->getValue($name);
        if ($value !== null) {
            $data = json_decode($value, true);
            if (is_array($data) && isset($data[2])) {
                $cookie = new Cookie($this->identityCookie);
                $cookie->value = $value;
                $cookie->expire = time() + (int) $data[2];
                Yii::$app->getResponse()->getCookies()->add($cookie);
            }
        }
    }

    /**
     * Sends an identity cookie.
     * This method is used when [[enableAutoLogin]] is true.
     * It saves [[id]], [[IdentityInterface::getAuthKey()|auth key]], and the duration of cookie-based login
     * information in the cookie.
     * @param IdentityInterface $identity
     * @param integer $duration number of seconds that the user can remain in logged-in status.
     * @see loginByCookie()
     */
    protected function sendIdentityCookie($identity, $duration)
    {
        $cookie = new Cookie($this->identityCookie);
        $cookie->value = json_encode([
            $identity->getId(),
            $identity->getAuthKey(),
            $duration,
        ], JSON_UNESCAPED_SLASHES | JSON_UNESCAPED_UNICODE);
        $cookie->expire = time() + $duration;
        Yii::$app->getResponse()->getCookies()->add($cookie);
    }

    /**
     * Determines if an identity cookie has a valid format and contains a valid auth key.
     * This method is used when [[enableAutoLogin]] is true.
     * This method attempts to authenticate a user using the information in the identity cookie.
     * @return array|null Returns an array of 'identity' and 'duration' if valid, otherwise null.
     * @see loginByCookie()
     * @since 2.0.9
     */
    protected function getIdentityAndDurationFromCookie()
    {
        $value = Yii::$app->getRequest()->getCookies()->getValue($this->identityCookie['name']);
        if ($value === null) {
            return null;
        }
        $data = json_decode($value, true);
        if (count($data) == 3) {
            list ($id, $authKey, $duration) = $data;
            /* @var $class IdentityInterface */
            $class = $this->identityClass;
            $identity = $class::findIdentity($id);
            if ($identity !== null) {
                if (!$identity instanceof IdentityInterface) {
                    throw new InvalidValueException("$class::findIdentity() must return an object implementing IdentityInterface.");
                } elseif (!$identity->validateAuthKey($authKey)) {
                    Yii::warning("Invalid auth key attempted for user '$id': $authKey", __METHOD__);
                } else {
                    return ['identity' => $identity, 'duration' => $duration];
                }
            }
        }
        $this->removeIdentityCookie();
        return null;
    }
     
    /**
     * Removes the identity cookie.
     * This method is used when [[enableAutoLogin]] is true.
     * @since 2.0.9
     */
    protected function removeIdentityCookie()
    {
        Yii::$app->getResponse()->getCookies()->remove(new Cookie($this->identityCookie));
    }

    /**
     * Switches to a new identity for the current user.
     *
     * When [[enableSession]] is true, this method may use session and/or cookie to store the user identity information,
     * according to the value of `$duration`. Please refer to [[login()]] for more details.
     *
     * This method is mainly called by [[login()]], [[logout()]] and [[loginByCookie()]]
     * when the current user needs to be associated with the corresponding identity information.
     *
     * @param IdentityInterface|null $identity the identity information to be associated with the current user.
     * If null, it means switching the current user to be a guest.
     * @param integer $duration number of seconds that the user can remain in logged-in status.
     * This parameter is used only when `$identity` is not null.
     */
    public function switchIdentity($identity, $duration = 0)
    {
        $this->setIdentity($identity);

        if (!$this->enableSession) {
            return;
        }

        /* Ensure any existing identity cookies are removed. */
        if ($this->enableAutoLogin) {
            $this->removeIdentityCookie();
        }

        $session = Yii::$app->getSession();
        if (!YII_ENV_TEST) {
            $session->regenerateID(true);
        }
        $session->remove($this->idParam);
        $session->remove($this->authTimeoutParam);

        if ($identity) {
            $session->set($this->idParam, $identity->getId());
            if ($this->authTimeout !== null) {
                $session->set($this->authTimeoutParam, time() + $this->authTimeout);
            }
            if ($this->absoluteAuthTimeout !== null) {
                $session->set($this->absoluteAuthTimeoutParam, time() + $this->absoluteAuthTimeout);
            }
            if ($duration > 0 && $this->enableAutoLogin) {
                $this->sendIdentityCookie($identity, $duration);
            }
        }
    }

    /**
     * Updates the authentication status using the information from session and cookie.
     *
     * This method will try to determine the user identity using the [[idParam]] session variable.
     *
     * If [[authTimeout]] is set, this method will refresh the timer.
     *
     * If the user identity cannot be determined by session, this method will try to [[loginByCookie()|login by cookie]]
     * if [[enableAutoLogin]] is true.
     */
    protected function renewAuthStatus()
    {
        $session = Yii::$app->getSession();
        $id = $session->getHasSessionId() || $session->getIsActive() ? $session->get($this->idParam) : null;

        if ($id === null) {
            $identity = null;
        } else {
            /* @var $class IdentityInterface */
            $class = $this->identityClass;
            $identity = $class::findIdentity($id);
        }

        $this->setIdentity($identity);

        if ($identity !== null && ($this->authTimeout !== null || $this->absoluteAuthTimeout !== null)) {
            $expire = $this->authTimeout !== null ? $session->get($this->authTimeoutParam) : null;
            $expireAbsolute = $this->absoluteAuthTimeout !== null ? $session->get($this->absoluteAuthTimeoutParam) : null;
            if ($expire !== null && $expire < time() || $expireAbsolute !== null && $expireAbsolute < time()) {
                $this->logout(false);
            } elseif ($this->authTimeout !== null) {
                $session->set($this->authTimeoutParam, time() + $this->authTimeout);
            }
        }

        if ($this->enableAutoLogin) {
            if ($this->getIsGuest()) {
                $this->loginByCookie();
            } elseif ($this->autoRenewCookie) {
                $this->renewIdentityCookie();
            }
        }
    }

    /**
     * Checks if the user can perform the operation as specified by the given permission.
     *
     * Note that you must configure "authManager" application component in order to use this method.
     * Otherwise it will always return false.
     *
     * @param string $permissionName the name of the permission (e.g. "edit post") that needs access check.
     * @param array $params name-value pairs that would be passed to the rules associated
     * with the roles and permissions assigned to the user.
     * @param boolean $allowCaching whether to allow caching the result of access check.
     * When this parameter is true (default), if the access check of an operation was performed
     * before, its result will be directly returned when calling this method to check the same
     * operation. If this parameter is false, this method will always call
     * [[\yii\rbac\CheckAccessInterface::checkAccess()]] to obtain the up-to-date access result. Note that this
     * caching is effective only within the same request and only works when `$params = []`.
     * @return boolean whether the user can perform the operation as specified by the given permission.
     */
    public function can($permissionName, $params = [], $allowCaching = true)
    {
        if ($allowCaching && empty($params) && isset($this->_access[$permissionName])) {
            return $this->_access[$permissionName];
        }
        if (($accessChecker = $this->getAccessChecker()) === null) {
            return false;
        }
        $access = $accessChecker->checkAccess($this->getId(), $permissionName, $params);
        if ($allowCaching && empty($params)) {
            $this->_access[$permissionName] = $access;
        }

        return $access;
    }

    /**
     * Checks if the `Accept` header contains a content type that allows redirection to the login page.
     * The login page is assumed to serve `text/html` or `application/xhtml+xml` by default. You can change acceptable
     * content types by modifying [[acceptableRedirectTypes]] property.
     * @return boolean whether this request may be redirected to the login page.
     * @see acceptableRedirectTypes
     * @since 2.0.8
     */
    protected function checkRedirectAcceptable()
    {
        $acceptableTypes = Yii::$app->getRequest()->getAcceptableContentTypes();
        if (empty($acceptableTypes) || count($acceptableTypes) === 1 && array_keys($acceptableTypes)[0] === '*/*') {
            return true;
        }

        foreach ($acceptableTypes as $type => $params) {
            if (in_array($type, $this->acceptableRedirectTypes, true)) {
                return true;
            }
        }

        return false;
    }

    /**
     * Returns auth manager associated with the user component.
     *
     * By default this is the `authManager` application component.
     * You may override this method to return a different auth manager instance if needed.
     * @return \yii\rbac\ManagerInterface
     * @since 2.0.6
     * @deprecated Deprecated since version 2.0.9, to be removed in 2.1. Use `getAccessChecker()` instead.
     */
    protected function getAuthManager()
    {
        return Yii::$app->getAuthManager();
    }

    /**
     * Returns the access checker used for checking access.
     * @return CheckAccessInterface
     * @since 2.0.9
     */
    protected function getAccessChecker()
    {
        return $this->accessChecker !== null ? $this->accessChecker : $this->getAuthManager();
    }
}<|MERGE_RESOLUTION|>--- conflicted
+++ resolved
@@ -149,16 +149,14 @@
      */
     public $returnUrlParam = '__returnUrl';
     /**
-<<<<<<< HEAD
      * @var string the session variable name used to store the value of [[returnUrl]].
      */
     public $returnHostInfoParam = '__returnHostInfo';
-=======
+    /**
      * @var array MIME types for which this component should redirect to the [[loginUrl]].
      * @since 2.0.8
      */
     public $acceptableRedirectTypes = ['text/html', 'application/xhtml+xml'];
->>>>>>> 677b5547
 
     private $_access = [];
 
@@ -438,18 +436,13 @@
     public function loginRequired($checkAjax = true, $checkAcceptHeader = true)
     {
         $request = Yii::$app->getRequest();
-<<<<<<< HEAD
-        if ($this->enableSession && (!$checkAjax || !$request->getIsAjax())) {
-            $this->setReturnUrl($request->getUrl(), $this->useAbsoluteUrl);
-=======
         $canRedirect = !$checkAcceptHeader || $this->checkRedirectAcceptable();
         if ($this->enableSession
             && $request->getIsGet()
             && (!$checkAjax || !$request->getIsAjax())
             && $canRedirect
         ) {
-            $this->setReturnUrl($request->getUrl());
->>>>>>> 677b5547
+            $this->setReturnUrl($request->getUrl(), $this->useAbsoluteUrl);
         }
         if ($this->loginUrl !== null && $canRedirect) {
             $loginUrl = (array) $this->loginUrl;
