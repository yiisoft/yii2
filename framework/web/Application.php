<?php
/**
 * @link http://www.yiiframework.com/
 * @copyright Copyright (c) 2008 Yii Software LLC
 * @license http://www.yiiframework.com/license/
 */

namespace yii\web;

use Yii;
use yii\base\InvalidRouteException;
use yii\helpers\Url;

/**
 * Application is the base class for all web application classes.
 *
 * For more details and usage information on Application, see the [guide article on applications](guide:structure-applications).
 *
 * @property ErrorHandler $errorHandler The error handler application component. This property is read-only.
 * @property string $homeUrl The homepage URL.
 * @property Request $request The request component. This property is read-only.
 * @property Response $response The response component. This property is read-only.
 * @property Session $session The session component. This property is read-only.
 * @property User $user The user component. This property is read-only.
 *
 * @author Qiang Xue <qiang.xue@gmail.com>
 * @since 2.0
 */
class Application extends \yii\base\Application
{
    /**
     * @var string the default route of this application. Defaults to 'site'.
     */
    public $defaultRoute = 'site';
    /**
     * @var array the configuration specifying a controller action which should handle
     * all user requests. This is mainly used when the application is in maintenance mode
     * and needs to handle all incoming requests via a single action.
     * The configuration is an array whose first element specifies the route of the action.
     * The rest of the array elements (key-value pairs) specify the parameters to be bound
     * to the action. For example,
     *
     * ```php
     * [
     *     'offline/notice',
     *     'param1' => 'value1',
     *     'param2' => 'value2',
     * ]
     * ```
     *
     * Defaults to null, meaning catch-all is not used.
     */
    public $catchAll;
    /**
     * @var Controller the currently active controller instance
     */
    public $controller;


    /**
     * @inheritdoc
     */
    protected function bootstrap()
    {
        $request = $this->getRequest();
        Yii::setAlias('@webroot', dirname($request->getScriptFile()));
        Yii::setAlias('@web', $request->getBaseUrl());

        parent::bootstrap();
    }

    /**
     * Handles the specified request.
     * @param Request $request the request to be handled
     * @return Response the resulting response
     * @throws NotFoundHttpException if the requested route is invalid
     */
    public function handleRequest($request)
    {
        if (empty($this->catchAll)) {
            try {
<<<<<<< HEAD
                [$route, $params] = $request->resolve();
=======
                list($route, $params) = $request->resolve();
>>>>>>> 6d2e0aff
            } catch (UrlNormalizerRedirectException $e) {
                $url = $e->url;
                if (is_array($url)) {
                    if (isset($url[0])) {
                        // ensure the route is absolute
                        $url[0] = '/' . ltrim($url[0], '/');
                    }
                    $url += $request->getQueryParams();
                }
                return $this->getResponse()->redirect(Url::to($url, $e->scheme), $e->statusCode);
            }
        } else {
            $route = $this->catchAll[0];
            $params = $this->catchAll;
            unset($params[0]);
        }
        try {
            Yii::trace("Route requested: '$route'", __METHOD__);
            $this->requestedRoute = $route;
            $result = $this->runAction($route, $params);
            if ($result instanceof Response) {
                return $result;
            }

            $response = $this->getResponse();
            if ($result !== null) {
                $response->data = $result;
            }

            return $response;
        } catch (InvalidRouteException $e) {
            throw new NotFoundHttpException(Yii::t('yii', 'Page not found.'), $e->getCode(), $e);
        }
    }

    private $_homeUrl;

    /**
     * @return string the homepage URL
     */
    public function getHomeUrl()
    {
        if ($this->_homeUrl === null) {
            if ($this->getUrlManager()->showScriptName) {
                return $this->getRequest()->getScriptUrl();
            }

            return $this->getRequest()->getBaseUrl() . '/';
        }

        return $this->_homeUrl;
    }

    /**
     * @param string $value the homepage URL
     */
    public function setHomeUrl($value)
    {
        $this->_homeUrl = $value;
    }

    /**
     * Returns the error handler component.
     * @return ErrorHandler the error handler application component.
     */
    public function getErrorHandler()
    {
        return $this->get('errorHandler');
    }

    /**
     * Returns the request component.
     * @return Request the request component.
     */
    public function getRequest()
    {
        return $this->get('request');
    }

    /**
     * Returns the response component.
     * @return Response the response component.
     */
    public function getResponse()
    {
        return $this->get('response');
    }

    /**
     * Returns the session component.
     * @return Session the session component.
     */
    public function getSession()
    {
        return $this->get('session');
    }

    /**
     * Returns the user component.
     * @return User the user component.
     */
    public function getUser()
    {
        return $this->get('user');
    }

    /**
     * @inheritdoc
     */
    public function coreComponents()
    {
        return array_merge(parent::coreComponents(), [
            'request' => ['class' => Request::class],
            'response' => ['class' => Response::class],
            'session' => ['class' => Session::class],
            'user' => ['class' => User::class],
            'errorHandler' => ['class' => ErrorHandler::class],
        ]);
    }
}<|MERGE_RESOLUTION|>--- conflicted
+++ resolved
@@ -79,11 +79,7 @@
     {
         if (empty($this->catchAll)) {
             try {
-<<<<<<< HEAD
                 [$route, $params] = $request->resolve();
-=======
-                list($route, $params) = $request->resolve();
->>>>>>> 6d2e0aff
             } catch (UrlNormalizerRedirectException $e) {
                 $url = $e->url;
                 if (is_array($url)) {
