--- conflicted
+++ resolved
@@ -15,15 +15,10 @@
  *
  * @property ErrorHandler $errorHandler The error handler application component. This property is read-only.
  * @property string $homeUrl The homepage URL.
-<<<<<<< HEAD
+ * @property-read Request $request The request component.
+ * @property-read Response $response The response component.
  * @property-read Session $session The session component.
  * @property-read User $user The user component.
-=======
- * @property Request $request The request component. This property is read-only.
- * @property Response $response The response component. This property is read-only.
- * @property Session $session The session component. This property is read-only.
- * @property User $user The user component. This property is read-only.
->>>>>>> b5c2407c
  *
  * @author Qiang Xue <qiang.xue@gmail.com>
  * @since 2.0
