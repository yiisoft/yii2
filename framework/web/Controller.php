<?php
/**
 * @link http://www.yiiframework.com/
 * @copyright Copyright (c) 2008 Yii Software LLC
 * @license http://www.yiiframework.com/license/
 */

namespace yii\web;

use Yii;
use yii\base\InlineAction;
use yii\helpers\Url;

/**
 * Controller is the base class of web controllers.
 *
 * For more details and usage information on Controller, see the [guide article on controllers](guide:structure-controllers).
 *
 * @author Qiang Xue <qiang.xue@gmail.com>
 * @since 2.0
 */
class Controller extends \yii\base\Controller
{
    /**
     * @var bool whether to enable CSRF validation for the actions in this controller.
     * CSRF validation is enabled only when both this property and [[\yii\web\Request::enableCsrfValidation]] are true.
     */
    public $enableCsrfValidation = true;
    /**
     * @var array the parameters bound to the current action.
     */
    public $actionParams = [];


    /**
     * Renders a view in response to an AJAX request.
     *
     * This method is similar to [[renderPartial()]] except that it will inject into
     * the rendering result with JS/CSS scripts and files which are registered with the view.
     * For this reason, you should use this method instead of [[renderPartial()]] to render
     * a view to respond to an AJAX request.
     *
     * @param string $view the view name. Please refer to [[render()]] on how to specify a view name.
     * @param array $params the parameters (name-value pairs) that should be made available in the view.
     * @return string the rendering result.
     */
    public function renderAjax($view, $params = [])
    {
        return $this->getView()->renderAjax($view, $params, $this);
    }

    /**
     * Send data formatted as JSON.
     *
     * This method is a shortcut for sending data formatted as JSON. It will return
     * the [[Application::getResponse()|response]] application component after configuring
     * the [[Response::$format|format]] and setting the [[Response::$data|data]] that should
     * be formatted. A common usage will be:
     *
     * ```php
     * return $this->asJson($data);
     * ```
     *
     * @param mixed $data the data that should be formatted.
     * @return Response a response that is configured to send `$data` formatted as JSON.
     * @since 2.0.11
     * @see Response::$format
     * @see Response::FORMAT_JSON
     * @see JsonResponseFormatter
     */
    public function asJson($data)
    {
        $response = Yii::$app->getResponse();
        $response->format = Response::FORMAT_JSON;
        $response->data = $data;
        return $response;
    }

    /**
     * Send data formatted as XML.
     *
     * This method is a shortcut for sending data formatted as XML. It will return
     * the [[Application::getResponse()|response]] application component after configuring
     * the [[Response::$format|format]] and setting the [[Response::$data|data]] that should
     * be formatted. A common usage will be:
     *
     * ```php
     * return $this->asXml($data);
     * ```
     *
     * @param mixed $data the data that should be formatted.
     * @return Response a response that is configured to send `$data` formatted as XML.
     * @since 2.0.11
     * @see Response::$format
     * @see Response::FORMAT_XML
     * @see XmlResponseFormatter
     */
    public function asXml($data)
    {
        $response = Yii::$app->getResponse();
        $response->format = Response::FORMAT_XML;
        $response->data = $data;
        return $response;
    }

    /**
     * Binds the parameters to the action.
     * This method is invoked by [[\yii\base\Action]] when it begins to run with the given parameters.
     * This method will check the parameter names that the action requires and return
     * the provided parameters according to the requirement. If there is any missing parameter,
     * an exception will be thrown.
     * @param \yii\base\Action $action the action to be bound with parameters
     * @param array $params the parameters to be bound to the action
     * @return array the valid parameters that the action can run with.
     * @throws BadRequestHttpException if there are missing or invalid parameters.
     */
    public function bindActionParams($action, $params)
    {
        if ($action instanceof InlineAction) {
            $method = new \ReflectionMethod($this, $action->actionMethod);
        } else {
            $method = new \ReflectionMethod($action, 'run');
        }

        $args = [];
        $missing = [];
        $actionParams = [];
        foreach ($method->getParameters() as $param) {
            $name = $param->getName();
            if (array_key_exists($name, $params)) {
                $isValid = true;
                if ($param->isArray()) {
                    $params[$name] = (array)$params[$name];
                } elseif (is_array($params[$name])) {
                    $isValid = false;
                } elseif (
                    PHP_VERSION_ID >= 70000 &&
                    ($type = $param->getType()) !== null &&
                    $type->isBuiltin() &&
                    ($params[$name] !== null || !$type->allowsNull())
                ) {
<<<<<<< HEAD
                    switch ($type->getName()) {
=======
                    $typeName = PHP_VERSION_ID >= 70100 ? $type->getName() : (string)$type;
                    switch ($typeName) {
>>>>>>> 69b1966b
                        case 'int':
                            $params[$name] = filter_var($params[$name], FILTER_VALIDATE_INT, FILTER_NULL_ON_FAILURE);
                            break;
                        case 'float':
                            $params[$name] = filter_var($params[$name], FILTER_VALIDATE_FLOAT, FILTER_NULL_ON_FAILURE);
                            break;
                    }
                    if ($params[$name] === null) {
                        $isValid = false;
                    }
                }
                if (!$isValid) {
                    throw new BadRequestHttpException(Yii::t('yii', 'Invalid data received for parameter "{param}".', [
                        'param' => $name,
                    ]));
                }
                $args[] = $actionParams[$name] = $params[$name];
                unset($params[$name]);
            } elseif ($param->isDefaultValueAvailable()) {
                $args[] = $actionParams[$name] = $param->getDefaultValue();
            } else {
                $missing[] = $name;
            }
        }

        if (!empty($missing)) {
            throw new BadRequestHttpException(Yii::t('yii', 'Missing required parameters: {params}', [
                'params' => implode(', ', $missing),
            ]));
        }

        $this->actionParams = $actionParams;

        return $args;
    }

    /**
     * {@inheritdoc}
     */
    public function beforeAction($action)
    {
        if (parent::beforeAction($action)) {
            if ($this->enableCsrfValidation && Yii::$app->getErrorHandler()->exception === null && !Yii::$app->getRequest()->validateCsrfToken()) {
                throw new BadRequestHttpException(Yii::t('yii', 'Unable to verify your data submission.'));
            }

            return true;
        }

        return false;
    }

    /**
     * Redirects the browser to the specified URL.
     * This method is a shortcut to [[Response::redirect()]].
     *
     * You can use it in an action by returning the [[Response]] directly:
     *
     * ```php
     * // stop executing this action and redirect to login page
     * return $this->redirect(['login']);
     * ```
     *
     * @param string|array $url the URL to be redirected to. This can be in one of the following formats:
     *
     * - a string representing a URL (e.g. "http://example.com")
     * - a string representing a URL alias (e.g. "@example.com")
     * - an array in the format of `[$route, ...name-value pairs...]` (e.g. `['site/index', 'ref' => 1]`)
     *   [[Url::to()]] will be used to convert the array into a URL.
     *
     * Any relative URL that starts with a single forward slash "/" will be converted
     * into an absolute one by prepending it with the host info of the current request.
     *
     * @param int $statusCode the HTTP status code. Defaults to 302.
     * See <https://tools.ietf.org/html/rfc2616#section-10>
     * for details about HTTP status code
     * @return Response the current response object
     */
    public function redirect($url, $statusCode = 302)
    {
        // calling Url::to() here because Response::redirect() modifies route before calling Url::to()
        return Yii::$app->getResponse()->redirect(Url::to($url), $statusCode);
    }

    /**
     * Redirects the browser to the home page.
     *
     * You can use this method in an action by returning the [[Response]] directly:
     *
     * ```php
     * // stop executing this action and redirect to home page
     * return $this->goHome();
     * ```
     *
     * @return Response the current response object
     */
    public function goHome()
    {
        return Yii::$app->getResponse()->redirect(Yii::$app->getHomeUrl());
    }

    /**
     * Redirects the browser to the last visited page.
     *
     * You can use this method in an action by returning the [[Response]] directly:
     *
     * ```php
     * // stop executing this action and redirect to last visited page
     * return $this->goBack();
     * ```
     *
     * For this function to work you have to [[User::setReturnUrl()|set the return URL]] in appropriate places before.
     *
     * @param string|array $defaultUrl the default return URL in case it was not set previously.
     * If this is null and the return URL was not set previously, [[Application::homeUrl]] will be redirected to.
     * Please refer to [[User::setReturnUrl()]] on accepted format of the URL.
     * @return Response the current response object
     * @see User::getReturnUrl()
     */
    public function goBack($defaultUrl = null)
    {
        return Yii::$app->getResponse()->redirect(Yii::$app->getUser()->getReturnUrl($defaultUrl));
    }

    /**
     * Refreshes the current page.
     * This method is a shortcut to [[Response::refresh()]].
     *
     * You can use it in an action by returning the [[Response]] directly:
     *
     * ```php
     * // stop executing this action and refresh the current page
     * return $this->refresh();
     * ```
     *
     * @param string $anchor the anchor that should be appended to the redirection URL.
     * Defaults to empty. Make sure the anchor starts with '#' if you want to specify it.
     * @return Response the response object itself
     */
    public function refresh($anchor = '')
    {
        return Yii::$app->getResponse()->redirect(Yii::$app->getRequest()->getUrl() . $anchor);
    }
}<|MERGE_RESOLUTION|>--- conflicted
+++ resolved
@@ -139,12 +139,8 @@
                     $type->isBuiltin() &&
                     ($params[$name] !== null || !$type->allowsNull())
                 ) {
-<<<<<<< HEAD
-                    switch ($type->getName()) {
-=======
                     $typeName = PHP_VERSION_ID >= 70100 ? $type->getName() : (string)$type;
                     switch ($typeName) {
->>>>>>> 69b1966b
                         case 'int':
                             $params[$name] = filter_var($params[$name], FILTER_VALIDATE_INT, FILTER_NULL_ON_FAILURE);
                             break;
