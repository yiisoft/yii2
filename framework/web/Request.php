--- conflicted
+++ resolved
@@ -94,16 +94,7 @@
     /**
      * Default name of the HTTP header for sending CSRF token.
      */
-<<<<<<< HEAD
-    const CSRF_HEADER = 'X-CSRF-Token';
-=======
     public const CSRF_HEADER = 'X-CSRF-Token';
-    /**
-     * The length of the CSRF token mask.
-     * @deprecated since 2.0.12. The mask length is now equal to the token length.
-     */
-    public const CSRF_MASK_LENGTH = 8;
->>>>>>> a4bacdd9
 
     /**
      * @var bool whether to enable CSRF (Cross-Site Request Forgery) validation. Defaults to true.
