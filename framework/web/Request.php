<?php
/**
 * @link http://www.yiiframework.com/
 * @copyright Copyright (c) 2008 Yii Software LLC
 * @license http://www.yiiframework.com/license/
 */

namespace yii\web;

use Yii;
use yii\base\InvalidConfigException;
use yii\helpers\StringHelper;

/**
 * The web Request class represents an HTTP request
 *
 * It encapsulates the $_SERVER variable and resolves its inconsistency among different Web servers.
 * Also it provides an interface to retrieve request parameters from $_POST, $_GET, $_COOKIES and REST
 * parameters sent via other HTTP methods like PUT or DELETE.
 *
 * Request is configured as an application component in [[\yii\web\Application]] by default.
 * You can access that instance via `Yii::$app->request`.
 *
 * For more details and usage information on Request, see the [guide article on requests](guide:runtime-requests).
 *
 * @property string $absoluteUrl The currently requested absolute URL. This property is read-only.
 * @property array $acceptableContentTypes The content types ordered by the quality score. Types with the
 * highest scores will be returned first. The array keys are the content types, while the array values are the
 * corresponding quality score and other parameters as given in the header.
 * @property array $acceptableLanguages The languages ordered by the preference level. The first element
 * represents the most preferred language.
 * @property string|null $authPassword The password sent via HTTP authentication, null if the password is not
 * given. This property is read-only.
 * @property string|null $authUser The username sent via HTTP authentication, null if the username is not
 * given. This property is read-only.
 * @property string $baseUrl The relative URL for the application.
 * @property array $bodyParams The request parameters given in the request body.
 * @property string $contentType Request content-type. Null is returned if this information is not available.
 * This property is read-only.
 * @property CookieCollection $cookies The cookie collection. This property is read-only.
 * @property string $csrfToken The token used to perform CSRF validation. This property is read-only.
 * @property string $csrfTokenFromHeader The CSRF token sent via [[CSRF_HEADER]] by browser. Null is returned
 * if no such header is sent. This property is read-only.
 * @property array $eTags The entity tags. This property is read-only.
 * @property HeaderCollection $headers The header collection. This property is read-only.
 * @property string|null $hostInfo Schema and hostname part (with port number if needed) of the request URL
 * (e.g. `http://www.yiiframework.com`), null if can't be obtained from `$_SERVER` and wasn't set. See
 * [[getHostInfo()]] for security related notes on this property.
 * @property string|null $hostName Hostname part of the request URL (e.g. `www.yiiframework.com`). This
 * property is read-only.
 * @property bool $isAjax Whether this is an AJAX (XMLHttpRequest) request. This property is read-only.
 * @property bool $isDelete Whether this is a DELETE request. This property is read-only.
 * @property bool $isFlash Whether this is an Adobe Flash or Adobe Flex request. This property is read-only.
 * @property bool $isGet Whether this is a GET request. This property is read-only.
 * @property bool $isHead Whether this is a HEAD request. This property is read-only.
 * @property bool $isOptions Whether this is a OPTIONS request. This property is read-only.
 * @property bool $isPatch Whether this is a PATCH request. This property is read-only.
 * @property bool $isPjax Whether this is a PJAX request. This property is read-only.
 * @property bool $isPost Whether this is a POST request. This property is read-only.
 * @property bool $isPut Whether this is a PUT request. This property is read-only.
 * @property bool $isSecureConnection If the request is sent via secure channel (https). This property is
 * read-only.
 * @property string $method Request method, such as GET, POST, HEAD, PUT, PATCH, DELETE. The value returned is
 * turned into upper case. This property is read-only.
 * @property string $pathInfo Part of the request URL that is after the entry script and before the question
 * mark. Note, the returned path info is already URL-decoded.
 * @property int $port Port number for insecure requests.
 * @property array $queryParams The request GET parameter values.
 * @property string $queryString Part of the request URL that is after the question mark. This property is
 * read-only.
 * @property string $rawBody The request body.
 * @property string|null $referrer URL referrer, null if not available. This property is read-only.
 * @property string $scriptFile The entry script file path.
 * @property string $scriptUrl The relative URL of the entry script.
 * @property int $securePort Port number for secure requests.
 * @property string $serverName Server name, null if not available. This property is read-only.
 * @property int|null $serverPort Server port number, null if not available. This property is read-only.
 * @property string $url The currently requested relative URL. Note that the URI returned is URL-encoded.
 * @property string|null $userAgent User agent, null if not available. This property is read-only.
 * @property string|null $userHost User host name, null if not available. This property is read-only.
 * @property string|null $userIP User IP address, null if not available. This property is read-only.
 *
 * @author Qiang Xue <qiang.xue@gmail.com>
 * @since 2.0
 */
class Request extends \yii\base\Request
{
    /**
     * The name of the HTTP header for sending CSRF token.
     */
    const CSRF_HEADER = 'X-CSRF-Token';
    /**
     * The length of the CSRF token mask.
     */
    const CSRF_MASK_LENGTH = 8;

    /**
     * @var bool whether to enable CSRF (Cross-Site Request Forgery) validation. Defaults to true.
     * When CSRF validation is enabled, forms submitted to an Yii Web application must be originated
     * from the same application. If not, a 400 HTTP exception will be raised.
     *
     * Note, this feature requires that the user client accepts cookie. Also, to use this feature,
     * forms submitted via POST method must contain a hidden input whose name is specified by [[csrfParam]].
     * You may use [[\yii\helpers\Html::beginForm()]] to generate his hidden input.
     *
     * In JavaScript, you may get the values of [[csrfParam]] and [[csrfToken]] via `yii.getCsrfParam()` and
     * `yii.getCsrfToken()`, respectively. The [[\yii\web\YiiAsset]] asset must be registered.
     * You also need to include CSRF meta tags in your pages by using [[\yii\helpers\Html::csrfMetaTags()]].
     *
     * @see Controller::enableCsrfValidation
     * @see http://en.wikipedia.org/wiki/Cross-site_request_forgery
     */
    public $enableCsrfValidation = true;
    /**
     * @var string the name of the token used to prevent CSRF. Defaults to '_csrf'.
     * This property is used only when [[enableCsrfValidation]] is true.
     */
    public $csrfParam = '_csrf';
    /**
     * @var array the configuration for creating the CSRF [[Cookie|cookie]]. This property is used only when
     * both [[enableCsrfValidation]] and [[enableCsrfCookie]] are true.
     */
    public $csrfCookie = ['httpOnly' => true];
    /**
     * @var bool whether to use cookie to persist CSRF token. If false, CSRF token will be stored
     * in session under the name of [[csrfParam]]. Note that while storing CSRF tokens in session increases
     * security, it requires starting a session for every page, which will degrade your site performance.
     */
    public $enableCsrfCookie = true;
    /**
     * @var bool whether cookies should be validated to ensure they are not tampered. Defaults to true.
     */
    public $enableCookieValidation = true;
    /**
     * @var string a secret key used for cookie validation. This property must be set if [[enableCookieValidation]] is true.
     */
    public $cookieValidationKey;
    /**
     * @var string the name of the POST parameter that is used to indicate if a request is a PUT, PATCH or DELETE
     * request tunneled through POST. Defaults to '_method'.
     * @see getMethod()
     * @see getBodyParams()
     */
    public $methodParam = '_method';
    /**
     * @var array the parsers for converting the raw HTTP request body into [[bodyParams]].
     * The array keys are the request `Content-Types`, and the array values are the
     * corresponding configurations for [[Yii::createObject|creating the parser objects]].
     * A parser must implement the [[RequestParserInterface]].
     *
     * To enable parsing for JSON requests you can use the [[JsonParser]] class like in the following example:
     *
     * ```
     * [
     *     'application/json' => 'yii\web\JsonParser',
     * ]
     * ```
     *
     * To register a parser for parsing all request types you can use `'*'` as the array key.
     * This one will be used as a fallback in case no other types match.
     *
     * @see getBodyParams()
     */
    public $parsers = [];
    /**
     * @var array The configuration for trusted security related headers.
     * An array key is a regular expression for matching a hostname.
     * A value is a list of headers to trust.
     * 
     * For example, to trust all headers from domains ending in '.trusted.com' use the following:
     *
     * ```php
     * [
     *     '/^.*\.trusted\.com$/',
     * ```
     *
     * To trust just the x-forwarded-for header from domains ending in '.partial.com' use:
     *
     * ```
     *     // ... 
     *     '/^.*\.partial\.com$/' => ['X-Forwarded-For']
     * ]
     * ```
     
     * Default is to trusts all headers from all hosts.
     */
    public $trustedHostConfig = [
        '//'
    ];
    /**
     * Lists headers that are subject to the trusted host configuration.
     * @see https://en.wikipedia.org/wiki/List_of_HTTP_header_fields
     * @var array
     */
    public $secureHeaders = [
        'X-Forwarded-For',
        'X-Forwarded-Host',
        'X-Forwarded-Proto',
        'Front-End-Https',
    ];

    /**
     * @var string[] List of headers where proxies store the real client IP, it's not advisable to put untrusted headers
     * here.
     */
    public $ipHeaders = [
        'X-Forwarded-For'
    ];
    /**
     * @var CookieCollection Collection of request cookies.
     */
    private $_cookies;
    /**
     * @var HeaderCollection Collection of request headers.
     */
    private $_headers;


    /**
     * Resolves the current request into a route and the associated parameters.
     * @return array the first element is the route, and the second is the associated parameters.
     * @throws NotFoundHttpException if the request cannot be resolved.
     */
    public function resolve()
    {
        $result = Yii::$app->getUrlManager()->parseRequest($this);
        if ($result !== false) {
            list ($route, $params) = $result;
            if ($this->_queryParams === null) {
                $_GET = $params + $_GET; // preserve numeric keys
            } else {
                $this->_queryParams = $params + $this->_queryParams;
            }
            return [$route, $this->getQueryParams()];
        } else {
            throw new NotFoundHttpException(Yii::t('yii', 'Page not found.'));
        }
    }

    /**
     * Filters headers according to the trusted host config.
     * @param array $headers
     * @since 2.0.12
     * @return array The filtered list of headers.
     */
    protected function filterHeaders(array $headers)
    {
        $host = $this->getUserHost();
<<<<<<< HEAD
        $ip = $this->getRemoteIP();
        foreach($this->trustedHostConfig as $hostRegex => $trustedHeaders) {
=======
        // Don't use getUserIP here since that depends on using headers.
        $ip = $this->getUserIP(false);
        foreach ($this->trustedHostConfig as $hostRegex => $trustedHeaders) {
>>>>>>> b6fe58b6
            if (!is_array($trustedHeaders)) {
                $hostRegex = $trustedHeaders;
                $trustedHeaders = $this->secureHeaders;
            }

            if (preg_match($hostRegex, $host) || preg_match($hostRegex, $ip)) {
                foreach ($this->secureHeaders as $secureHeader) {
                    if (!in_array($secureHeader, $trustedHeaders)) {
                        unset($headers[$secureHeader]);
                    }
                }
                return $headers;
            }
        }
        return [];
    }

    /**
     * Returns the header collection.
     * The header collection contains incoming HTTP headers.
     * @return HeaderCollection the header collection
     */
    public function getHeaders()
    {
        if ($this->_headers === null) {
            $this->_headers = new HeaderCollection;
            if (function_exists('getallheaders')) {
                $headers = getallheaders();
            } elseif (function_exists('http_get_request_headers')) {
                $headers = http_get_request_headers();
            } else {
                $headers = [];
                foreach ($_SERVER as $name => $value) {
                    if (strncmp($name, 'HTTP_', 5) === 0) {
                        $name = str_replace(' ', '-', ucwords(strtolower(str_replace('_', ' ', substr($name, 5)))));
                        $headers[$name] = $value;
                    }
                }
            }

            foreach ($this->filterHeaders($headers) as $name => $value) {
                $this->_headers->add($name, $value);
            }
        }

        return $this->_headers;
    }

    /**
     * Returns the method of the current request (e.g. GET, POST, HEAD, PUT, PATCH, DELETE).
     * @return string request method, such as GET, POST, HEAD, PUT, PATCH, DELETE.
     * The value returned is turned into upper case.
     */
    public function getMethod()
    {
        if (isset($_POST[$this->methodParam])) {
            return strtoupper($_POST[$this->methodParam]);
        }

        if ($this->headers->has('X-Http-Method-Override')) {
            return strtoupper($this->headers->get('X-Http-Method-Override'));
        }

        if (isset($_SERVER['REQUEST_METHOD'])) {
            return strtoupper($_SERVER['REQUEST_METHOD']);
        }

        return 'GET';
    }

    /**
     * Returns whether this is a GET request.
     * @return bool whether this is a GET request.
     */
    public function getIsGet()
    {
        return $this->getMethod() === 'GET';
    }

    /**
     * Returns whether this is an OPTIONS request.
     * @return bool whether this is a OPTIONS request.
     */
    public function getIsOptions()
    {
        return $this->getMethod() === 'OPTIONS';
    }

    /**
     * Returns whether this is a HEAD request.
     * @return bool whether this is a HEAD request.
     */
    public function getIsHead()
    {
        return $this->getMethod() === 'HEAD';
    }

    /**
     * Returns whether this is a POST request.
     * @return bool whether this is a POST request.
     */
    public function getIsPost()
    {
        return $this->getMethod() === 'POST';
    }

    /**
     * Returns whether this is a DELETE request.
     * @return bool whether this is a DELETE request.
     */
    public function getIsDelete()
    {
        return $this->getMethod() === 'DELETE';
    }

    /**
     * Returns whether this is a PUT request.
     * @return bool whether this is a PUT request.
     */
    public function getIsPut()
    {
        return $this->getMethod() === 'PUT';
    }

    /**
     * Returns whether this is a PATCH request.
     * @return bool whether this is a PATCH request.
     */
    public function getIsPatch()
    {
        return $this->getMethod() === 'PATCH';
    }

    /**
     * Returns whether this is an AJAX (XMLHttpRequest) request.
     *
     * Note that jQuery doesn't set the header in case of cross domain
     * requests: https://stackoverflow.com/questions/8163703/cross-domain-ajax-doesnt-send-x-requested-with-header
     *
     * @return bool whether this is an AJAX (XMLHttpRequest) request.
     */
    public function getIsAjax()
    {
        return $this->headers->get('X-Requested-With') === 'XMLHttpRequest';
    }

    /**
     * Returns whether this is a PJAX request
     * @return bool whether this is a PJAX request
     */
    public function getIsPjax()
    {
        return $this->getIsAjax() && $this->headers->has('X-Pjax');
    }

    /**
     * Returns whether this is an Adobe Flash or Flex request.
     * @return bool whether this is an Adobe Flash or Adobe Flex request.
     */
    public function getIsFlash()
    {
        return in_array($this->headers->get('User-Agent'), ['Shockwave', 'Flash'], true);
    }

    private $_rawBody;

    /**
     * Returns the raw HTTP request body.
     * @return string the request body
     */
    public function getRawBody()
    {
        if ($this->_rawBody === null) {
            $this->_rawBody = file_get_contents('php://input');
        }

        return $this->_rawBody;
    }

    /**
     * Sets the raw HTTP request body, this method is mainly used by test scripts to simulate raw HTTP requests.
     * @param string $rawBody the request body
     */
    public function setRawBody($rawBody)
    {
        $this->_rawBody = $rawBody;
    }

    private $_bodyParams;

    /**
     * Returns the request parameters given in the request body.
     *
     * Request parameters are determined using the parsers configured in [[parsers]] property.
     * If no parsers are configured for the current [[contentType]] it uses the PHP function `mb_parse_str()`
     * to parse the [[rawBody|request body]].
     * @return array the request parameters given in the request body.
     * @throws \yii\base\InvalidConfigException if a registered parser does not implement the [[RequestParserInterface]].
     * @see getMethod()
     * @see getBodyParam()
     * @see setBodyParams()
     */
    public function getBodyParams()
    {
        if ($this->_bodyParams === null) {
            if (isset($_POST[$this->methodParam])) {
                $this->_bodyParams = $_POST;
                unset($this->_bodyParams[$this->methodParam]);
                return $this->_bodyParams;
            }

            $rawContentType = $this->getContentType();
            if (($pos = strpos($rawContentType, ';')) !== false) {
                // e.g. application/json; charset=UTF-8
                $contentType = substr($rawContentType, 0, $pos);
            } else {
                $contentType = $rawContentType;
            }

            if (isset($this->parsers[$contentType])) {
                $parser = Yii::createObject($this->parsers[$contentType]);
                if (!($parser instanceof RequestParserInterface)) {
                    throw new InvalidConfigException("The '$contentType' request parser is invalid. It must implement the yii\\web\\RequestParserInterface.");
                }
                $this->_bodyParams = $parser->parse($this->getRawBody(), $rawContentType);
            } elseif (isset($this->parsers['*'])) {
                $parser = Yii::createObject($this->parsers['*']);
                if (!($parser instanceof RequestParserInterface)) {
                    throw new InvalidConfigException("The fallback request parser is invalid. It must implement the yii\\web\\RequestParserInterface.");
                }
                $this->_bodyParams = $parser->parse($this->getRawBody(), $rawContentType);
            } elseif ($this->getMethod() === 'POST') {
                // PHP has already parsed the body so we have all params in $_POST
                $this->_bodyParams = $_POST;
            } else {
                $this->_bodyParams = [];
                mb_parse_str($this->getRawBody(), $this->_bodyParams);
            }
        }

        return $this->_bodyParams;
    }

    /**
     * Sets the request body parameters.
     * @param array $values the request body parameters (name-value pairs)
     * @see getBodyParam()
     * @see getBodyParams()
     */
    public function setBodyParams($values)
    {
        $this->_bodyParams = $values;
    }

    /**
     * Returns the named request body parameter value.
     * If the parameter does not exist, the second parameter passed to this method will be returned.
     * @param string $name the parameter name
     * @param mixed $defaultValue the default parameter value if the parameter does not exist.
     * @return mixed the parameter value
     * @see getBodyParams()
     * @see setBodyParams()
     */
    public function getBodyParam($name, $defaultValue = null)
    {
        $params = $this->getBodyParams();

        return isset($params[$name]) ? $params[$name] : $defaultValue;
    }

    /**
     * Returns POST parameter with a given name. If name isn't specified, returns an array of all POST parameters.
     *
     * @param string $name the parameter name
     * @param mixed $defaultValue the default parameter value if the parameter does not exist.
     * @return array|mixed
     */
    public function post($name = null, $defaultValue = null)
    {
        if ($name === null) {
            return $this->getBodyParams();
        } else {
            return $this->getBodyParam($name, $defaultValue);
        }
    }

    private $_queryParams;

    /**
     * Returns the request parameters given in the [[queryString]].
     *
     * This method will return the contents of `$_GET` if params where not explicitly set.
     * @return array the request GET parameter values.
     * @see setQueryParams()
     */
    public function getQueryParams()
    {
        if ($this->_queryParams === null) {
            return $_GET;
        }

        return $this->_queryParams;
    }

    /**
     * Sets the request [[queryString]] parameters.
     * @param array $values the request query parameters (name-value pairs)
     * @see getQueryParam()
     * @see getQueryParams()
     */
    public function setQueryParams($values)
    {
        $this->_queryParams = $values;
    }

    /**
     * Returns GET parameter with a given name. If name isn't specified, returns an array of all GET parameters.
     *
     * @param string $name the parameter name
     * @param mixed $defaultValue the default parameter value if the parameter does not exist.
     * @return array|mixed
     */
    public function get($name = null, $defaultValue = null)
    {
        if ($name === null) {
            return $this->getQueryParams();
        } else {
            return $this->getQueryParam($name, $defaultValue);
        }
    }

    /**
     * Returns the named GET parameter value.
     * If the GET parameter does not exist, the second parameter passed to this method will be returned.
     * @param string $name the GET parameter name.
     * @param mixed $defaultValue the default parameter value if the GET parameter does not exist.
     * @return mixed the GET parameter value
     * @see getBodyParam()
     */
    public function getQueryParam($name, $defaultValue = null)
    {
        $params = $this->getQueryParams();

        return isset($params[$name]) ? $params[$name] : $defaultValue;
    }

    private $_hostInfo;
    private $_hostName;

    /**
     * Returns the schema and host part of the current request URL.
     *
     * The returned URL does not have an ending slash.
     *
     * By default this value is based on the user request information. This method will
     * return the value of `$_SERVER['HTTP_HOST']` if it is available or `$_SERVER['SERVER_NAME']` if not.
     * You may want to check out the [PHP documentation](http://php.net/manual/en/reserved.variables.server.php)
     * for more information on these variables.
     *
     * You may explicitly specify it by setting the [[setHostInfo()|hostInfo]] property.
     *
     * > Warning: Dependent on the server configuration this information may not be
     * > reliable and [may be faked by the user sending the HTTP request](https://www.acunetix.com/vulnerabilities/web/host-header-attack).
     * > If the webserver is configured to serve the same site independent of the value of
     * > the `Host` header, this value is not reliable. In such situations you should either
     * > fix your webserver configuration or explicitly set the value by setting the [[setHostInfo()|hostInfo]] property.
     * > If you don't have access to the server configuration, you can setup [[\yii\filters\HostControl]] filter at
     * > application level in order to protect against such kind of attack.
     *
     * @property string|null schema and hostname part (with port number if needed) of the request URL
     * (e.g. `http://www.yiiframework.com`), null if can't be obtained from `$_SERVER` and wasn't set.
     * See [[getHostInfo()]] for security related notes on this property.
     * @return string|null schema and hostname part (with port number if needed) of the request URL
     * (e.g. `http://www.yiiframework.com`), null if can't be obtained from `$_SERVER` and wasn't set.
     * @see setHostInfo()
     */
    public function getHostInfo()
    {
        if ($this->_hostInfo === null) {
            $secure = $this->getIsSecureConnection();
            $http = $secure ? 'https' : 'http';
            if ($this->headers->has('Host')) {
                $this->_hostInfo = $http . '://' . $this->headers->get('Host');
            } elseif (isset($_SERVER['SERVER_NAME'])) {
                $this->_hostInfo = $http . '://' . $_SERVER['SERVER_NAME'];
                $port = $secure ? $this->getSecurePort() : $this->getPort();
                if (($port !== 80 && !$secure) || ($port !== 443 && $secure)) {
                    $this->_hostInfo .= ':' . $port;
                }
            }
        }

        return $this->_hostInfo;
    }

    /**
     * Sets the schema and host part of the application URL.
     * This setter is provided in case the schema and hostname cannot be determined
     * on certain Web servers.
     * @param string|null $value the schema and host part of the application URL. The trailing slashes will be removed.
     * @see getHostInfo() for security related notes on this property.
     */
    public function setHostInfo($value)
    {
        $this->_hostName = null;
        $this->_hostInfo = $value === null ? null : rtrim($value, '/');
    }

    /**
     * Returns the host part of the current request URL.
     * Value is calculated from current [[getHostInfo()|hostInfo]] property.
     *
     * > Warning: The content of this value may not be reliable, dependent on the server
     * > configuration. Please refer to [[getHostInfo()]] for more information.
     *
     * @return string|null hostname part of the request URL (e.g. `www.yiiframework.com`)
     * @see getHostInfo()
     * @since 2.0.10
     */
    public function getHostName()
    {
        if ($this->_hostName === null) {
            $this->_hostName = parse_url($this->getHostInfo(), PHP_URL_HOST);
        }

        return $this->_hostName;
    }

    private $_baseUrl;

    /**
     * Returns the relative URL for the application.
     * This is similar to [[scriptUrl]] except that it does not include the script file name,
     * and the ending slashes are removed.
     * @return string the relative URL for the application
     * @see setScriptUrl()
     */
    public function getBaseUrl()
    {
        if ($this->_baseUrl === null) {
            $this->_baseUrl = rtrim(dirname($this->getScriptUrl()), '\\/');
        }

        return $this->_baseUrl;
    }

    /**
     * Sets the relative URL for the application.
     * By default the URL is determined based on the entry script URL.
     * This setter is provided in case you want to change this behavior.
     * @param string $value the relative URL for the application
     */
    public function setBaseUrl($value)
    {
        $this->_baseUrl = $value;
    }

    private $_scriptUrl;

    /**
     * Returns the relative URL of the entry script.
     * The implementation of this method referenced Zend_Controller_Request_Http in Zend Framework.
     * @return string the relative URL of the entry script.
     * @throws InvalidConfigException if unable to determine the entry script URL
     */
    public function getScriptUrl()
    {
        if ($this->_scriptUrl === null) {
            $scriptFile = $this->getScriptFile();
            $scriptName = basename($scriptFile);
            if (isset($_SERVER['SCRIPT_NAME']) && basename($_SERVER['SCRIPT_NAME']) === $scriptName) {
                $this->_scriptUrl = $_SERVER['SCRIPT_NAME'];
            } elseif (isset($_SERVER['PHP_SELF']) && basename($_SERVER['PHP_SELF']) === $scriptName) {
                $this->_scriptUrl = $_SERVER['PHP_SELF'];
            } elseif (isset($_SERVER['ORIG_SCRIPT_NAME']) && basename($_SERVER['ORIG_SCRIPT_NAME']) === $scriptName) {
                $this->_scriptUrl = $_SERVER['ORIG_SCRIPT_NAME'];
            } elseif (isset($_SERVER['PHP_SELF']) && ($pos = strpos($_SERVER['PHP_SELF'], '/' . $scriptName)) !== false) {
                $this->_scriptUrl = substr($_SERVER['SCRIPT_NAME'], 0, $pos) . '/' . $scriptName;
            } elseif (!empty($_SERVER['DOCUMENT_ROOT']) && strpos($scriptFile, $_SERVER['DOCUMENT_ROOT']) === 0) {
                $this->_scriptUrl = str_replace('\\', '/', str_replace($_SERVER['DOCUMENT_ROOT'], '', $scriptFile));
            } else {
                throw new InvalidConfigException('Unable to determine the entry script URL.');
            }
        }

        return $this->_scriptUrl;
    }

    /**
     * Sets the relative URL for the application entry script.
     * This setter is provided in case the entry script URL cannot be determined
     * on certain Web servers.
     * @param string $value the relative URL for the application entry script.
     */
    public function setScriptUrl($value)
    {
        $this->_scriptUrl = $value === null ? null : '/' . trim($value, '/');
    }

    private $_scriptFile;

    /**
     * Returns the entry script file path.
     * The default implementation will simply return `$_SERVER['SCRIPT_FILENAME']`.
     * @return string the entry script file path
     * @throws InvalidConfigException
     */
    public function getScriptFile()
    {
        if (isset($this->_scriptFile)) {
            return $this->_scriptFile;
        } elseif (isset($_SERVER['SCRIPT_FILENAME'])) {
            return $_SERVER['SCRIPT_FILENAME'];
        } else {
            throw new InvalidConfigException('Unable to determine the entry script file path.');
        }
    }

    /**
     * Sets the entry script file path.
     * The entry script file path normally can be obtained from `$_SERVER['SCRIPT_FILENAME']`.
     * If your server configuration does not return the correct value, you may configure
     * this property to make it right.
     * @param string $value the entry script file path.
     */
    public function setScriptFile($value)
    {
        $this->_scriptFile = $value;
    }

    private $_pathInfo;

    /**
     * Returns the path info of the currently requested URL.
     * A path info refers to the part that is after the entry script and before the question mark (query string).
     * The starting and ending slashes are both removed.
     * @return string part of the request URL that is after the entry script and before the question mark.
     * Note, the returned path info is already URL-decoded.
     * @throws InvalidConfigException if the path info cannot be determined due to unexpected server configuration
     */
    public function getPathInfo()
    {
        if ($this->_pathInfo === null) {
            $this->_pathInfo = $this->resolvePathInfo();
        }

        return $this->_pathInfo;
    }

    /**
     * Sets the path info of the current request.
     * This method is mainly provided for testing purpose.
     * @param string $value the path info of the current request
     */
    public function setPathInfo($value)
    {
        $this->_pathInfo = $value === null ? null : ltrim($value, '/');
    }

    /**
     * Resolves the path info part of the currently requested URL.
     * A path info refers to the part that is after the entry script and before the question mark (query string).
     * The starting slashes are both removed (ending slashes will be kept).
     * @return string part of the request URL that is after the entry script and before the question mark.
     * Note, the returned path info is decoded.
     * @throws InvalidConfigException if the path info cannot be determined due to unexpected server configuration
     */
    protected function resolvePathInfo()
    {
        $pathInfo = $this->getUrl();

        if (($pos = strpos($pathInfo, '?')) !== false) {
            $pathInfo = substr($pathInfo, 0, $pos);
        }

        $pathInfo = urldecode($pathInfo);

        // try to encode in UTF8 if not so
        // http://w3.org/International/questions/qa-forms-utf-8.html
        if (!preg_match('%^(?:
            [\x09\x0A\x0D\x20-\x7E]              # ASCII
            | [\xC2-\xDF][\x80-\xBF]             # non-overlong 2-byte
            | \xE0[\xA0-\xBF][\x80-\xBF]         # excluding overlongs
            | [\xE1-\xEC\xEE\xEF][\x80-\xBF]{2}  # straight 3-byte
            | \xED[\x80-\x9F][\x80-\xBF]         # excluding surrogates
            | \xF0[\x90-\xBF][\x80-\xBF]{2}      # planes 1-3
            | [\xF1-\xF3][\x80-\xBF]{3}          # planes 4-15
            | \xF4[\x80-\x8F][\x80-\xBF]{2}      # plane 16
            )*$%xs', $pathInfo)
        ) {
            $pathInfo = utf8_encode($pathInfo);
        }

        $scriptUrl = $this->getScriptUrl();
        $baseUrl = $this->getBaseUrl();
        if (strpos($pathInfo, $scriptUrl) === 0) {
            $pathInfo = substr($pathInfo, strlen($scriptUrl));
        } elseif ($baseUrl === '' || strpos($pathInfo, $baseUrl) === 0) {
            $pathInfo = substr($pathInfo, strlen($baseUrl));
        } elseif (isset($_SERVER['PHP_SELF']) && strpos($_SERVER['PHP_SELF'], $scriptUrl) === 0) {
            $pathInfo = substr($_SERVER['PHP_SELF'], strlen($scriptUrl));
        } else {
            throw new InvalidConfigException('Unable to determine the path info of the current request.');
        }

        if (substr($pathInfo, 0, 1) === '/') {
            $pathInfo = substr($pathInfo, 1);
        }

        return (string) $pathInfo;
    }

    /**
     * Returns the currently requested absolute URL.
     * This is a shortcut to the concatenation of [[hostInfo]] and [[url]].
     * @return string the currently requested absolute URL.
     */
    public function getAbsoluteUrl()
    {
        return $this->getHostInfo() . $this->getUrl();
    }

    private $_url;

    /**
     * Returns the currently requested relative URL.
     * This refers to the portion of the URL that is after the [[hostInfo]] part.
     * It includes the [[queryString]] part if any.
     * @return string the currently requested relative URL. Note that the URI returned is URL-encoded.
     * @throws InvalidConfigException if the URL cannot be determined due to unusual server configuration
     */
    public function getUrl()
    {
        if ($this->_url === null) {
            $this->_url = $this->resolveRequestUri();
        }

        return $this->_url;
    }

    /**
     * Sets the currently requested relative URL.
     * The URI must refer to the portion that is after [[hostInfo]].
     * Note that the URI should be URL-encoded.
     * @param string $value the request URI to be set
     */
    public function setUrl($value)
    {
        $this->_url = $value;
    }

    /**
     * Resolves the request URI portion for the currently requested URL.
     * This refers to the portion that is after the [[hostInfo]] part. It includes the [[queryString]] part if any.
     * The implementation of this method referenced Zend_Controller_Request_Http in Zend Framework.
     * @return string|bool the request URI portion for the currently requested URL.
     * Note that the URI returned is URL-encoded.
     * @throws InvalidConfigException if the request URI cannot be determined due to unusual server configuration
     */
    protected function resolveRequestUri()
    {
        if ($this->headers->has('X-Rewrite-Url')) { // IIS
            $requestUri = $this->headers->get('X-Rewrite-Url');
        } elseif (isset($_SERVER['REQUEST_URI'])) {
            $requestUri = $_SERVER['REQUEST_URI'];
            if ($requestUri !== '' && $requestUri[0] !== '/') {
                $requestUri = preg_replace('/^(http|https):\/\/[^\/]+/i', '', $requestUri);
            }
        } elseif (isset($_SERVER['ORIG_PATH_INFO'])) { // IIS 5.0 CGI
            $requestUri = $_SERVER['ORIG_PATH_INFO'];
            if (!empty($_SERVER['QUERY_STRING'])) {
                $requestUri .= '?' . $_SERVER['QUERY_STRING'];
            }
        } else {
            throw new InvalidConfigException('Unable to determine the request URI.');
        }

        return $requestUri;
    }

    /**
     * Returns part of the request URL that is after the question mark.
     * @return string part of the request URL that is after the question mark
     */
    public function getQueryString()
    {
        return isset($_SERVER['QUERY_STRING']) ? $_SERVER['QUERY_STRING'] : '';
    }

    /**
     * Return if the request is sent via secure channel (https).
     * @return bool if the request is sent via secure channel (https)
     */
    public function getIsSecureConnection()
    {
        return isset($_SERVER['HTTPS']) && (strcasecmp($_SERVER['HTTPS'], 'on') === 0 || $_SERVER['HTTPS'] == 1)
            || strcasecmp($this->headers->get('X-Forwarded-Proto'), 'https') === 0;
    }

    /**
     * Returns the server name.
     * @return string server name, null if not available
     */
    public function getServerName()
    {
        return isset($_SERVER['SERVER_NAME']) ? $_SERVER['SERVER_NAME'] : null;
    }

    /**
     * Returns the server port number.
     * @return int|null server port number, null if not available
     */
    public function getServerPort()
    {
        return isset($_SERVER['SERVER_PORT']) ? (int) $_SERVER['SERVER_PORT'] : null;
    }

    /**
     * Returns the URL referrer.
     * @return string|null URL referrer, null if not available
     */
    public function getReferrer()
    {
        return $this->headers->get('Referer');
    }

    /**
     * Returns the user agent.
     * @return string|null user agent, null if not available
     */
    public function getUserAgent()
    {
        return $this->headers->get('User-Agent');
    }

    /**
     * Returns the user IP address.
     * The IP is determined using headers and / or `$_SERVER` variables.
     * @return string|null user IP address, null if not available
     */
    public function getUserIP()
    {
        foreach ($this->ipHeaders as $ipHeader) {
            if ($this->headers->has($ipHeader)) {
                return trim(explode(',', $this->headers->get($ipHeader))[0]);
            }
        }
        return $this->getRemoteIP();
    }

    /**
     * Returns the IP on the other end of this connection.
     * This is always the next hop, any headers are ignored.
     * @return string|null remote IP address, null if not available.
     */
    public function getRemoteIP()
    {
        return isset($_SERVER['REMOTE_ADDR']) ? $_SERVER['REMOTE_ADDR'] : null;
    }


    /**
     * Returns the user host name.
     * @return string|null user host name, null if not available
     */
    public function getUserHost()
    {
        return isset($_SERVER['REMOTE_HOST']) ? $_SERVER['REMOTE_HOST'] : null;
    }

    /**
     * @return string|null the username sent via HTTP authentication, null if the username is not given
     */
    public function getAuthUser()
    {
        return isset($_SERVER['PHP_AUTH_USER']) ? $_SERVER['PHP_AUTH_USER'] : null;
    }

    /**
     * @return string|null the password sent via HTTP authentication, null if the password is not given
     */
    public function getAuthPassword()
    {
        return isset($_SERVER['PHP_AUTH_PW']) ? $_SERVER['PHP_AUTH_PW'] : null;
    }

    private $_port;

    /**
     * Returns the port to use for insecure requests.
     * Defaults to 80, or the port specified by the server if the current
     * request is insecure.
     * @return int port number for insecure requests.
     * @see setPort()
     */
    public function getPort()
    {
        if ($this->_port === null) {
            $this->_port = !$this->getIsSecureConnection() && isset($_SERVER['SERVER_PORT']) ? (int) $_SERVER['SERVER_PORT'] : 80;
        }

        return $this->_port;
    }

    /**
     * Sets the port to use for insecure requests.
     * This setter is provided in case a custom port is necessary for certain
     * server configurations.
     * @param int $value port number.
     */
    public function setPort($value)
    {
        if ($value != $this->_port) {
            $this->_port = (int) $value;
            $this->_hostInfo = null;
        }
    }

    private $_securePort;

    /**
     * Returns the port to use for secure requests.
     * Defaults to 443, or the port specified by the server if the current
     * request is secure.
     * @return int port number for secure requests.
     * @see setSecurePort()
     */
    public function getSecurePort()
    {
        if ($this->_securePort === null) {
            $this->_securePort = $this->getIsSecureConnection() && isset($_SERVER['SERVER_PORT']) ? (int) $_SERVER['SERVER_PORT'] : 443;
        }

        return $this->_securePort;
    }

    /**
     * Sets the port to use for secure requests.
     * This setter is provided in case a custom port is necessary for certain
     * server configurations.
     * @param int $value port number.
     */
    public function setSecurePort($value)
    {
        if ($value != $this->_securePort) {
            $this->_securePort = (int) $value;
            $this->_hostInfo = null;
        }
    }

    private $_contentTypes;

    /**
     * Returns the content types acceptable by the end user.
     * This is determined by the `Accept` HTTP header. For example,
     *
     * ```php
     * $_SERVER['HTTP_ACCEPT'] = 'text/plain; q=0.5, application/json; version=1.0, application/xml; version=2.0;';
     * $types = $request->getAcceptableContentTypes();
     * print_r($types);
     * // displays:
     * // [
     * //     'application/json' => ['q' => 1, 'version' => '1.0'],
     * //      'application/xml' => ['q' => 1, 'version' => '2.0'],
     * //           'text/plain' => ['q' => 0.5],
     * // ]
     * ```
     *
     * @return array the content types ordered by the quality score. Types with the highest scores
     * will be returned first. The array keys are the content types, while the array values
     * are the corresponding quality score and other parameters as given in the header.
     */
    public function getAcceptableContentTypes()
    {
        if ($this->_contentTypes === null) {
            if ($this->headers->get('Accept') !== null) {
                $this->_contentTypes = $this->parseAcceptHeader($this->headers->get('Accept'));
            } else {
                $this->_contentTypes = [];
            }
        }

        return $this->_contentTypes;
    }

    /**
     * Sets the acceptable content types.
     * Please refer to [[getAcceptableContentTypes()]] on the format of the parameter.
     * @param array $value the content types that are acceptable by the end user. They should
     * be ordered by the preference level.
     * @see getAcceptableContentTypes()
     * @see parseAcceptHeader()
     */
    public function setAcceptableContentTypes($value)
    {
        $this->_contentTypes = $value;
    }

    /**
     * Returns request content-type
     * The Content-Type header field indicates the MIME type of the data
     * contained in [[getRawBody()]] or, in the case of the HEAD method, the
     * media type that would have been sent had the request been a GET.
     * For the MIME-types the user expects in response, see [[acceptableContentTypes]].
     * @return string request content-type. Null is returned if this information is not available.
     * @link http://www.w3.org/Protocols/rfc2616/rfc2616-sec14.html#sec14.17
     * HTTP 1.1 header field definitions
     */
    public function getContentType()
    {
        if (isset($_SERVER['CONTENT_TYPE'])) {
            return $_SERVER['CONTENT_TYPE'];
        } else {
            //fix bug https://bugs.php.net/bug.php?id=66606
            return $this->headers->get('Content-Type');
        }
    }

    private $_languages;

    /**
     * Returns the languages acceptable by the end user.
     * This is determined by the `Accept-Language` HTTP header.
     * @return array the languages ordered by the preference level. The first element
     * represents the most preferred language.
     */
    public function getAcceptableLanguages()
    {
        if ($this->_languages === null) {
            if ($this->headers->get('Accept-Language')) {
                $this->_languages = array_keys($this->parseAcceptHeader($this->headers->get('Accept-Language')));
            } else {
                $this->_languages = [];
            }
        }

        return $this->_languages;
    }

    /**
     * @param array $value the languages that are acceptable by the end user. They should
     * be ordered by the preference level.
     */
    public function setAcceptableLanguages($value)
    {
        $this->_languages = $value;
    }

    /**
     * Parses the given `Accept` (or `Accept-Language`) header.
     *
     * This method will return the acceptable values with their quality scores and the corresponding parameters
     * as specified in the given `Accept` header. The array keys of the return value are the acceptable values,
     * while the array values consisting of the corresponding quality scores and parameters. The acceptable
     * values with the highest quality scores will be returned first. For example,
     *
     * ```php
     * $header = 'text/plain; q=0.5, application/json; version=1.0, application/xml; version=2.0;';
     * $accepts = $request->parseAcceptHeader($header);
     * print_r($accepts);
     * // displays:
     * // [
     * //     'application/json' => ['q' => 1, 'version' => '1.0'],
     * //      'application/xml' => ['q' => 1, 'version' => '2.0'],
     * //           'text/plain' => ['q' => 0.5],
     * // ]
     * ```
     *
     * @param string $header the header to be parsed
     * @return array the acceptable values ordered by their quality score. The values with the highest scores
     * will be returned first.
     */
    public function parseAcceptHeader($header)
    {
        $accepts = [];
        foreach (explode(',', $header) as $i => $part) {
            $params = preg_split('/\s*;\s*/', trim($part), -1, PREG_SPLIT_NO_EMPTY);
            if (empty($params)) {
                continue;
            }
            $values = [
                'q' => [$i, array_shift($params), 1],
            ];
            foreach ($params as $param) {
                if (strpos($param, '=') !== false) {
                    list ($key, $value) = explode('=', $param, 2);
                    if ($key === 'q') {
                        $values['q'][2] = (double) $value;
                    } else {
                        $values[$key] = $value;
                    }
                } else {
                    $values[] = $param;
                }
            }
            $accepts[] = $values;
        }

        usort($accepts, function ($a, $b) {
            $a = $a['q']; // index, name, q
            $b = $b['q'];
            if ($a[2] > $b[2]) {
                return -1;
            } elseif ($a[2] < $b[2]) {
                return 1;
            } elseif ($a[1] === $b[1]) {
                return $a[0] > $b[0] ? 1 : -1;
            } elseif ($a[1] === '*/*') {
                return 1;
            } elseif ($b[1] === '*/*') {
                return -1;
            } else {
                $wa = $a[1][strlen($a[1]) - 1] === '*';
                $wb = $b[1][strlen($b[1]) - 1] === '*';
                if ($wa xor $wb) {
                    return $wa ? 1 : -1;
                } else {
                    return $a[0] > $b[0] ? 1 : -1;
                }
            }
        });

        $result = [];
        foreach ($accepts as $accept) {
            $name = $accept['q'][1];
            $accept['q'] = $accept['q'][2];
            $result[$name] = $accept;
        }

        return $result;
    }

    /**
     * Returns the user-preferred language that should be used by this application.
     * The language resolution is based on the user preferred languages and the languages
     * supported by the application. The method will try to find the best match.
     * @param array $languages a list of the languages supported by the application. If this is empty, the current
     * application language will be returned without further processing.
     * @return string the language that the application should use.
     */
    public function getPreferredLanguage(array $languages = [])
    {
        if (empty($languages)) {
            return Yii::$app->language;
        }
        foreach ($this->getAcceptableLanguages() as $acceptableLanguage) {
            $acceptableLanguage = str_replace('_', '-', strtolower($acceptableLanguage));
            foreach ($languages as $language) {
                $normalizedLanguage = str_replace('_', '-', strtolower($language));

                if ($normalizedLanguage === $acceptableLanguage || // en-us==en-us
                    strpos($acceptableLanguage, $normalizedLanguage . '-') === 0 || // en==en-us
                    strpos($normalizedLanguage, $acceptableLanguage . '-') === 0) { // en-us==en

                    return $language;
                }
            }
        }

        return reset($languages);
    }

    /**
     * Gets the Etags.
     *
     * @return array The entity tags
     */
    public function getETags()
    {
        if ($this->headers->has('If-None-Match')) {
            return preg_split('/[\s,]+/', str_replace('-gzip', '', $this->headers->get('If-None-Match')), -1, PREG_SPLIT_NO_EMPTY);
        } else {
            return [];
        }
    }

    /**
     * Returns the cookie collection.
     * Through the returned cookie collection, you may access a cookie using the following syntax:
     *
     * ```php
     * $cookie = $request->cookies['name']
     * if ($cookie !== null) {
     *     $value = $cookie->value;
     * }
     *
     * // alternatively
     * $value = $request->cookies->getValue('name');
     * ```
     *
     * @return CookieCollection the cookie collection.
     */
    public function getCookies()
    {
        if ($this->_cookies === null) {
            $this->_cookies = new CookieCollection($this->loadCookies(), [
                'readOnly' => true,
            ]);
        }

        return $this->_cookies;
    }

    /**
     * Converts `$_COOKIE` into an array of [[Cookie]].
     * @return array the cookies obtained from request
     * @throws InvalidConfigException if [[cookieValidationKey]] is not set when [[enableCookieValidation]] is true
     */
    protected function loadCookies()
    {
        $cookies = [];
        if ($this->enableCookieValidation) {
            if ($this->cookieValidationKey == '') {
                throw new InvalidConfigException(get_class($this) . '::cookieValidationKey must be configured with a secret key.');
            }
            foreach ($_COOKIE as $name => $value) {
                if (!is_string($value)) {
                    continue;
                }
                $data = Yii::$app->getSecurity()->validateData($value, $this->cookieValidationKey);
                if ($data === false) {
                    continue;
                }
                $data = @unserialize($data);
                if (is_array($data) && isset($data[0], $data[1]) && $data[0] === $name) {
                    $cookies[$name] = new Cookie([
                        'name' => $name,
                        'value' => $data[1],
                        'expire' => null,
                    ]);
                }
            }
        } else {
            foreach ($_COOKIE as $name => $value) {
                $cookies[$name] = new Cookie([
                    'name' => $name,
                    'value' => $value,
                    'expire' => null,
                ]);
            }
        }

        return $cookies;
    }

    private $_csrfToken;

    /**
     * Returns the token used to perform CSRF validation.
     *
     * This token is generated in a way to prevent [BREACH attacks](http://breachattack.com/). It may be passed
     * along via a hidden field of an HTML form or an HTTP header value to support CSRF validation.
     * @param bool $regenerate whether to regenerate CSRF token. When this parameter is true, each time
     * this method is called, a new CSRF token will be generated and persisted (in session or cookie).
     * @return string the token used to perform CSRF validation.
     */
    public function getCsrfToken($regenerate = false)
    {
        if ($this->_csrfToken === null || $regenerate) {
            if ($regenerate || ($token = $this->loadCsrfToken()) === null) {
                $token = $this->generateCsrfToken();
            }
            // the mask doesn't need to be very random
            $chars = 'ABCDEFGHIJKLMNOPQRSTUVWXYZabcdefghijklmnopqrstuvwxyz0123456789_-.';
            $mask = substr(str_shuffle(str_repeat($chars, 5)), 0, static::CSRF_MASK_LENGTH);
            // The + sign may be decoded as blank space later, which will fail the validation
            $this->_csrfToken = str_replace('+', '.', base64_encode($mask . $this->xorTokens($token, $mask)));
        }

        return $this->_csrfToken;
    }

    /**
     * Loads the CSRF token from cookie or session.
     * @return string the CSRF token loaded from cookie or session. Null is returned if the cookie or session
     * does not have CSRF token.
     */
    protected function loadCsrfToken()
    {
        if ($this->enableCsrfCookie) {
            return $this->getCookies()->getValue($this->csrfParam);
        } else {
            return Yii::$app->getSession()->get($this->csrfParam);
        }
    }

    /**
     * Generates  an unmasked random token used to perform CSRF validation.
     * @return string the random token for CSRF validation.
     */
    protected function generateCsrfToken()
    {
        $token = Yii::$app->getSecurity()->generateRandomString();
        if ($this->enableCsrfCookie) {
            $cookie = $this->createCsrfCookie($token);
            Yii::$app->getResponse()->getCookies()->add($cookie);
        } else {
            Yii::$app->getSession()->set($this->csrfParam, $token);
        }
        return $token;
    }

    /**
     * Returns the XOR result of two strings.
     * If the two strings are of different lengths, the shorter one will be padded to the length of the longer one.
     * @param string $token1
     * @param string $token2
     * @return string the XOR result
     */
    private function xorTokens($token1, $token2)
    {
        $n1 = StringHelper::byteLength($token1);
        $n2 = StringHelper::byteLength($token2);
        if ($n1 > $n2) {
            $token2 = str_pad($token2, $n1, $token2);
        } elseif ($n1 < $n2) {
            $token1 = str_pad($token1, $n2, $n1 === 0 ? ' ' : $token1);
        }

        return $token1 ^ $token2;
    }

    /**
     * @return string the CSRF token sent via [[CSRF_HEADER]] by browser. Null is returned if no such header is sent.
     */
    public function getCsrfTokenFromHeader()
    {
        return $this->headers->get(str_replace('-', '_', strtoupper(static::CSRF_HEADER)));
    }

    /**
     * Creates a cookie with a randomly generated CSRF token.
     * Initial values specified in [[csrfCookie]] will be applied to the generated cookie.
     * @param string $token the CSRF token
     * @return Cookie the generated cookie
     * @see enableCsrfValidation
     */
    protected function createCsrfCookie($token)
    {
        $options = $this->csrfCookie;
        $options['name'] = $this->csrfParam;
        $options['value'] = $token;
        return new Cookie($options);
    }

    /**
     * Performs the CSRF validation.
     *
     * This method will validate the user-provided CSRF token by comparing it with the one stored in cookie or session.
     * This method is mainly called in [[Controller::beforeAction()]].
     *
     * Note that the method will NOT perform CSRF validation if [[enableCsrfValidation]] is false or the HTTP method
     * is among GET, HEAD or OPTIONS.
     *
     * @param string $token the user-provided CSRF token to be validated. If null, the token will be retrieved from
     * the [[csrfParam]] POST field or HTTP header.
     * This parameter is available since version 2.0.4.
     * @return bool whether CSRF token is valid. If [[enableCsrfValidation]] is false, this method will return true.
     */
    public function validateCsrfToken($token = null)
    {
        $method = $this->getMethod();
        // only validate CSRF token on non-"safe" methods http://www.w3.org/Protocols/rfc2616/rfc2616-sec9.html#sec9.1.1
        if (!$this->enableCsrfValidation || in_array($method, ['GET', 'HEAD', 'OPTIONS'], true)) {
            return true;
        }

        $trueToken = $this->loadCsrfToken();

        if ($token !== null) {
            return $this->validateCsrfTokenInternal($token, $trueToken);
        } else {
            return $this->validateCsrfTokenInternal($this->getBodyParam($this->csrfParam), $trueToken)
                || $this->validateCsrfTokenInternal($this->getCsrfTokenFromHeader(), $trueToken);
        }
    }

    /**
     * Validates CSRF token
     *
     * @param string $token
     * @param string $trueToken
     * @return bool
     */
    private function validateCsrfTokenInternal($token, $trueToken)
    {
        if (!is_string($token)) {
            return false;
        }

        $token = base64_decode(str_replace('.', '+', $token));
        $n = StringHelper::byteLength($token);
        if ($n <= static::CSRF_MASK_LENGTH) {
            return false;
        }
        $mask = StringHelper::byteSubstr($token, 0, static::CSRF_MASK_LENGTH);
        $token = StringHelper::byteSubstr($token, static::CSRF_MASK_LENGTH, $n - static::CSRF_MASK_LENGTH);
        $token = $this->xorTokens($mask, $token);

        return $token === $trueToken;
    }
}<|MERGE_RESOLUTION|>--- conflicted
+++ resolved
@@ -166,7 +166,7 @@
      * @var array The configuration for trusted security related headers.
      * An array key is a regular expression for matching a hostname.
      * A value is a list of headers to trust.
-     * 
+     *
      * For example, to trust all headers from domains ending in '.trusted.com' use the following:
      *
      * ```php
@@ -177,11 +177,11 @@
      * To trust just the x-forwarded-for header from domains ending in '.partial.com' use:
      *
      * ```
-     *     // ... 
+     *     // ...
      *     '/^.*\.partial\.com$/' => ['X-Forwarded-For']
      * ]
      * ```
-     
+
      * Default is to trusts all headers from all hosts.
      */
     public $trustedHostConfig = [
@@ -246,14 +246,8 @@
     protected function filterHeaders(array $headers)
     {
         $host = $this->getUserHost();
-<<<<<<< HEAD
         $ip = $this->getRemoteIP();
-        foreach($this->trustedHostConfig as $hostRegex => $trustedHeaders) {
-=======
-        // Don't use getUserIP here since that depends on using headers.
-        $ip = $this->getUserIP(false);
         foreach ($this->trustedHostConfig as $hostRegex => $trustedHeaders) {
->>>>>>> b6fe58b6
             if (!is_array($trustedHeaders)) {
                 $hostRegex = $trustedHeaders;
                 $trustedHeaders = $this->secureHeaders;
