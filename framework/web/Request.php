<?php
/**
 * @link http://www.yiiframework.com/
 * @copyright Copyright (c) 2008 Yii Software LLC
 * @license http://www.yiiframework.com/license/
 */

namespace yii\web;

use Yii;
use yii\base\InvalidConfigException;

/**
 * The web Request class represents an HTTP request
 *
 * It encapsulates the $_SERVER variable and resolves its inconsistency among different Web servers.
 * Also it provides an interface to retrieve request parameters from $_POST, $_GET, $_COOKIES and REST
 * parameters sent via other HTTP methods like PUT or DELETE.
 *
 * Request is configured as an application component in [[\yii\web\Application]] by default.
 * You can access that instance via `Yii::$app->request`.
 *
 * For more details and usage information on Request, see the [guide article on requests](guide:runtime-requests).
 *
 * @property string $absoluteUrl The currently requested absolute URL. This property is read-only.
 * @property array $acceptableContentTypes The content types ordered by the quality score. Types with the
 * highest scores will be returned first. The array keys are the content types, while the array values are the
 * corresponding quality score and other parameters as given in the header.
 * @property array $acceptableLanguages The languages ordered by the preference level. The first element
 * represents the most preferred language.
 * @property string|null $authPassword The password sent via HTTP authentication, null if the password is not
 * given. This property is read-only.
 * @property string|null $authUser The username sent via HTTP authentication, null if the username is not
 * given. This property is read-only.
 * @property string $baseUrl The relative URL for the application.
 * @property array $bodyParams The request parameters given in the request body.
 * @property string $contentType Request content-type. Null is returned if this information is not available.
 * This property is read-only.
 * @property CookieCollection $cookies The cookie collection. This property is read-only.
 * @property string $csrfToken The token used to perform CSRF validation. This property is read-only.
 * @property string $csrfTokenFromHeader The CSRF token sent via [[CSRF_HEADER]] by browser. Null is returned
 * if no such header is sent. This property is read-only.
 * @property array $eTags The entity tags. This property is read-only.
 * @property HeaderCollection $headers The header collection. This property is read-only.
 * @property string|null $hostInfo Schema and hostname part (with port number if needed) of the request URL
 * (e.g. `http://www.yiiframework.com`), null if can't be obtained from `$_SERVER` and wasn't set. See
 * [[getHostInfo()]] for security related notes on this property.
 * @property string|null $hostName Hostname part of the request URL (e.g. `www.yiiframework.com`). This
 * property is read-only.
 * @property bool $isAjax Whether this is an AJAX (XMLHttpRequest) request. This property is read-only.
 * @property bool $isDelete Whether this is a DELETE request. This property is read-only.
 * @property bool $isFlash Whether this is an Adobe Flash or Adobe Flex request. This property is read-only.
 * @property bool $isGet Whether this is a GET request. This property is read-only.
 * @property bool $isHead Whether this is a HEAD request. This property is read-only.
 * @property bool $isOptions Whether this is a OPTIONS request. This property is read-only.
 * @property bool $isPatch Whether this is a PATCH request. This property is read-only.
 * @property bool $isPjax Whether this is a PJAX request. This property is read-only.
 * @property bool $isPost Whether this is a POST request. This property is read-only.
 * @property bool $isPut Whether this is a PUT request. This property is read-only.
 * @property bool $isSecureConnection If the request is sent via secure channel (https). This property is
 * read-only.
 * @property string $method Request method, such as GET, POST, HEAD, PUT, PATCH, DELETE. The value returned is
 * turned into upper case. This property is read-only.
 * @property string $pathInfo Part of the request URL that is after the entry script and before the question
 * mark. Note, the returned path info is already URL-decoded.
 * @property int $port Port number for insecure requests.
 * @property array $queryParams The request GET parameter values.
 * @property string $queryString Part of the request URL that is after the question mark. This property is
 * read-only.
 * @property string $rawBody The request body.
 * @property string|null $referrer URL referrer, null if not available. This property is read-only.
 * @property string $scriptFile The entry script file path.
 * @property string $scriptUrl The relative URL of the entry script.
 * @property int $securePort Port number for secure requests.
 * @property string $serverName Server name, null if not available. This property is read-only.
 * @property int|null $serverPort Server port number, null if not available. This property is read-only.
 * @property string $url The currently requested relative URL. Note that the URI returned is URL-encoded.
 * @property string|null $userAgent User agent, null if not available. This property is read-only.
 * @property string|null $userHost User host name, null if not available. This property is read-only.
 * @property string|null $userIP User IP address, null if not available. This property is read-only.
 *
 * @author Qiang Xue <qiang.xue@gmail.com>
 * @since 2.0
 */
class Request extends \yii\base\Request
{
    /**
     * The name of the HTTP header for sending CSRF token.
     */
    const CSRF_HEADER = 'X-CSRF-Token';
    /**
     * The length of the CSRF token mask.
     * @deprecated 2.0.12 The mask length is now equal to the token length.
     */
    const CSRF_MASK_LENGTH = 8;

    /**
     * @var bool whether to enable CSRF (Cross-Site Request Forgery) validation. Defaults to true.
     * When CSRF validation is enabled, forms submitted to an Yii Web application must be originated
     * from the same application. If not, a 400 HTTP exception will be raised.
     *
     * Note, this feature requires that the user client accepts cookie. Also, to use this feature,
     * forms submitted via POST method must contain a hidden input whose name is specified by [[csrfParam]].
     * You may use [[\yii\helpers\Html::beginForm()]] to generate his hidden input.
     *
     * In JavaScript, you may get the values of [[csrfParam]] and [[csrfToken]] via `yii.getCsrfParam()` and
     * `yii.getCsrfToken()`, respectively. The [[\yii\web\YiiAsset]] asset must be registered.
     * You also need to include CSRF meta tags in your pages by using [[\yii\helpers\Html::csrfMetaTags()]].
     *
     * @see Controller::enableCsrfValidation
     * @see http://en.wikipedia.org/wiki/Cross-site_request_forgery
     */
    public $enableCsrfValidation = true;
    /**
     * @var string the name of the token used to prevent CSRF. Defaults to '_csrf'.
     * This property is used only when [[enableCsrfValidation]] is true.
     */
    public $csrfParam = '_csrf';
    /**
     * @var array the configuration for creating the CSRF [[Cookie|cookie]]. This property is used only when
     * both [[enableCsrfValidation]] and [[enableCsrfCookie]] are true.
     */
    public $csrfCookie = ['httpOnly' => true];
    /**
     * @var bool whether to use cookie to persist CSRF token. If false, CSRF token will be stored
     * in session under the name of [[csrfParam]]. Note that while storing CSRF tokens in session increases
     * security, it requires starting a session for every page, which will degrade your site performance.
     */
    public $enableCsrfCookie = true;
    /**
     * @var bool whether cookies should be validated to ensure they are not tampered. Defaults to true.
     */
    public $enableCookieValidation = true;
    /**
     * @var string a secret key used for cookie validation. This property must be set if [[enableCookieValidation]] is true.
     */
    public $cookieValidationKey;
    /**
     * @var string the name of the POST parameter that is used to indicate if a request is a PUT, PATCH or DELETE
     * request tunneled through POST. Defaults to '_method'.
     * @see getMethod()
     * @see getBodyParams()
     */
    public $methodParam = '_method';
    /**
     * @var array the parsers for converting the raw HTTP request body into [[bodyParams]].
     * The array keys are the request `Content-Types`, and the array values are the
     * corresponding configurations for [[Yii::createObject|creating the parser objects]].
     * A parser must implement the [[RequestParserInterface]].
     *
     * To enable parsing for JSON requests you can use the [[JsonParser]] class like in the following example:
     *
     * ```
     * [
     *     'application/json' => 'yii\web\JsonParser',
     * ]
     * ```
     *
     * To register a parser for parsing all request types you can use `'*'` as the array key.
     * This one will be used as a fallback in case no other types match.
     *
     * @see getBodyParams()
     */
    public $parsers = [];
    /**
     * @var array The configuration for trusted security related headers.
     * An array key is a regular expression for matching a hostname.
     * A value is a list of headers to trust.
     *
     * For example, to trust all headers from domains ending in '.trusted.com' use the following:
     *
     * ```php
     * [
     *     '/^.*\.trusted\.com$/',
     * ```
     *
     * To trust just the x-forwarded-for header from domains ending in '.partial.com' use:
     *
     * ```
     *     // ...
     *     '/^.*\.partial\.com$/' => ['X-Forwarded-For']
     * ]
     * ```

     * Default is to trusts all headers from all hosts.
     */
    public $trustedHostConfig = [
        '//'
    ];
    /**
     * Lists headers that are subject to the trusted host configuration.
     * @see https://en.wikipedia.org/wiki/List_of_HTTP_header_fields
     * @var array
     */
    public $secureHeaders = [
        'X-Forwarded-For',
        'X-Forwarded-Host',
        'X-Forwarded-Proto',
        'Front-End-Https',
    ];

    /**
     * @see $trustedHostConfig
     * @var string[] List of headers where proxies store the real client IP, it's not advisable to put insecure headers
     * here.
     */
    public $ipHeaders = [
        'X-Forwarded-For'
    ];
    /**
     * @var CookieCollection Collection of request cookies.
     */
    private $_cookies;
    /**
     * @var HeaderCollection Collection of request headers.
     */
    private $_headers;


    /**
     * Resolves the current request into a route and the associated parameters.
     * @return array the first element is the route, and the second is the associated parameters.
     * @throws NotFoundHttpException if the request cannot be resolved.
     */
    public function resolve()
    {
        $result = Yii::$app->getUrlManager()->parseRequest($this);
        if ($result !== false) {
            list ($route, $params) = $result;
            if ($this->_queryParams === null) {
                $_GET = $params + $_GET; // preserve numeric keys
            } else {
                $this->_queryParams = $params + $this->_queryParams;
            }
            return [$route, $this->getQueryParams()];
        }

        throw new NotFoundHttpException(Yii::t('yii', 'Page not found.'));
    }

    /**
     * Filters headers according to the trusted host config.
     * @param array $headers
     * @since 2.0.12
     * @return array The filtered list of headers.
     */
    protected function filterHeaders(array $headers)
    {
        $host = $this->getUserHost();
        $ip = $this->getRemoteIP();
        foreach ($this->trustedHostConfig as $hostRegex => $trustedHeaders) {
            if (!is_array($trustedHeaders)) {
                $hostRegex = $trustedHeaders;
                $trustedHeaders = $this->secureHeaders;
            }

            if (preg_match($hostRegex, $host) || preg_match($hostRegex, $ip)) {
                foreach ($this->secureHeaders as $secureHeader) {
                    if (!in_array($secureHeader, $trustedHeaders)) {
                        unset($headers[$secureHeader]);
                    }
                }
                return $headers;
            }
        }
        return [];
    }

    /**
     * Returns the header collection.
     * The header collection contains incoming HTTP headers.
     * @return HeaderCollection the header collection
     */
    public function getHeaders()
    {
        if ($this->_headers === null) {
            $this->_headers = new HeaderCollection;
            if (function_exists('getallheaders')) {
                $headers = getallheaders();
            } elseif (function_exists('http_get_request_headers')) {
                $headers = http_get_request_headers();
            } else {
                $headers = [];
                foreach ($_SERVER as $name => $value) {
                    if (strncmp($name, 'HTTP_', 5) === 0) {
                        $name = str_replace(' ', '-', ucwords(strtolower(str_replace('_', ' ', substr($name, 5)))));
                        $headers[$name] = $value;
                    }
                }
            }

            foreach ($this->filterHeaders($headers) as $name => $value) {
                $this->_headers->add($name, $value);
            }
        }

        return $this->_headers;
    }

    /**
     * Returns the method of the current request (e.g. GET, POST, HEAD, PUT, PATCH, DELETE).
     * @return string request method, such as GET, POST, HEAD, PUT, PATCH, DELETE.
     * The value returned is turned into upper case.
     */
    public function getMethod()
    {
        if (isset($_POST[$this->methodParam])) {
            return strtoupper($_POST[$this->methodParam]);
        }

        if ($this->headers->has('X-Http-Method-Override')) {
            return strtoupper($this->headers->get('X-Http-Method-Override'));
        }

        if (isset($_SERVER['REQUEST_METHOD'])) {
            return strtoupper($_SERVER['REQUEST_METHOD']);
        }

        return 'GET';
    }

    /**
     * Returns whether this is a GET request.
     * @return bool whether this is a GET request.
     */
    public function getIsGet()
    {
        return $this->getMethod() === 'GET';
    }

    /**
     * Returns whether this is an OPTIONS request.
     * @return bool whether this is a OPTIONS request.
     */
    public function getIsOptions()
    {
        return $this->getMethod() === 'OPTIONS';
    }

    /**
     * Returns whether this is a HEAD request.
     * @return bool whether this is a HEAD request.
     */
    public function getIsHead()
    {
        return $this->getMethod() === 'HEAD';
    }

    /**
     * Returns whether this is a POST request.
     * @return bool whether this is a POST request.
     */
    public function getIsPost()
    {
        return $this->getMethod() === 'POST';
    }

    /**
     * Returns whether this is a DELETE request.
     * @return bool whether this is a DELETE request.
     */
    public function getIsDelete()
    {
        return $this->getMethod() === 'DELETE';
    }

    /**
     * Returns whether this is a PUT request.
     * @return bool whether this is a PUT request.
     */
    public function getIsPut()
    {
        return $this->getMethod() === 'PUT';
    }

    /**
     * Returns whether this is a PATCH request.
     * @return bool whether this is a PATCH request.
     */
    public function getIsPatch()
    {
        return $this->getMethod() === 'PATCH';
    }

    /**
     * Returns whether this is an AJAX (XMLHttpRequest) request.
     *
     * Note that jQuery doesn't set the header in case of cross domain
     * requests: https://stackoverflow.com/questions/8163703/cross-domain-ajax-doesnt-send-x-requested-with-header
     *
     * @return bool whether this is an AJAX (XMLHttpRequest) request.
     */
    public function getIsAjax()
    {
        return $this->headers->get('X-Requested-With') === 'XMLHttpRequest';
    }

    /**
     * Returns whether this is a PJAX request
     * @return bool whether this is a PJAX request
     */
    public function getIsPjax()
    {
        return $this->getIsAjax() && $this->headers->has('X-Pjax');
    }

    /**
     * Returns whether this is an Adobe Flash or Flex request.
     * @return bool whether this is an Adobe Flash or Adobe Flex request.
     */
    public function getIsFlash()
    {
        $userAgent = $this->headers->get('User-Agent', '');
        return stripos($userAgent, 'Shockwave') !== false
            || stripos($userAgent, 'Falsh') !== false;
    }

    private $_rawBody;

    /**
     * Returns the raw HTTP request body.
     * @return string the request body
     */
    public function getRawBody()
    {
        if ($this->_rawBody === null) {
            $this->_rawBody = file_get_contents('php://input');
        }

        return $this->_rawBody;
    }

    /**
     * Sets the raw HTTP request body, this method is mainly used by test scripts to simulate raw HTTP requests.
     * @param string $rawBody the request body
     */
    public function setRawBody($rawBody)
    {
        $this->_rawBody = $rawBody;
    }

    private $_bodyParams;

    /**
     * Returns the request parameters given in the request body.
     *
     * Request parameters are determined using the parsers configured in [[parsers]] property.
     * If no parsers are configured for the current [[contentType]] it uses the PHP function `mb_parse_str()`
     * to parse the [[rawBody|request body]].
     * @return array the request parameters given in the request body.
     * @throws \yii\base\InvalidConfigException if a registered parser does not implement the [[RequestParserInterface]].
     * @see getMethod()
     * @see getBodyParam()
     * @see setBodyParams()
     */
    public function getBodyParams()
    {
        if ($this->_bodyParams === null) {
            if (isset($_POST[$this->methodParam])) {
                $this->_bodyParams = $_POST;
                unset($this->_bodyParams[$this->methodParam]);
                return $this->_bodyParams;
            }

            $rawContentType = $this->getContentType();
            if (($pos = strpos($rawContentType, ';')) !== false) {
                // e.g. application/json; charset=UTF-8
                $contentType = substr($rawContentType, 0, $pos);
            } else {
                $contentType = $rawContentType;
            }

            if (isset($this->parsers[$contentType])) {
                $parser = Yii::createObject($this->parsers[$contentType]);
                if (!($parser instanceof RequestParserInterface)) {
                    throw new InvalidConfigException("The '$contentType' request parser is invalid. It must implement the yii\\web\\RequestParserInterface.");
                }
                $this->_bodyParams = $parser->parse($this->getRawBody(), $rawContentType);
            } elseif (isset($this->parsers['*'])) {
                $parser = Yii::createObject($this->parsers['*']);
                if (!($parser instanceof RequestParserInterface)) {
                    throw new InvalidConfigException("The fallback request parser is invalid. It must implement the yii\\web\\RequestParserInterface.");
                }
                $this->_bodyParams = $parser->parse($this->getRawBody(), $rawContentType);
            } elseif ($this->getMethod() === 'POST') {
                // PHP has already parsed the body so we have all params in $_POST
                $this->_bodyParams = $_POST;
            } else {
                $this->_bodyParams = [];
                mb_parse_str($this->getRawBody(), $this->_bodyParams);
            }
        }

        return $this->_bodyParams;
    }

    /**
     * Sets the request body parameters.
     * @param array $values the request body parameters (name-value pairs)
     * @see getBodyParam()
     * @see getBodyParams()
     */
    public function setBodyParams($values)
    {
        $this->_bodyParams = $values;
    }

    /**
     * Returns the named request body parameter value.
     * If the parameter does not exist, the second parameter passed to this method will be returned.
     * @param string $name the parameter name
     * @param mixed $defaultValue the default parameter value if the parameter does not exist.
     * @return mixed the parameter value
     * @see getBodyParams()
     * @see setBodyParams()
     */
    public function getBodyParam($name, $defaultValue = null)
    {
        $params = $this->getBodyParams();

        return isset($params[$name]) ? $params[$name] : $defaultValue;
    }

    /**
     * Returns POST parameter with a given name. If name isn't specified, returns an array of all POST parameters.
     *
     * @param string $name the parameter name
     * @param mixed $defaultValue the default parameter value if the parameter does not exist.
     * @return array|mixed
     */
    public function post($name = null, $defaultValue = null)
    {
        if ($name === null) {
            return $this->getBodyParams();
        }

        return $this->getBodyParam($name, $defaultValue);
    }

    private $_queryParams;

    /**
     * Returns the request parameters given in the [[queryString]].
     *
     * This method will return the contents of `$_GET` if params where not explicitly set.
     * @return array the request GET parameter values.
     * @see setQueryParams()
     */
    public function getQueryParams()
    {
        if ($this->_queryParams === null) {
            return $_GET;
        }

        return $this->_queryParams;
    }

    /**
     * Sets the request [[queryString]] parameters.
     * @param array $values the request query parameters (name-value pairs)
     * @see getQueryParam()
     * @see getQueryParams()
     */
    public function setQueryParams($values)
    {
        $this->_queryParams = $values;
    }

    /**
     * Returns GET parameter with a given name. If name isn't specified, returns an array of all GET parameters.
     *
     * @param string $name the parameter name
     * @param mixed $defaultValue the default parameter value if the parameter does not exist.
     * @return array|mixed
     */
    public function get($name = null, $defaultValue = null)
    {
        if ($name === null) {
            return $this->getQueryParams();
        }

        return $this->getQueryParam($name, $defaultValue);
    }

    /**
     * Returns the named GET parameter value.
     * If the GET parameter does not exist, the second parameter passed to this method will be returned.
     * @param string $name the GET parameter name.
     * @param mixed $defaultValue the default parameter value if the GET parameter does not exist.
     * @return mixed the GET parameter value
     * @see getBodyParam()
     */
    public function getQueryParam($name, $defaultValue = null)
    {
        $params = $this->getQueryParams();

        return isset($params[$name]) ? $params[$name] : $defaultValue;
    }

    private $_hostInfo;
    private $_hostName;

    /**
     * Returns the schema and host part of the current request URL.
     *
     * The returned URL does not have an ending slash.
     *
     * By default this value is based on the user request information. This method will
     * return the value of `$_SERVER['HTTP_HOST']` if it is available or `$_SERVER['SERVER_NAME']` if not.
     * You may want to check out the [PHP documentation](http://php.net/manual/en/reserved.variables.server.php)
     * for more information on these variables.
     *
     * You may explicitly specify it by setting the [[setHostInfo()|hostInfo]] property.
     *
     * > Warning: Dependent on the server configuration this information may not be
     * > reliable and [may be faked by the user sending the HTTP request](https://www.acunetix.com/vulnerabilities/web/host-header-attack).
     * > If the webserver is configured to serve the same site independent of the value of
     * > the `Host` header, this value is not reliable. In such situations you should either
     * > fix your webserver configuration or explicitly set the value by setting the [[setHostInfo()|hostInfo]] property.
     * > If you don't have access to the server configuration, you can setup [[\yii\filters\HostControl]] filter at
     * > application level in order to protect against such kind of attack.
     *
     * @property string|null schema and hostname part (with port number if needed) of the request URL
     * (e.g. `http://www.yiiframework.com`), null if can't be obtained from `$_SERVER` and wasn't set.
     * See [[getHostInfo()]] for security related notes on this property.
     * @return string|null schema and hostname part (with port number if needed) of the request URL
     * (e.g. `http://www.yiiframework.com`), null if can't be obtained from `$_SERVER` and wasn't set.
     * @see setHostInfo()
     */
    public function getHostInfo()
    {
        if ($this->_hostInfo === null) {
            $secure = $this->getIsSecureConnection();
            $http = $secure ? 'https' : 'http';
            if ($this->headers->has('Host')) {
                $this->_hostInfo = $http . '://' . $this->headers->get('Host');
            } elseif (isset($_SERVER['SERVER_NAME'])) {
                $this->_hostInfo = $http . '://' . $_SERVER['SERVER_NAME'];
                $port = $secure ? $this->getSecurePort() : $this->getPort();
                if (($port !== 80 && !$secure) || ($port !== 443 && $secure)) {
                    $this->_hostInfo .= ':' . $port;
                }
            }
        }

        return $this->_hostInfo;
    }

    /**
     * Sets the schema and host part of the application URL.
     * This setter is provided in case the schema and hostname cannot be determined
     * on certain Web servers.
     * @param string|null $value the schema and host part of the application URL. The trailing slashes will be removed.
     * @see getHostInfo() for security related notes on this property.
     */
    public function setHostInfo($value)
    {
        $this->_hostName = null;
        $this->_hostInfo = $value === null ? null : rtrim($value, '/');
    }

    /**
     * Returns the host part of the current request URL.
     * Value is calculated from current [[getHostInfo()|hostInfo]] property.
     *
     * > Warning: The content of this value may not be reliable, dependent on the server
     * > configuration. Please refer to [[getHostInfo()]] for more information.
     *
     * @return string|null hostname part of the request URL (e.g. `www.yiiframework.com`)
     * @see getHostInfo()
     * @since 2.0.10
     */
    public function getHostName()
    {
        if ($this->_hostName === null) {
            $this->_hostName = parse_url($this->getHostInfo(), PHP_URL_HOST);
        }

        return $this->_hostName;
    }

    private $_baseUrl;

    /**
     * Returns the relative URL for the application.
     * This is similar to [[scriptUrl]] except that it does not include the script file name,
     * and the ending slashes are removed.
     * @return string the relative URL for the application
     * @see setScriptUrl()
     */
    public function getBaseUrl()
    {
        if ($this->_baseUrl === null) {
            $this->_baseUrl = rtrim(dirname($this->getScriptUrl()), '\\/');
        }

        return $this->_baseUrl;
    }

    /**
     * Sets the relative URL for the application.
     * By default the URL is determined based on the entry script URL.
     * This setter is provided in case you want to change this behavior.
     * @param string $value the relative URL for the application
     */
    public function setBaseUrl($value)
    {
        $this->_baseUrl = $value;
    }

    private $_scriptUrl;

    /**
     * Returns the relative URL of the entry script.
     * The implementation of this method referenced Zend_Controller_Request_Http in Zend Framework.
     * @return string the relative URL of the entry script.
     * @throws InvalidConfigException if unable to determine the entry script URL
     */
    public function getScriptUrl()
    {
        if ($this->_scriptUrl === null) {
            $scriptFile = $this->getScriptFile();
            $scriptName = basename($scriptFile);
            if (isset($_SERVER['SCRIPT_NAME']) && basename($_SERVER['SCRIPT_NAME']) === $scriptName) {
                $this->_scriptUrl = $_SERVER['SCRIPT_NAME'];
            } elseif (isset($_SERVER['PHP_SELF']) && basename($_SERVER['PHP_SELF']) === $scriptName) {
                $this->_scriptUrl = $_SERVER['PHP_SELF'];
            } elseif (isset($_SERVER['ORIG_SCRIPT_NAME']) && basename($_SERVER['ORIG_SCRIPT_NAME']) === $scriptName) {
                $this->_scriptUrl = $_SERVER['ORIG_SCRIPT_NAME'];
            } elseif (isset($_SERVER['PHP_SELF']) && ($pos = strpos($_SERVER['PHP_SELF'], '/' . $scriptName)) !== false) {
                $this->_scriptUrl = substr($_SERVER['SCRIPT_NAME'], 0, $pos) . '/' . $scriptName;
            } elseif (!empty($_SERVER['DOCUMENT_ROOT']) && strpos($scriptFile, $_SERVER['DOCUMENT_ROOT']) === 0) {
                $this->_scriptUrl = str_replace('\\', '/', str_replace($_SERVER['DOCUMENT_ROOT'], '', $scriptFile));
            } else {
                throw new InvalidConfigException('Unable to determine the entry script URL.');
            }
        }

        return $this->_scriptUrl;
    }

    /**
     * Sets the relative URL for the application entry script.
     * This setter is provided in case the entry script URL cannot be determined
     * on certain Web servers.
     * @param string $value the relative URL for the application entry script.
     */
    public function setScriptUrl($value)
    {
        $this->_scriptUrl = $value === null ? null : '/' . trim($value, '/');
    }

    private $_scriptFile;

    /**
     * Returns the entry script file path.
     * The default implementation will simply return `$_SERVER['SCRIPT_FILENAME']`.
     * @return string the entry script file path
     * @throws InvalidConfigException
     */
    public function getScriptFile()
    {
        if (isset($this->_scriptFile)) {
            return $this->_scriptFile;
        }

        if (isset($_SERVER['SCRIPT_FILENAME'])) {
            return $_SERVER['SCRIPT_FILENAME'];
        }

        throw new InvalidConfigException('Unable to determine the entry script file path.');
    }

    /**
     * Sets the entry script file path.
     * The entry script file path normally can be obtained from `$_SERVER['SCRIPT_FILENAME']`.
     * If your server configuration does not return the correct value, you may configure
     * this property to make it right.
     * @param string $value the entry script file path.
     */
    public function setScriptFile($value)
    {
        $this->_scriptFile = $value;
    }

    private $_pathInfo;

    /**
     * Returns the path info of the currently requested URL.
     * A path info refers to the part that is after the entry script and before the question mark (query string).
     * The starting and ending slashes are both removed.
     * @return string part of the request URL that is after the entry script and before the question mark.
     * Note, the returned path info is already URL-decoded.
     * @throws InvalidConfigException if the path info cannot be determined due to unexpected server configuration
     */
    public function getPathInfo()
    {
        if ($this->_pathInfo === null) {
            $this->_pathInfo = $this->resolvePathInfo();
        }

        return $this->_pathInfo;
    }

    /**
     * Sets the path info of the current request.
     * This method is mainly provided for testing purpose.
     * @param string $value the path info of the current request
     */
    public function setPathInfo($value)
    {
        $this->_pathInfo = $value === null ? null : ltrim($value, '/');
    }

    /**
     * Resolves the path info part of the currently requested URL.
     * A path info refers to the part that is after the entry script and before the question mark (query string).
     * The starting slashes are both removed (ending slashes will be kept).
     * @return string part of the request URL that is after the entry script and before the question mark.
     * Note, the returned path info is decoded.
     * @throws InvalidConfigException if the path info cannot be determined due to unexpected server configuration
     */
    protected function resolvePathInfo()
    {
        $pathInfo = $this->getUrl();

        if (($pos = strpos($pathInfo, '?')) !== false) {
            $pathInfo = substr($pathInfo, 0, $pos);
        }

        $pathInfo = urldecode($pathInfo);

        // try to encode in UTF8 if not so
        // http://w3.org/International/questions/qa-forms-utf-8.html
        if (!preg_match('%^(?:
            [\x09\x0A\x0D\x20-\x7E]              # ASCII
            | [\xC2-\xDF][\x80-\xBF]             # non-overlong 2-byte
            | \xE0[\xA0-\xBF][\x80-\xBF]         # excluding overlongs
            | [\xE1-\xEC\xEE\xEF][\x80-\xBF]{2}  # straight 3-byte
            | \xED[\x80-\x9F][\x80-\xBF]         # excluding surrogates
            | \xF0[\x90-\xBF][\x80-\xBF]{2}      # planes 1-3
            | [\xF1-\xF3][\x80-\xBF]{3}          # planes 4-15
            | \xF4[\x80-\x8F][\x80-\xBF]{2}      # plane 16
            )*$%xs', $pathInfo)
        ) {
            $pathInfo = utf8_encode($pathInfo);
        }

        $scriptUrl = $this->getScriptUrl();
        $baseUrl = $this->getBaseUrl();
        if (strpos($pathInfo, $scriptUrl) === 0) {
            $pathInfo = substr($pathInfo, strlen($scriptUrl));
        } elseif ($baseUrl === '' || strpos($pathInfo, $baseUrl) === 0) {
            $pathInfo = substr($pathInfo, strlen($baseUrl));
        } elseif (isset($_SERVER['PHP_SELF']) && strpos($_SERVER['PHP_SELF'], $scriptUrl) === 0) {
            $pathInfo = substr($_SERVER['PHP_SELF'], strlen($scriptUrl));
        } else {
            throw new InvalidConfigException('Unable to determine the path info of the current request.');
        }

        if (substr($pathInfo, 0, 1) === '/') {
            $pathInfo = substr($pathInfo, 1);
        }

        return (string) $pathInfo;
    }

    /**
     * Returns the currently requested absolute URL.
     * This is a shortcut to the concatenation of [[hostInfo]] and [[url]].
     * @return string the currently requested absolute URL.
     */
    public function getAbsoluteUrl()
    {
        return $this->getHostInfo() . $this->getUrl();
    }

    private $_url;

    /**
     * Returns the currently requested relative URL.
     * This refers to the portion of the URL that is after the [[hostInfo]] part.
     * It includes the [[queryString]] part if any.
     * @return string the currently requested relative URL. Note that the URI returned is URL-encoded.
     * @throws InvalidConfigException if the URL cannot be determined due to unusual server configuration
     */
    public function getUrl()
    {
        if ($this->_url === null) {
            $this->_url = $this->resolveRequestUri();
        }

        return $this->_url;
    }

    /**
     * Sets the currently requested relative URL.
     * The URI must refer to the portion that is after [[hostInfo]].
     * Note that the URI should be URL-encoded.
     * @param string $value the request URI to be set
     */
    public function setUrl($value)
    {
        $this->_url = $value;
    }

    /**
     * Resolves the request URI portion for the currently requested URL.
     * This refers to the portion that is after the [[hostInfo]] part. It includes the [[queryString]] part if any.
     * The implementation of this method referenced Zend_Controller_Request_Http in Zend Framework.
     * @return string|bool the request URI portion for the currently requested URL.
     * Note that the URI returned is URL-encoded.
     * @throws InvalidConfigException if the request URI cannot be determined due to unusual server configuration
     */
    protected function resolveRequestUri()
    {
        if ($this->headers->has('X-Rewrite-Url')) { // IIS
            $requestUri = $this->headers->get('X-Rewrite-Url');
        } elseif (isset($_SERVER['REQUEST_URI'])) {
            $requestUri = $_SERVER['REQUEST_URI'];
            if ($requestUri !== '' && $requestUri[0] !== '/') {
                $requestUri = preg_replace('/^(http|https):\/\/[^\/]+/i', '', $requestUri);
            }
        } elseif (isset($_SERVER['ORIG_PATH_INFO'])) { // IIS 5.0 CGI
            $requestUri = $_SERVER['ORIG_PATH_INFO'];
            if (!empty($_SERVER['QUERY_STRING'])) {
                $requestUri .= '?' . $_SERVER['QUERY_STRING'];
            }
        } else {
            throw new InvalidConfigException('Unable to determine the request URI.');
        }

        return $requestUri;
    }

    /**
     * Returns part of the request URL that is after the question mark.
     * @return string part of the request URL that is after the question mark
     */
    public function getQueryString()
    {
        return isset($_SERVER['QUERY_STRING']) ? $_SERVER['QUERY_STRING'] : '';
    }

    /**
     * Return if the request is sent via secure channel (https).
     * @return bool if the request is sent via secure channel (https)
     */
    public function getIsSecureConnection()
    {
        return isset($_SERVER['HTTPS']) && (strcasecmp($_SERVER['HTTPS'], 'on') === 0 || $_SERVER['HTTPS'] == 1)
            || strcasecmp($this->headers->get('X-Forwarded-Proto', ''), 'https') === 0;
    }

    /**
     * Returns the server name.
     * @return string server name, null if not available
     */
    public function getServerName()
    {
        return isset($_SERVER['SERVER_NAME']) ? $_SERVER['SERVER_NAME'] : null;
    }

    /**
     * Returns the server port number.
     * @return int|null server port number, null if not available
     */
    public function getServerPort()
    {
        return isset($_SERVER['SERVER_PORT']) ? (int) $_SERVER['SERVER_PORT'] : null;
    }

    /**
     * Returns the URL referrer.
     * @return string|null URL referrer, null if not available
     */
    public function getReferrer()
    {
        return $this->headers->get('Referer');
    }

    /**
     * Returns the user agent.
     * @return string|null user agent, null if not available
     */
    public function getUserAgent()
    {
        return $this->headers->get('User-Agent');
    }

    /**
     * Returns the user IP address.
     * The IP is determined using headers and / or `$_SERVER` variables.
     * @return string|null user IP address, null if not available
     */
    public function getUserIP()
    {
        foreach ($this->ipHeaders as $ipHeader) {
            if ($this->headers->has($ipHeader)) {
                return trim(explode(',', $this->headers->get($ipHeader))[0]);
            }
        }
        return $this->getRemoteIP();
    }

    /**
     * Returns the IP on the other end of this connection.
     * This is always the next hop, any headers are ignored.
     * @return string|null remote IP address, null if not available.
     */
    public function getRemoteIP()
    {
        return isset($_SERVER['REMOTE_ADDR']) ? $_SERVER['REMOTE_ADDR'] : null;
    }


    /**
     * Returns the user host name.
     * @return string|null user host name, null if not available
     */
    public function getUserHost()
    {
        return isset($_SERVER['REMOTE_HOST']) ? $_SERVER['REMOTE_HOST'] : null;
    }

    /**
     * @return string|null the username sent via HTTP authentication, null if the username is not given
     */
    public function getAuthUser()
    {
        return isset($_SERVER['PHP_AUTH_USER']) ? $_SERVER['PHP_AUTH_USER'] : null;
    }

    /**
     * @return string|null the password sent via HTTP authentication, null if the password is not given
     */
    public function getAuthPassword()
    {
        return isset($_SERVER['PHP_AUTH_PW']) ? $_SERVER['PHP_AUTH_PW'] : null;
    }

    private $_port;

    /**
     * Returns the port to use for insecure requests.
     * Defaults to 80, or the port specified by the server if the current
     * request is insecure.
     * @return int port number for insecure requests.
     * @see setPort()
     */
    public function getPort()
    {
        if ($this->_port === null) {
            $this->_port = !$this->getIsSecureConnection() && isset($_SERVER['SERVER_PORT']) ? (int) $_SERVER['SERVER_PORT'] : 80;
        }

        return $this->_port;
    }

    /**
     * Sets the port to use for insecure requests.
     * This setter is provided in case a custom port is necessary for certain
     * server configurations.
     * @param int $value port number.
     */
    public function setPort($value)
    {
        if ($value != $this->_port) {
            $this->_port = (int) $value;
            $this->_hostInfo = null;
        }
    }

    private $_securePort;

    /**
     * Returns the port to use for secure requests.
     * Defaults to 443, or the port specified by the server if the current
     * request is secure.
     * @return int port number for secure requests.
     * @see setSecurePort()
     */
    public function getSecurePort()
    {
        if ($this->_securePort === null) {
            $this->_securePort = $this->getIsSecureConnection() && isset($_SERVER['SERVER_PORT']) ? (int) $_SERVER['SERVER_PORT'] : 443;
        }

        return $this->_securePort;
    }

    /**
     * Sets the port to use for secure requests.
     * This setter is provided in case a custom port is necessary for certain
     * server configurations.
     * @param int $value port number.
     */
    public function setSecurePort($value)
    {
        if ($value != $this->_securePort) {
            $this->_securePort = (int) $value;
            $this->_hostInfo = null;
        }
    }

    private $_contentTypes;

    /**
     * Returns the content types acceptable by the end user.
     * This is determined by the `Accept` HTTP header. For example,
     *
     * ```php
     * $_SERVER['HTTP_ACCEPT'] = 'text/plain; q=0.5, application/json; version=1.0, application/xml; version=2.0;';
     * $types = $request->getAcceptableContentTypes();
     * print_r($types);
     * // displays:
     * // [
     * //     'application/json' => ['q' => 1, 'version' => '1.0'],
     * //      'application/xml' => ['q' => 1, 'version' => '2.0'],
     * //           'text/plain' => ['q' => 0.5],
     * // ]
     * ```
     *
     * @return array the content types ordered by the quality score. Types with the highest scores
     * will be returned first. The array keys are the content types, while the array values
     * are the corresponding quality score and other parameters as given in the header.
     */
    public function getAcceptableContentTypes()
    {
        if ($this->_contentTypes === null) {
            if ($this->headers->get('Accept') !== null) {
                $this->_contentTypes = $this->parseAcceptHeader($this->headers->get('Accept'));
            } else {
                $this->_contentTypes = [];
            }
        }

        return $this->_contentTypes;
    }

    /**
     * Sets the acceptable content types.
     * Please refer to [[getAcceptableContentTypes()]] on the format of the parameter.
     * @param array $value the content types that are acceptable by the end user. They should
     * be ordered by the preference level.
     * @see getAcceptableContentTypes()
     * @see parseAcceptHeader()
     */
    public function setAcceptableContentTypes($value)
    {
        $this->_contentTypes = $value;
    }

    /**
     * Returns request content-type
     * The Content-Type header field indicates the MIME type of the data
     * contained in [[getRawBody()]] or, in the case of the HEAD method, the
     * media type that would have been sent had the request been a GET.
     * For the MIME-types the user expects in response, see [[acceptableContentTypes]].
     * @return string request content-type. Null is returned if this information is not available.
     * @link http://www.w3.org/Protocols/rfc2616/rfc2616-sec14.html#sec14.17
     * HTTP 1.1 header field definitions
     */
    public function getContentType()
    {
        if (isset($_SERVER['CONTENT_TYPE'])) {
            return $_SERVER['CONTENT_TYPE'];
<<<<<<< HEAD
        } else {
=======
        }

        if (isset($_SERVER['HTTP_CONTENT_TYPE'])) {
>>>>>>> 726d4d1b
            //fix bug https://bugs.php.net/bug.php?id=66606
            return $this->headers->get('Content-Type');
        }
    }

    private $_languages;

    /**
     * Returns the languages acceptable by the end user.
     * This is determined by the `Accept-Language` HTTP header.
     * @return array the languages ordered by the preference level. The first element
     * represents the most preferred language.
     */
    public function getAcceptableLanguages()
    {
        if ($this->_languages === null) {
            if ($this->headers->get('Accept-Language')) {
                $this->_languages = array_keys($this->parseAcceptHeader($this->headers->get('Accept-Language')));
            } else {
                $this->_languages = [];
            }
        }

        return $this->_languages;
    }

    /**
     * @param array $value the languages that are acceptable by the end user. They should
     * be ordered by the preference level.
     */
    public function setAcceptableLanguages($value)
    {
        $this->_languages = $value;
    }

    /**
     * Parses the given `Accept` (or `Accept-Language`) header.
     *
     * This method will return the acceptable values with their quality scores and the corresponding parameters
     * as specified in the given `Accept` header. The array keys of the return value are the acceptable values,
     * while the array values consisting of the corresponding quality scores and parameters. The acceptable
     * values with the highest quality scores will be returned first. For example,
     *
     * ```php
     * $header = 'text/plain; q=0.5, application/json; version=1.0, application/xml; version=2.0;';
     * $accepts = $request->parseAcceptHeader($header);
     * print_r($accepts);
     * // displays:
     * // [
     * //     'application/json' => ['q' => 1, 'version' => '1.0'],
     * //      'application/xml' => ['q' => 1, 'version' => '2.0'],
     * //           'text/plain' => ['q' => 0.5],
     * // ]
     * ```
     *
     * @param string $header the header to be parsed
     * @return array the acceptable values ordered by their quality score. The values with the highest scores
     * will be returned first.
     */
    public function parseAcceptHeader($header)
    {
        $accepts = [];
        foreach (explode(',', $header) as $i => $part) {
            $params = preg_split('/\s*;\s*/', trim($part), -1, PREG_SPLIT_NO_EMPTY);
            if (empty($params)) {
                continue;
            }
            $values = [
                'q' => [$i, array_shift($params), 1],
            ];
            foreach ($params as $param) {
                if (strpos($param, '=') !== false) {
                    list ($key, $value) = explode('=', $param, 2);
                    if ($key === 'q') {
                        $values['q'][2] = (double) $value;
                    } else {
                        $values[$key] = $value;
                    }
                } else {
                    $values[] = $param;
                }
            }
            $accepts[] = $values;
        }

        usort($accepts, function ($a, $b) {
            $a = $a['q']; // index, name, q
            $b = $b['q'];
            if ($a[2] > $b[2]) {
                return -1;
            }

            if ($a[2] < $b[2]) {
                return 1;
            }

            if ($a[1] === $b[1]) {
                return $a[0] > $b[0] ? 1 : -1;
            }

            if ($a[1] === '*/*') {
                return 1;
            }

            if ($b[1] === '*/*') {
                return -1;
            }

            $wa = $a[1][strlen($a[1]) - 1] === '*';
            $wb = $b[1][strlen($b[1]) - 1] === '*';
            if ($wa xor $wb) {
                return $wa ? 1 : -1;
            }

            return $a[0] > $b[0] ? 1 : -1;
        });

        $result = [];
        foreach ($accepts as $accept) {
            $name = $accept['q'][1];
            $accept['q'] = $accept['q'][2];
            $result[$name] = $accept;
        }

        return $result;
    }

    /**
     * Returns the user-preferred language that should be used by this application.
     * The language resolution is based on the user preferred languages and the languages
     * supported by the application. The method will try to find the best match.
     * @param array $languages a list of the languages supported by the application. If this is empty, the current
     * application language will be returned without further processing.
     * @return string the language that the application should use.
     */
    public function getPreferredLanguage(array $languages = [])
    {
        if (empty($languages)) {
            return Yii::$app->language;
        }
        foreach ($this->getAcceptableLanguages() as $acceptableLanguage) {
            $acceptableLanguage = str_replace('_', '-', strtolower($acceptableLanguage));
            foreach ($languages as $language) {
                $normalizedLanguage = str_replace('_', '-', strtolower($language));

                if ($normalizedLanguage === $acceptableLanguage || // en-us==en-us
                    strpos($acceptableLanguage, $normalizedLanguage . '-') === 0 || // en==en-us
                    strpos($normalizedLanguage, $acceptableLanguage . '-') === 0) { // en-us==en

                    return $language;
                }
            }
        }

        return reset($languages);
    }

    /**
     * Gets the Etags.
     *
     * @return array The entity tags
     */
    public function getETags()
    {
<<<<<<< HEAD
        if ($this->headers->has('If-None-Match')) {
            return preg_split('/[\s,]+/', str_replace('-gzip', '', $this->headers->get('If-None-Match')), -1, PREG_SPLIT_NO_EMPTY);
        } else {
            return [];
=======
        if (isset($_SERVER['HTTP_IF_NONE_MATCH'])) {
            return preg_split('/[\s,]+/', str_replace('-gzip', '', $_SERVER['HTTP_IF_NONE_MATCH']), -1, PREG_SPLIT_NO_EMPTY);
>>>>>>> 726d4d1b
        }

        return [];
    }

    /**
     * Returns the cookie collection.
     * Through the returned cookie collection, you may access a cookie using the following syntax:
     *
     * ```php
     * $cookie = $request->cookies['name']
     * if ($cookie !== null) {
     *     $value = $cookie->value;
     * }
     *
     * // alternatively
     * $value = $request->cookies->getValue('name');
     * ```
     *
     * @return CookieCollection the cookie collection.
     */
    public function getCookies()
    {
        if ($this->_cookies === null) {
            $this->_cookies = new CookieCollection($this->loadCookies(), [
                'readOnly' => true,
            ]);
        }

        return $this->_cookies;
    }

    /**
     * Converts `$_COOKIE` into an array of [[Cookie]].
     * @return array the cookies obtained from request
     * @throws InvalidConfigException if [[cookieValidationKey]] is not set when [[enableCookieValidation]] is true
     */
    protected function loadCookies()
    {
        $cookies = [];
        if ($this->enableCookieValidation) {
            if ($this->cookieValidationKey == '') {
                throw new InvalidConfigException(get_class($this) . '::cookieValidationKey must be configured with a secret key.');
            }
            foreach ($_COOKIE as $name => $value) {
                if (!is_string($value)) {
                    continue;
                }
                $data = Yii::$app->getSecurity()->validateData($value, $this->cookieValidationKey);
                if ($data === false) {
                    continue;
                }
                $data = @unserialize($data);
                if (is_array($data) && isset($data[0], $data[1]) && $data[0] === $name) {
                    $cookies[$name] = new Cookie([
                        'name' => $name,
                        'value' => $data[1],
                        'expire' => null,
                    ]);
                }
            }
        } else {
            foreach ($_COOKIE as $name => $value) {
                $cookies[$name] = new Cookie([
                    'name' => $name,
                    'value' => $value,
                    'expire' => null,
                ]);
            }
        }

        return $cookies;
    }

    private $_csrfToken;

    /**
     * Returns the token used to perform CSRF validation.
     *
     * This token is generated in a way to prevent [BREACH attacks](http://breachattack.com/). It may be passed
     * along via a hidden field of an HTML form or an HTTP header value to support CSRF validation.
     * @param bool $regenerate whether to regenerate CSRF token. When this parameter is true, each time
     * this method is called, a new CSRF token will be generated and persisted (in session or cookie).
     * @return string the token used to perform CSRF validation.
     */
    public function getCsrfToken($regenerate = false)
    {
        if ($this->_csrfToken === null || $regenerate) {
            if ($regenerate || ($token = $this->loadCsrfToken()) === null) {
                $token = $this->generateCsrfToken();
            }
            $this->_csrfToken = Yii::$app->security->maskToken($token);
        }

        return $this->_csrfToken;
    }

    /**
     * Loads the CSRF token from cookie or session.
     * @return string the CSRF token loaded from cookie or session. Null is returned if the cookie or session
     * does not have CSRF token.
     */
    protected function loadCsrfToken()
    {
        if ($this->enableCsrfCookie) {
            return $this->getCookies()->getValue($this->csrfParam);
        }
        return Yii::$app->getSession()->get($this->csrfParam);
    }

    /**
     * Generates an unmasked random token used to perform CSRF validation.
     * @return string the random token for CSRF validation.
     */
    protected function generateCsrfToken()
    {
        $token = Yii::$app->getSecurity()->generateRandomKey();
        if ($this->enableCsrfCookie) {
            $cookie = $this->createCsrfCookie($token);
            Yii::$app->getResponse()->getCookies()->add($cookie);
        } else {
            Yii::$app->getSession()->set($this->csrfParam, $token);
        }
        return $token;
    }

    /**
     * @return string the CSRF token sent via [[CSRF_HEADER]] by browser. Null is returned if no such header is sent.
     */
    public function getCsrfTokenFromHeader()
    {
<<<<<<< HEAD
        return $this->headers->get(str_replace('-', '_', strtoupper(static::CSRF_HEADER)));
=======
        return $this->headers->get(static::CSRF_HEADER);
>>>>>>> 726d4d1b
    }

    /**
     * Creates a cookie with a randomly generated CSRF token.
     * Initial values specified in [[csrfCookie]] will be applied to the generated cookie.
     * @param string $token the CSRF token
     * @return Cookie the generated cookie
     * @see enableCsrfValidation
     */
    protected function createCsrfCookie($token)
    {
        $options = $this->csrfCookie;
        $options['name'] = $this->csrfParam;
        $options['value'] = $token;
        return new Cookie($options);
    }

    /**
     * Performs the CSRF validation.
     *
     * This method will validate the user-provided CSRF token by comparing it with the one stored in cookie or session.
     * This method is mainly called in [[Controller::beforeAction()]].
     *
     * Note that the method will NOT perform CSRF validation if [[enableCsrfValidation]] is false or the HTTP method
     * is among GET, HEAD or OPTIONS.
     *
     * @param string $clientSuppliedToken the user-provided CSRF token to be validated. If null, the token will be retrieved from
     * the [[csrfParam]] POST field or HTTP header.
     * This parameter is available since version 2.0.4.
     * @return bool whether CSRF token is valid. If [[enableCsrfValidation]] is false, this method will return true.
     */
    public function validateCsrfToken($clientSuppliedToken = null)
    {
        $method = $this->getMethod();
        // only validate CSRF token on non-"safe" methods http://www.w3.org/Protocols/rfc2616/rfc2616-sec9.html#sec9.1.1
        if (!$this->enableCsrfValidation || in_array($method, ['GET', 'HEAD', 'OPTIONS'], true)) {
            return true;
        }

        $trueToken = $this->getCsrfToken();

        if ($clientSuppliedToken !== null) {
            return $this->validateCsrfTokenInternal($clientSuppliedToken, $trueToken);
        }

        return $this->validateCsrfTokenInternal($this->getBodyParam($this->csrfParam), $trueToken)
            || $this->validateCsrfTokenInternal($this->getCsrfTokenFromHeader(), $trueToken);
    }

    /**
     * Validates CSRF token
     *
     * @param string $clientSuppliedToken The masked client-supplied token.
     * @param string $trueToken The masked true token.
     * @return bool
     */
    private function validateCsrfTokenInternal($clientSuppliedToken, $trueToken)
    {
        if (!is_string($clientSuppliedToken)) {
            return false;
        }

        $security = Yii::$app->security;

        return $security->unmaskToken($clientSuppliedToken) === $security->unmaskToken($trueToken);
    }
}<|MERGE_RESOLUTION|>--- conflicted
+++ resolved
@@ -1165,13 +1165,7 @@
     {
         if (isset($_SERVER['CONTENT_TYPE'])) {
             return $_SERVER['CONTENT_TYPE'];
-<<<<<<< HEAD
         } else {
-=======
-        }
-
-        if (isset($_SERVER['HTTP_CONTENT_TYPE'])) {
->>>>>>> 726d4d1b
             //fix bug https://bugs.php.net/bug.php?id=66606
             return $this->headers->get('Content-Type');
         }
@@ -1336,15 +1330,8 @@
      */
     public function getETags()
     {
-<<<<<<< HEAD
         if ($this->headers->has('If-None-Match')) {
             return preg_split('/[\s,]+/', str_replace('-gzip', '', $this->headers->get('If-None-Match')), -1, PREG_SPLIT_NO_EMPTY);
-        } else {
-            return [];
-=======
-        if (isset($_SERVER['HTTP_IF_NONE_MATCH'])) {
-            return preg_split('/[\s,]+/', str_replace('-gzip', '', $_SERVER['HTTP_IF_NONE_MATCH']), -1, PREG_SPLIT_NO_EMPTY);
->>>>>>> 726d4d1b
         }
 
         return [];
@@ -1476,11 +1463,7 @@
      */
     public function getCsrfTokenFromHeader()
     {
-<<<<<<< HEAD
-        return $this->headers->get(str_replace('-', '_', strtoupper(static::CSRF_HEADER)));
-=======
         return $this->headers->get(static::CSRF_HEADER);
->>>>>>> 726d4d1b
     }
 
     /**
