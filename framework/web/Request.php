<?php
/**
 * @link http://www.yiiframework.com/
 * @copyright Copyright (c) 2008 Yii Software LLC
 * @license http://www.yiiframework.com/license/
 */

namespace yii\web;

use Yii;
use yii\base\InvalidConfigException;
use yii\helpers\StringHelper;

/**
 * The web Request class represents an HTTP request
 *
 * It encapsulates the $_SERVER variable and resolves its inconsistency among different Web servers.
 * Also it provides an interface to retrieve request parameters from $_POST, $_GET, $_COOKIES and REST
 * parameters sent via other HTTP methods like PUT or DELETE.
 *
 * Request is configured as an application component in [[\yii\web\Application]] by default.
 * You can access that instance via `Yii::$app->request`.
 *
 * @property string $absoluteUrl The currently requested absolute URL. This property is read-only.
 * @property array $acceptableContentTypes The content types ordered by the quality score. Types with the
 * highest scores will be returned first. The array keys are the content types, while the array values are the
 * corresponding quality score and other parameters as given in the header.
 * @property array $acceptableLanguages The languages ordered by the preference level. The first element
 * represents the most preferred language.
 * @property string|null $authPassword The password sent via HTTP authentication, null if the password is not
 * given. This property is read-only.
 * @property string|null $authUser The username sent via HTTP authentication, null if the username is not
 * given. This property is read-only.
 * @property string $baseUrl The relative URL for the application.
 * @property array $bodyParams The request parameters given in the request body.
 * @property string $contentType Request content-type. Null is returned if this information is not available.
 * This property is read-only.
 * @property CookieCollection $cookies The cookie collection. This property is read-only.
 * @property string $csrfToken The token used to perform CSRF validation. This property is read-only.
 * @property string $csrfTokenFromHeader The CSRF token sent via [[CSRF_HEADER]] by browser. Null is returned
 * if no such header is sent. This property is read-only.
 * @property array $eTags The entity tags. This property is read-only.
 * @property HeaderCollection $headers The header collection. This property is read-only.
<<<<<<< HEAD
 * @property string $hostInfo Schema and hostname part (with port number if needed) of the request URL (e.g.
 * `http://www.yiiframework.com`), null if can't be obtained from `$_SERVER` and wasn't set.
 * @property bool $isAjax Whether this is an AJAX (XMLHttpRequest) request. This property is read-only.
 * @property bool $isDelete Whether this is a DELETE request. This property is read-only.
 * @property bool $isFlash Whether this is an Adobe Flash or Adobe Flex request. This property is
=======
 * @property string|null $hostInfo Schema and hostname part (with port number if needed) of the request URL
 * (e.g. `http://www.yiiframework.com`), null if can't be obtained from `$_SERVER` and wasn't set.
 * @property string|null $hostName Hostname part of the request URL (e.g. `www.yiiframework.com`). This
 * property is read-only.
 * @property boolean $isAjax Whether this is an AJAX (XMLHttpRequest) request. This property is read-only.
 * @property boolean $isDelete Whether this is a DELETE request. This property is read-only.
 * @property boolean $isFlash Whether this is an Adobe Flash or Adobe Flex request. This property is
>>>>>>> 2ab41948
 * read-only.
 * @property bool $isGet Whether this is a GET request. This property is read-only.
 * @property bool $isHead Whether this is a HEAD request. This property is read-only.
 * @property bool $isOptions Whether this is a OPTIONS request. This property is read-only.
 * @property bool $isPatch Whether this is a PATCH request. This property is read-only.
 * @property bool $isPjax Whether this is a PJAX request. This property is read-only.
 * @property bool $isPost Whether this is a POST request. This property is read-only.
 * @property bool $isPut Whether this is a PUT request. This property is read-only.
 * @property bool $isSecureConnection If the request is sent via secure channel (https). This property is
 * read-only.
 * @property string $method Request method, such as GET, POST, HEAD, PUT, PATCH, DELETE. The value returned is
 * turned into upper case. This property is read-only.
 * @property string $pathInfo Part of the request URL that is after the entry script and before the question
 * mark. Note, the returned path info is already URL-decoded.
 * @property int $port Port number for insecure requests.
 * @property array $queryParams The request GET parameter values.
 * @property string $queryString Part of the request URL that is after the question mark. This property is
 * read-only.
 * @property string $rawBody The request body.
 * @property string|null $referrer URL referrer, null if not available. This property is read-only.
 * @property string $scriptFile The entry script file path.
 * @property string $scriptUrl The relative URL of the entry script.
 * @property int $securePort Port number for secure requests.
 * @property string $serverName Server name, null if not available. This property is read-only.
 * @property int|null $serverPort Server port number, null if not available. This property is read-only.
 * @property string $url The currently requested relative URL. Note that the URI returned is URL-encoded.
 * @property string|null $userAgent User agent, null if not available. This property is read-only.
 * @property string|null $userHost User host name, null if not available. This property is read-only.
 * @property string|null $userIP User IP address, null if not available. This property is read-only.
 *
 * @author Qiang Xue <qiang.xue@gmail.com>
 * @since 2.0
 */
class Request extends \yii\base\Request
{
    /**
     * The name of the HTTP header for sending CSRF token.
     */
    const CSRF_HEADER = 'X-CSRF-Token';
    /**
     * The length of the CSRF token mask.
     */
    const CSRF_MASK_LENGTH = 8;

    /**
     * @var bool whether to enable CSRF (Cross-Site Request Forgery) validation. Defaults to true.
     * When CSRF validation is enabled, forms submitted to an Yii Web application must be originated
     * from the same application. If not, a 400 HTTP exception will be raised.
     *
     * Note, this feature requires that the user client accepts cookie. Also, to use this feature,
     * forms submitted via POST method must contain a hidden input whose name is specified by [[csrfParam]].
     * You may use [[\yii\helpers\Html::beginForm()]] to generate his hidden input.
     *
     * In JavaScript, you may get the values of [[csrfParam]] and [[csrfToken]] via `yii.getCsrfParam()` and
     * `yii.getCsrfToken()`, respectively. The [[\yii\web\YiiAsset]] asset must be registered.
     * You also need to include CSRF meta tags in your pages by using [[\yii\helpers\Html::csrfMetaTags()]].
     *
     * @see Controller::enableCsrfValidation
     * @see http://en.wikipedia.org/wiki/Cross-site_request_forgery
     */
    public $enableCsrfValidation = true;
    /**
     * @var string the name of the token used to prevent CSRF. Defaults to '_csrf'.
     * This property is used only when [[enableCsrfValidation]] is true.
     */
    public $csrfParam = '_csrf';
    /**
     * @var array the configuration for creating the CSRF [[Cookie|cookie]]. This property is used only when
     * both [[enableCsrfValidation]] and [[enableCsrfCookie]] are true.
     */
    public $csrfCookie = ['httpOnly' => true];
    /**
     * @var bool whether to use cookie to persist CSRF token. If false, CSRF token will be stored
     * in session under the name of [[csrfParam]]. Note that while storing CSRF tokens in session increases
     * security, it requires starting a session for every page, which will degrade your site performance.
     */
    public $enableCsrfCookie = true;
    /**
     * @var bool whether cookies should be validated to ensure they are not tampered. Defaults to true.
     */
    public $enableCookieValidation = true;
    /**
     * @var string a secret key used for cookie validation. This property must be set if [[enableCookieValidation]] is true.
     */
    public $cookieValidationKey;
    /**
     * @var string the name of the POST parameter that is used to indicate if a request is a PUT, PATCH or DELETE
     * request tunneled through POST. Defaults to '_method'.
     * @see getMethod()
     * @see getBodyParams()
     */
    public $methodParam = '_method';
    /**
     * @var array the parsers for converting the raw HTTP request body into [[bodyParams]].
     * The array keys are the request `Content-Types`, and the array values are the
     * corresponding configurations for [[Yii::createObject|creating the parser objects]].
     * A parser must implement the [[RequestParserInterface]].
     *
     * To enable parsing for JSON requests you can use the [[JsonParser]] class like in the following example:
     *
     * ```
     * [
     *     'application/json' => 'yii\web\JsonParser',
     * ]
     * ```
     *
     * To register a parser for parsing all request types you can use `'*'` as the array key.
     * This one will be used as a fallback in case no other types match.
     *
     * @see getBodyParams()
     */
    public $parsers = [];

    /**
     * @var CookieCollection Collection of request cookies.
     */
    private $_cookies;
    /**
     * @var HeaderCollection Collection of request headers.
     */
    private $_headers;


    /**
     * Resolves the current request into a route and the associated parameters.
     * @return array the first element is the route, and the second is the associated parameters.
     * @throws NotFoundHttpException if the request cannot be resolved.
     */
    public function resolve()
    {
        $result = Yii::$app->getUrlManager()->parseRequest($this);
        if ($result !== false) {
            list ($route, $params) = $result;
            if ($this->_queryParams === null) {
                $_GET = $params + $_GET; // preserve numeric keys
            } else {
                $this->_queryParams = $params + $this->_queryParams;
            }
            return [$route, $this->getQueryParams()];
        } else {
            throw new NotFoundHttpException(Yii::t('yii', 'Page not found.'));
        }
    }

    /**
     * Returns the header collection.
     * The header collection contains incoming HTTP headers.
     * @return HeaderCollection the header collection
     */
    public function getHeaders()
    {
        if ($this->_headers === null) {
            $this->_headers = new HeaderCollection;
            if (function_exists('getallheaders')) {
                $headers = getallheaders();
            } elseif (function_exists('http_get_request_headers')) {
                $headers = http_get_request_headers();
            } else {
                foreach ($_SERVER as $name => $value) {
                    if (strncmp($name, 'HTTP_', 5) === 0) {
                        $name = str_replace(' ', '-', ucwords(strtolower(str_replace('_', ' ', substr($name, 5)))));
                        $this->_headers->add($name, $value);
                    }
                }

                return $this->_headers;
            }
            foreach ($headers as $name => $value) {
                $this->_headers->add($name, $value);
            }
        }

        return $this->_headers;
    }

    /**
     * Returns the method of the current request (e.g. GET, POST, HEAD, PUT, PATCH, DELETE).
     * @return string request method, such as GET, POST, HEAD, PUT, PATCH, DELETE.
     * The value returned is turned into upper case.
     */
    public function getMethod()
    {
        if (isset($_POST[$this->methodParam])) {
            return strtoupper($_POST[$this->methodParam]);
        }

        if (isset($_SERVER['HTTP_X_HTTP_METHOD_OVERRIDE'])) {
            return strtoupper($_SERVER['HTTP_X_HTTP_METHOD_OVERRIDE']);
        }

        if (isset($_SERVER['REQUEST_METHOD'])) {
            return strtoupper($_SERVER['REQUEST_METHOD']);
        }

        return 'GET';
    }

    /**
     * Returns whether this is a GET request.
     * @return bool whether this is a GET request.
     */
    public function getIsGet()
    {
        return $this->getMethod() === 'GET';
    }

    /**
     * Returns whether this is an OPTIONS request.
     * @return bool whether this is a OPTIONS request.
     */
    public function getIsOptions()
    {
        return $this->getMethod() === 'OPTIONS';
    }

    /**
     * Returns whether this is a HEAD request.
     * @return bool whether this is a HEAD request.
     */
    public function getIsHead()
    {
        return $this->getMethod() === 'HEAD';
    }

    /**
     * Returns whether this is a POST request.
     * @return bool whether this is a POST request.
     */
    public function getIsPost()
    {
        return $this->getMethod() === 'POST';
    }

    /**
     * Returns whether this is a DELETE request.
     * @return bool whether this is a DELETE request.
     */
    public function getIsDelete()
    {
        return $this->getMethod() === 'DELETE';
    }

    /**
     * Returns whether this is a PUT request.
     * @return bool whether this is a PUT request.
     */
    public function getIsPut()
    {
        return $this->getMethod() === 'PUT';
    }

    /**
     * Returns whether this is a PATCH request.
     * @return bool whether this is a PATCH request.
     */
    public function getIsPatch()
    {
        return $this->getMethod() === 'PATCH';
    }

    /**
     * Returns whether this is an AJAX (XMLHttpRequest) request.
     *
     * Note that jQuery doesn't set the header in case of cross domain
     * requests: https://stackoverflow.com/questions/8163703/cross-domain-ajax-doesnt-send-x-requested-with-header
     *
     * @return bool whether this is an AJAX (XMLHttpRequest) request.
     */
    public function getIsAjax()
    {
        return isset($_SERVER['HTTP_X_REQUESTED_WITH']) && $_SERVER['HTTP_X_REQUESTED_WITH'] === 'XMLHttpRequest';
    }

    /**
     * Returns whether this is a PJAX request
     * @return bool whether this is a PJAX request
     */
    public function getIsPjax()
    {
        return $this->getIsAjax() && !empty($_SERVER['HTTP_X_PJAX']);
    }

    /**
     * Returns whether this is an Adobe Flash or Flex request.
     * @return bool whether this is an Adobe Flash or Adobe Flex request.
     */
    public function getIsFlash()
    {
        return isset($_SERVER['HTTP_USER_AGENT']) &&
            (stripos($_SERVER['HTTP_USER_AGENT'], 'Shockwave') !== false || stripos($_SERVER['HTTP_USER_AGENT'], 'Flash') !== false);
    }

    private $_rawBody;

    /**
     * Returns the raw HTTP request body.
     * @return string the request body
     */
    public function getRawBody()
    {
        if ($this->_rawBody === null) {
            $this->_rawBody = file_get_contents('php://input');
        }

        return $this->_rawBody;
    }

    /**
     * Sets the raw HTTP request body, this method is mainly used by test scripts to simulate raw HTTP requests.
     * @param string $rawBody the request body
     */
    public function setRawBody($rawBody)
    {
        $this->_rawBody = $rawBody;
    }

    private $_bodyParams;

    /**
     * Returns the request parameters given in the request body.
     *
     * Request parameters are determined using the parsers configured in [[parsers]] property.
     * If no parsers are configured for the current [[contentType]] it uses the PHP function `mb_parse_str()`
     * to parse the [[rawBody|request body]].
     * @return array the request parameters given in the request body.
     * @throws \yii\base\InvalidConfigException if a registered parser does not implement the [[RequestParserInterface]].
     * @see getMethod()
     * @see getBodyParam()
     * @see setBodyParams()
     */
    public function getBodyParams()
    {
        if ($this->_bodyParams === null) {
            if (isset($_POST[$this->methodParam])) {
                $this->_bodyParams = $_POST;
                unset($this->_bodyParams[$this->methodParam]);
                return $this->_bodyParams;
            }

            $rawContentType = $this->getContentType();
            if (($pos = strpos($rawContentType, ';')) !== false) {
                // e.g. application/json; charset=UTF-8
                $contentType = substr($rawContentType, 0, $pos);
            } else {
                $contentType = $rawContentType;
            }

            if (isset($this->parsers[$contentType])) {
                $parser = Yii::createObject($this->parsers[$contentType]);
                if (!($parser instanceof RequestParserInterface)) {
                    throw new InvalidConfigException("The '$contentType' request parser is invalid. It must implement the yii\\web\\RequestParserInterface.");
                }
                $this->_bodyParams = $parser->parse($this->getRawBody(), $rawContentType);
            } elseif (isset($this->parsers['*'])) {
                $parser = Yii::createObject($this->parsers['*']);
                if (!($parser instanceof RequestParserInterface)) {
                    throw new InvalidConfigException("The fallback request parser is invalid. It must implement the yii\\web\\RequestParserInterface.");
                }
                $this->_bodyParams = $parser->parse($this->getRawBody(), $rawContentType);
            } elseif ($this->getMethod() === 'POST') {
                // PHP has already parsed the body so we have all params in $_POST
                $this->_bodyParams = $_POST;
            } else {
                $this->_bodyParams = [];
                mb_parse_str($this->getRawBody(), $this->_bodyParams);
            }
        }

        return $this->_bodyParams;
    }

    /**
     * Sets the request body parameters.
     * @param array $values the request body parameters (name-value pairs)
     * @see getBodyParam()
     * @see getBodyParams()
     */
    public function setBodyParams($values)
    {
        $this->_bodyParams = $values;
    }

    /**
     * Returns the named request body parameter value.
     * If the parameter does not exist, the second parameter passed to this method will be returned.
     * @param string $name the parameter name
     * @param mixed $defaultValue the default parameter value if the parameter does not exist.
     * @return mixed the parameter value
     * @see getBodyParams()
     * @see setBodyParams()
     */
    public function getBodyParam($name, $defaultValue = null)
    {
        $params = $this->getBodyParams();

        return isset($params[$name]) ? $params[$name] : $defaultValue;
    }

    /**
     * Returns POST parameter with a given name. If name isn't specified, returns an array of all POST parameters.
     *
     * @param string $name the parameter name
     * @param mixed $defaultValue the default parameter value if the parameter does not exist.
     * @return array|mixed
     */
    public function post($name = null, $defaultValue = null)
    {
        if ($name === null) {
            return $this->getBodyParams();
        } else {
            return $this->getBodyParam($name, $defaultValue);
        }
    }

    private $_queryParams;

    /**
     * Returns the request parameters given in the [[queryString]].
     *
     * This method will return the contents of `$_GET` if params where not explicitly set.
     * @return array the request GET parameter values.
     * @see setQueryParams()
     */
    public function getQueryParams()
    {
        if ($this->_queryParams === null) {
            return $_GET;
        }

        return $this->_queryParams;
    }

    /**
     * Sets the request [[queryString]] parameters.
     * @param array $values the request query parameters (name-value pairs)
     * @see getQueryParam()
     * @see getQueryParams()
     */
    public function setQueryParams($values)
    {
        $this->_queryParams = $values;
    }

    /**
     * Returns GET parameter with a given name. If name isn't specified, returns an array of all GET parameters.
     *
     * @param string $name the parameter name
     * @param mixed $defaultValue the default parameter value if the parameter does not exist.
     * @return array|mixed
     */
    public function get($name = null, $defaultValue = null)
    {
        if ($name === null) {
            return $this->getQueryParams();
        } else {
            return $this->getQueryParam($name, $defaultValue);
        }
    }

    /**
     * Returns the named GET parameter value.
     * If the GET parameter does not exist, the second parameter passed to this method will be returned.
     * @param string $name the GET parameter name.
     * @param mixed $defaultValue the default parameter value if the GET parameter does not exist.
     * @return mixed the GET parameter value
     * @see getBodyParam()
     */
    public function getQueryParam($name, $defaultValue = null)
    {
        $params = $this->getQueryParams();

        return isset($params[$name]) ? $params[$name] : $defaultValue;
    }

    private $_hostInfo;
    private $_hostName;

    /**
     * Returns the schema and host part of the current request URL.
     * The returned URL does not have an ending slash.
     * By default this is determined based on the user request information.
     * You may explicitly specify it by setting the [[setHostInfo()|hostInfo]] property.
     * @return string|null schema and hostname part (with port number if needed) of the request URL
     * (e.g. `http://www.yiiframework.com`), null if can't be obtained from `$_SERVER` and wasn't set.
     * @see setHostInfo()
     */
    public function getHostInfo()
    {
        if ($this->_hostInfo === null) {
            $secure = $this->getIsSecureConnection();
            $http = $secure ? 'https' : 'http';
            if (isset($_SERVER['HTTP_HOST'])) {
                $this->_hostInfo = $http . '://' . $_SERVER['HTTP_HOST'];
            } elseif (isset($_SERVER['SERVER_NAME'])) {
                $this->_hostInfo = $http . '://' . $_SERVER['SERVER_NAME'];
                $port = $secure ? $this->getSecurePort() : $this->getPort();
                if (($port !== 80 && !$secure) || ($port !== 443 && $secure)) {
                    $this->_hostInfo .= ':' . $port;
                }
            }
        }

        return $this->_hostInfo;
    }

    /**
     * Sets the schema and host part of the application URL.
     * This setter is provided in case the schema and hostname cannot be determined
     * on certain Web servers.
     * @param string|null $value the schema and host part of the application URL. The trailing slashes will be removed.
     */
    public function setHostInfo($value)
    {
        $this->_hostName = null;
        $this->_hostInfo = $value === null ? null : rtrim($value, '/');
    }

    /**
     * Returns the host part of the current request URL.
     * Value is calculated from current [[getHostInfo()|hostInfo]] property.
     * @return string|null hostname part of the request URL (e.g. `www.yiiframework.com`)
     * @see getHostInfo()
     * @since 2.0.10
     */
    public function getHostName()
    {
        if ($this->_hostName === null) {
            $this->_hostName = parse_url($this->getHostInfo(), PHP_URL_HOST);
        }

        return $this->_hostName;
    }

    private $_baseUrl;

    /**
     * Returns the relative URL for the application.
     * This is similar to [[scriptUrl]] except that it does not include the script file name,
     * and the ending slashes are removed.
     * @return string the relative URL for the application
     * @see setScriptUrl()
     */
    public function getBaseUrl()
    {
        if ($this->_baseUrl === null) {
            $this->_baseUrl = rtrim(dirname($this->getScriptUrl()), '\\/');
        }

        return $this->_baseUrl;
    }

    /**
     * Sets the relative URL for the application.
     * By default the URL is determined based on the entry script URL.
     * This setter is provided in case you want to change this behavior.
     * @param string $value the relative URL for the application
     */
    public function setBaseUrl($value)
    {
        $this->_baseUrl = $value;
    }

    private $_scriptUrl;

    /**
     * Returns the relative URL of the entry script.
     * The implementation of this method referenced Zend_Controller_Request_Http in Zend Framework.
     * @return string the relative URL of the entry script.
     * @throws InvalidConfigException if unable to determine the entry script URL
     */
    public function getScriptUrl()
    {
        if ($this->_scriptUrl === null) {
            $scriptFile = $this->getScriptFile();
            $scriptName = basename($scriptFile);
            if (isset($_SERVER['SCRIPT_NAME']) && basename($_SERVER['SCRIPT_NAME']) === $scriptName) {
                $this->_scriptUrl = $_SERVER['SCRIPT_NAME'];
            } elseif (isset($_SERVER['PHP_SELF']) && basename($_SERVER['PHP_SELF']) === $scriptName) {
                $this->_scriptUrl = $_SERVER['PHP_SELF'];
            } elseif (isset($_SERVER['ORIG_SCRIPT_NAME']) && basename($_SERVER['ORIG_SCRIPT_NAME']) === $scriptName) {
                $this->_scriptUrl = $_SERVER['ORIG_SCRIPT_NAME'];
            } elseif (isset($_SERVER['PHP_SELF']) && ($pos = strpos($_SERVER['PHP_SELF'], '/' . $scriptName)) !== false) {
                $this->_scriptUrl = substr($_SERVER['SCRIPT_NAME'], 0, $pos) . '/' . $scriptName;
            } elseif (!empty($_SERVER['DOCUMENT_ROOT']) && strpos($scriptFile, $_SERVER['DOCUMENT_ROOT']) === 0) {
                $this->_scriptUrl = str_replace('\\', '/', str_replace($_SERVER['DOCUMENT_ROOT'], '', $scriptFile));
            } else {
                throw new InvalidConfigException('Unable to determine the entry script URL.');
            }
        }

        return $this->_scriptUrl;
    }

    /**
     * Sets the relative URL for the application entry script.
     * This setter is provided in case the entry script URL cannot be determined
     * on certain Web servers.
     * @param string $value the relative URL for the application entry script.
     */
    public function setScriptUrl($value)
    {
        $this->_scriptUrl = $value === null ? null : '/' . trim($value, '/');
    }

    private $_scriptFile;

    /**
     * Returns the entry script file path.
     * The default implementation will simply return `$_SERVER['SCRIPT_FILENAME']`.
     * @return string the entry script file path
     * @throws InvalidConfigException
     */
    public function getScriptFile()
    {
        if (isset($this->_scriptFile)) {
            return $this->_scriptFile;
        } elseif (isset($_SERVER['SCRIPT_FILENAME'])) {
            return $_SERVER['SCRIPT_FILENAME'];
        } else {
            throw new InvalidConfigException('Unable to determine the entry script file path.');
        }
    }

    /**
     * Sets the entry script file path.
     * The entry script file path normally can be obtained from `$_SERVER['SCRIPT_FILENAME']`.
     * If your server configuration does not return the correct value, you may configure
     * this property to make it right.
     * @param string $value the entry script file path.
     */
    public function setScriptFile($value)
    {
        $this->_scriptFile = $value;
    }

    private $_pathInfo;

    /**
     * Returns the path info of the currently requested URL.
     * A path info refers to the part that is after the entry script and before the question mark (query string).
     * The starting and ending slashes are both removed.
     * @return string part of the request URL that is after the entry script and before the question mark.
     * Note, the returned path info is already URL-decoded.
     * @throws InvalidConfigException if the path info cannot be determined due to unexpected server configuration
     */
    public function getPathInfo()
    {
        if ($this->_pathInfo === null) {
            $this->_pathInfo = $this->resolvePathInfo();
        }

        return $this->_pathInfo;
    }

    /**
     * Sets the path info of the current request.
     * This method is mainly provided for testing purpose.
     * @param string $value the path info of the current request
     */
    public function setPathInfo($value)
    {
        $this->_pathInfo = $value === null ? null : ltrim($value, '/');
    }

    /**
     * Resolves the path info part of the currently requested URL.
     * A path info refers to the part that is after the entry script and before the question mark (query string).
     * The starting slashes are both removed (ending slashes will be kept).
     * @return string part of the request URL that is after the entry script and before the question mark.
     * Note, the returned path info is decoded.
     * @throws InvalidConfigException if the path info cannot be determined due to unexpected server configuration
     */
    protected function resolvePathInfo()
    {
        $pathInfo = $this->getUrl();

        if (($pos = strpos($pathInfo, '?')) !== false) {
            $pathInfo = substr($pathInfo, 0, $pos);
        }

        $pathInfo = urldecode($pathInfo);

        // try to encode in UTF8 if not so
        // http://w3.org/International/questions/qa-forms-utf-8.html
        if (!preg_match('%^(?:
            [\x09\x0A\x0D\x20-\x7E]              # ASCII
            | [\xC2-\xDF][\x80-\xBF]             # non-overlong 2-byte
            | \xE0[\xA0-\xBF][\x80-\xBF]         # excluding overlongs
            | [\xE1-\xEC\xEE\xEF][\x80-\xBF]{2}  # straight 3-byte
            | \xED[\x80-\x9F][\x80-\xBF]         # excluding surrogates
            | \xF0[\x90-\xBF][\x80-\xBF]{2}      # planes 1-3
            | [\xF1-\xF3][\x80-\xBF]{3}          # planes 4-15
            | \xF4[\x80-\x8F][\x80-\xBF]{2}      # plane 16
            )*$%xs', $pathInfo)
        ) {
            $pathInfo = utf8_encode($pathInfo);
        }

        $scriptUrl = $this->getScriptUrl();
        $baseUrl = $this->getBaseUrl();
        if (strpos($pathInfo, $scriptUrl) === 0) {
            $pathInfo = substr($pathInfo, strlen($scriptUrl));
        } elseif ($baseUrl === '' || strpos($pathInfo, $baseUrl) === 0) {
            $pathInfo = substr($pathInfo, strlen($baseUrl));
        } elseif (isset($_SERVER['PHP_SELF']) && strpos($_SERVER['PHP_SELF'], $scriptUrl) === 0) {
            $pathInfo = substr($_SERVER['PHP_SELF'], strlen($scriptUrl));
        } else {
            throw new InvalidConfigException('Unable to determine the path info of the current request.');
        }

        if (substr($pathInfo, 0, 1) === '/') {
            $pathInfo = substr($pathInfo, 1);
        }

        return (string) $pathInfo;
    }

    /**
     * Returns the currently requested absolute URL.
     * This is a shortcut to the concatenation of [[hostInfo]] and [[url]].
     * @return string the currently requested absolute URL.
     */
    public function getAbsoluteUrl()
    {
        return $this->getHostInfo() . $this->getUrl();
    }

    private $_url;

    /**
     * Returns the currently requested relative URL.
     * This refers to the portion of the URL that is after the [[hostInfo]] part.
     * It includes the [[queryString]] part if any.
     * @return string the currently requested relative URL. Note that the URI returned is URL-encoded.
     * @throws InvalidConfigException if the URL cannot be determined due to unusual server configuration
     */
    public function getUrl()
    {
        if ($this->_url === null) {
            $this->_url = $this->resolveRequestUri();
        }

        return $this->_url;
    }

    /**
     * Sets the currently requested relative URL.
     * The URI must refer to the portion that is after [[hostInfo]].
     * Note that the URI should be URL-encoded.
     * @param string $value the request URI to be set
     */
    public function setUrl($value)
    {
        $this->_url = $value;
    }

    /**
     * Resolves the request URI portion for the currently requested URL.
     * This refers to the portion that is after the [[hostInfo]] part. It includes the [[queryString]] part if any.
     * The implementation of this method referenced Zend_Controller_Request_Http in Zend Framework.
     * @return string|bool the request URI portion for the currently requested URL.
     * Note that the URI returned is URL-encoded.
     * @throws InvalidConfigException if the request URI cannot be determined due to unusual server configuration
     */
    protected function resolveRequestUri()
    {
        if (isset($_SERVER['HTTP_X_REWRITE_URL'])) { // IIS
            $requestUri = $_SERVER['HTTP_X_REWRITE_URL'];
        } elseif (isset($_SERVER['REQUEST_URI'])) {
            $requestUri = $_SERVER['REQUEST_URI'];
            if ($requestUri !== '' && $requestUri[0] !== '/') {
                $requestUri = preg_replace('/^(http|https):\/\/[^\/]+/i', '', $requestUri);
            }
        } elseif (isset($_SERVER['ORIG_PATH_INFO'])) { // IIS 5.0 CGI
            $requestUri = $_SERVER['ORIG_PATH_INFO'];
            if (!empty($_SERVER['QUERY_STRING'])) {
                $requestUri .= '?' . $_SERVER['QUERY_STRING'];
            }
        } else {
            throw new InvalidConfigException('Unable to determine the request URI.');
        }

        return $requestUri;
    }

    /**
     * Returns part of the request URL that is after the question mark.
     * @return string part of the request URL that is after the question mark
     */
    public function getQueryString()
    {
        return isset($_SERVER['QUERY_STRING']) ? $_SERVER['QUERY_STRING'] : '';
    }

    /**
     * Return if the request is sent via secure channel (https).
     * @return bool if the request is sent via secure channel (https)
     */
    public function getIsSecureConnection()
    {
        return isset($_SERVER['HTTPS']) && (strcasecmp($_SERVER['HTTPS'], 'on') === 0 || $_SERVER['HTTPS'] == 1)
            || isset($_SERVER['HTTP_X_FORWARDED_PROTO']) && strcasecmp($_SERVER['HTTP_X_FORWARDED_PROTO'], 'https') === 0;
    }

    /**
     * Returns the server name.
     * @return string server name, null if not available
     */
    public function getServerName()
    {
        return isset($_SERVER['SERVER_NAME']) ? $_SERVER['SERVER_NAME'] : null;
    }

    /**
     * Returns the server port number.
     * @return int|null server port number, null if not available
     */
    public function getServerPort()
    {
        return isset($_SERVER['SERVER_PORT']) ? (int) $_SERVER['SERVER_PORT'] : null;
    }

    /**
     * Returns the URL referrer.
     * @return string|null URL referrer, null if not available
     */
    public function getReferrer()
    {
        return isset($_SERVER['HTTP_REFERER']) ? $_SERVER['HTTP_REFERER'] : null;
    }

    /**
     * Returns the user agent.
     * @return string|null user agent, null if not available
     */
    public function getUserAgent()
    {
        return isset($_SERVER['HTTP_USER_AGENT']) ? $_SERVER['HTTP_USER_AGENT'] : null;
    }

    /**
     * Returns the user IP address.
     * @return string|null user IP address, null if not available
     */
    public function getUserIP()
    {
        return isset($_SERVER['REMOTE_ADDR']) ? $_SERVER['REMOTE_ADDR'] : null;
    }

    /**
     * Returns the user host name.
     * @return string|null user host name, null if not available
     */
    public function getUserHost()
    {
        return isset($_SERVER['REMOTE_HOST']) ? $_SERVER['REMOTE_HOST'] : null;
    }

    /**
     * @return string|null the username sent via HTTP authentication, null if the username is not given
     */
    public function getAuthUser()
    {
        return isset($_SERVER['PHP_AUTH_USER']) ? $_SERVER['PHP_AUTH_USER'] : null;
    }

    /**
     * @return string|null the password sent via HTTP authentication, null if the password is not given
     */
    public function getAuthPassword()
    {
        return isset($_SERVER['PHP_AUTH_PW']) ? $_SERVER['PHP_AUTH_PW'] : null;
    }

    private $_port;

    /**
     * Returns the port to use for insecure requests.
     * Defaults to 80, or the port specified by the server if the current
     * request is insecure.
     * @return int port number for insecure requests.
     * @see setPort()
     */
    public function getPort()
    {
        if ($this->_port === null) {
            $this->_port = !$this->getIsSecureConnection() && isset($_SERVER['SERVER_PORT']) ? (int) $_SERVER['SERVER_PORT'] : 80;
        }

        return $this->_port;
    }

    /**
     * Sets the port to use for insecure requests.
     * This setter is provided in case a custom port is necessary for certain
     * server configurations.
     * @param int $value port number.
     */
    public function setPort($value)
    {
        if ($value != $this->_port) {
            $this->_port = (int) $value;
            $this->_hostInfo = null;
        }
    }

    private $_securePort;

    /**
     * Returns the port to use for secure requests.
     * Defaults to 443, or the port specified by the server if the current
     * request is secure.
     * @return int port number for secure requests.
     * @see setSecurePort()
     */
    public function getSecurePort()
    {
        if ($this->_securePort === null) {
            $this->_securePort = $this->getIsSecureConnection() && isset($_SERVER['SERVER_PORT']) ? (int) $_SERVER['SERVER_PORT'] : 443;
        }

        return $this->_securePort;
    }

    /**
     * Sets the port to use for secure requests.
     * This setter is provided in case a custom port is necessary for certain
     * server configurations.
     * @param int $value port number.
     */
    public function setSecurePort($value)
    {
        if ($value != $this->_securePort) {
            $this->_securePort = (int) $value;
            $this->_hostInfo = null;
        }
    }

    private $_contentTypes;

    /**
     * Returns the content types acceptable by the end user.
     * This is determined by the `Accept` HTTP header. For example,
     *
     * ```php
     * $_SERVER['HTTP_ACCEPT'] = 'text/plain; q=0.5, application/json; version=1.0, application/xml; version=2.0;';
     * $types = $request->getAcceptableContentTypes();
     * print_r($types);
     * // displays:
     * // [
     * //     'application/json' => ['q' => 1, 'version' => '1.0'],
     * //      'application/xml' => ['q' => 1, 'version' => '2.0'],
     * //           'text/plain' => ['q' => 0.5],
     * // ]
     * ```
     *
     * @return array the content types ordered by the quality score. Types with the highest scores
     * will be returned first. The array keys are the content types, while the array values
     * are the corresponding quality score and other parameters as given in the header.
     */
    public function getAcceptableContentTypes()
    {
        if ($this->_contentTypes === null) {
            if (isset($_SERVER['HTTP_ACCEPT'])) {
                $this->_contentTypes = $this->parseAcceptHeader($_SERVER['HTTP_ACCEPT']);
            } else {
                $this->_contentTypes = [];
            }
        }

        return $this->_contentTypes;
    }

    /**
     * Sets the acceptable content types.
     * Please refer to [[getAcceptableContentTypes()]] on the format of the parameter.
     * @param array $value the content types that are acceptable by the end user. They should
     * be ordered by the preference level.
     * @see getAcceptableContentTypes()
     * @see parseAcceptHeader()
     */
    public function setAcceptableContentTypes($value)
    {
        $this->_contentTypes = $value;
    }

    /**
     * Returns request content-type
     * The Content-Type header field indicates the MIME type of the data
     * contained in [[getRawBody()]] or, in the case of the HEAD method, the
     * media type that would have been sent had the request been a GET.
     * For the MIME-types the user expects in response, see [[acceptableContentTypes]].
     * @return string request content-type. Null is returned if this information is not available.
     * @link http://www.w3.org/Protocols/rfc2616/rfc2616-sec14.html#sec14.17
     * HTTP 1.1 header field definitions
     */
    public function getContentType()
    {
        if (isset($_SERVER['CONTENT_TYPE'])) {
            return $_SERVER['CONTENT_TYPE'];
        } elseif (isset($_SERVER['HTTP_CONTENT_TYPE'])) {
            //fix bug https://bugs.php.net/bug.php?id=66606
            return $_SERVER['HTTP_CONTENT_TYPE'];
        }

        return null;
    }

    private $_languages;

    /**
     * Returns the languages acceptable by the end user.
     * This is determined by the `Accept-Language` HTTP header.
     * @return array the languages ordered by the preference level. The first element
     * represents the most preferred language.
     */
    public function getAcceptableLanguages()
    {
        if ($this->_languages === null) {
            if (isset($_SERVER['HTTP_ACCEPT_LANGUAGE'])) {
                $this->_languages = array_keys($this->parseAcceptHeader($_SERVER['HTTP_ACCEPT_LANGUAGE']));
            } else {
                $this->_languages = [];
            }
        }

        return $this->_languages;
    }

    /**
     * @param array $value the languages that are acceptable by the end user. They should
     * be ordered by the preference level.
     */
    public function setAcceptableLanguages($value)
    {
        $this->_languages = $value;
    }

    /**
     * Parses the given `Accept` (or `Accept-Language`) header.
     *
     * This method will return the acceptable values with their quality scores and the corresponding parameters
     * as specified in the given `Accept` header. The array keys of the return value are the acceptable values,
     * while the array values consisting of the corresponding quality scores and parameters. The acceptable
     * values with the highest quality scores will be returned first. For example,
     *
     * ```php
     * $header = 'text/plain; q=0.5, application/json; version=1.0, application/xml; version=2.0;';
     * $accepts = $request->parseAcceptHeader($header);
     * print_r($accepts);
     * // displays:
     * // [
     * //     'application/json' => ['q' => 1, 'version' => '1.0'],
     * //      'application/xml' => ['q' => 1, 'version' => '2.0'],
     * //           'text/plain' => ['q' => 0.5],
     * // ]
     * ```
     *
     * @param string $header the header to be parsed
     * @return array the acceptable values ordered by their quality score. The values with the highest scores
     * will be returned first.
     */
    public function parseAcceptHeader($header)
    {
        $accepts = [];
        foreach (explode(',', $header) as $i => $part) {
            $params = preg_split('/\s*;\s*/', trim($part), -1, PREG_SPLIT_NO_EMPTY);
            if (empty($params)) {
                continue;
            }
            $values = [
                'q' => [$i, array_shift($params), 1],
            ];
            foreach ($params as $param) {
                if (strpos($param, '=') !== false) {
                    list ($key, $value) = explode('=', $param, 2);
                    if ($key === 'q') {
                        $values['q'][2] = (double) $value;
                    } else {
                        $values[$key] = $value;
                    }
                } else {
                    $values[] = $param;
                }
            }
            $accepts[] = $values;
        }

        usort($accepts, function ($a, $b) {
            $a = $a['q']; // index, name, q
            $b = $b['q'];
            if ($a[2] > $b[2]) {
                return -1;
            } elseif ($a[2] < $b[2]) {
                return 1;
            } elseif ($a[1] === $b[1]) {
                return $a[0] > $b[0] ? 1 : -1;
            } elseif ($a[1] === '*/*') {
                return 1;
            } elseif ($b[1] === '*/*') {
                return -1;
            } else {
                $wa = $a[1][strlen($a[1]) - 1] === '*';
                $wb = $b[1][strlen($b[1]) - 1] === '*';
                if ($wa xor $wb) {
                    return $wa ? 1 : -1;
                } else {
                    return $a[0] > $b[0] ? 1 : -1;
                }
            }
        });

        $result = [];
        foreach ($accepts as $accept) {
            $name = $accept['q'][1];
            $accept['q'] = $accept['q'][2];
            $result[$name] = $accept;
        }

        return $result;
    }

    /**
     * Returns the user-preferred language that should be used by this application.
     * The language resolution is based on the user preferred languages and the languages
     * supported by the application. The method will try to find the best match.
     * @param array $languages a list of the languages supported by the application. If this is empty, the current
     * application language will be returned without further processing.
     * @return string the language that the application should use.
     */
    public function getPreferredLanguage(array $languages = [])
    {
        if (empty($languages)) {
            return Yii::$app->language;
        }
        foreach ($this->getAcceptableLanguages() as $acceptableLanguage) {
            $acceptableLanguage = str_replace('_', '-', strtolower($acceptableLanguage));
            foreach ($languages as $language) {
                $normalizedLanguage = str_replace('_', '-', strtolower($language));

                if ($normalizedLanguage === $acceptableLanguage || // en-us==en-us
                    strpos($acceptableLanguage, $normalizedLanguage . '-') === 0 || // en==en-us
                    strpos($normalizedLanguage, $acceptableLanguage . '-') === 0) { // en-us==en

                    return $language;
                }
            }
        }

        return reset($languages);
    }

    /**
     * Gets the Etags.
     *
     * @return array The entity tags
     */
    public function getETags()
    {
        if (isset($_SERVER['HTTP_IF_NONE_MATCH'])) {
            return preg_split('/[\s,]+/', str_replace('-gzip', '', $_SERVER['HTTP_IF_NONE_MATCH']), -1, PREG_SPLIT_NO_EMPTY);
        } else {
            return [];
        }
    }

    /**
     * Returns the cookie collection.
     * Through the returned cookie collection, you may access a cookie using the following syntax:
     *
     * ```php
     * $cookie = $request->cookies['name']
     * if ($cookie !== null) {
     *     $value = $cookie->value;
     * }
     *
     * // alternatively
     * $value = $request->cookies->getValue('name');
     * ```
     *
     * @return CookieCollection the cookie collection.
     */
    public function getCookies()
    {
        if ($this->_cookies === null) {
            $this->_cookies = new CookieCollection($this->loadCookies(), [
                'readOnly' => true,
            ]);
        }

        return $this->_cookies;
    }

    /**
     * Converts `$_COOKIE` into an array of [[Cookie]].
     * @return array the cookies obtained from request
     * @throws InvalidConfigException if [[cookieValidationKey]] is not set when [[enableCookieValidation]] is true
     */
    protected function loadCookies()
    {
        $cookies = [];
        if ($this->enableCookieValidation) {
            if ($this->cookieValidationKey == '') {
                throw new InvalidConfigException(get_class($this) . '::cookieValidationKey must be configured with a secret key.');
            }
            foreach ($_COOKIE as $name => $value) {
                if (!is_string($value)) {
                    continue;
                }
                $data = Yii::$app->getSecurity()->validateData($value, $this->cookieValidationKey);
                if ($data === false) {
                    continue;
                }
                $data = @unserialize($data);
                if (is_array($data) && isset($data[0], $data[1]) && $data[0] === $name) {
                    $cookies[$name] = new Cookie([
                        'name' => $name,
                        'value' => $data[1],
                        'expire' => null,
                    ]);
                }
            }
        } else {
            foreach ($_COOKIE as $name => $value) {
                $cookies[$name] = new Cookie([
                    'name' => $name,
                    'value' => $value,
                    'expire' => null,
                ]);
            }
        }

        return $cookies;
    }

    private $_csrfToken;

    /**
     * Returns the token used to perform CSRF validation.
     *
     * This token is generated in a way to prevent [BREACH attacks](http://breachattack.com/). It may be passed
     * along via a hidden field of an HTML form or an HTTP header value to support CSRF validation.
     * @param bool $regenerate whether to regenerate CSRF token. When this parameter is true, each time
     * this method is called, a new CSRF token will be generated and persisted (in session or cookie).
     * @return string the token used to perform CSRF validation.
     */
    public function getCsrfToken($regenerate = false)
    {
        if ($this->_csrfToken === null || $regenerate) {
            if ($regenerate || ($token = $this->loadCsrfToken()) === null) {
                $token = $this->generateCsrfToken();
            }
            // the mask doesn't need to be very random
            $chars = 'ABCDEFGHIJKLMNOPQRSTUVWXYZabcdefghijklmnopqrstuvwxyz0123456789_-.';
            $mask = substr(str_shuffle(str_repeat($chars, 5)), 0, static::CSRF_MASK_LENGTH);
            // The + sign may be decoded as blank space later, which will fail the validation
            $this->_csrfToken = str_replace('+', '.', base64_encode($mask . $this->xorTokens($token, $mask)));
        }

        return $this->_csrfToken;
    }

    /**
     * Loads the CSRF token from cookie or session.
     * @return string the CSRF token loaded from cookie or session. Null is returned if the cookie or session
     * does not have CSRF token.
     */
    protected function loadCsrfToken()
    {
        if ($this->enableCsrfCookie) {
            return $this->getCookies()->getValue($this->csrfParam);
        } else {
            return Yii::$app->getSession()->get($this->csrfParam);
        }
    }

    /**
     * Generates  an unmasked random token used to perform CSRF validation.
     * @return string the random token for CSRF validation.
     */
    protected function generateCsrfToken()
    {
        $token = Yii::$app->getSecurity()->generateRandomString();
        if ($this->enableCsrfCookie) {
            $cookie = $this->createCsrfCookie($token);
            Yii::$app->getResponse()->getCookies()->add($cookie);
        } else {
            Yii::$app->getSession()->set($this->csrfParam, $token);
        }
        return $token;
    }

    /**
     * Returns the XOR result of two strings.
     * If the two strings are of different lengths, the shorter one will be padded to the length of the longer one.
     * @param string $token1
     * @param string $token2
     * @return string the XOR result
     */
    private function xorTokens($token1, $token2)
    {
        $n1 = StringHelper::byteLength($token1);
        $n2 = StringHelper::byteLength($token2);
        if ($n1 > $n2) {
            $token2 = str_pad($token2, $n1, $token2);
        } elseif ($n1 < $n2) {
            $token1 = str_pad($token1, $n2, $n1 === 0 ? ' ' : $token1);
        }

        return $token1 ^ $token2;
    }

    /**
     * @return string the CSRF token sent via [[CSRF_HEADER]] by browser. Null is returned if no such header is sent.
     */
    public function getCsrfTokenFromHeader()
    {
        $key = 'HTTP_' . str_replace('-', '_', strtoupper(static::CSRF_HEADER));
        return isset($_SERVER[$key]) ? $_SERVER[$key] : null;
    }

    /**
     * Creates a cookie with a randomly generated CSRF token.
     * Initial values specified in [[csrfCookie]] will be applied to the generated cookie.
     * @param string $token the CSRF token
     * @return Cookie the generated cookie
     * @see enableCsrfValidation
     */
    protected function createCsrfCookie($token)
    {
        $options = $this->csrfCookie;
        $options['name'] = $this->csrfParam;
        $options['value'] = $token;
        return new Cookie($options);
    }

    /**
     * Performs the CSRF validation.
     *
     * This method will validate the user-provided CSRF token by comparing it with the one stored in cookie or session.
     * This method is mainly called in [[Controller::beforeAction()]].
     *
     * Note that the method will NOT perform CSRF validation if [[enableCsrfValidation]] is false or the HTTP method
     * is among GET, HEAD or OPTIONS.
     *
     * @param string $token the user-provided CSRF token to be validated. If null, the token will be retrieved from
     * the [[csrfParam]] POST field or HTTP header.
     * This parameter is available since version 2.0.4.
     * @return bool whether CSRF token is valid. If [[enableCsrfValidation]] is false, this method will return true.
     */
    public function validateCsrfToken($token = null)
    {
        $method = $this->getMethod();
        // only validate CSRF token on non-"safe" methods http://www.w3.org/Protocols/rfc2616/rfc2616-sec9.html#sec9.1.1
        if (!$this->enableCsrfValidation || in_array($method, ['GET', 'HEAD', 'OPTIONS'], true)) {
            return true;
        }

        $trueToken = $this->loadCsrfToken();

        if ($token !== null) {
            return $this->validateCsrfTokenInternal($token, $trueToken);
        } else {
            return $this->validateCsrfTokenInternal($this->getBodyParam($this->csrfParam), $trueToken)
                || $this->validateCsrfTokenInternal($this->getCsrfTokenFromHeader(), $trueToken);
        }
    }

    /**
     * Validates CSRF token
     *
     * @param string $token
     * @param string $trueToken
     * @return bool
     */
    private function validateCsrfTokenInternal($token, $trueToken)
    {
        if (!is_string($token)) {
            return false;
        }

        $token = base64_decode(str_replace('.', '+', $token));
        $n = StringHelper::byteLength($token);
        if ($n <= static::CSRF_MASK_LENGTH) {
            return false;
        }
        $mask = StringHelper::byteSubstr($token, 0, static::CSRF_MASK_LENGTH);
        $token = StringHelper::byteSubstr($token, static::CSRF_MASK_LENGTH, $n - static::CSRF_MASK_LENGTH);
        $token = $this->xorTokens($mask, $token);

        return $token === $trueToken;
    }
}<|MERGE_RESOLUTION|>--- conflicted
+++ resolved
@@ -41,13 +41,6 @@
  * if no such header is sent. This property is read-only.
  * @property array $eTags The entity tags. This property is read-only.
  * @property HeaderCollection $headers The header collection. This property is read-only.
-<<<<<<< HEAD
- * @property string $hostInfo Schema and hostname part (with port number if needed) of the request URL (e.g.
- * `http://www.yiiframework.com`), null if can't be obtained from `$_SERVER` and wasn't set.
- * @property bool $isAjax Whether this is an AJAX (XMLHttpRequest) request. This property is read-only.
- * @property bool $isDelete Whether this is a DELETE request. This property is read-only.
- * @property bool $isFlash Whether this is an Adobe Flash or Adobe Flex request. This property is
-=======
  * @property string|null $hostInfo Schema and hostname part (with port number if needed) of the request URL
  * (e.g. `http://www.yiiframework.com`), null if can't be obtained from `$_SERVER` and wasn't set.
  * @property string|null $hostName Hostname part of the request URL (e.g. `www.yiiframework.com`). This
@@ -55,7 +48,6 @@
  * @property boolean $isAjax Whether this is an AJAX (XMLHttpRequest) request. This property is read-only.
  * @property boolean $isDelete Whether this is a DELETE request. This property is read-only.
  * @property boolean $isFlash Whether this is an Adobe Flash or Adobe Flex request. This property is
->>>>>>> 2ab41948
  * read-only.
  * @property bool $isGet Whether this is a GET request. This property is read-only.
  * @property bool $isHead Whether this is a HEAD request. This property is read-only.
