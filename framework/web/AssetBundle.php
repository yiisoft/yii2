<?php
/**
 * @link http://www.yiiframework.com/
 * @copyright Copyright (c) 2008 Yii Software LLC
 * @license http://www.yiiframework.com/license/
 */

namespace yii\web;

use yii\base\Object;
use yii\helpers\Url;
use Yii;

/**
 * AssetBundle represents a collection of asset files, such as CSS, JS, images.
 *
 * Each asset bundle has a unique name that globally identifies it among all asset bundles used in an application.
 * The name is the [fully qualified class name](http://php.net/manual/en/language.namespaces.rules.php)
 * of the class representing it.
 *
 * An asset bundle can depend on other asset bundles. When registering an asset bundle
 * with a view, all its dependent asset bundles will be automatically registered.
 *
 * @author Qiang Xue <qiang.xue@gmail.com>
 * @since 2.0
 */
class AssetBundle extends Object
{
    /**
     * @var string the directory that contains the source asset files for this asset bundle.
     * A source asset file is a file that is part of your source code repository of your Web application.
     *
     * You must set this property if the directory containing the source asset files is not Web accessible.
     * By setting this property, [[AssetManager]] will publish the source asset files
     * to a Web-accessible directory automatically when the asset bundle is registered on a page.
     *
     * If you do not set this property, it means the source asset files are located under [[basePath]].
     *
     * You can use either a directory or an alias of the directory.
     * @see $publishOptions
     */
    public $sourcePath;
    /**
     * @var string the Web-accessible directory that contains the asset files in this bundle.
     *
     * If [[sourcePath]] is set, this property will be *overwritten* by [[AssetManager]]
     * when it publishes the asset files from [[sourcePath]].
     *
     * You can use either a directory or an alias of the directory.
     */
    public $basePath;
    /**
     * @var string the base URL for the relative asset files listed in [[js]] and [[css]].
     *
     * If [[sourcePath]] is set, this property will be *overwritten* by [[AssetManager]]
     * when it publishes the asset files from [[sourcePath]].
     *
     * You can use either a URL or an alias of the URL.
     */
    public $baseUrl;
    /**
     * @var array list of bundle class names that this bundle depends on.
     *
     * For example:
     *
     * ```php
     * public $depends = [
     *    'yii\web\YiiAsset',
     *    'yii\bootstrap\BootstrapAsset',
     * ];
     * ```
     */
    public $depends = [];
    /**
     * @var array list of JavaScript files that this bundle contains. Each JavaScript file can be
     * specified in one of the following formats:
     *
     * - an absolute URL representing an external asset. For example,
     *   `http://ajax.googleapis.com/ajax/libs/jquery/2.1.1/jquery.min.js` or
     *   `//ajax.googleapis.com/ajax/libs/jquery/2.1.1/jquery.min.js`.
     * - a relative path representing a local asset (e.g. `js/main.js`). The actual file path of a local
     *   asset can be determined by prefixing [[basePath]] to the relative path, and the actual URL
     *   of the asset can be determined by prefixing [[baseUrl]] to the relative path.
     *
     * Note that only forward slash "/" should be used as directory separators.
     */
    public $js = [];
    /**
     * @var array list of CSS files that this bundle contains. Each CSS file can be specified
     * in one of the three formats as explained in [[js]].
     *
     * Note that only forward slash "/" can be used as directory separator.
     */
    public $css = [];
    /**
     * @var array the options that will be passed to [[View::registerJsFile()]]
     * when registering the JS files in this bundle.
     */
    public $jsOptions = [];
    /**
     * @var array the options that will be passed to [[View::registerCssFile()]]
     * when registering the CSS files in this bundle.
     */
    public $cssOptions = [];
    /**
     * @var array the options to be passed to [[AssetManager::publish()]] when the asset bundle
     * is being published. This property is used only when [[sourcePath]] is set.
     */
    public $publishOptions = [];


    /**
     * Registers this asset bundle with a view.
     * @param View $view the view to be registered with
     * @return static the registered asset bundle instance
     */
    public static function register($view)
    {
        return $view->registerAssetBundle(get_called_class());
    }

    /**
     * Initializes the bundle.
     * If you override this method, make sure you call the parent implementation in the last.
     */
    public function init()
    {
        if ($this->sourcePath !== null) {
            $this->sourcePath = rtrim(Yii::getAlias($this->sourcePath), '/\\');
        }
        if ($this->basePath !== null) {
            $this->basePath = rtrim(Yii::getAlias($this->basePath), '/\\');
        }
        if ($this->baseUrl !== null) {
            $this->baseUrl = rtrim(Yii::getAlias($this->baseUrl), '/');
        }
    }

    /**
     * Registers the CSS and JS files with the given view.
     * @param \yii\web\View $view the view that the asset files are to be registered with.
     */
    public function registerAssetFiles($view)
    {
        $manager = $view->getAssetManager();
        foreach ($this->js as $js) {
            $view->registerJsFile($manager->getAssetUrl($this, $js), $this->jsOptions);
        }
        foreach ($this->css as $css) {
            $view->registerCssFile($manager->getAssetUrl($this, $css), $this->cssOptions);
        }
    }

<<<<<<< HEAD
	/**
	 * Registers the CSS and JS files with the given view.
	 * @param \yii\web\View $view the view that the asset files are to be registered with.
	 */
	public function registerAssetFiles($view)
	{
		foreach ($this->js as $js) {
			if (strpos($js, '@') !== 0 && strpos($js, '://') === false) {
				$view->registerJsFile($this->baseUrl . '/' . $js, [], $this->jsOptions);
			} else {
				$view->registerJsFile($js, [], $this->jsOptions);
			}
		}
		foreach ($this->css as $css) {
			if (strpos($css, '@') !== 0 && strpos($css, '://') === false) {
				$view->registerCssFile($this->baseUrl . '/' . $css, [], $this->cssOptions);
			} else {
				$view->registerCssFile($css, [], $this->cssOptions);
			}
		}
	}
=======
    /**
     * Publishes the asset bundle if its source code is not under Web-accessible directory.
     * It will also try to convert non-CSS or JS files (e.g. LESS, Sass) into the corresponding
     * CSS or JS files using [[AssetManager::converter|asset converter]].
     * @param AssetManager $am the asset manager to perform the asset publishing
     */
    public function publish($am)
    {
        if ($this->sourcePath !== null && !isset($this->basePath, $this->baseUrl)) {
            list ($this->basePath, $this->baseUrl) = $am->publish($this->sourcePath, $this->publishOptions);
        }
>>>>>>> 16f5c5da

        if (isset($this->basePath, $this->baseUrl) && ($converter = $am->getConverter()) !== null) {
            foreach ($this->js as $i => $js) {
                if (Url::isRelative($js)) {
                    $this->js[$i] = $converter->convert($js, $this->basePath);
                }
            }
            foreach ($this->css as $i => $css) {
                if (Url::isRelative($css)) {
                    $this->css[$i] = $converter->convert($css, $this->basePath);
                }
            }
        }
    }
}<|MERGE_RESOLUTION|>--- conflicted
+++ resolved
@@ -151,29 +151,6 @@
         }
     }
 
-<<<<<<< HEAD
-	/**
-	 * Registers the CSS and JS files with the given view.
-	 * @param \yii\web\View $view the view that the asset files are to be registered with.
-	 */
-	public function registerAssetFiles($view)
-	{
-		foreach ($this->js as $js) {
-			if (strpos($js, '@') !== 0 && strpos($js, '://') === false) {
-				$view->registerJsFile($this->baseUrl . '/' . $js, [], $this->jsOptions);
-			} else {
-				$view->registerJsFile($js, [], $this->jsOptions);
-			}
-		}
-		foreach ($this->css as $css) {
-			if (strpos($css, '@') !== 0 && strpos($css, '://') === false) {
-				$view->registerCssFile($this->baseUrl . '/' . $css, [], $this->cssOptions);
-			} else {
-				$view->registerCssFile($css, [], $this->cssOptions);
-			}
-		}
-	}
-=======
     /**
      * Publishes the asset bundle if its source code is not under Web-accessible directory.
      * It will also try to convert non-CSS or JS files (e.g. LESS, Sass) into the corresponding
@@ -185,7 +162,6 @@
         if ($this->sourcePath !== null && !isset($this->basePath, $this->baseUrl)) {
             list ($this->basePath, $this->baseUrl) = $am->publish($this->sourcePath, $this->publishOptions);
         }
->>>>>>> 16f5c5da
 
         if (isset($this->basePath, $this->baseUrl) && ($converter = $am->getConverter()) !== null) {
             foreach ($this->js as $i => $js) {
