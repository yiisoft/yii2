<?php
/**
 * @link http://www.yiiframework.com/
 * @copyright Copyright (c) 2008 Yii Software LLC
 * @license http://www.yiiframework.com/license/
 */

namespace yii\web;

use Yii;
use yii\base\Component;
use yii\base\InvalidArgumentException;
use yii\base\InvalidConfigException;
use yii\helpers\FileHelper;
use yii\helpers\Url;

/**
 * AssetManager manages asset bundle configuration and loading.
 *
 * AssetManager is configured as an application component in [[\yii\web\Application]] by default.
 * You can access that instance via `Yii::$app->assetManager`.
 *
 * You can modify its configuration by adding an array to your application config under `components`
 * as shown in the following example:
 *
 * ```php
 * 'assetManager' => [
 *     'bundles' => [
 *         // you can override AssetBundle configs here
 *     ],
 * ]
 * ```
 *
 * For more details and usage information on AssetManager, see the [guide article on assets](guide:structure-assets).
 *
 * @property AssetConverterInterface $converter The asset converter. Note that the type of this property
 * differs in getter and setter. See [[getConverter()]] and [[setConverter()]] for details.
 *
 * @author Qiang Xue <qiang.xue@gmail.com>
 * @since 2.0
 */
class AssetManager extends Component
{
    /**
     * @var array|bool list of asset bundle configurations. This property is provided to customize asset bundles.
     * When a bundle is being loaded by [[getBundle()]], if it has a corresponding configuration specified here,
     * the configuration will be applied to the bundle.
     *
     * The array keys are the asset bundle names, which typically are asset bundle class names without leading backslash.
     * The array values are the corresponding configurations. If a value is false, it means the corresponding asset
     * bundle is disabled and [[getBundle()]] should return null.
     *
     * If this property is false, it means the whole asset bundle feature is disabled and [[getBundle()]]
     * will always return null.
     *
     * The following example shows how to disable the bootstrap css file used by Bootstrap widgets
     * (because you want to use your own styles):
     *
     * ```php
     * [
     *     \yii\bootstrap\BootstrapAsset::class => [
     *         'css' => [],
     *     ],
     * ]
     * ```
     */
    public $bundles = [];
    /**
     * @var string the root directory storing the published asset files.
     */
    public $basePath = '@webroot/assets';
    /**
     * @var string the base URL through which the published asset files can be accessed.
     */
    public $baseUrl = '@web/assets';
    /**
     * @var array mapping from source asset files (keys) to target asset files (values).
     *
     * This property is provided to support fixing incorrect asset file paths in some asset bundles.
     * When an asset bundle is registered with a view, each relative asset file in its [[AssetBundle::css|css]]
     * and [[AssetBundle::js|js]] arrays will be examined against this map. If any of the keys is found
     * to be the last part of an asset file (which is prefixed with [[AssetBundle::sourcePath]] if available),
     * the corresponding value will replace the asset and be registered with the view.
     * For example, an asset file `my/path/to/jquery.js` matches a key `jquery.js`.
     *
     * Note that the target asset files should be absolute URLs, domain relative URLs (starting from '/') or paths
     * relative to [[baseUrl]] and [[basePath]].
     *
     * In the following example, any assets ending with `jquery.min.js` will be replaced with `jquery/dist/jquery.js`
     * which is relative to [[baseUrl]] and [[basePath]].
     *
     * ```php
     * [
     *     'jquery.min.js' => 'jquery/dist/jquery.js',
     * ]
     * ```
     *
     * You may also use aliases while specifying map value, for example:
     *
     * ```php
     * [
     *     'jquery.min.js' => '@web/js/jquery/jquery.js',
     * ]
     * ```
     */
    public $assetMap = [];
    /**
     * @var bool whether to use symbolic link to publish asset files. Defaults to false, meaning
     * asset files are copied to [[basePath]]. Using symbolic links has the benefit that the published
     * assets will always be consistent with the source assets and there is no copy operation required.
     * This is especially useful during development.
     *
     * However, there are special requirements for hosting environments in order to use symbolic links.
     * In particular, symbolic links are supported only on Linux/Unix, and Windows Vista/2008 or greater.
     *
     * Moreover, some Web servers need to be properly configured so that the linked assets are accessible
     * to Web users. For example, for Apache Web server, the following configuration directive should be added
     * for the Web folder:
     *
     * ```apache
     * Options FollowSymLinks
     * ```
     */
    public $linkAssets = false;
    /**
     * @var int the permission to be set for newly published asset files.
     * This value will be used by PHP chmod() function. No umask will be applied.
     * If not set, the permission will be determined by the current environment.
     */
    public $fileMode;
    /**
     * @var int the permission to be set for newly generated asset directories.
     * This value will be used by PHP chmod() function. No umask will be applied.
     * Defaults to 0775, meaning the directory is read-writable by owner and group,
     * but read-only for other users.
     */
    public $dirMode = 0775;
    /**
     * @var callback a PHP callback that is called before copying each sub-directory or file.
     * This option is used only when publishing a directory. If the callback returns false, the copy
     * operation for the sub-directory or file will be cancelled.
     *
     * The signature of the callback should be: `function ($from, $to)`, where `$from` is the sub-directory or
     * file to be copied from, while `$to` is the copy target.
     *
     * This is passed as a parameter `beforeCopy` to [[\yii\helpers\FileHelper::copyDirectory()]].
     */
    public $beforeCopy;
    /**
     * @var callback a PHP callback that is called after a sub-directory or file is successfully copied.
     * This option is used only when publishing a directory. The signature of the callback is the same as
     * for [[beforeCopy]].
     * This is passed as a parameter `afterCopy` to [[\yii\helpers\FileHelper::copyDirectory()]].
     */
    public $afterCopy;
    /**
     * @var bool whether the directory being published should be copied even if
     * it is found in the target directory. This option is used only when publishing a directory.
     * You may want to set this to be `true` during the development stage to make sure the published
     * directory is always up-to-date. Do not set this to true on production servers as it will
     * significantly degrade the performance.
     */
    public $forceCopy = false;
    /**
     * @var bool whether to append a timestamp to the URL of every published asset. When this is true,
     * the URL of a published asset may look like `/path/to/asset?v=timestamp`, where `timestamp` is the
     * last modification time of the published asset file.
     * You normally would want to set this property to true when you have enabled HTTP caching for assets,
     * because it allows you to bust caching when the assets are updated.
     * @since 2.0.3
     */
    public $appendTimestamp = false;
    /**
     * @var callable a callback that will be called to produce hash for asset directory generation.
     * The signature of the callback should be as follows:
     *
     * ```
     * function ($path)
     * ```
     *
     * where `$path` is the asset path. Note that the `$path` can be either directory where the asset
     * files reside or a single file. For a CSS file that uses relative path in `url()`, the hash
     * implementation should use the directory path of the file instead of the file path to include
     * the relative asset files in the copying.
     *
     * If this is not set, the asset manager will use the default CRC32 and filemtime in the `hash`
     * method.
     *
     * Example of an implementation using MD4 hash:
     *
     * ```php
     * function ($path) {
     *     return hash('md4', $path);
     * }
     * ```
     *
     * @since 2.0.6
     */
    public $hashCallback;

    private $_dummyBundles = [];


    /**
     * Initializes the component.
     * @throws InvalidConfigException if [[basePath]] is invalid
     */
    public function init()
    {
        parent::init();
        $this->basePath = Yii::getAlias($this->basePath);
        if (!is_dir($this->basePath)) {
            throw new InvalidConfigException("The directory does not exist: {$this->basePath}");
        } elseif (!is_writable($this->basePath)) {
            throw new InvalidConfigException("The directory is not writable by the Web process: {$this->basePath}");
        } else {
            $this->basePath = realpath($this->basePath);
        }
        $this->baseUrl = rtrim(Yii::getAlias($this->baseUrl), '/');
    }

    /**
     * Returns the named asset bundle.
     *
     * This method will first look for the bundle in [[bundles]]. If not found,
     * it will treat `$name` as the class of the asset bundle and create a new instance of it.
     *
     * @param string $name the class name of the asset bundle (without the leading backslash)
     * @param bool $publish whether to publish the asset files in the asset bundle before it is returned.
     * If you set this false, you must manually call `AssetBundle::publish()` to publish the asset files.
     * @return AssetBundle the asset bundle instance
     * @throws InvalidConfigException if $name does not refer to a valid asset bundle
     */
    public function getBundle($name, $publish = true)
    {
        if ($this->bundles === false) {
            return $this->loadDummyBundle($name);
        } elseif (!isset($this->bundles[$name])) {
            return $this->bundles[$name] = $this->loadBundle($name, [], $publish);
        } elseif ($this->bundles[$name] instanceof AssetBundle) {
            return $this->bundles[$name];
        } elseif (is_array($this->bundles[$name])) {
            return $this->bundles[$name] = $this->loadBundle($name, $this->bundles[$name], $publish);
        } elseif ($this->bundles[$name] === false) {
            return $this->loadDummyBundle($name);
        } else {
            throw new InvalidConfigException("Invalid asset bundle configuration: $name");
        }
    }

    /**
     * Loads asset bundle class by name
     *
     * @param string $name bundle name
     * @param array $config bundle object configuration
     * @param bool $publish if bundle should be published
     * @return AssetBundle
     * @throws InvalidConfigException if configuration isn't valid
     */
    protected function loadBundle($name, $config = [], $publish = true)
    {
        if (!isset($config['class'])) {
            $config['class'] = $name;
        }
        /* @var $bundle AssetBundle */
        $bundle = Yii::createObject($config);
        if ($publish) {
            $bundle->publish($this);
        }
        return $bundle;
    }

    /**
     * Loads dummy bundle by name
     *
     * @param string $name
     * @return AssetBundle
     */
    protected function loadDummyBundle($name)
    {
        if (!isset($this->_dummyBundles[$name])) {
            $this->_dummyBundles[$name] = $this->loadBundle($name, [
                'sourcePath' => null,
                'js' => [],
                'css' => [],
                'depends' => [],
            ]);
        }
        return $this->_dummyBundles[$name];
    }

    /**
     * Returns the actual URL for the specified asset.
     * The actual URL is obtained by prepending either [[AssetBundle::$baseUrl]] or [[AssetManager::$baseUrl]] to the given asset path.
     * @param AssetBundle $bundle the asset bundle which the asset file belongs to
     * @param string $asset the asset path. This should be one of the assets listed in [[AssetBundle::$js]] or [[AssetBundle::$css]].
     * @return string the actual URL for the specified asset.
     */
    public function getAssetUrl($bundle, $asset)
    {
        if (($actualAsset = $this->resolveAsset($bundle, $asset)) !== false) {
            if (strncmp($actualAsset, '@web/', 5) === 0) {
                $asset = substr($actualAsset, 5);
                $basePath = Yii::getAlias('@webroot');
                $baseUrl = Yii::getAlias('@web');
            } else {
                $asset = Yii::getAlias($actualAsset);
                $basePath = $this->basePath;
                $baseUrl = $this->baseUrl;
            }
        } else {
            $basePath = $bundle->basePath;
            $baseUrl = $bundle->baseUrl;
        }

        if (!Url::isRelative($asset) || strncmp($asset, '/', 1) === 0) {
            return $asset;
        }

        if ($this->appendTimestamp && ($timestamp = @filemtime("$basePath/$asset")) > 0) {
            return "$baseUrl/$asset?v=$timestamp";
        } else {
            return "$baseUrl/$asset";
        }
    }

    /**
     * Returns the actual file path for the specified asset.
     * @param AssetBundle $bundle the asset bundle which the asset file belongs to
     * @param string $asset the asset path. This should be one of the assets listed in [[AssetBundle::$js]] or [[AssetBundle::$css]].
     * @return string|false the actual file path, or `false` if the asset is specified as an absolute URL
     */
    public function getAssetPath($bundle, $asset)
    {
        if (($actualAsset = $this->resolveAsset($bundle, $asset)) !== false) {
            return Url::isRelative($actualAsset) ? $this->basePath . '/' . $actualAsset : false;
        } else {
            return Url::isRelative($asset) ? $bundle->basePath . '/' . $asset : false;
        }
    }

    /**
     * @param AssetBundle $bundle
     * @param string $asset
     * @return string|bool
     */
    protected function resolveAsset($bundle, $asset)
    {
        if (isset($this->assetMap[$asset])) {
            return $this->assetMap[$asset];
        }
        if ($bundle->sourcePath !== null && Url::isRelative($asset)) {
            $asset = $bundle->sourcePath . '/' . $asset;
        }

        $n = mb_strlen($asset, Yii::$app->charset);
        foreach ($this->assetMap as $from => $to) {
            $n2 = mb_strlen($from, Yii::$app->charset);
            if ($n2 <= $n && substr_compare($asset, $from, $n - $n2, $n2) === 0) {
                return $to;
            }
        }

        return false;
    }

    private $_converter;

    /**
     * Returns the asset converter.
     * @return AssetConverterInterface the asset converter.
     */
    public function getConverter()
    {
        if ($this->_converter === null) {
            $this->_converter = Yii::createObject(AssetConverter::class);
        } elseif (is_array($this->_converter) || is_string($this->_converter)) {
            if (is_array($this->_converter) && !isset($this->_converter['class'])) {
                $this->_converter['class'] = AssetConverter::class;
            }
            $this->_converter = Yii::createObject($this->_converter);
        }

        return $this->_converter;
    }

    /**
     * Sets the asset converter.
     * @param array|AssetConverterInterface $value the asset converter. This can be either
     * an object implementing the [[AssetConverterInterface]], or a configuration
     * array that can be used to create the asset converter object.
     */
    public function setConverter($value)
    {
        $this->_converter = $value;
    }

    /**
     * @var array published assets
     */
    private $_published = [];

    /**
     * Publishes a file or a directory.
     *
     * This method will copy the specified file or directory to [[basePath]] so that
     * it can be accessed via the Web server.
     *
     * If the asset is a file, its file modification time will be checked to avoid
     * unnecessary file copying.
     *
     * If the asset is a directory, all files and subdirectories under it will be published recursively.
     * Note, in case $forceCopy is false the method only checks the existence of the target
     * directory to avoid repetitive copying (which is very expensive).
     *
     * By default, when publishing a directory, subdirectories and files whose name starts with a dot "."
     * will NOT be published. If you want to change this behavior, you may specify the "beforeCopy" option
     * as explained in the `$options` parameter.
     *
     * Note: On rare scenario, a race condition can develop that will lead to a
     * one-time-manifestation of a non-critical problem in the creation of the directory
     * that holds the published assets. This problem can be avoided altogether by 'requesting'
     * in advance all the resources that are supposed to trigger a 'publish()' call, and doing
     * that in the application deployment phase, before system goes live. See more in the following
     * discussion: http://code.google.com/p/yii/issues/detail?id=2579
     *
     * @param string $path the asset (file or directory) to be published
     * @param array $options the options to be applied when publishing a directory.
     * The following options are supported:
     *
     * - only: array, list of patterns that the file paths should match if they want to be copied.
     * - except: array, list of patterns that the files or directories should match if they want to be excluded from being copied.
     * - caseSensitive: boolean, whether patterns specified at "only" or "except" should be case sensitive. Defaults to true.
     * - beforeCopy: callback, a PHP callback that is called before copying each sub-directory or file.
     *   This overrides [[beforeCopy]] if set.
     * - afterCopy: callback, a PHP callback that is called after a sub-directory or file is successfully copied.
     *   This overrides [[afterCopy]] if set.
     * - forceCopy: boolean, whether the directory being published should be copied even if
     *   it is found in the target directory. This option is used only when publishing a directory.
     *   This overrides [[forceCopy]] if set.
     *
     * @return array the path (directory or file path) and the URL that the asset is published as.
     * @throws InvalidArgumentException if the asset to be published does not exist.
     */
    public function publish($path, $options = [])
    {
        $path = Yii::getAlias($path);

        if (isset($this->_published[$path])) {
            return $this->_published[$path];
        }

        if (!is_string($path) || ($src = realpath($path)) === false) {
            throw new InvalidArgumentException("The file or directory to be published does not exist: $path");
        }

        if (is_file($src)) {
            return $this->_published[$path] = $this->publishFile($src);
        } else {
            return $this->_published[$path] = $this->publishDirectory($src, $options);
        }
    }

    /**
     * Publishes a file.
     * @param string $src the asset file to be published
<<<<<<< HEAD
     * @return array the path and the URL that the asset is published as.
     * @throws InvalidArgumentException if the asset to be published does not exist.
=======
     * @return string[] the path and the URL that the asset is published as.
     * @throws InvalidParamException if the asset to be published does not exist.
>>>>>>> 8ea21177
     */
    protected function publishFile($src)
    {
        $dir = $this->hash($src);
        $fileName = basename($src);
        $dstDir = $this->basePath . DIRECTORY_SEPARATOR . $dir;
        $dstFile = $dstDir . DIRECTORY_SEPARATOR . $fileName;

        if (!is_dir($dstDir)) {
            FileHelper::createDirectory($dstDir, $this->dirMode, true);
        }

        if ($this->linkAssets) {
            if (!is_file($dstFile)) {
                symlink($src, $dstFile);
            }
        } elseif (@filemtime($dstFile) < @filemtime($src)) {
            copy($src, $dstFile);
            if ($this->fileMode !== null) {
                @chmod($dstFile, $this->fileMode);
            }
        }

        return [$dstFile, $this->baseUrl . "/$dir/$fileName"];
    }

    /**
     * Publishes a directory.
     * @param string $src the asset directory to be published
     * @param array $options the options to be applied when publishing a directory.
     * The following options are supported:
     *
     * - only: array, list of patterns that the file paths should match if they want to be copied.
     * - except: array, list of patterns that the files or directories should match if they want to be excluded from being copied.
     * - caseSensitive: boolean, whether patterns specified at "only" or "except" should be case sensitive. Defaults to true.
     * - beforeCopy: callback, a PHP callback that is called before copying each sub-directory or file.
     *   This overrides [[beforeCopy]] if set.
     * - afterCopy: callback, a PHP callback that is called after a sub-directory or file is successfully copied.
     *   This overrides [[afterCopy]] if set.
     * - forceCopy: boolean, whether the directory being published should be copied even if
     *   it is found in the target directory. This option is used only when publishing a directory.
     *   This overrides [[forceCopy]] if set.
     *
<<<<<<< HEAD
     * @return array the path directory and the URL that the asset is published as.
     * @throws InvalidArgumentException if the asset to be published does not exist.
=======
     * @return string[] the path directory and the URL that the asset is published as.
     * @throws InvalidParamException if the asset to be published does not exist.
>>>>>>> 8ea21177
     */
    protected function publishDirectory($src, $options)
    {
        $dir = $this->hash($src);
        $dstDir = $this->basePath . DIRECTORY_SEPARATOR . $dir;
        if ($this->linkAssets) {
            if (!is_dir($dstDir)) {
                FileHelper::createDirectory(dirname($dstDir), $this->dirMode, true);
                symlink($src, $dstDir);
            }
        } elseif (!empty($options['forceCopy']) || ($this->forceCopy && !isset($options['forceCopy'])) || !is_dir($dstDir)) {
            $opts = array_merge(
                $options,
                [
                    'dirMode' => $this->dirMode,
                    'fileMode' => $this->fileMode,
                ]
            );
            if (!isset($opts['beforeCopy'])) {
                if ($this->beforeCopy !== null) {
                    $opts['beforeCopy'] = $this->beforeCopy;
                } else {
                    $opts['beforeCopy'] = function ($from, $to) {
                        return strncmp(basename($from), '.', 1) !== 0;
                    };
                }
            }
            if (!isset($opts['afterCopy']) && $this->afterCopy !== null) {
                $opts['afterCopy'] = $this->afterCopy;
            }
            FileHelper::copyDirectory($src, $dstDir, $opts);
        }

        return [$dstDir, $this->baseUrl . '/' . $dir];
    }

    /**
     * Returns the published path of a file path.
     * This method does not perform any publishing. It merely tells you
     * if the file or directory is published, where it will go.
     * @param string $path directory or file path being published
     * @return string|false string the published file path. False if the file or directory does not exist
     */
    public function getPublishedPath($path)
    {
        $path = Yii::getAlias($path);

        if (isset($this->_published[$path])) {
            return $this->_published[$path][0];
        }
        if (is_string($path) && ($path = realpath($path)) !== false) {
            return $this->basePath . DIRECTORY_SEPARATOR . $this->hash($path) . (is_file($path) ? DIRECTORY_SEPARATOR . basename($path) : '');
        } else {
            return false;
        }
    }

    /**
     * Returns the URL of a published file path.
     * This method does not perform any publishing. It merely tells you
     * if the file path is published, what the URL will be to access it.
     * @param string $path directory or file path being published
     * @return string|false string the published URL for the file or directory. False if the file or directory does not exist.
     */
    public function getPublishedUrl($path)
    {
        $path = Yii::getAlias($path);

        if (isset($this->_published[$path])) {
            return $this->_published[$path][1];
        }
        if (is_string($path) && ($path = realpath($path)) !== false) {
            return $this->baseUrl . '/' . $this->hash($path) . (is_file($path) ? '/' . basename($path) : '');
        } else {
            return false;
        }
    }

    /**
     * Generate a CRC32 hash for the directory path. Collisions are higher
     * than MD5 but generates a much smaller hash string.
     * @param string $path string to be hashed.
     * @return string hashed string.
     */
    protected function hash($path)
    {
        if (is_callable($this->hashCallback)) {
            return call_user_func($this->hashCallback, $path);
        }
        $path = (is_file($path) ? dirname($path) : $path) . filemtime($path);
        return sprintf('%x', crc32($path . Yii::getVersion()));
    }
}<|MERGE_RESOLUTION|>--- conflicted
+++ resolved
@@ -464,13 +464,8 @@
     /**
      * Publishes a file.
      * @param string $src the asset file to be published
-<<<<<<< HEAD
-     * @return array the path and the URL that the asset is published as.
+     * @return string[] the path and the URL that the asset is published as.
      * @throws InvalidArgumentException if the asset to be published does not exist.
-=======
-     * @return string[] the path and the URL that the asset is published as.
-     * @throws InvalidParamException if the asset to be published does not exist.
->>>>>>> 8ea21177
      */
     protected function publishFile($src)
     {
@@ -514,13 +509,8 @@
      *   it is found in the target directory. This option is used only when publishing a directory.
      *   This overrides [[forceCopy]] if set.
      *
-<<<<<<< HEAD
-     * @return array the path directory and the URL that the asset is published as.
+     * @return string[] the path directory and the URL that the asset is published as.
      * @throws InvalidArgumentException if the asset to be published does not exist.
-=======
-     * @return string[] the path directory and the URL that the asset is published as.
-     * @throws InvalidParamException if the asset to be published does not exist.
->>>>>>> 8ea21177
      */
     protected function publishDirectory($src, $options)
     {
