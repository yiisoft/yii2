--- conflicted
+++ resolved
@@ -52,14 +52,6 @@
 	 */
 	public $linkAssets = false;
 	/**
-<<<<<<< HEAD
-=======
-	 * @var array list of directories and files which should be excluded from the publishing process.
-	 * Defaults to exclude '.svn', '.gitignore' and '.hgignore' files only. This option has no effect if {@link linkAssets} is enabled.
-	 **/
-	public $excludeFiles = array('.svn', '.gitignore', '.hgignore');
-	/**
->>>>>>> c006ebeb
 	 * @var integer the permission to be set for newly published asset files.
 	 * This value will be used by PHP chmod() function.
 	 * If not set, the permission will be determined by the current environment.
@@ -107,8 +99,8 @@
 	 *
 	 * For example, given the bundle name "foo/button", the method will first convert it
 	 * into the path alias "@foo/button"; since "@foo" is the root alias, it will look
-	 * for the bundle manifest file "@foo/assets.php". The manifest file should declare
-	 * the bundles used by the "foo/button" extension.
+	 * for the bundle manifest file "@foo/assets.php". The manifest file should return an array
+	 * that lists the bundles used by the "foo/button" extension. The array format is the same as [[bundles]].
 	 *
 	 * @param string $name the bundle name
 	 * @return AssetBundle the loaded bundle object. Null is returned if the bundle does not exist.
@@ -246,6 +238,10 @@
 				);
 				if (isset($options['beforeCopy'])) {
 					$opts['beforeCopy'] = $options['beforeCopy'];
+				} else {
+					$opts['beforeCopy'] = function ($from, $to) {
+						return strncmp(basename($from), '.', 1) !== 0;
+					};
 				}
 				if (isset($options['afterCopy'])) {
 					$opts['afterCopy'] = $options['afterCopy'];
