<?php
/**
 * @link http://www.yiiframework.com/
 * @copyright Copyright (c) 2008 Yii Software LLC
 * @license http://www.yiiframework.com/license/
 */

namespace yii\web;

use yii\base\Object;
use yii\helpers\ArrayHelper;
use yii\helpers\StringHelper;

/**
 * MultipartFormDataParser parses content encoded as 'multipart/form-data'.
 * This parser provides the fallback for the 'multipart/form-data' processing on non POST requests,
 * for example: the one with 'PUT' request method.
 *
 * In order to enable this parser you should configure [[Request::parsers]] in the following way:
 *
 * ```php
 * return [
 *     'components' => [
 *         'request' => [
 *             'parsers' => [
 *                 'multipart/form-data' => 'yii\web\MultipartFormDataParser'
 *             ],
 *         ],
 *         // ...
 *     ],
 *     // ...
 * ];
 * ```
 *
 * Method [[parse()]] of this parser automatically populates `$_FILES` with the files parsed from raw body.
 *
 * > Note: since this is a request parser, it will initialize `$_FILES` values on [[Request::getBodyParams()]].
 * Until this method is invoked, `$_FILES` array will remain empty even if there are submitted files in the
 * request body. Make sure you have requested body params before any attempt to get uploaded file in case
 * you are using this parser.
 *
 * Usage example:
 *
 * ```php
 * use yii\web\UploadedFile;
 *
 * $restRequestData = Yii::$app->request->getBodyParams();
 * $uploadedFile = UploadedFile::getInstancesByName('photo');
 *
 * $model = new Item();
 * $model->populate($restRequestData);
 * copy($uploadedFile->tempName, '/path/to/file/storage/photo.jpg');
 * ```
 *
 * > Note: although this parser fully emulates regular structure of the `$_FILES`, related temporary
 * files, which are available via `tmp_name` key, will not be recognized by PHP as uploaded ones.
 * Thus functions like `is_uploaded_file()` and `move_uploaded_file()` will fail on them. This also
 * means [[UploadedFile::saveAs()]] will fail as well.
 *
<<<<<<< HEAD
 * @property int $uploadFileMaxSize upload file max size in bytes.
 * @property int $uploadFileMaxCount maximum upload files count.
=======
 * @property integer $uploadFileMaxCount Maximum upload files count.
 * @property integer $uploadFileMaxSize Upload file max size in bytes.
>>>>>>> 2ab41948
 *
 * @author Paul Klimov <klimov.paul@gmail.com>
 * @since 2.0.10
 */
class MultipartFormDataParser extends Object implements RequestParserInterface
{
    /**
     * @var int upload file max size in bytes.
     */
    private $_uploadFileMaxSize;
    /**
     * @var int maximum upload files count.
     */
    private $_uploadFileMaxCount;


    /**
     * @return int upload file max size in bytes.
     */
    public function getUploadFileMaxSize()
    {
        if ($this->_uploadFileMaxSize === null) {
            $this->_uploadFileMaxSize = $this->getByteSize(ini_get('upload_max_filesize'));
        }
        return $this->_uploadFileMaxSize;
    }

    /**
     * @param int $uploadFileMaxSize upload file max size in bytes.
     */
    public function setUploadFileMaxSize($uploadFileMaxSize)
    {
        $this->_uploadFileMaxSize = $uploadFileMaxSize;
    }

    /**
     * @return int maximum upload files count.
     */
    public function getUploadFileMaxCount()
    {
        if ($this->_uploadFileMaxCount === null) {
            $this->_uploadFileMaxCount = ini_get('max_file_uploads');
        }
        return $this->_uploadFileMaxCount;
    }

    /**
     * @param int $uploadFileMaxCount maximum upload files count.
     */
    public function setUploadFileMaxCount($uploadFileMaxCount)
    {
        $this->_uploadFileMaxCount = $uploadFileMaxCount;
    }

    /**
     * @inheritdoc
     */
    public function parse($rawBody, $contentType)
    {
        if (!empty($_POST) || !empty($_FILES)) {
            // normal POST request is parsed by PHP automatically
            return $_POST;
        }

        if (empty($rawBody)) {
            return [];
        }

        if (!preg_match('/boundary=(.*)$/is', $contentType, $matches)) {
            return [];
        }
        $boundary = $matches[1];

        $bodyParts = preg_split('/-+' . preg_quote($boundary) . '/s', $rawBody);
        array_pop($bodyParts); // last block always has no data, contains boundary ending like `--`

        $bodyParams = [];
        $filesCount = 0;
        foreach ($bodyParts as $bodyPart) {
            if (empty($bodyPart)) {
                continue;
            }
            list($headers, $value) = preg_split("/\\R\\R/", $bodyPart, 2);
            $headers = $this->parseHeaders($headers);
            
            if (!isset($headers['content-disposition']['name'])) {
                continue;
            }

            if (isset($headers['content-disposition']['filename'])) {
                // file upload:
                if ($filesCount >= $this->getUploadFileMaxCount()) {
                    continue;
                }

                $fileInfo = [
                    'name' => $headers['content-disposition']['filename'],
                    'type' => ArrayHelper::getValue($headers, 'content-type', 'application/octet-stream'),
                    'size' => StringHelper::byteLength($value),
                    'error' => UPLOAD_ERR_OK,
                    'tmp_name' => null,
                ];

                if ($fileInfo['size'] > $this->getUploadFileMaxSize()) {
                    $fileInfo['error'] = UPLOAD_ERR_INI_SIZE;
                } else {
                    $tmpResource = tmpfile();
                    if ($tmpResource === false) {
                        $fileInfo['error'] = UPLOAD_ERR_CANT_WRITE;
                    } else {
                        $tmpResourceMetaData = stream_get_meta_data($tmpResource);
                        $tmpFileName = $tmpResourceMetaData['uri'];
                        if (empty($tmpFileName)) {
                            $fileInfo['error'] = UPLOAD_ERR_CANT_WRITE;
                            @fclose($tmpResource);
                        } else {
                            fwrite($tmpResource, $value);
                            $fileInfo['tmp_name'] = $tmpFileName;
                            $fileInfo['tmp_resource'] = $tmpResource; // save file resource, otherwise it will be deleted
                        }
                    }
                }

                $this->addFile($_FILES, $headers['content-disposition']['name'], $fileInfo);

                $filesCount++;
            } else {
                // regular parameter:
                $this->addValue($bodyParams, $headers['content-disposition']['name'], $value);
            }
        }

        return $bodyParams;
    }

    /**
     * Parses content part headers.
     * @param string $headerContent headers source content
     * @return array parsed headers.
     */
    private function parseHeaders($headerContent)
    {
        $headers = [];
        $headerParts = preg_split("/\\R/s", $headerContent, -1, PREG_SPLIT_NO_EMPTY);
        foreach ($headerParts as $headerPart) {
            if (($separatorPos = strpos($headerPart, ':')) === false) {
                continue;
            }

            list($headerName, $headerValue) = explode(':', $headerPart, 2);
            $headerName = strtolower(trim($headerName));
            $headerValue = trim($headerValue);

            if (strpos($headerValue, ';') === false) {
                $headers[$headerName] = $headerValue;
            } else {
                $headers[$headerName] = [];
                foreach (explode(';', $headerValue) as $part) {
                    $part = trim($part);
                    if (strpos($part, '=') === false) {
                        $headers[$headerName][] = $part;
                    } else {
                        list($name, $value) = explode('=', $part, 2);
                        $name = strtolower(trim($name));
                        $value = trim(trim($value), '"');
                        $headers[$headerName][$name] = $value;
                    }
                }
            }
        }

        return $headers;
    }

    /**
     * Adds value to the array by input name, e.g. `Item[name]`.
     * @param array $array array which should store value.
     * @param string $name input name specification.
     * @param mixed $value value to be added.
     */
    private function addValue(&$array, $name, $value)
    {
        $nameParts = preg_split('/\\]\\[|\\[/s', $name);
        $current = &$array;
        foreach ($nameParts as $namePart) {
            $namePart = trim($namePart, ']');
            if ($namePart === '') {
                $current[] = [];
                $lastKey = array_pop(array_keys($current));
                $current = &$current[$lastKey];
            } else {
                if (!isset($current[$namePart])) {
                    $current[$namePart] = [];
                }
                $current = &$current[$namePart];
            }
        }
        $current = $value;
    }

    /**
     * Adds file info to the uploaded files array by input name, e.g. `Item[file]`.
     * @param array $files array containing uploaded files
     * @param string $name input name specification.
     * @param array $info file info.
     */
    private function addFile(&$files, $name, $info)
    {
        if (strpos($name, '[') === false) {
            $files[$name] = $info;
            return;
        }

        $fileInfoAttributes = [
            'name',
            'type',
            'size',
            'error',
            'tmp_name',
            'tmp_resource'
        ];

        $nameParts = preg_split('/\\]\\[|\\[/s', $name);
        $baseName = array_shift($nameParts);
        if (!isset($files[$baseName])) {
            $files[$baseName] = [];
            foreach ($fileInfoAttributes as $attribute) {
                $files[$baseName][$attribute] = [];
            }
        } else {
            foreach ($fileInfoAttributes as $attribute) {
                $files[$baseName][$attribute] = (array)$files[$baseName][$attribute];
            }
        }

        foreach ($fileInfoAttributes as $attribute) {
            if (!isset($info[$attribute])) {
                continue;
            }

            $current = &$files[$baseName][$attribute];
            foreach ($nameParts as $namePart) {
                $namePart = trim($namePart, ']');
                if ($namePart === '') {
                    $current[] = [];
                    $lastKey = array_pop(array_keys($current));
                    $current = &$current[$lastKey];
                } else {
                    if (!isset($current[$namePart])) {
                        $current[$namePart] = [];
                    }
                    $current = &$current[$namePart];
                }
            }
            $current = $info[$attribute];
        }
    }

    /**
     * Gets the size in bytes from verbose size representation.
     * For example: '5K' => 5*1024
     * @param string $verboseSize verbose size representation.
     * @return int actual size in bytes.
     */
    private function getByteSize($verboseSize)
    {
        if (empty($verboseSize)) {
            return 0;
        }
        if (is_numeric($verboseSize)) {
            return (int) $verboseSize;
        }
        $sizeUnit = trim($verboseSize, '0123456789');
        $size = str_replace($sizeUnit, '', $verboseSize);
        $size = trim($size);
        if (!is_numeric($size)) {
            return 0;
        }
        switch (strtolower($sizeUnit)) {
            case 'kb':
            case 'k':
                return $size * 1024;
            case 'mb':
            case 'm':
                return $size * 1024 * 1024;
            case 'gb':
            case 'g':
                return $size * 1024 * 1024 * 1024;
            default:
                return 0;
        }
    }
}<|MERGE_RESOLUTION|>--- conflicted
+++ resolved
@@ -57,13 +57,8 @@
  * Thus functions like `is_uploaded_file()` and `move_uploaded_file()` will fail on them. This also
  * means [[UploadedFile::saveAs()]] will fail as well.
  *
-<<<<<<< HEAD
- * @property int $uploadFileMaxSize upload file max size in bytes.
- * @property int $uploadFileMaxCount maximum upload files count.
-=======
  * @property integer $uploadFileMaxCount Maximum upload files count.
  * @property integer $uploadFileMaxSize Upload file max size in bytes.
->>>>>>> 2ab41948
  *
  * @author Paul Klimov <klimov.paul@gmail.com>
  * @since 2.0.10
