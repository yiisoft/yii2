<?php
/**
 * @link http://www.yiiframework.com/
 * @copyright Copyright (c) 2008 Yii Software LLC
 * @license http://www.yiiframework.com/license/
 */

namespace yii\web;

/**
 * BadRequestHttpException represents a "Bad Request" HTTP exception with status code 400.
 *
 * Use this exception to represent a generic client error. In many cases, there
 * may be an HTTP exception that more precisely describes the error. In that
 * case, consider using the more precise exception to provide the user with
 * additional information.
 *
<<<<<<< HEAD
 * @see https://tools.ietf.org/html/rfc7231#section-6.5.1
=======
 * @link https://tools.ietf.org/html/rfc2616#section-10.4.1
>>>>>>> ea33bbd3
 * @author Qiang Xue <qiang.xue@gmail.com>
 * @since 2.0
 */
class BadRequestHttpException extends HttpException
{
    /**
     * Constructor.
     * @param string $message error message
     * @param int $code error code
     * @param \Exception $previous The previous exception used for the exception chaining.
     */
    public function __construct($message = null, $code = 0, \Exception $previous = null)
    {
        parent::__construct(400, $message, $code, $previous);
    }
}<|MERGE_RESOLUTION|>--- conflicted
+++ resolved
@@ -15,11 +15,7 @@
  * case, consider using the more precise exception to provide the user with
  * additional information.
  *
-<<<<<<< HEAD
  * @see https://tools.ietf.org/html/rfc7231#section-6.5.1
-=======
- * @link https://tools.ietf.org/html/rfc2616#section-10.4.1
->>>>>>> ea33bbd3
  * @author Qiang Xue <qiang.xue@gmail.com>
  * @since 2.0
  */
