--- conflicted
+++ resolved
@@ -101,9 +101,6 @@
 
         return $valid ? null : [$this->message, []];
     }
-<<<<<<< HEAD
-=======
-
 
     private function idnToAscii($idn)
     {
@@ -114,40 +111,4 @@
 
         return idn_to_ascii($idn, 0, INTL_IDNA_VARIANT_UTS46);
     }
-
-    /**
-     * @inheritdoc
-     */
-    public function clientValidateAttribute($model, $attribute, $view)
-    {
-        ValidationAsset::register($view);
-        if ($this->enableIDN) {
-            PunycodeAsset::register($view);
-        }
-        $options = $this->getClientOptions($model, $attribute);
-
-        return 'yii.validation.email(value, messages, ' . Json::htmlEncode($options) . ');';
-    }
-
-    /**
-     * @inheritdoc
-     */
-    public function getClientOptions($model, $attribute)
-    {
-        $options = [
-            'pattern' => new JsExpression($this->pattern),
-            'fullPattern' => new JsExpression($this->fullPattern),
-            'allowName' => $this->allowName,
-            'message' => $this->formatMessage($this->message, [
-                'attribute' => $model->getAttributeLabel($attribute),
-            ]),
-            'enableIDN' => (bool) $this->enableIDN,
-        ];
-        if ($this->skipOnEmpty) {
-            $options['skipOnEmpty'] = 1;
-        }
-
-        return $options;
-    }
->>>>>>> 75349fde
 }