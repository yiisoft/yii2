--- conflicted
+++ resolved
@@ -210,21 +210,19 @@
 
 
         if (is_array($value)) {
-<<<<<<< HEAD
             $result = $query->count("DISTINCT [[$this->targetAttribute]]") == count($value) ? null : [$this->message, []];
-        }else{
+        } else {
             $result = $query->exists() ? null : [$this->message, []];
         }
 
-        if($disabledSlaves){
+        if ($disabledSlaves){
             $db->enableSlaves = true;
-=======
+          
             if (!$this->allowArray) {
                 return [$this->message, []];
             }
 
             return $query->count("DISTINCT [[$this->targetAttribute]]") == count($value) ? null : [$this->message, []];
->>>>>>> 28e7f31a
         }
 
         return $result;
