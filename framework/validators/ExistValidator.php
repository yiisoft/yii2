--- conflicted
+++ resolved
@@ -121,9 +121,6 @@
         /** @var ActiveQuery $relationQuery */
         $relationQuery = $model->{'get' . ucfirst($this->targetRelation)}();
 
-<<<<<<< HEAD
-        if ($this->forceMasterDb) {
-=======
         if ($this->filter instanceof \Closure) {
             call_user_func($this->filter, $relationQuery);
         } elseif ($this->filter !== null) {
@@ -131,7 +128,6 @@
         }
 
         if ($this->forceMasterDb && method_exists($model::getDb(), 'useMaster')) {
->>>>>>> 8779f7a1
             $model::getDb()->useMaster(function() use ($relationQuery, &$exists) {
                 $exists = $relationQuery->exists();
             });
