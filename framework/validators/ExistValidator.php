<?php
/**
 * @link http://www.yiiframework.com/
 * @copyright Copyright (c) 2008 Yii Software LLC
 * @license http://www.yiiframework.com/license/
 */

namespace yii\validators;

use Yii;
use yii\base\InvalidConfigException;
use yii\base\Model;
use yii\db\ActiveQuery;
use yii\db\ActiveRecord;

/**
 * ExistValidator validates that the attribute value exists in a table.
 *
 * ExistValidator checks if the value being validated can be found in the table column specified by
 * the ActiveRecord class [[targetClass]] and the attribute [[targetAttribute]].
 *
 * This validator is often used to verify that a foreign key contains a value
 * that can be found in the foreign table.
 *
 * The following are examples of validation rules using this validator:
 *
 * ```php
 * // a1 needs to exist
 * ['a1', 'exist']
 * // a1 needs to exist, but its value will use a2 to check for the existence
 * ['a1', 'exist', 'targetAttribute' => 'a2']
 * // a1 and a2 need to exist together, and they both will receive error message
 * [['a1', 'a2'], 'exist', 'targetAttribute' => ['a1', 'a2']]
 * // a1 and a2 need to exist together, only a1 will receive error message
 * ['a1', 'exist', 'targetAttribute' => ['a1', 'a2']]
 * // a1 needs to exist by checking the existence of both a2 and a3 (using a1 value)
 * ['a1', 'exist', 'targetAttribute' => ['a2', 'a1' => 'a3']]
 * ```
 *
 * @author Qiang Xue <qiang.xue@gmail.com>
 * @since 2.0
 */
class ExistValidator extends Validator
{
    /**
     * @var string the name of the ActiveRecord class that should be used to validate the existence
     * of the current attribute value. If not set, it will use the ActiveRecord class of the attribute being validated.
     * @see targetAttribute
     */
    public $targetClass;
    /**
     * @var string|array the name of the ActiveRecord attribute that should be used to
     * validate the existence of the current attribute value. If not set, it will use the name
     * of the attribute currently being validated. You may use an array to validate the existence
     * of multiple columns at the same time. The array key is the name of the attribute with the value to validate,
     * the array value is the name of the database field to search.
     */
    public $targetAttribute;
    /**
     * @var string|array|\Closure additional filter to be applied to the DB query used to check the existence of the attribute value.
     * This can be a string or an array representing the additional query condition (refer to [[\yii\db\Query::where()]]
     * on the format of query condition), or an anonymous function with the signature `function ($query)`, where `$query`
     * is the [[\yii\db\Query|Query]] object that you can modify in the function.
     */
    public $filter;
    /**
     * @var bool whether to allow array type attribute.
     */
    public $allowArray = false;
    /**
     * @var string and|or define how target attributes are related
     * @since 2.0.11
     */
    public $targetAttributeJunction = 'and';

    /**
     * @var bool whether this validator can run on salve connections
     */
    public $canValidateOnSlaveDb =  true;


    /**
     * @inheritdoc
     */
    public function init()
    {
        parent::init();
        if ($this->message === null) {
            $this->message = Yii::t('yii', '{attribute} is invalid.');
        }
    }

    /**
     * @inheritdoc
     */
    public function validateAttribute($model, $attribute)
    {
        $targetAttribute = $this->targetAttribute === null ? $attribute : $this->targetAttribute;
        $params = $this->prepareConditions($targetAttribute, $model, $attribute);
        $conditions[] = $this->targetAttributeJunction == 'or' ? 'or' : 'and';

        if (!$this->allowArray) {
            foreach ($params as $key => $value) {
                if (is_array($value)) {
                    $this->addError($model, $attribute, Yii::t('yii', '{attribute} is invalid.'));

                    return;
                }
                $conditions[] = [$key => $value];
            }
        } else {
            $conditions[] = $params;
        }

        $targetClass = $this->targetClass === null ? get_class($model) : $this->targetClass;
        $query = $this->createQuery($targetClass, $conditions);

        $db = $targetClass::getDb();
        $disabledSlaves = false;
        if(!$this->canValidateOnSlaveDb && $db->enableSlaves){
            $db->enableSlaves = false;
            $disabledSlaves = true;
        }

        if (is_array($model->$attribute)) {
            if ($query->count("DISTINCT [[$targetAttribute]]") != count($model->$attribute)) {
                $this->addError($model, $attribute, $this->message);
            }
        } elseif (!$query->exists()) {
            $this->addError($model, $attribute, $this->message);
        }

        if($disabledSlaves){
            $db->enableSlaves = true;
        }
    }

    /**
     * Processes attributes' relations described in $targetAttribute parameter into conditions, compatible with
     * [[\yii\db\Query::where()|Query::where()]] key-value format.
     *
     * @param $targetAttribute array|string $attribute the name of the ActiveRecord attribute that should be used to
     * validate the existence of the current attribute value. If not set, it will use the name
     * of the attribute currently being validated. You may use an array to validate the existence
     * of multiple columns at the same time. The array key is the name of the attribute with the value to validate,
     * the array value is the name of the database field to search.
     * If the key and the value are the same, you can just specify the value.
     * @param \yii\base\Model $model the data model to be validated
     * @param string $attribute the name of the attribute to be validated in the $model
     * @return array conditions, compatible with [[\yii\db\Query::where()|Query::where()]] key-value format.
     * @throws InvalidConfigException
     */
    private function prepareConditions($targetAttribute, $model, $attribute)
    {
        if (is_array($targetAttribute)) {
            if ($this->allowArray) {
                throw new InvalidConfigException('The "targetAttribute" property must be configured as a string.');
            }
            $conditions = [];
            foreach ($targetAttribute as $k => $v) {
                $conditions[$v] = is_int($k) ? $model->$v : $model->$k;
            }
        } else {
            $conditions = [$targetAttribute => $model->$attribute];
        }

        if (!$model instanceof ActiveRecord) {
            return $conditions;
        }

        return $this->prefixConditions($model, $conditions);
    }

    /**
     * @param Model $model the data model to be validated
     * @return string Target class name
     */
    private function getTargetClass($model)
    {
        return $this->targetClass === null ? get_class($model) : $this->targetClass;
    }

    /**
     * @inheritdoc
     */
    protected function validateValue($value)
    {
        if ($this->targetClass === null) {
            throw new InvalidConfigException('The "targetClass" property must be set.');
        }
        if (!is_string($this->targetAttribute)) {
            throw new InvalidConfigException('The "targetAttribute" property must be configured as a string.');
        }

        $query = $this->createQuery($this->targetClass, [$this->targetAttribute => $value]);

        $targetClass = $this->targetClass;
        $db = $targetClass::getDb();
        $disabledSlaves = false;
        if(!$this->canValidateOnSlaveDb && $db->enableSlaves){
            $db->enableSlaves = false;
            $disabledSlaves = true;
        }


        if (is_array($value)) {
            if (!$this->allowArray) {
                return [$this->message, []];
            }
<<<<<<< HEAD
            $existed = $query->count("DISTINCT [[$this->targetAttribute]]") == count($value) ? null : [$this->message, []];
        } else {
            $existed = $query->exists() ? null : [$this->message, []];
        }

        if($disabledSlaves){
            $db->enableSlaves = true;
        }

        return $existed;
=======
            return $query->count("DISTINCT [[$this->targetAttribute]]") == count($value) ? null : [$this->message, []];
        }

        return $query->exists() ? null : [$this->message, []];
>>>>>>> d2781cd2
    }

    /**
     * Creates a query instance with the given condition.
     * @param string $targetClass the target AR class
     * @param mixed $condition query condition
     * @return \yii\db\ActiveQueryInterface the query instance
     */
    protected function createQuery($targetClass, $condition)
    {
        /* @var $targetClass \yii\db\ActiveRecordInterface */
        $query = $targetClass::find()->andWhere($condition);
        if ($this->filter instanceof \Closure) {
            call_user_func($this->filter, $query);
        } elseif ($this->filter !== null) {
            $query->andWhere($this->filter);
        }

        return $query;
    }

    /**
     * Returns conditions with alias
     * @param ActiveQuery $query
     * @param array $conditions array of condition, keys to be modified
     * @param null|string $alias set empty string for no apply alias. Set null for apply primary table alias
     * @return array
     */
    private function applyTableAlias($query, $conditions, $alias = null)
    {
        if ($alias === null) {
            $alias = array_keys($query->getTablesUsedInFrom())[0];
        }
        $prefixedConditions = [];
        foreach ($conditions as $columnName => $columnValue) {
            if (strpos($columnName, '(') === false) {
                $prefixedColumn = "{$alias}.[[" . preg_replace(
                    '/^' . preg_quote($alias) . '\.(.*)$/',
                    '$1',
                    $columnName) . ']]';
            } else {
                // there is an expression, can't prefix it reliably
                $prefixedColumn = $columnName;
            }

            $prefixedConditions[$prefixedColumn] = $columnValue;
        }
        return $prefixedConditions;
    }

    /**
     * Prefix conditions with aliases
     *
     * @param ActiveRecord $model
     * @param array $conditions
     * @return array
     */
    private function prefixConditions($model, $conditions)
    {
        $targetModelClass = $this->getTargetClass($model);

        /** @var ActiveRecord $targetModelClass */
        return $this->applyTableAlias($targetModelClass::find(), $conditions);
    }
}<|MERGE_RESOLUTION|>--- conflicted
+++ resolved
@@ -207,7 +207,6 @@
             if (!$this->allowArray) {
                 return [$this->message, []];
             }
-<<<<<<< HEAD
             $existed = $query->count("DISTINCT [[$this->targetAttribute]]") == count($value) ? null : [$this->message, []];
         } else {
             $existed = $query->exists() ? null : [$this->message, []];
@@ -218,12 +217,10 @@
         }
 
         return $existed;
-=======
             return $query->count("DISTINCT [[$this->targetAttribute]]") == count($value) ? null : [$this->message, []];
         }
 
         return $query->exists() ? null : [$this->message, []];
->>>>>>> d2781cd2
     }
 
     /**
