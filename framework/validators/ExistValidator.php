<?php
/**
 * @link http://www.yiiframework.com/
 * @copyright Copyright (c) 2008 Yii Software LLC
 * @license http://www.yiiframework.com/license/
 */

namespace yii\validators;

use Yii;
use yii\base\InvalidConfigException;
use yii\base\Model;
use yii\db\ActiveRecord;

/**
 * ExistValidator validates that the attribute value exists in a table.
 *
 * ExistValidator checks if the value being validated can be found in the table column specified by
 * the ActiveRecord class [[targetClass]] and the attribute [[targetAttribute]].
 *
 * This validator is often used to verify that a foreign key contains a value
 * that can be found in the foreign table.
 *
 * The following are examples of validation rules using this validator:
 *
 * ```php
 * // a1 needs to exist
 * ['a1', 'exist']
 * // a1 needs to exist, but its value will use a2 to check for the existence
 * ['a1', 'exist', 'targetAttribute' => 'a2']
 * // a1 and a2 need to exist together, and they both will receive error message
 * [['a1', 'a2'], 'exist', 'targetAttribute' => ['a1', 'a2']]
 * // a1 and a2 need to exist together, only a1 will receive error message
 * ['a1', 'exist', 'targetAttribute' => ['a1', 'a2']]
 * // a1 needs to exist by checking the existence of both a2 and a3 (using a1 value)
 * ['a1', 'exist', 'targetAttribute' => ['a2', 'a1' => 'a3']]
 * ```
 *
 * @author Qiang Xue <qiang.xue@gmail.com>
 * @since 2.0
 */
class ExistValidator extends Validator
{
    /**
     * @var string the name of the ActiveRecord class that should be used to validate the existence
     * of the current attribute value. If not set, it will use the ActiveRecord class of the attribute being validated.
     * @see targetAttribute
     */
    public $targetClass;
    /**
     * @var string|array the name of the ActiveRecord attribute that should be used to
     * validate the existence of the current attribute value. If not set, it will use the name
     * of the attribute currently being validated. You may use an array to validate the existence
     * of multiple columns at the same time. The array key is the name of the attribute with the value to validate,
     * the array value is the name of the database field to search.
     */
    public $targetAttribute;
    /**
     * @var string|array|\Closure additional filter to be applied to the DB query used to check the existence of the attribute value.
     * This can be a string or an array representing the additional query condition (refer to [[\yii\db\Query::where()]]
     * on the format of query condition), or an anonymous function with the signature `function ($query)`, where `$query`
     * is the [[\yii\db\Query|Query]] object that you can modify in the function.
     */
    public $filter;
    /**
     * @var bool whether to allow array type attribute.
     */
    public $allowArray = false;
    /**
     * @var string and|or define how target attributes are related
     * @since 2.0.11
     */
    public $targetAttributeJunction = 'and';


    /**
     * @inheritdoc
     */
    public function init()
    {
        parent::init();
        if ($this->message === null) {
            $this->message = Yii::t('yii', '{attribute} is invalid.');
        }
    }

    /**
     * @inheritdoc
     */
    public function validateAttribute($model, $attribute)
    {
        $targetAttribute = $this->targetAttribute === null ? $attribute : $this->targetAttribute;
        $params = $this->prepareConditions($targetAttribute, $model, $attribute);
        $conditions[] = $this->targetAttributeJunction == 'or' ? 'or' : 'and';

        if (!$this->allowArray) {
            foreach ($params as $key => $value) {
                if (is_array($value)) {
                    $this->addError($model, $attribute, Yii::t('yii', '{attribute} is invalid.'));

                    return;
                }
                $conditions[] = [$key => $value];
            }
        } else {
            $conditions[] = $params;
        }

        $targetClass = $this->targetClass === null ? get_class($model) : $this->targetClass;
        $query = $this->createQuery($targetClass, $conditions);

        if (is_array($model->$attribute)) {
            if ($query->count("DISTINCT [[$targetAttribute]]") != count($model->$attribute)) {
                $this->addError($model, $attribute, $this->message);
            }
        } elseif (!$query->exists()) {
            $this->addError($model, $attribute, $this->message);
        }
    }

    /**
     * Processes attributes' relations described in $targetAttribute parameter into conditions, compatible with
     * [[\yii\db\Query::where()|Query::where()]] key-value format.
     *
     * @param $targetAttribute array|string $attribute the name of the ActiveRecord attribute that should be used to
     * validate the existence of the current attribute value. If not set, it will use the name
     * of the attribute currently being validated. You may use an array to validate the existence
     * of multiple columns at the same time. The array key is the name of the attribute with the value to validate,
     * the array value is the name of the database field to search.
     * If the key and the value are the same, you can just specify the value.
     * @param \yii\base\Model $model the data model to be validated
     * @param string $attribute the name of the attribute to be validated in the $model
     * @return array conditions, compatible with [[\yii\db\Query::where()|Query::where()]] key-value format.
     * @throws InvalidConfigException
     */
    private function prepareConditions($targetAttribute, $model, $attribute)
    {
        if (is_array($targetAttribute)) {
            if ($this->allowArray) {
                throw new InvalidConfigException('The "targetAttribute" property must be configured as a string.');
            }
            $conditions = [];
            foreach ($targetAttribute as $k => $v) {
                $conditions[$v] = is_int($k) ? $model->$v : $model->$k;
            }
        } else {
            $conditions = [$targetAttribute => $model->$attribute];
        }

        $targetModelClass = $this->getTargetClass($model);
        if (!is_subclass_of($targetModelClass, 'yii\db\ActiveRecord')) {
            return $conditions;
        }

        /** @var ActiveRecord $targetModelClass */
        return $this->applyTableAlias($targetModelClass::find(), $conditions);
    }

    /**
     * @param Model $model the data model to be validated
     * @return string Target class name
     */
    private function getTargetClass($model)
    {
        return $this->targetClass === null ? get_class($model) : $this->targetClass;
    }

    /**
     * @inheritdoc
     */
    protected function validateValue($value)
    {
        if ($this->targetClass === null) {
            throw new InvalidConfigException('The "targetClass" property must be set.');
        }
        if (!is_string($this->targetAttribute)) {
            throw new InvalidConfigException('The "targetAttribute" property must be configured as a string.');
        }

        $query = $this->createQuery($this->targetClass, [$this->targetAttribute => $value]);

        if (is_array($value)) {
            if (!$this->allowArray) {
                return [$this->message, []];
            }
            return $query->count("DISTINCT [[$this->targetAttribute]]") == count($value) ? null : [$this->message, []];
        }

        return $query->exists() ? null : [$this->message, []];
    }

    /**
     * Creates a query instance with the given condition.
     * @param string $targetClass the target AR class
     * @param mixed $condition query condition
     * @return \yii\db\ActiveQueryInterface the query instance
     */
    protected function createQuery($targetClass, $condition)
    {
        /* @var $targetClass \yii\db\ActiveRecordInterface */
        $query = $targetClass::find()->andWhere($condition);
        if ($this->filter instanceof \Closure) {
            call_user_func($this->filter, $query);
        } elseif ($this->filter !== null) {
            $query->andWhere($this->filter);
        }

        return $query;
    }

    /**
<<<<<<< HEAD
     * Prefix conditions with aliases
     *
     * @param ActiveRecord $model
     * @param array $conditions
     * @return array
     */
    private function prefixConditions($model, $conditions)
    {
        $targetModelClass = $this->getTargetClass($model);

        /** @var ActiveRecord $targetModelClass */
        return $targetModelClass::find()->applyTableAlias($conditions);
=======
     * Returns conditions with alias
     * @param ActiveQuery $query
     * @param array $conditions array of condition, keys to be modified
     * @param null|string $alias set empty string for no apply alias. Set null for apply primary table alias
     * @return array
     */
    private function applyTableAlias($query, $conditions, $alias = null)
    {
        if ($alias === null) {
            $alias = array_keys($query->getTablesUsedInFrom())[0];
        }
        $prefixedConditions = [];
        foreach ($conditions as $columnName => $columnValue) {
            if (strpos($columnName, '(') === false) {
                $prefixedColumn = "{$alias}.[[" . preg_replace(
                    '/^' . preg_quote($alias) . '\.(.*)$/',
                    '$1',
                    $columnName) . ']]';
            } else {
                // there is an expression, can't prefix it reliably
                $prefixedColumn = $columnName;
            }

            $prefixedConditions[$prefixedColumn] = $columnValue;
        }
        return $prefixedConditions;
>>>>>>> 87f988fe
    }
}<|MERGE_RESOLUTION|>--- conflicted
+++ resolved
@@ -152,8 +152,8 @@
             return $conditions;
         }
 
-        /** @var ActiveRecord $targetModelClass */
-        return $this->applyTableAlias($targetModelClass::find(), $conditions);
+        /** @var ActiveRecord $model */
+        return $this->prefixConditions($model, $conditions);
     }
 
     /**
@@ -209,7 +209,6 @@
     }
 
     /**
-<<<<<<< HEAD
      * Prefix conditions with aliases
      *
      * @param ActiveRecord $model
@@ -222,33 +221,5 @@
 
         /** @var ActiveRecord $targetModelClass */
         return $targetModelClass::find()->applyTableAlias($conditions);
-=======
-     * Returns conditions with alias
-     * @param ActiveQuery $query
-     * @param array $conditions array of condition, keys to be modified
-     * @param null|string $alias set empty string for no apply alias. Set null for apply primary table alias
-     * @return array
-     */
-    private function applyTableAlias($query, $conditions, $alias = null)
-    {
-        if ($alias === null) {
-            $alias = array_keys($query->getTablesUsedInFrom())[0];
-        }
-        $prefixedConditions = [];
-        foreach ($conditions as $columnName => $columnValue) {
-            if (strpos($columnName, '(') === false) {
-                $prefixedColumn = "{$alias}.[[" . preg_replace(
-                    '/^' . preg_quote($alias) . '\.(.*)$/',
-                    '$1',
-                    $columnName) . ']]';
-            } else {
-                // there is an expression, can't prefix it reliably
-                $prefixedColumn = $columnName;
-            }
-
-            $prefixedConditions[$prefixedColumn] = $columnValue;
-        }
-        return $prefixedConditions;
->>>>>>> 87f988fe
     }
 }