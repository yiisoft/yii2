--- conflicted
+++ resolved
@@ -76,16 +76,12 @@
         } elseif ($method instanceof \Closure) {
             $method = $this->method->bindTo($model);
         }
-<<<<<<< HEAD
+
         $current = $this->current;
         if ($current === null) {
             $current = $model->$attribute;
         }
         call_user_func($method, $attribute, $this->params, $this, $current);
-=======
-
-        call_user_func($method, $attribute, $this->params, $this);
->>>>>>> 1faa45c5
     }
 
     /**
