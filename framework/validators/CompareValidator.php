--- conflicted
+++ resolved
@@ -9,6 +9,7 @@
 
 use Yii;
 use yii\base\InvalidConfigException;
+use yii\helpers\Html;
 
 /**
  * CompareValidator compares the specified attribute value with another value.
@@ -218,52 +219,4 @@
                 return false;
         }
     }
-<<<<<<< HEAD
-=======
-
-    /**
-     * @inheritdoc
-     */
-    public function clientValidateAttribute($model, $attribute, $view)
-    {
-        ValidationAsset::register($view);
-        $options = $this->getClientOptions($model, $attribute);
-
-        return 'yii.validation.compare(value, messages, ' . json_encode($options, JSON_UNESCAPED_SLASHES | JSON_UNESCAPED_UNICODE) . ', $form);';
-    }
-
-    /**
-     * @inheritdoc
-     */
-    public function getClientOptions($model, $attribute)
-    {
-        $options = [
-            'operator' => $this->operator,
-            'type' => $this->type,
-        ];
-
-        if ($this->compareValue !== null) {
-            $options['compareValue'] = $this->compareValue;
-            $compareLabel = $compareValue = $compareValueOrAttribute = $this->compareValue;
-        } else {
-            $compareAttribute = $this->compareAttribute === null ? $attribute . '_repeat' : $this->compareAttribute;
-            $compareValue = $model->getAttributeLabel($compareAttribute);
-            $options['compareAttribute'] = Html::getInputId($model, $compareAttribute);
-            $compareLabel = $compareValueOrAttribute = $model->getAttributeLabel($compareAttribute);
-        }
-
-        if ($this->skipOnEmpty) {
-            $options['skipOnEmpty'] = 1;
-        }
-
-        $options['message'] = $this->formatMessage($this->message, [
-            'attribute' => $model->getAttributeLabel($attribute),
-            'compareAttribute' => $compareLabel,
-            'compareValue' => $compareValue,
-            'compareValueOrAttribute' => $compareValueOrAttribute,
-        ]);
-
-        return $options;
-    }
->>>>>>> 75349fde
 }