--- conflicted
+++ resolved
@@ -132,13 +132,8 @@
      */
     public $skipOnError = true;
     /**
-<<<<<<< HEAD
-     * @var bool whether this validation rule should be skipped if the attribute value
-     * is null or an empty string. This property is used only when validating [[yii\base\Model]].
-=======
      * @var bool 当被校验的属性值为 null 或者空字符串时，
      * 是否该跳过这个校验规则。
->>>>>>> b3479fea
      */
     public $skipOnEmpty = true;
     /**
