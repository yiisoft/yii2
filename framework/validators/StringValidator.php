<?php
/**
 * @link http://www.yiiframework.com/
 * @copyright Copyright (c) 2008 Yii Software LLC
 * @license http://www.yiiframework.com/license/
 */

namespace yii\validators;

use Yii;

/**
 * StringValidator validates that the attribute value is of certain length.
 *
 * Note, this validator should only be used with string-typed attributes.
 *
 * @author Qiang Xue <qiang.xue@gmail.com>
 * @since 2.0
 */
class StringValidator extends Validator
{
    /**
     * @var int|array specifies the length limit of the value to be validated.
     * This can be specified in one of the following forms:
     *
     * - an integer: the exact length that the value should be of;
     * - an array of one element: the minimum length that the value should be of. For example, `[8]`.
     *   This will overwrite [[min]].
     * - an array of two elements: the minimum and maximum lengths that the value should be of.
     *   For example, `[8, 128]`. This will overwrite both [[min]] and [[max]].
     * @see tooShort for the customized message for a too short string.
     * @see tooLong for the customized message for a too long string.
     * @see notEqual for the customized message for a string that does not match desired length.
     */
    public $length;
    /**
     * @var int maximum length. If not set, it means no maximum length limit.
     * @see tooLong for the customized message for a too long string.
     */
    public $max;
    /**
     * @var int minimum length. If not set, it means no minimum length limit.
     * @see tooShort for the customized message for a too short string.
     */
    public $min;
    /**
     * @var string user-defined error message used when the value is not a string.
     */
    public $message;
    /**
     * @var string user-defined error message used when the length of the value is smaller than [[min]].
     */
    public $tooShort;
    /**
     * @var string user-defined error message used when the length of the value is greater than [[max]].
     */
    public $tooLong;
    /**
     * @var string user-defined error message used when the length of the value is not equal to [[length]].
     */
    public $notEqual;
    /**
     * @var string the encoding of the string value to be validated (e.g. 'UTF-8').
     * If this property is not set, [[\yii\base\Application::charset]] will be used.
     */
    public $encoding;


    /**
     * {@inheritdoc}
     */
    public function init()
    {
        parent::init();
        if (is_array($this->length)) {
            if (isset($this->length[0])) {
                $this->min = $this->length[0];
            }
            if (isset($this->length[1])) {
                $this->max = $this->length[1];
            }
            $this->length = null;
        }
        if ($this->encoding === null) {
            $this->encoding = Yii::$app ? Yii::$app->charset : 'UTF-8';
        }
        if ($this->message === null) {
            $this->message = Yii::t('yii', '{attribute} must be a string.');
        }
        if ($this->min !== null && $this->tooShort === null) {
            $this->tooShort = Yii::t('yii', '{attribute} should contain at least {min, number} {min, plural, one{character} other{characters}}.');
        }
        if ($this->max !== null && $this->tooLong === null) {
            $this->tooLong = Yii::t('yii', '{attribute} should contain at most {max, number} {max, plural, one{character} other{characters}}.');
        }
        if ($this->length !== null && $this->notEqual === null) {
            $this->notEqual = Yii::t('yii', '{attribute} should contain {length, number} {length, plural, one{character} other{characters}}.');
        }
    }

    /**
     * {@inheritdoc}
     */
    public function validateAttribute($model, $attribute)
    {
        $value = $model->$attribute;

        if (!is_string($value)) {
            $this->addError($model, $attribute, $this->message);

            return;
        }

        $length = mb_strlen($value, $this->encoding);

        if ($this->min !== null && $length < $this->min) {
            $this->addError($model, $attribute, $this->tooShort, ['min' => $this->min]);
        }
        if ($this->max !== null && $length > $this->max) {
            $this->addError($model, $attribute, $this->tooLong, ['max' => $this->max]);
        }
        if ($this->length !== null && $length !== $this->length) {
            $this->addError($model, $attribute, $this->notEqual, ['length' => $this->length]);
        }
    }

    /**
     * {@inheritdoc}
     */
    protected function validateValue($value)
    {
        if (!is_string($value)) {
            return [$this->message, []];
        }

        $length = mb_strlen($value, $this->encoding);

        if ($this->min !== null && $length < $this->min) {
            return [$this->tooShort, ['min' => $this->min]];
        }
        if ($this->max !== null && $length > $this->max) {
            return [$this->tooLong, ['max' => $this->max]];
        }
        if ($this->length !== null && $length !== $this->length) {
            return [$this->notEqual, ['length' => $this->length]];
        }

        return null;
    }
<<<<<<< HEAD
=======

    /**
     * {@inheritdoc}
     */
    public function clientValidateAttribute($model, $attribute, $view)
    {
        ValidationAsset::register($view);
        $options = $this->getClientOptions($model, $attribute);

        return 'yii.validation.string(value, messages, ' . json_encode($options, JSON_UNESCAPED_SLASHES | JSON_UNESCAPED_UNICODE) . ');';
    }

    /**
     * {@inheritdoc}
     */
    public function getClientOptions($model, $attribute)
    {
        $label = $model->getAttributeLabel($attribute);

        $options = [
            'message' => $this->formatMessage($this->message, [
                'attribute' => $label,
            ]),
        ];

        if ($this->min !== null) {
            $options['min'] = $this->min;
            $options['tooShort'] = $this->formatMessage($this->tooShort, [
                'attribute' => $label,
                'min' => $this->min,
            ]);
        }
        if ($this->max !== null) {
            $options['max'] = $this->max;
            $options['tooLong'] = $this->formatMessage($this->tooLong, [
                'attribute' => $label,
                'max' => $this->max,
            ]);
        }
        if ($this->length !== null) {
            $options['is'] = $this->length;
            $options['notEqual'] = $this->formatMessage($this->notEqual, [
                'attribute' => $label,
                'length' => $this->length,
            ]);
        }
        if ($this->skipOnEmpty) {
            $options['skipOnEmpty'] = 1;
        }

        return $options;
    }
>>>>>>> dd3e5ec1
}<|MERGE_RESOLUTION|>--- conflicted
+++ resolved
@@ -147,59 +147,4 @@
 
         return null;
     }
-<<<<<<< HEAD
-=======
-
-    /**
-     * {@inheritdoc}
-     */
-    public function clientValidateAttribute($model, $attribute, $view)
-    {
-        ValidationAsset::register($view);
-        $options = $this->getClientOptions($model, $attribute);
-
-        return 'yii.validation.string(value, messages, ' . json_encode($options, JSON_UNESCAPED_SLASHES | JSON_UNESCAPED_UNICODE) . ');';
-    }
-
-    /**
-     * {@inheritdoc}
-     */
-    public function getClientOptions($model, $attribute)
-    {
-        $label = $model->getAttributeLabel($attribute);
-
-        $options = [
-            'message' => $this->formatMessage($this->message, [
-                'attribute' => $label,
-            ]),
-        ];
-
-        if ($this->min !== null) {
-            $options['min'] = $this->min;
-            $options['tooShort'] = $this->formatMessage($this->tooShort, [
-                'attribute' => $label,
-                'min' => $this->min,
-            ]);
-        }
-        if ($this->max !== null) {
-            $options['max'] = $this->max;
-            $options['tooLong'] = $this->formatMessage($this->tooLong, [
-                'attribute' => $label,
-                'max' => $this->max,
-            ]);
-        }
-        if ($this->length !== null) {
-            $options['is'] = $this->length;
-            $options['notEqual'] = $this->formatMessage($this->notEqual, [
-                'attribute' => $label,
-                'length' => $this->length,
-            ]);
-        }
-        if ($this->skipOnEmpty) {
-            $options['skipOnEmpty'] = 1;
-        }
-
-        return $options;
-    }
->>>>>>> dd3e5ec1
 }