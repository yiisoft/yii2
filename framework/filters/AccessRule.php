--- conflicted
+++ resolved
@@ -144,23 +144,12 @@
     {
         $privileges = empty($this->roles) ? [] : $this->roles;
 
-<<<<<<< HEAD
         if(!empty($this->permissions)) {
            $privileges = array_merge($privileges, $this->permissions);
         }
 
         if (empty($privileges)) {
             return true;
-=======
-        $privileges = [];
-
-        if (!empty($this->roles)) {
-            $privileges = array_merge($privileges, $this->roles);
-        }
-
-        if (!empty($this->permissions)) {
-            $privileges = array_merge($privileges, $this->permissions);
->>>>>>> 777c4c94
         }
 
         foreach ($privileges as $privilege) {
