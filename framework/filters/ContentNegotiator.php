<?php
/**
 * @link http://www.yiiframework.com/
 * @copyright Copyright (c) 2008 Yii Software LLC
 * @license http://www.yiiframework.com/license/
 */

namespace yii\filters;

use Yii;
use yii\base\ActionFilter;
use yii\base\BootstrapInterface;
<<<<<<< HEAD
use yii\base\InvalidConfigException;
use yii\web\NotAcceptableHttpException;
=======
use yii\web\BadRequestHttpException;
>>>>>>> 7b0fb14c
use yii\web\Request;
use yii\web\Response;

/**
 * ContentNegotiator supports response format negotiation and application language negotiation.
 *
 * When the [[formats|supported formats]] property is specified, ContentNegotiator will support response format
 * negotiation based on the value of the GET parameter [[formatParam]] and the `Accept` HTTP header.
 * If a match is found, the [[Response::format]] property will be set as the chosen format.
 * The [[Response::acceptMimeType]] as well as [[Response::acceptParams]] will also be updated accordingly.
 *
 * When the [[languages|supported languages]] is specified, ContentNegotiator will support application
 * language negotiation based on the value of the GET parameter [[languageParam]] and the `Accept-Language` HTTP header.
 * If a match is found, the [[\yii\base\Application::language]] property will be set as the chosen language.
 *
 * You may use ContentNegotiator as a bootstrapping component as well as an action filter.
 *
 * The following code shows how you can use ContentNegotiator as a bootstrapping component. Note that in this case,
 * the content negotiation applies to the whole application.
 *
 * ```php
 * // in application configuration
 * use yii\web\Response;
 *
 * return [
 *     'bootstrap' => [
 *         [
 *             '__class' => \yii\filters\ContentNegotiator::class,
 *             'formats' => [
 *                 'application/json' => Response::FORMAT_JSON,
 *                 'application/xml' => Response::FORMAT_XML,
 *             ],
 *             'languages' => [
 *                 'en',
 *                 'de',
 *             ],
 *         ],
 *     ],
 * ];
 * ```
 *
 * The following code shows how you can use ContentNegotiator as an action filter in either a controller or a module.
 * In this case, the content negotiation result only applies to the corresponding controller or module, or even
 * specific actions if you configure the `only` or `except` property of the filter.
 *
 * ```php
 * use yii\web\Response;
 *
 * public function behaviors()
 * {
 *     return [
 *         [
 *             '__class' => \yii\filters\ContentNegotiator::class,
 *             'only' => ['view', 'index'],  // in a controller
 *             // if in a module, use the following IDs for user actions
 *             // 'only' => ['user/view', 'user/index']
 *             'formats' => [
 *                 'application/json' => Response::FORMAT_JSON,
 *             ],
 *             'languages' => [
 *                 'en',
 *                 'de',
 *             ],
 *         ],
 *     ];
 * }
 * ```
 *
 * @author Qiang Xue <qiang.xue@gmail.com>
 * @since 2.0
 */
class ContentNegotiator extends ActionFilter implements BootstrapInterface
{
    /**
     * @var string the name of the GET parameter that specifies the response format.
     * Note that if the specified format does not exist in [[formats]], a [[NotAcceptableHttpException]]
     * exception will be thrown.  If the parameter value is empty or if this property is null,
     * the response format will be determined based on the `Accept` HTTP header only.
     * @see formats
     */
    public $formatParam = '_format';
    /**
     * @var string the name of the GET parameter that specifies the [[\yii\base\Application::language|application language]].
     * Note that if the specified language does not match any of [[languages]], the first language in [[languages]]
     * will be used. If the parameter value is empty or if this property is null,
     * the application language will be determined based on the `Accept-Language` HTTP header only.
     * @see languages
     */
    public $languageParam = '_lang';
    /**
     * @var array list of supported response formats. The keys are MIME types (e.g. `application/json`)
     * while the values are the corresponding formats (e.g. `html`, `json`) which must be supported
     * as declared in [[\yii\web\Response::$formatters]].
     *
     * If this property is empty or not set, response format negotiation will be skipped.
     */
    public $formats;
    /**
     * @var array a list of supported languages. The array keys are the supported language variants (e.g. `en-GB`, `en-US`),
     * while the array values are the corresponding language codes (e.g. `en`, `de`) recognized by the application.
     *
     * Array keys are not always required. When an array value does not have a key, the matching of the requested language
     * will be based on a language fallback mechanism. For example, a value of `en` will match `en`, `en_US`, `en-US`, `en-GB`, etc.
     *
     * If this property is empty or not set, language negotiation will be skipped.
     */
    public $languages;
    /**
     * @var Request the current request. If not set, the `request` application component will be used.
     */
    public $request;
    /**
     * @var Response the response to be sent. If not set, the `response` application component will be used.
     */
    public $response;


    /**
     * {@inheritdoc}
     */
    public function bootstrap($app)
    {
        $this->negotiate();
    }

    /**
     * {@inheritdoc}
     */
    public function beforeAction($action)
    {
        $this->negotiate();
        return true;
    }

    /**
     * Negotiates the response format and application language.
     */
    public function negotiate()
    {
        $request = $this->request ?: Yii::$app->getRequest();
        $response = $this->response ?: Yii::$app->getResponse();
        if (!empty($this->formats)) {
            $this->negotiateContentType($request, $response);
        }
        if (!empty($this->languages)) {
            Yii::$app->language = $this->negotiateLanguage($request);
        }
    }

    /**
     * Negotiates the response format.
     * @param Request $request
     * @param Response $response
<<<<<<< HEAD
     * @throws InvalidConfigException if [[formats]] is empty
     * @throws NotAcceptableHttpException if none of the requested content types is accepted.
=======
     * @throws BadRequestHttpException if an array received for GET parameter [[formatParam]].
     * @throws UnsupportedMediaTypeHttpException if none of the requested content types is accepted.
>>>>>>> 7b0fb14c
     */
    protected function negotiateContentType($request, $response)
    {
        if (!empty($this->formatParam) && ($format = $request->get($this->formatParam)) !== null) {
            if (is_array($format)) {
                throw new BadRequestHttpException("Invalid data received for GET parameter '{$this->formatParam}'.");
            }

            if (in_array($format, $this->formats)) {
                $response->format = $format;
                $response->acceptMimeType = null;
                $response->acceptParams = [];
                return;
            }

            throw new NotAcceptableHttpException('The requested response format is not supported: ' . $format);
        }

        $types = $request->getAcceptableContentTypes();
        if (empty($types)) {
            $types['*/*'] = [];
        }

        foreach ($types as $type => $params) {
            if (isset($this->formats[$type])) {
                $response->format = $this->formats[$type];
                $response->acceptMimeType = $type;
                $response->acceptParams = $params;
                return;
            }
        }

        foreach ($this->formats as $type => $format) {
            $response->format = $format;
            $response->acceptMimeType = $type;
            $response->acceptParams = [];
            break;
        }

        if (isset($types['*/*'])) {
            return;
        }

        throw new NotAcceptableHttpException('None of your requested media types is supported.');
    }

    /**
     * Negotiates the application language.
     * @param Request $request
     * @return string the chosen language
     */
    protected function negotiateLanguage($request)
    {
        if (!empty($this->languageParam) && ($language = $request->get($this->languageParam)) !== null) {
            if (is_array($language)) {
                // If an array received, then skip it and use the first of supported languages
                return reset($this->languages);
            }
            if (isset($this->languages[$language])) {
                return $this->languages[$language];
            }
            foreach ($this->languages as $key => $supported) {
                if (is_int($key) && $this->isLanguageSupported($language, $supported)) {
                    return $supported;
                }
            }

            return reset($this->languages);
        }

        foreach ($request->getAcceptableLanguages() as $language) {
            if (isset($this->languages[$language])) {
                return $this->languages[$language];
            }
            foreach ($this->languages as $key => $supported) {
                if (is_int($key) && $this->isLanguageSupported($language, $supported)) {
                    return $supported;
                }
            }
        }

        return reset($this->languages);
    }

    /**
     * Returns a value indicating whether the requested language matches the supported language.
     * @param string $requested the requested language code
     * @param string $supported the supported language code
     * @return bool whether the requested language is supported
     */
    protected function isLanguageSupported($requested, $supported)
    {
        $supported = str_replace('_', '-', strtolower($supported));
        $requested = str_replace('_', '-', strtolower($requested));
        return strpos($requested . '-', $supported . '-') === 0;
    }
}<|MERGE_RESOLUTION|>--- conflicted
+++ resolved
@@ -10,12 +10,8 @@
 use Yii;
 use yii\base\ActionFilter;
 use yii\base\BootstrapInterface;
-<<<<<<< HEAD
 use yii\base\InvalidConfigException;
 use yii\web\NotAcceptableHttpException;
-=======
-use yii\web\BadRequestHttpException;
->>>>>>> 7b0fb14c
 use yii\web\Request;
 use yii\web\Response;
 
@@ -169,13 +165,8 @@
      * Negotiates the response format.
      * @param Request $request
      * @param Response $response
-<<<<<<< HEAD
      * @throws InvalidConfigException if [[formats]] is empty
      * @throws NotAcceptableHttpException if none of the requested content types is accepted.
-=======
-     * @throws BadRequestHttpException if an array received for GET parameter [[formatParam]].
-     * @throws UnsupportedMediaTypeHttpException if none of the requested content types is accepted.
->>>>>>> 7b0fb14c
      */
     protected function negotiateContentType($request, $response)
     {
