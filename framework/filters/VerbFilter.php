<?php
/**
 * @link http://www.yiiframework.com/
 * @copyright Copyright (c) 2008 Yii Software LLC
 * @license http://www.yiiframework.com/license/
 */

namespace yii\filters;

use Yii;
use yii\base\ActionEvent;
use yii\base\Behavior;
use yii\web\Controller;
use yii\web\MethodNotAllowedHttpException;

/**
 * VerbFilter is an action filter that filters by HTTP request methods.
 *
 * It allows to define allowed HTTP request methods for each action and will throw
 * an HTTP 405 error when the method is not allowed.
 *
 * To use VerbFilter, declare it in the `behaviors()` method of your controller class.
 * For example, the following declarations will define a typical set of allowed
 * request methods for REST CRUD actions.
 *
 * ```php
 * public function behaviors()
 * {
 *     return [
 *         'verbs' => [
 *             'class' => \yii\filters\VerbFilter::className(),
 *             'actions' => [
 *                 'index'  => ['GET'],
 *                 'view'   => ['GET'],
 *                 'create' => ['GET', 'POST'],
 *                 'update' => ['GET', 'PUT', 'POST'],
 *                 'delete' => ['POST', 'DELETE'],
 *             ],
 *         ],
 *     ];
 * }
 * ```
 *
<<<<<<< HEAD
 * @see https://tools.ietf.org/html/rfc7231#section-7.4.1
=======
 * @see https://tools.ietf.org/html/rfc2616#section-14.7
>>>>>>> 393fc274
 * @author Carsten Brandt <mail@cebe.cc>
 * @since 2.0
 */
class VerbFilter extends Behavior
{
    /**
     * @var array this property defines the allowed request methods for each action.
     * For each action that should only support limited set of request methods
     * you add an entry with the action id as array key and an array of
     * allowed methods (e.g. GET, HEAD, PUT) as the value.
     * If an action is not listed all request methods are considered allowed.
     *
     * You can use `'*'` to stand for all actions. When an action is explicitly
     * specified, it takes precedence over the specification given by `'*'`.
     *
     * For example,
     *
     * ```php
     * [
     *   'create' => ['GET', 'POST'],
     *   'update' => ['GET', 'PUT', 'POST'],
     *   'delete' => ['POST', 'DELETE'],
     *   '*' => ['GET'],
     * ]
     * ```
     */
    public $actions = [];


    /**
     * Declares event handlers for the [[owner]]'s events.
     * @return array events (array keys) and the corresponding event handler methods (array values).
     */
    public function events()
    {
        return [Controller::EVENT_BEFORE_ACTION => 'beforeAction'];
    }

    /**
     * @param ActionEvent $event
     * @return bool
     * @throws MethodNotAllowedHttpException when the request method is not allowed.
     */
    public function beforeAction($event)
    {
        $action = $event->action->id;
        if (isset($this->actions[$action])) {
            $allowedVerbs = $this->actions[$action];
        } elseif (isset($this->actions['*'])) {
            $allowedVerbs = $this->actions['*'];
        } else {
            return $event->isValid;
        }

        $verb = Yii::$app->getRequest()->getMethod();
        if (!in_array($verb, $allowedVerbs)) {
            $event->isValid = false;
<<<<<<< HEAD
            // https://tools.ietf.org/html/rfc7231#section-7.4.1
            Yii::$app->getResponse()->getHeaders()->set('Allow', implode(', ', $allowedVerbs));
            throw new MethodNotAllowedHttpException('Method Not Allowed. This url can only handle the following request methods: ' . implode(', ', $allowedVerbs) . '.');
=======
            // https://tools.ietf.org/html/rfc2616#section-14.7
            Yii::$app->getResponse()->getHeaders()->set('Allow', implode(', ', $allowed));
            throw new MethodNotAllowedHttpException('Method Not Allowed. This URL can only handle the following request methods: ' . implode(', ', $allowed) . '.');
>>>>>>> 393fc274
        }

        return $event->isValid;
    }
}<|MERGE_RESOLUTION|>--- conflicted
+++ resolved
@@ -41,11 +41,7 @@
  * }
  * ```
  *
-<<<<<<< HEAD
  * @see https://tools.ietf.org/html/rfc7231#section-7.4.1
-=======
- * @see https://tools.ietf.org/html/rfc2616#section-14.7
->>>>>>> 393fc274
  * @author Carsten Brandt <mail@cebe.cc>
  * @since 2.0
  */
@@ -103,15 +99,9 @@
         $verb = Yii::$app->getRequest()->getMethod();
         if (!in_array($verb, $allowedVerbs)) {
             $event->isValid = false;
-<<<<<<< HEAD
             // https://tools.ietf.org/html/rfc7231#section-7.4.1
             Yii::$app->getResponse()->getHeaders()->set('Allow', implode(', ', $allowedVerbs));
-            throw new MethodNotAllowedHttpException('Method Not Allowed. This url can only handle the following request methods: ' . implode(', ', $allowedVerbs) . '.');
-=======
-            // https://tools.ietf.org/html/rfc2616#section-14.7
-            Yii::$app->getResponse()->getHeaders()->set('Allow', implode(', ', $allowed));
-            throw new MethodNotAllowedHttpException('Method Not Allowed. This URL can only handle the following request methods: ' . implode(', ', $allowed) . '.');
->>>>>>> 393fc274
+            throw new MethodNotAllowedHttpException('Method Not Allowed. This URL can only handle the following request methods: ' . implode(', ', $allowedVerbs) . '.');
         }
 
         return $event->isValid;
