--- conflicted
+++ resolved
@@ -94,13 +94,8 @@
     /**
      * Checks, whether authentication is optional for the given action.
      *
-<<<<<<< HEAD
-     * @param Action $action
-     * @return bool
-=======
      * @param Action $action action to be checked.
      * @return boolean whether authentication is optional or not.
->>>>>>> 2ab41948
      * @see optional
      * @since 2.0.7
      */
