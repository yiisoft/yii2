--- conflicted
+++ resolved
@@ -12,11 +12,8 @@
 use yii\base\ActionFilter;
 use yii\di\Instance;
 use yii\web\ForbiddenHttpException;
-<<<<<<< HEAD
+use yii\web\User;
 use yii\base\InvalidConfigException;
-=======
-use yii\web\User;
->>>>>>> ba0ab403
 
 /**
  * AccessControl provides simple access control based on a set of rules.
