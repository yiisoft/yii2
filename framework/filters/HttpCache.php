--- conflicted
+++ resolved
@@ -165,7 +165,6 @@
      */
     protected function validateCache($lastModified, $etag)
     {
-<<<<<<< HEAD
         $request = Yii::$app->getRequest();
         if ($request->hasHeader('if-none-match')) {
             // 'if-none-match' takes precedence over 'if-modified-since'
@@ -173,14 +172,6 @@
             return $etag !== null && in_array($etag, Yii::$app->request->getETags(), true);
         } elseif ($request->hasHeader('if-modified-since')) {
             return $lastModified !== null && @strtotime($request->getHeaderLine('if-modified-since')) >= $lastModified;
-=======
-        if (Yii::$app->request->headers->has('If-None-Match')) {
-            // HTTP_IF_NONE_MATCH takes precedence over HTTP_IF_MODIFIED_SINCE
-            // http://tools.ietf.org/html/rfc7232#section-3.3
-            return $etag !== null && in_array($etag, Yii::$app->request->getETags(), true);
-        } elseif (Yii::$app->request->headers->has('If-Modified-Since')) {
-            return $lastModified !== null && @strtotime(Yii::$app->request->headers->get('If-Modified-Since')) >= $lastModified;
->>>>>>> 03aac69a
         }
 
         return false;
