--- conflicted
+++ resolved
@@ -169,13 +169,6 @@
         } elseif ($this->_totalCount === null) {
             $this->_totalCount = $this->prepareTotalCount();
         }
-<<<<<<< HEAD
-        if ($this->_totalCount === null) {
-            $this->_totalCount = $this->prepareTotalCount();
-        }
-=======
-
->>>>>>> 41176f85
         return $this->_totalCount;
     }
 
@@ -223,15 +216,8 @@
                 $config['pageParam'] = $this->id . '-page';
                 $config['pageSizeParam'] = $this->id . '-per-page';
             }
-<<<<<<< HEAD
-            $value = Yii::createObject(array_merge($config, $value));
-        }
-        if ($value instanceof Pagination) {
-            $value->totalCount = $this->getTotalCount();
-=======
             $this->_pagination = Yii::createObject(array_merge($config, $value));
         } elseif ($value instanceof Pagination || $value === false) {
->>>>>>> 41176f85
             $this->_pagination = $value;
         } else {
             throw new InvalidArgumentException('Only Pagination instance, configuration array or false is allowed.');
