--- conflicted
+++ resolved
@@ -18,13 +18,8 @@
  * @property array $keys The list of key values corresponding to [[models]]. Each data model in [[models]] is
  * uniquely identified by the corresponding key value in this array.
  * @property array $models The list of data models in the current page.
-<<<<<<< HEAD
- * @property Pagination|bool $pagination The pagination object. If this is false, it means the pagination
- * is disabled. Note that the type of this property differs in getter and setter. See [[getPagination()]] and
-=======
  * @property Pagination|false $pagination The pagination object. If this is false, it means the pagination is
  * disabled. Note that the type of this property differs in getter and setter. See [[getPagination()]] and
->>>>>>> 2ab41948
  * [[setPagination()]] for details.
  * @property Sort|bool $sort The sorting object. If this is false, it means the sorting is disabled. Note
  * that the type of this property differs in getter and setter. See [[getSort()]] and [[setSort()]] for details.
