--- conflicted
+++ resolved
@@ -185,15 +185,10 @@
     }
 
     /**
-<<<<<<< HEAD
-     * Returns the pagination object used by this data provider.
-     * @return Pagination|false the pagination object. If this is false, it means the pagination is disabled.
-=======
      * 返回此数据提供器使用的分页对象。
      * 注意，我们应该先调用 [[prepare()]] 或者 [[getModels()]] 以获取
      * [[Pagination::totalCount]] 和 [[Pagination::pageCount]] 的正确的值。
      * @return Pagination|false 分页对象。如果为 false，则表示禁用分页。
->>>>>>> b3479fea
      */
     public function getPagination()
     {
