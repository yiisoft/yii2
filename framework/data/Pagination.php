--- conflicted
+++ resolved
@@ -56,13 +56,9 @@
  * ]);
  * ```
  *
-<<<<<<< HEAD
- * @property int $limit The limit of the data. This may be used to set the LIMIT value for a SQL statement
-=======
  * For more details and usage information on Pagination, see the [guide article on pagination](guide:output-pagination).
  *
  * @property integer $limit The limit of the data. This may be used to set the LIMIT value for a SQL statement
->>>>>>> 940f7c7c
  * for fetching the current page of data. Note that if the page size is infinite, a value -1 will be returned.
  * This property is read-only.
  * @property array $links The links for navigational purpose. The array keys specify the purpose of the links
