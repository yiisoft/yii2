--- conflicted
+++ resolved
@@ -141,8 +141,6 @@
         $file = $this->logFile;
         for ($i = $this->maxLogFiles; $i >= 0; --$i) {
             // $i == 0 is the original log file
-            $rotateFile = $file . ($i === 0 ? '' : '.' . $i);
-<<<<<<< HEAD
             $rotateTarget = $file . '.' . ($i + 1);
             if (!is_file($rotateFile)) {
                 if ($this->compressRotatedFiles && is_file("$rotateFile.gz")) {
@@ -150,18 +148,6 @@
                     $rotateTarget = "$rotateTarget.gz";
                 } else {
                     continue;
-=======
-            if (is_file($rotateFile)) {
-                // suppress errors because it's possible multiple processes enter into this section
-                if ($i === $this->maxLogFiles) {
-                    @unlink($rotateFile);
-                    continue;
-                }
-                $newFile = $this->logFile . '.' . ($i + 1);
-                $this->rotateByCopy ? $this->rotateByCopy($rotateFile, $newFile) : $this->rotateByRename($rotateFile, $newFile);
-                if ($i === 0) {
-                    $this->clearLogFile($rotateFile);
->>>>>>> 810e9e53
                 }
             }
             if ($i === $this->maxLogFiles) {
