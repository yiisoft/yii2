<?php
/**
 * @link http://www.yiiframework.com/
 * @copyright Copyright (c) 2008 Yii Software LLC
 * @license http://www.yiiframework.com/license/
 */

namespace yii\test;

use Yii;
use yii\base\ArrayAccessTrait;
use yii\base\InvalidConfigException;

/**
 * BaseActiveFixture is the base class for fixture classes that support accessing fixture data as ActiveRecord objects.
 *
 * For more details and usage information on BaseActiveFixture, see the [guide article on fixtures](guide:test-fixtures).
 *
 * @author Qiang Xue <qiang.xue@gmail.com>
 * @since 2.0
 */
abstract class BaseActiveFixture extends DbFixture implements \IteratorAggregate, \ArrayAccess, \Countable
{
    use ArrayAccessTrait;

    /**
     * @var string the AR model class associated with this fixture.
     */
    public $modelClass;
    /**
     * @var array the data rows. Each array element represents one row of data (column name => column value).
     */
    public $data = [];
    /**
     * @var string|bool the file path or [path alias](guide:concept-aliases) of the data file that contains the fixture data
     * to be returned by [[getData()]]. You can set this property to be false to prevent loading any data.
     */
    public $dataFile;

    /**
     * @var \yii\db\ActiveRecord[] the loaded AR models
     */
    private $_models = [];


    /**
     * Returns the AR model by the specified model name.
     * A model name is the key of the corresponding data row in [[data]].
     * @param string $name the model name.
     * @return null|\yii\db\ActiveRecord the AR model, or null if the model cannot be found in the database
     * @throws \yii\base\InvalidConfigException if [[modelClass]] is not set.
     */
    public function getModel($name)
    {
        if (!isset($this->data[$name])) {
            return null;
        }
        if (array_key_exists($name, $this->_models)) {
            return $this->_models[$name];
        }

        if ($this->modelClass === null) {
            throw new InvalidConfigException('The "modelClass" property must be set.');
        }
        $row = $this->data[$name];
        /* @var $modelClass \yii\db\ActiveRecord */
        $modelClass = $this->modelClass;
        $keys = [];
        foreach ($modelClass::primaryKey() as $key) {
            $keys[$key] = isset($row[$key]) ? $row[$key] : null;
        }

        return $this->_models[$name] = $modelClass::findOne($keys);
    }

    /**
     * Loads the fixture.
     *
     * The default implementation simply stores the data returned by [[getData()]] in [[data]].
     * You should usually override this method by putting the data into the underlying database.
     */
    public function load()
    {
        $this->data = $this->getData();
    }

    /**
     * Returns the fixture data.
     *
     * The default implementation will try to return the fixture data by including the external file specified by [[dataFile]].
     * The file should return the data array that will be stored in [[data]] after inserting into the database.
     *
     * @return array the data to be put into the database
     * @throws InvalidConfigException if the specified data file does not exist.
     */
    protected function getData()
    {
        if ($this->dataFile === false || $this->dataFile === null) {
            return [];
        }
        $dataFile = Yii::getAlias($this->dataFile);
        if (is_file($dataFile)) {
<<<<<<< HEAD
            return require $dataFile;
        } else {
            throw new InvalidConfigException("Fixture data file does not exist: {$this->dataFile}");
=======
            return require($dataFile);
>>>>>>> fe8a0a6a
        }

        throw new InvalidConfigException("Fixture data file does not exist: {$this->dataFile}");
    }

    /**
     * @inheritdoc
     */
    public function unload()
    {
        parent::unload();
        $this->data = [];
        $this->_models = [];
    }
}<|MERGE_RESOLUTION|>--- conflicted
+++ resolved
@@ -100,13 +100,7 @@
         }
         $dataFile = Yii::getAlias($this->dataFile);
         if (is_file($dataFile)) {
-<<<<<<< HEAD
             return require $dataFile;
-        } else {
-            throw new InvalidConfigException("Fixture data file does not exist: {$this->dataFile}");
-=======
-            return require($dataFile);
->>>>>>> fe8a0a6a
         }
 
         throw new InvalidConfigException("Fixture data file does not exist: {$this->dataFile}");
