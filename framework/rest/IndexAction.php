--- conflicted
+++ resolved
@@ -110,13 +110,13 @@
         /* @var $modelClass \yii\db\BaseActiveRecord */
         $modelClass = $this->modelClass;
 
-<<<<<<< HEAD
         $query = $modelClass::find();
         if (!empty($filter)) {
             $query->andWhere($filter);
         }
 
-        return new ActiveDataProvider([
+        return Yii::createObject([
+            'class' => ActiveDataProvider::className(),
             'query' => $query,
             'pagination' => [
                 'params' => $requestParams
@@ -124,11 +124,6 @@
             'sort' => [
                 'params' => $requestParams
             ],
-=======
-        return Yii::createObject([
-            'class' => ActiveDataProvider::className(),
-            'query' => $modelClass::find(),
->>>>>>> 0c0cc107
         ]);
     }
 }