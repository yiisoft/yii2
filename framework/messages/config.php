<?php
/**
 * @link https://www.yiiframework.com/
 * @copyright Copyright (c) 2008 Yii Software LLC
 * @license https://www.yiiframework.com/license/
 */

return [
    // string, required, root directory of all source files
    'sourcePath' => __DIR__ . '/..',
    // string, required, root directory containing message translations.
    'messagePath' => __DIR__,
    // array, required, list of language codes that the extracted messages
    // should be translated to. For example, ['zh-CN', 'de'].
    'languages' => [
        'af', 'ar', 'az', 'be', 'bg', 'bs', 'ca', 'cs', 'da', 'de', 'el', 'es', 'et', 'fa', 'fi', 'fr', 'he', 'hi',
        'pt-BR', 'ro', 'hr', 'hu', 'hy', 'id', 'it', 'ja', 'ka', 'kk', 'ko', 'kz', 'lt', 'lv', 'ms', 'nb-NO', 'nl',
<<<<<<< HEAD
        'pl', 'pt', 'ru', 'sk', 'sl', 'sr', 'sr-Latn', 'sv', 'tg', 'th', 'tr', 'uk', 'uz', 'uz-Cy', 'vi', 'zh',
        'zh-CN', 'zh-TW'
=======
        'pl', 'pt', 'ru', 'sk', 'sl', 'sr', 'sr-Latn', 'sv', 'tg', 'th', 'tr', 'uk', 'uz', 'uz-Cy', 'vi', 'zh', 'zh-TW'
>>>>>>> 5d8a96ee
    ],
    // string, the name of the function for translating messages.
    // Defaults to 'Yii::t'. This is used as a mark to find the messages to be
    // translated. You may use a string for single function name or an array for
    // multiple function names.
    'translator' => ['\Yii::t', 'Yii::t'],
    // boolean, whether to sort messages by keys when merging new messages
    // with the existing ones. Defaults to false, which means the new (untranslated)
    // messages will be separated from the old (translated) ones.
    'sort' => false,
    // boolean, whether the message file should be overwritten with the merged messages
    'overwrite' => true,
    // boolean, whether to remove messages that no longer appear in the source code.
    // Defaults to false, which means each of these messages will be enclosed with a pair of '@@' marks.
    'removeUnused' => false,
    // boolean, whether to mark messages that no longer appear in the source code.
    // Defaults to true, which means each of these messages will be enclosed with a pair of '@@' marks.
    'markUnused' => true,
    // array, list of patterns that specify which files/directories should NOT be processed.
    // If empty or not set, all files/directories will be processed.
    // A path matches a pattern if it contains the pattern string at its end. For example,
    // '/a/b' will match all files and directories ending with '/a/b';
    // the '*.svn' will match all files and directories whose name ends with '.svn'.
    // and the '.svn' will match all files and directories named exactly '.svn'.
    // Note, the '/' characters in a pattern matches both '/' and '\'.
    // See helpers/FileHelper::findFiles() description for more details on pattern matching rules.
    'except' => [
        '.*',
        '/.*',
        '/messages',
        '/tests',
        '/runtime',
        '/vendor',
        '/BaseYii.php',
    ],
    // array, list of patterns that specify which files (not directories) should be processed.
    // If empty or not set, all files will be processed.
    // Please refer to "except" for details about the patterns.
    // If a file/directory matches both a pattern in "only" and "except", it will NOT be processed.
    'only' => ['*.php'],
    'phpFileHeader' => '/**
 * @link https://www.yiiframework.com/
 * @copyright Copyright (c) 2008 Yii Software LLC
 * @license https://www.yiiframework.com/license/
 */

',
    // Generated file format. Can be "php", "db" or "po".
    'format' => 'php',
    // Connection component ID for "db" format.
    //'db' => 'db',
];<|MERGE_RESOLUTION|>--- conflicted
+++ resolved
@@ -15,12 +15,7 @@
     'languages' => [
         'af', 'ar', 'az', 'be', 'bg', 'bs', 'ca', 'cs', 'da', 'de', 'el', 'es', 'et', 'fa', 'fi', 'fr', 'he', 'hi',
         'pt-BR', 'ro', 'hr', 'hu', 'hy', 'id', 'it', 'ja', 'ka', 'kk', 'ko', 'kz', 'lt', 'lv', 'ms', 'nb-NO', 'nl',
-<<<<<<< HEAD
-        'pl', 'pt', 'ru', 'sk', 'sl', 'sr', 'sr-Latn', 'sv', 'tg', 'th', 'tr', 'uk', 'uz', 'uz-Cy', 'vi', 'zh',
-        'zh-CN', 'zh-TW'
-=======
         'pl', 'pt', 'ru', 'sk', 'sl', 'sr', 'sr-Latn', 'sv', 'tg', 'th', 'tr', 'uk', 'uz', 'uz-Cy', 'vi', 'zh', 'zh-TW'
->>>>>>> 5d8a96ee
     ],
     // string, the name of the function for translating messages.
     // Defaults to 'Yii::t'. This is used as a mark to find the messages to be
