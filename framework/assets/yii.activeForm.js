/**
 * Yii form widget.
 *
 * This is the JavaScript widget used by the yii\widgets\ActiveForm widget.
 *
 * @link http://www.yiiframework.com/
 * @copyright Copyright (c) 2008 Yii Software LLC
 * @license http://www.yiiframework.com/license/
 * @author Qiang Xue <qiang.xue@gmail.com>
 * @since 2.0
 */
(function ($) {

    $.fn.yiiActiveForm = function (method) {
        if (methods[method]) {
            return methods[method].apply(this, Array.prototype.slice.call(arguments, 1));
        } else if (typeof method === 'object' || !method) {
            return methods.init.apply(this, arguments);
        } else {
            $.error('Method ' + method + ' does not exist on jQuery.yiiActiveForm');
            return false;
        }
    };

    var events = {
        /**
         * beforeValidate event is triggered before validating the whole form.
         * The signature of the event handler should be:
         *     function (event, messages, deferreds)
         * where
         *  - event: an Event object.
         *  - messages: an associative array with keys being attribute IDs and values being error message arrays
         *    for the corresponding attributes.
         *  - deferreds: an array of Deferred objects. You can use deferreds.add(callback) to add a new deferred validation.
         *
         * If the handler returns a boolean false, it will stop further form validation after this event. And as
         * a result, afterValidate event will not be triggered.
         */
        beforeValidate: 'beforeValidate',
        /**
         * afterValidate event is triggered after validating the whole form.
         * The signature of the event handler should be:
         *     function (event, messages, errorAttributes)
         * where
         *  - event: an Event object.
         *  - messages: an associative array with keys being attribute IDs and values being error message arrays
         *    for the corresponding attributes.
         *  - errorAttributes: an array of attributes that have validation errors. Please refer to attributeDefaults for the structure of this parameter.
         */
        afterValidate: 'afterValidate',
        /**
         * beforeValidateAttribute event is triggered before validating an attribute.
         * The signature of the event handler should be:
         *     function (event, attribute, messages, deferreds)
         * where
         *  - event: an Event object.
         *  - attribute: the attribute to be validated. Please refer to attributeDefaults for the structure of this parameter.
         *  - messages: an array to which you can add validation error messages for the specified attribute.
         *  - deferreds: an array of Deferred objects. You can use deferreds.add(callback) to add a new deferred validation.
         *
         * If the handler returns a boolean false, it will stop further validation of the specified attribute.
         * And as a result, afterValidateAttribute event will not be triggered.
         */
        beforeValidateAttribute: 'beforeValidateAttribute',
        /**
         * afterValidateAttribute event is triggered after validating the whole form and each attribute.
         * The signature of the event handler should be:
         *     function (event, attribute, messages)
         * where
         *  - event: an Event object.
         *  - attribute: the attribute being validated. Please refer to attributeDefaults for the structure of this parameter.
         *  - messages: an array to which you can add additional validation error messages for the specified attribute.
         */
        afterValidateAttribute: 'afterValidateAttribute',
        /**
         * beforeSubmit event is triggered before submitting the form after all validations have passed.
         * The signature of the event handler should be:
         *     function (event)
         * where event is an Event object.
         *
         * If the handler returns a boolean false, it will stop form submission.
         */
        beforeSubmit: 'beforeSubmit',
        /**
         * ajaxBeforeSend event is triggered before sending an AJAX request for AJAX-based validation.
         * The signature of the event handler should be:
         *     function (event, jqXHR, settings)
         * where
         *  - event: an Event object.
         *  - jqXHR: a jqXHR object
         *  - settings: the settings for the AJAX request
         */
        ajaxBeforeSend: 'ajaxBeforeSend',
        /**
         * ajaxComplete event is triggered after completing an AJAX request for AJAX-based validation.
         * The signature of the event handler should be:
         *     function (event, jqXHR, textStatus)
         * where
         *  - event: an Event object.
         *  - jqXHR: a jqXHR object
         *  - textStatus: the status of the request ("success", "notmodified", "error", "timeout", "abort", or "parsererror").
         */
        ajaxComplete: 'ajaxComplete',
        /**
         * afterInit event is triggered after yii activeForm init.
         * The signature of the event handler should be:
         *     function (event)
         * where
         *  - event: an Event object.
         */
        afterInit: 'afterInit'
    };

    // NOTE: If you change any of these defaults, make sure you update yii\widgets\ActiveForm::getClientOptions() as well
    var defaults = {
        // whether to encode the error summary
        encodeErrorSummary: true,
        // the jQuery selector for the error summary
        errorSummary: '.error-summary',
        // whether to perform validation before submitting the form.
        validateOnSubmit: true,
        // the container CSS class representing the corresponding attribute has validation error
        errorCssClass: 'has-error',
        // the container CSS class representing the corresponding attribute passes validation
        successCssClass: 'has-success',
        // the container CSS class representing the corresponding attribute is being validated
        validatingCssClass: 'validating',
        // the GET parameter name indicating an AJAX-based validation
        ajaxParam: 'ajax',
        // the type of data that you're expecting back from the server
        ajaxDataType: 'json',
        // the URL for performing AJAX-based validation. If not set, it will use the the form's action
        validationUrl: undefined,
        // whether to scroll to first visible error after validation.
        scrollToError: true,
        // offset in pixels that should be added when scrolling to the first error.
        scrollToErrorOffset: 0,
        // where to add validation class: container or input
        validationStateOn: 'container'
    };

    // NOTE: If you change any of these defaults, make sure you update yii\widgets\ActiveField::getClientOptions() as well
    var attributeDefaults = {
        // a unique ID identifying an attribute (e.g. "loginform-username") in a form
        id: undefined,
        // attribute name or expression (e.g. "[0]content" for tabular input)
        name: undefined,
        // the jQuery selector of the container of the input field
        container: undefined,
        // the jQuery selector of the input field under the context of the form
        input: undefined,
        // the jQuery selector of the error tag under the context of the container
        error: '.help-block',
        // whether to encode the error
        encodeError: true,
        // whether to perform validation when a change is detected on the input
        validateOnChange: true,
        // whether to perform validation when the input loses focus
        validateOnBlur: true,
        // whether to perform validation when the user is typing.
        validateOnType: false,
        // number of milliseconds that the validation should be delayed when a user is typing in the input field.
        validationDelay: 500,
        // whether to enable AJAX-based validation.
        enableAjaxValidation: false,
        // function (attribute, value, messages, deferred, $form), the client-side validation function.
        validate: undefined,
        // status of the input field, 0: empty, not entered before, 1: validated, 2: pending validation, 3: validating
        status: 0,
        // whether the validation is cancelled by beforeValidateAttribute event handler
        cancelled: false,
        // the value of the input
        value: undefined,
        // whether to update aria-invalid attribute after validation
        updateAriaInvalid: true
    };


    var submitDefer;

    var setSubmitFinalizeDefer = function($form) {
        submitDefer = $.Deferred();
        $form.data('yiiSubmitFinalizePromise', submitDefer.promise());
    };

    // finalize yii.js $form.submit
    var submitFinalize = function($form) {
        if(submitDefer) {
            submitDefer.resolve();
            submitDefer = undefined;
            $form.removeData('yiiSubmitFinalizePromise');
        }
    };


    var methods = {
        init: function (attributes, options) {
            return this.each(function () {
                var $form = $(this);
                if ($form.data('yiiActiveForm')) {
                    return;
                }

                var settings = $.extend({}, defaults, options || {});
                if (settings.validationUrl === undefined) {
                    settings.validationUrl = $form.attr('action');
                }

                $.each(attributes, function (i) {
                    attributes[i] = $.extend({value: getValue($form, this)}, attributeDefaults, this);
                    watchAttribute($form, attributes[i]);
                });

                $form.data('yiiActiveForm', {
                    settings: settings,
                    attributes: attributes,
                    submitting: false,
                    validated: false,
                    options: getFormOptions($form)
                });

                /**
                 * Clean up error status when the form is reset.
                 * Note that $form.on('reset', ...) does work because the "reset" event does not bubble on IE.
                 */
                $form.on('reset.yiiActiveForm', methods.resetForm);

                if (settings.validateOnSubmit) {
                    $form.on('mouseup.yiiActiveForm keyup.yiiActiveForm', ':submit', function () {
                        $form.data('yiiActiveForm').submitObject = $(this);
                    });
                    $form.on('submit.yiiActiveForm', methods.submitForm);
                }
                var event = $.Event(events.afterInit);
                $form.trigger(event);
            });
        },

        // add a new attribute to the form dynamically.
        // please refer to attributeDefaults for the structure of attribute
        add: function (attribute) {
            var $form = $(this);
            attribute = $.extend({value: getValue($form, attribute)}, attributeDefaults, attribute);
            $form.data('yiiActiveForm').attributes.push(attribute);
            watchAttribute($form, attribute);
        },

        // remove the attribute with the specified ID from the form
        remove: function (id) {
            var $form = $(this),
                attributes = $form.data('yiiActiveForm').attributes,
                index = -1,
                attribute = undefined;
            $.each(attributes, function (i) {
                if (attributes[i]['id'] == id) {
                    index = i;
                    attribute = attributes[i];
                    return false;
                }
            });
            if (index >= 0) {
                attributes.splice(index, 1);
                unwatchAttribute($form, attribute);
            }

            return attribute;
        },

        // manually trigger the validation of the attribute with the specified ID
        validateAttribute: function (id) {
            var attribute = methods.find.call(this, id);
            if (attribute != undefined) {
                validateAttribute($(this), attribute, true);
            }
        },

        // find an attribute config based on the specified attribute ID
        find: function (id) {
            var attributes = $(this).data('yiiActiveForm').attributes,
                result = undefined;
            $.each(attributes, function (i) {
                if (attributes[i]['id'] == id) {
                    result = attributes[i];
                    return false;
                }
            });
            return result;
        },

        destroy: function () {
            return this.each(function () {
                $(this).off('.yiiActiveForm');
                $(this).removeData('yiiActiveForm');
            });
        },

        data: function () {
            return this.data('yiiActiveForm');
        },

        // validate all applicable inputs in the form
        validate: function (forceValidate) {
            if (forceValidate) {
                $(this).data('yiiActiveForm').submitting = true;
            }

            var $form = $(this),
                data = $form.data('yiiActiveForm'),
                needAjaxValidation = false,
                messages = {},
                deferreds = deferredArray(),
                submitting = data.submitting;

            if (submitting) {
                var event = $.Event(events.beforeValidate);
                $form.trigger(event, [messages, deferreds]);

                if (event.result === false) {
                    data.submitting = false;
                    submitFinalize($form);
                    return;
                }
            }

            // client-side validation
            $.each(data.attributes, function () {
                this.$form = $form;
                var $input = findInput($form, this);

                if ($input.is(":disabled")) {
                    return true;
                }
                // pass SELECT without options
                if ($input.length && $input[0].tagName.toLowerCase() === 'select') {
                    if (!$input[0].options.length) {
                        return true;
                    } else if (($input[0].options.length === 1) && ($input[0].options[0].value === '')) {
                        return true;
                    }
                }
                this.cancelled = false;
                // perform validation only if the form is being submitted or if an attribute is pending validation
                if (data.submitting || this.status === 2 || this.status === 3) {
                    var msg = messages[this.id];
                    if (msg === undefined) {
                        msg = [];
                        messages[this.id] = msg;
                    }

                    var event = $.Event(events.beforeValidateAttribute);
                    $form.trigger(event, [this, msg, deferreds]);
                    if (event.result !== false) {
                        if (this.validate) {
                            this.validate(this, getValue($form, this), msg, deferreds, $form);
                        }
                        if (this.enableAjaxValidation) {
                            needAjaxValidation = true;
                        }
                    } else {
                        this.cancelled = true;
                    }
                }
            });

            // ajax validation
            $.when.apply(this, deferreds).always(function() {
                // Remove empty message arrays
                for (var i in messages) {
                    if (0 === messages[i].length) {
                        delete messages[i];
                    }
                }
                if (needAjaxValidation && ($.isEmptyObject(messages) || data.submitting)) {
                    var $button = data.submitObject,
                        extData = '&' + data.settings.ajaxParam + '=' + $form.attr('id');
                    if ($button && $button.length && $button.attr('name')) {
                        extData += '&' + $button.attr('name') + '=' + $button.attr('value');
                    }
                    $.ajax({
                        url: data.settings.validationUrl,
                        type: $form.attr('method'),
                        data: $form.serialize() + extData,
                        dataType: data.settings.ajaxDataType,
                        complete: function (jqXHR, textStatus) {
                            $form.trigger(events.ajaxComplete, [jqXHR, textStatus]);
                        },
                        beforeSend: function (jqXHR, settings) {
                            $form.trigger(events.ajaxBeforeSend, [jqXHR, settings]);
                        },
                        success: function (msgs) {
                            if (msgs !== null && typeof msgs === 'object') {
                                $.each(data.attributes, function () {
                                    if (!this.enableAjaxValidation || this.cancelled) {
                                        delete msgs[this.id];
                                    }
                                });
                                updateInputs($form, $.extend(messages, msgs), submitting);
                            } else {
                                updateInputs($form, messages, submitting);
                            }
                        },
                        error: function () {
                            data.submitting = false;
                            submitFinalize($form);
                        }
                    });
                } else if (data.submitting) {
                    // delay callback so that the form can be submitted without problem
                    window.setTimeout(function () {
                        updateInputs($form, messages, submitting);
                    }, 200);
                } else {
                    updateInputs($form, messages, submitting);
                }
            });
        },

        submitForm: function () {
            var $form = $(this),
                data = $form.data('yiiActiveForm');
            if (data.validated) {
                // Second submit's call (from validate/updateInputs)
                data.submitting = false;
                var event = $.Event(events.beforeSubmit);
                $form.trigger(event);
                if (event.result === false) {
                    data.validated = false;
                    submitFinalize($form);
                    return false;
                }
                updateHiddenButton($form);
                return true;   // continue submitting the form since validation passes
            } else {
                // First submit's call (from yii.js/handleAction) - execute validating
                setSubmitFinalizeDefer($form);

                if (data.settings.timer !== undefined) {
                    clearTimeout(data.settings.timer);
                }
                data.submitting = true;
                methods.validate.call($form);
                return false;
            }
        },

        resetForm: function () {
            var $form = $(this);
            var data = $form.data('yiiActiveForm');
            // Because we bind directly to a form reset event instead of a reset button (that may not exist),
            // when this function is executed form input values have not been reset yet.
            // Therefore we do the actual reset work through setTimeout.
            window.setTimeout(function () {
                $.each(data.attributes, function () {
                    // Without setTimeout() we would get the input values that are not reset yet.
                    this.value = getValue($form, this);
                    this.status = 0;
                    var $container = $form.find(this.container),
                        $input = findInput($form, this),
                        $errorElement = data.settings.validationStateOn === 'input' ? $input : $container;

                    $errorElement.removeClass(
                        data.settings.validatingCssClass + ' ' +
                            data.settings.errorCssClass + ' ' +
                            data.settings.successCssClass
                    );
                    $container.find(this.error).html('');
                });
                $form.find(data.settings.errorSummary).hide().find('ul').html('');
            }, 1);
        },

        /**
         * Updates error messages, input containers, and optionally summary as well.
         * If an attribute is missing from messages, it is considered valid.
         * @param messages array the validation error messages, indexed by attribute IDs
         * @param summary whether to update summary as well.
         */
        updateMessages: function (messages, summary) {
            var $form = $(this);
            var data = $form.data('yiiActiveForm');
            $.each(data.attributes, function () {
                updateInput($form, this, messages);
            });
            if (summary) {
                updateSummary($form, messages);
            }
        },

        /**
         * Updates error messages and input container of a single attribute.
         * If messages is empty, the attribute is considered valid.
         * @param id attribute ID
         * @param messages array with error messages
         */
        updateAttribute: function(id, messages) {
            var attribute = methods.find.call(this, id);
            if (attribute != undefined) {
                var msg = {};
                msg[id] = messages;
                updateInput($(this), attribute, msg);
            }
        }
    };

    var watchAttribute = function ($form, attribute) {
        var $input = findInput($form, attribute);
        if (attribute.validateOnChange) {
            $input.on('change.yiiActiveForm', function () {
                validateAttribute($form, attribute, false);
            });
        }
        if (attribute.validateOnBlur) {
            $input.on('blur.yiiActiveForm', function () {
                if (attribute.status == 0 || attribute.status == 1) {
                    validateAttribute($form, attribute, true);
                }
            });
        }
        if (attribute.validateOnType) {
            $input.on('keyup.yiiActiveForm', function (e) {
                if ($.inArray(e.which, [16, 17, 18, 37, 38, 39, 40]) !== -1 ) {
                    return;
                }
                if (attribute.value !== getValue($form, attribute)) {
                    validateAttribute($form, attribute, false, attribute.validationDelay);
                }
            });
        }
    };

    var unwatchAttribute = function ($form, attribute) {
        findInput($form, attribute).off('.yiiActiveForm');
    };

    var validateAttribute = function ($form, attribute, forceValidate, validationDelay) {
        var data = $form.data('yiiActiveForm');

        if (forceValidate) {
            attribute.status = 2;
        }
        $.each(data.attributes, function () {
            if (!isEqual(this.value, getValue($form, this))) {
                this.status = 2;
                forceValidate = true;
            }
        });
        if (!forceValidate) {
            return;
        }

        if (data.settings.timer !== undefined) {
            clearTimeout(data.settings.timer);
        }
        data.settings.timer = window.setTimeout(function () {
            if (data.submitting || $form.is(':hidden')) {
                return;
            }
            $.each(data.attributes, function () {
                if (this.status === 2) {
                    this.status = 3;
                    $form.find(this.container).addClass(data.settings.validatingCssClass);
                }
            });
            methods.validate.call($form);
        }, validationDelay ? validationDelay : 200);
    };

    /**
     * Compares two value whatever it objects, arrays or simple types
     * @param val1
     * @param val2
     * @returns boolean
     */
    var isEqual = function(val1, val2) {
        // objects
        if (val1 instanceof Object) {
            return isObjectsEqual(val1, val2)
        }

        // arrays
        if (Array.isArray(val1)) {
            return isArraysEqual(val1, val2);
        }

        // simple types
        return val1 === val2;
    };

    var isObjectsEqual = function(obj1, obj2) {
<<<<<<< HEAD
        if (!(obj1 instanceof Object)) {
=======
        if (!(obj1 instanceof Object) || !(obj2 instanceof Object)) {
>>>>>>> 6a8c167c
            return false;
        }
        if (!(obj2 instanceof Object)) {
            return false;
        }
        var keys1 = Object.keys(obj1);
        var keys2 = Object.keys(obj2);
        if (keys1.length !== keys2.length) {
            return false;
        }

        for (var i = 0; i < keys1.length; i += 1) {
            if (!obj2.hasOwnProperty(keys1[i])) {
                return false;
            }
            if (obj1[keys1[i]] !== obj2[keys1[i]]) {
                return false;
            }
        }

        return true;
    };

    var isArraysEqual = function(arr1, arr2) {
<<<<<<< HEAD
        if (!Array.isArray(arr1)) {
=======
        if (!Array.isArray(arr1) || !Array.isArray(arr2)) {
>>>>>>> 6a8c167c
            return false;
        }
        if (!Array.isArray(arr2)) {
            return false;
        }
        if (arr1.length !== arr2.length) {
            return false;
        }
        for (var i = 0; i < arr1.length; i += 1) {
            if (arr1[i] !== arr2[i]) {
                return false;
            }
        }
        return true;
    };

    /**
     * Returns an array prototype with a shortcut method for adding a new deferred.
     * The context of the callback will be the deferred object so it can be resolved like ```this.resolve()```
     * @returns Array
     */
    var deferredArray = function () {
        var array = [];
        array.add = function(callback) {
            this.push(new $.Deferred(callback));
        };
        return array;
    };

    var buttonOptions = ['action', 'target', 'method', 'enctype'];

    /**
     * Returns current form options
     * @param $form
     * @returns object Object with button of form options
     */
    var getFormOptions = function ($form) {
        var attributes = {};
        for (var i = 0; i < buttonOptions.length; i++) {
            attributes[buttonOptions[i]] = $form.attr(buttonOptions[i]);
        }

        return attributes;
    };

    /**
     * Applies temporary form options related to submit button
     * @param $form the form jQuery object
     * @param $button the button jQuery object
     */
    var applyButtonOptions = function ($form, $button) {
        for (var i = 0; i < buttonOptions.length; i++) {
            var value = $button.attr('form' + buttonOptions[i]);
            if (value) {
                $form.attr(buttonOptions[i], value);
            }
        }
    };

    /**
     * Restores original form options
     * @param $form the form jQuery object
     */
    var restoreButtonOptions = function ($form) {
        var data = $form.data('yiiActiveForm');

        for (var i = 0; i < buttonOptions.length; i++) {
            $form.attr(buttonOptions[i], data.options[buttonOptions[i]] || null);
        }
    };

    /**
     * Updates the error messages and the input containers for all applicable attributes
     * @param $form the form jQuery object
     * @param messages array the validation error messages
     * @param submitting whether this method is called after validation triggered by form submission
     */
    var updateInputs = function ($form, messages, submitting) {
        var data = $form.data('yiiActiveForm');

        if (data === undefined) {
            return false;
        }

        if (submitting) {
            var errorAttributes = [];
            var $input = findInput($form, this);
            $.each(data.attributes, function () {
                if (!$input.is(":disabled") && !this.cancelled && updateInput($form, this, messages)) {
                    errorAttributes.push(this);
                }
            });

            $form.trigger(events.afterValidate, [messages, errorAttributes]);

            updateSummary($form, messages);

            if (errorAttributes.length) {
                if (data.settings.scrollToError) {
                    var top = $form.find($.map(errorAttributes, function(attribute) {
                        return attribute.input;
                    }).join(',')).first().closest(':visible').offset().top - data.settings.scrollToErrorOffset;
                    if (top < 0) {
                        top = 0;
                    } else if (top > $(document).height()) {
                        top = $(document).height();
                    }
                    var wtop = $(window).scrollTop();
                    if (top < wtop || top > wtop + $(window).height()) {
                        $(window).scrollTop(top);
                    }
                }
                data.submitting = false;
            } else {
                data.validated = true;
                if (data.submitObject) {
                    applyButtonOptions($form, data.submitObject);
                }
                $form.submit();
                if (data.submitObject) {
                    restoreButtonOptions($form);
                }
            }
        } else {
            $.each(data.attributes, function () {
                if (!this.cancelled && (this.status === 2 || this.status === 3)) {
                    updateInput($form, this, messages);
                }
            });
        }
        submitFinalize($form);
    };

    /**
     * Updates hidden field that represents clicked submit button.
     * @param $form the form jQuery object.
     */
    var updateHiddenButton = function ($form) {
        var data = $form.data('yiiActiveForm');
        var $button = data.submitObject || $form.find(':submit:first');
        // TODO: if the submission is caused by "change" event, it will not work
        if ($button.length && $button.attr('type') == 'submit' && $button.attr('name')) {
            // simulate button input value
            var $hiddenButton = $('input[type="hidden"][name="' + $button.attr('name') + '"]', $form);
            if (!$hiddenButton.length) {
                $('<input>').attr({
                    type: 'hidden',
                    name: $button.attr('name'),
                    value: $button.attr('value')
                }).appendTo($form);
            } else {
                $hiddenButton.attr('value', $button.attr('value'));
            }
        }
    };

    /**
     * Updates the error message and the input container for a particular attribute.
     * @param $form the form jQuery object
     * @param attribute object the configuration for a particular attribute.
     * @param messages array the validation error messages
     * @return boolean whether there is a validation error for the specified attribute
     */
    var updateInput = function ($form, attribute, messages) {
        var data = $form.data('yiiActiveForm'),
            $input = findInput($form, attribute),
            hasError = false;

        if (!$.isArray(messages[attribute.id])) {
            messages[attribute.id] = [];
        }

        attribute.status = 1;
        if ($input.length) {
            hasError = messages[attribute.id].length > 0;
            var $container = $form.find(attribute.container);
            var $error = $container.find(attribute.error);
            updateAriaInvalid($form, attribute, hasError);

            var $errorElement = data.settings.validationStateOn === 'input' ? $input : $container;

            if (hasError) {
                if (attribute.encodeError) {
                    $error.text(messages[attribute.id][0]);
                } else {
                    $error.html(messages[attribute.id][0]);
                }
                $errorElement.removeClass(data.settings.validatingCssClass + ' ' + data.settings.successCssClass)
                    .addClass(data.settings.errorCssClass);
            } else {
                $error.empty();
                $errorElement.removeClass(data.settings.validatingCssClass + ' ' + data.settings.errorCssClass + ' ')
                    .addClass(data.settings.successCssClass);
            }
            attribute.value = getValue($form, attribute);
        }

        $form.trigger(events.afterValidateAttribute, [attribute, messages[attribute.id]]);

        return hasError;
    };

    /**
     * Updates the error summary.
     * @param $form the form jQuery object
     * @param messages array the validation error messages
     */
    var updateSummary = function ($form, messages) {
        var data = $form.data('yiiActiveForm'),
            $summary = $form.find(data.settings.errorSummary),
            $ul = $summary.find('ul').empty();

        if ($summary.length && messages) {
            $.each(data.attributes, function () {
                if ($.isArray(messages[this.id]) && messages[this.id].length) {
                    var error = $('<li/>');
                    if (data.settings.encodeErrorSummary) {
                        error.text(messages[this.id][0]);
                    } else {
                        error.html(messages[this.id][0]);
                    }
                    $ul.append(error);
                }
            });
            $summary.toggle($ul.find('li').length > 0);
        }
    };

    var getValue = function ($form, attribute) {
        var $input = findInput($form, attribute);
        var type = $input.attr('type');
        if (type === 'checkbox' || type === 'radio') {
            var $realInput = $input.filter(':checked');
            if (!$realInput.length) {
                $realInput = $form.find('input[type=hidden][name="' + $input.attr('name') + '"]');
            }

            return $realInput.val();
        } else {
            return $input.val();
        }
    };

    var findInput = function ($form, attribute) {
        var $input = $form.find(attribute.input);
        if ($input.length && $input[0].tagName.toLowerCase() === 'div') {
            // checkbox list or radio list
            return $input.find('input');
        } else {
            return $input;
        }
    };

    var updateAriaInvalid = function ($form, attribute, hasError) {
        if (attribute.updateAriaInvalid) {
            $form.find(attribute.input).attr('aria-invalid', hasError ? 'true' : 'false');
        }
    }
})(window.jQuery);<|MERGE_RESOLUTION|>--- conflicted
+++ resolved
@@ -587,11 +587,7 @@
     };
 
     var isObjectsEqual = function(obj1, obj2) {
-<<<<<<< HEAD
-        if (!(obj1 instanceof Object)) {
-=======
         if (!(obj1 instanceof Object) || !(obj2 instanceof Object)) {
->>>>>>> 6a8c167c
             return false;
         }
         if (!(obj2 instanceof Object)) {
@@ -616,11 +612,7 @@
     };
 
     var isArraysEqual = function(arr1, arr2) {
-<<<<<<< HEAD
-        if (!Array.isArray(arr1)) {
-=======
         if (!Array.isArray(arr1) || !Array.isArray(arr2)) {
->>>>>>> 6a8c167c
             return false;
         }
         if (!Array.isArray(arr2)) {
