--- conflicted
+++ resolved
@@ -467,11 +467,8 @@
         $formattedValue = isset($this->sizeFormat['decimalSeparator']) ? str_replace('.', $this->sizeFormat['decimalSeparator'], $value) : $value;
         $params = ['n' => $formattedValue];
 
-<<<<<<< HEAD
-        if($binaryPrefix && $this->sizeFormat['base'] == 1024) {
-=======
+
         if ($binaryPrefix && $this->sizeFormat['base'] === 1024) {
->>>>>>> f3520187
             switch ($position) {
                 case 0:
                     return $verbose ? Yii::t('yii', '{n, plural, =1{# byte} other{# bytes}}', $params) : Yii::t('yii', '{n} B', $params);
@@ -487,11 +484,7 @@
                     return $verbose ? Yii::t('yii', '{n, plural, =1{# pebibyte} other{# pebibytes}}', $params) : Yii::t('yii', '{n} PiB', $params);
             }
         }
-<<<<<<< HEAD
-        
-=======
-
->>>>>>> f3520187
+
         switch ($position) {
             case 0:
                 return $verbose ? Yii::t('yii', '{n, plural, =1{# byte} other{# bytes}}', $params) : Yii::t('yii', '{n} B', $params);
