<?php
/**
 * @link http://www.yiiframework.com/
 * @copyright Copyright (c) 2008 Yii Software LLC
 * @license http://www.yiiframework.com/license/
 */

namespace yii\base;

use Yii;

/**
 * Request represents a request that is handled by an [[Application]].
 *
<<<<<<< HEAD
 * @property bool $isConsoleRequest The value indicating whether the current request is made via console.
=======
 * For more details and usage information on Request, see the [guide article on requests](guide:runtime-requests).
 *
 * @property boolean $isConsoleRequest The value indicating whether the current request is made via console.
>>>>>>> 940f7c7c
 * @property string $scriptFile Entry script file path (processed w/ realpath()).
 *
 * @author Qiang Xue <qiang.xue@gmail.com>
 * @since 2.0
 */
abstract class Request extends Component
{
    private $_scriptFile;
    private $_isConsoleRequest;


    /**
     * Resolves the current request into a route and the associated parameters.
     * @return array the first element is the route, and the second is the associated parameters.
     */
    abstract public function resolve();

    /**
     * Returns a value indicating whether the current request is made via command line
     * @return bool the value indicating whether the current request is made via console
     */
    public function getIsConsoleRequest()
    {
        return $this->_isConsoleRequest !== null ? $this->_isConsoleRequest : PHP_SAPI === 'cli';
    }

    /**
     * Sets the value indicating whether the current request is made via command line
     * @param bool $value the value indicating whether the current request is made via command line
     */
    public function setIsConsoleRequest($value)
    {
        $this->_isConsoleRequest = $value;
    }

    /**
     * Returns entry script file path.
     * @return string entry script file path (processed w/ realpath())
     * @throws InvalidConfigException if the entry script file path cannot be determined automatically.
     */
    public function getScriptFile()
    {
        if ($this->_scriptFile === null) {
            if (isset($_SERVER['SCRIPT_FILENAME'])) {
                $this->setScriptFile($_SERVER['SCRIPT_FILENAME']);
            } else {
                throw new InvalidConfigException('Unable to determine the entry script file path.');
            }
        }

        return $this->_scriptFile;
    }

    /**
     * Sets the entry script file path.
     * The entry script file path can normally be determined based on the `SCRIPT_FILENAME` SERVER variable.
     * However, for some server configurations, this may not be correct or feasible.
     * This setter is provided so that the entry script file path can be manually specified.
     * @param string $value the entry script file path. This can be either a file path or a path alias.
     * @throws InvalidConfigException if the provided entry script file path is invalid.
     */
    public function setScriptFile($value)
    {
        $scriptFile = realpath(Yii::getAlias($value));
        if ($scriptFile !== false && is_file($scriptFile)) {
            $this->_scriptFile = $scriptFile;
        } else {
            throw new InvalidConfigException('Unable to determine the entry script file path.');
        }
    }
}<|MERGE_RESOLUTION|>--- conflicted
+++ resolved
@@ -12,13 +12,9 @@
 /**
  * Request represents a request that is handled by an [[Application]].
  *
-<<<<<<< HEAD
- * @property bool $isConsoleRequest The value indicating whether the current request is made via console.
-=======
  * For more details and usage information on Request, see the [guide article on requests](guide:runtime-requests).
  *
  * @property boolean $isConsoleRequest The value indicating whether the current request is made via console.
->>>>>>> 940f7c7c
  * @property string $scriptFile Entry script file path (processed w/ realpath()).
  *
  * @author Qiang Xue <qiang.xue@gmail.com>
