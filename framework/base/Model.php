<?php
/**
 * @link http://www.yiiframework.com/
 * @copyright Copyright (c) 2008 Yii Software LLC
 * @license http://www.yiiframework.com/license/
 */

namespace yii\base;

use ArrayAccess;
use ArrayIterator;
use ArrayObject;
use IteratorAggregate;
use ReflectionClass;
use Yii;
use yii\helpers\Inflector;
use yii\validators\RequiredValidator;
use yii\validators\Validator;

/**
 * Model is the base class for data models.
 *
 * Model implements the following commonly used features:
 *
 * - attribute declaration: by default, every public class member is considered as
 *   a model attribute
 * - attribute labels: each attribute may be associated with a label for display purpose
 * - massive attribute assignment
 * - scenario-based validation
 *
 * Model also raises the following events when performing data validation:
 *
 * - [[EVENT_BEFORE_VALIDATE]]: an event raised at the beginning of [[validate()]]
 * - [[EVENT_AFTER_VALIDATE]]: an event raised at the end of [[validate()]]
 *
 * You may directly use Model to store model data, or extend it with customization.
 *
 * For more details and usage information on Model, see the [guide article on models](guide:structure-models).
 *
 * @property \yii\validators\Validator[] $activeValidators The validators applicable to the current
 * [[scenario]]. This property is read-only.
 * @property array $attributes Attribute values (name => value).
 * @property array $errors An array of errors for all attributes. Empty array is returned if no error. The
 * result is a two-dimensional array. See [[getErrors()]] for detailed description. This property is read-only.
 * @property array $firstErrors The first errors. The array keys are the attribute names, and the array values
 * are the corresponding error messages. An empty array will be returned if there is no error. This property is
 * read-only.
 * @property ArrayIterator $iterator An iterator for traversing the items in the list. This property is
 * read-only.
 * @property string $scenario The scenario that this model is in. Defaults to [[SCENARIO_DEFAULT]].
 * @property ArrayObject|\yii\validators\Validator[] $validators All the validators declared in the model.
 * This property is read-only.
 *
 * @author Qiang Xue <qiang.xue@gmail.com>
 * @since 2.0
 */
class Model extends Component implements StaticInstanceInterface, IteratorAggregate, ArrayAccess, Arrayable
{
    use ArrayableTrait;
    use StaticInstanceTrait;

    /**
     * The name of the default scenario.
     */
    const SCENARIO_DEFAULT = 'default';
    /**
     * @event ModelEvent an event raised at the beginning of [[validate()]]. You may set
     * [[ModelEvent::isValid]] to be false to stop the validation.
     */
    const EVENT_BEFORE_VALIDATE = 'beforeValidate';
    /**
     * @event Event an event raised at the end of [[validate()]]
     */
    const EVENT_AFTER_VALIDATE = 'afterValidate';

    /**
     * @var array validation errors (attribute name => array of errors)
     */
    private $_errors;
    /**
     * @var ArrayObject list of validators
     */
    private $_validators;
    /**
     * @var string current scenario
     */
    private $_scenario = self::SCENARIO_DEFAULT;


    /**
     * Returns the validation rules for attributes.
     *
     * Validation rules are used by [[validate()]] to check if attribute values are valid.
     * Child classes may override this method to declare different validation rules.
     *
     * Each rule is an array with the following structure:
     *
     * ```php
     * [
     *     ['attribute1', 'attribute2'],
     *     'validator type',
     *     'on' => ['scenario1', 'scenario2'],
     *     //...other parameters...
     * ]
     * ```
     *
     * where
     *
     *  - attribute list: required, specifies the attributes array to be validated, for single attribute you can pass a string;
     *  - validator type: required, specifies the validator to be used. It can be a built-in validator name,
     *    a method name of the model class, an anonymous function, or a validator class name.
     *  - on: optional, specifies the [[scenario|scenarios]] array in which the validation
     *    rule can be applied. If this option is not set, the rule will apply to all scenarios.
     *  - additional name-value pairs can be specified to initialize the corresponding validator properties.
     *    Please refer to individual validator class API for possible properties.
     *
     * A validator can be either an object of a class extending [[Validator]], or a model class method
     * (called *inline validator*) that has the following signature:
     *
     * ```php
     * // $params refers to validation parameters given in the rule
     * function validatorName($attribute, $params)
     * ```
     *
     * In the above `$attribute` refers to the attribute currently being validated while `$params` contains an array of
     * validator configuration options such as `max` in case of `string` validator. The value of the attribute currently being validated
     * can be accessed as `$this->$attribute`. Note the `$` before `attribute`; this is taking the value of the variable
     * `$attribute` and using it as the name of the property to access.
     *
     * Yii also provides a set of [[Validator::builtInValidators|built-in validators]].
     * Each one has an alias name which can be used when specifying a validation rule.
     *
     * Below are some examples:
     *
     * ```php
     * [
     *     // built-in "required" validator
     *     [['username', 'password'], 'required'],
     *     // built-in "string" validator customized with "min" and "max" properties
     *     ['username', 'string', 'min' => 3, 'max' => 12],
     *     // built-in "compare" validator that is used in "register" scenario only
     *     ['password', 'compare', 'compareAttribute' => 'password2', 'on' => 'register'],
     *     // an inline validator defined via the "authenticate()" method in the model class
     *     ['password', 'authenticate', 'on' => 'login'],
     *     // a validator of class "DateRangeValidator"
     *     ['dateRange', 'DateRangeValidator'],
     * ];
     * ```
     *
     * Note, in order to inherit rules defined in the parent class, a child class needs to
     * merge the parent rules with child rules using functions such as `array_merge()`.
     *
     * @return array validation rules
     * @see scenarios()
     */
    public function rules()
    {
        return [];
    }

    /**
     * Returns a list of scenarios and the corresponding active attributes.
     *
     * An active attribute is one that is subject to validation in the current scenario.
     * The returned array should be in the following format:
     *
     * ```php
     * [
     *     'scenario1' => ['attribute11', 'attribute12', ...],
     *     'scenario2' => ['attribute21', 'attribute22', ...],
     *     ...
     * ]
     * ```
     *
     * By default, an active attribute is considered safe and can be massively assigned.
     * If an attribute should NOT be massively assigned (thus considered unsafe),
     * please prefix the attribute with an exclamation character (e.g. `'!rank'`).
     *
     * The default implementation of this method will return all scenarios found in the [[rules()]]
     * declaration. A special scenario named [[SCENARIO_DEFAULT]] will contain all attributes
     * found in the [[rules()]]. Each scenario will be associated with the attributes that
     * are being validated by the validation rules that apply to the scenario.
     *
     * @return array a list of scenarios and the corresponding active attributes.
     */
    public function scenarios()
    {
        $scenarios = [self::SCENARIO_DEFAULT => []];
        foreach ($this->getValidators() as $validator) {
            foreach ($validator->on as $scenario) {
                $scenarios[$scenario] = [];
            }
            foreach ($validator->except as $scenario) {
                $scenarios[$scenario] = [];
            }
        }
        $names = array_keys($scenarios);

        foreach ($this->getValidators() as $validator) {
            if (empty($validator->on) && empty($validator->except)) {
                foreach ($names as $name) {
                    foreach ($validator->attributes as $attribute) {
                        $scenarios[$name][$attribute] = true;
                    }
                }
            } elseif (empty($validator->on)) {
                foreach ($names as $name) {
                    if (!in_array($name, $validator->except, true)) {
                        foreach ($validator->attributes as $attribute) {
                            $scenarios[$name][$attribute] = true;
                        }
                    }
                }
            } else {
                foreach ($validator->on as $name) {
                    foreach ($validator->attributes as $attribute) {
                        $scenarios[$name][$attribute] = true;
                    }
                }
            }
        }

        foreach ($scenarios as $scenario => $attributes) {
            if (!empty($attributes)) {
                $scenarios[$scenario] = array_keys($attributes);
            }
        }

        return $scenarios;
    }

    /**
     * Returns the form name that this model class should use.
     *
     * The form name is mainly used by [[\yii\widgets\ActiveForm]] to determine how to name
     * the input fields for the attributes in a model. If the form name is "A" and an attribute
     * name is "b", then the corresponding input name would be "A[b]". If the form name is
     * an empty string, then the input name would be "b".
     *
     * The purpose of the above naming schema is that for forms which contain multiple different models,
     * the attributes of each model are grouped in sub-arrays of the POST-data and it is easier to
     * differentiate between them.
     *
     * By default, this method returns the model class name (without the namespace part)
     * as the form name. You may override it when the model is used in different forms.
     *
     * @return string the form name of this model class.
     * @see load()
     * @throws InvalidConfigException when form is defined with anonymous class and `formName()` method is
     * not overridden.
     */
    public function formName()
    {
        $reflector = new ReflectionClass($this);
        if (PHP_VERSION_ID >= 70000 && $reflector->isAnonymous()) {
            throw new InvalidConfigException('The "formName()" method should be explicitly defined for anonymous models');
        }
        return $reflector->getShortName();
    }

    /**
     * Returns the list of attribute names.
     * By default, this method returns all public non-static properties of the class.
     * You may override this method to change the default behavior.
     * @return array list of attribute names.
     */
    public function attributes()
    {
        $class = new ReflectionClass($this);
        $names = [];
        foreach ($class->getProperties(\ReflectionProperty::IS_PUBLIC) as $property) {
            if (!$property->isStatic()) {
                $names[] = $property->getName();
            }
        }

        return $names;
    }

    /**
     * Returns the attribute labels.
     *
     * Attribute labels are mainly used for display purpose. For example, given an attribute
     * `firstName`, we can declare a label `First Name` which is more user-friendly and can
     * be displayed to end users.
     *
     * By default an attribute label is generated using [[generateAttributeLabel()]].
     * This method allows you to explicitly specify attribute labels.
     *
     * Note, in order to inherit labels defined in the parent class, a child class needs to
     * merge the parent labels with child labels using functions such as `array_merge()`.
     *
     * @return array attribute labels (name => label)
     * @see generateAttributeLabel()
     */
    public function attributeLabels()
    {
        return [];
    }

    /**
     * Returns the attribute hints.
     *
     * Attribute hints are mainly used for display purpose. For example, given an attribute
     * `isPublic`, we can declare a hint `Whether the post should be visible for not logged in users`,
     * which provides user-friendly description of the attribute meaning and can be displayed to end users.
     *
     * Unlike label hint will not be generated, if its explicit declaration is omitted.
     *
     * Note, in order to inherit hints defined in the parent class, a child class needs to
     * merge the parent hints with child hints using functions such as `array_merge()`.
     *
     * @return array attribute hints (name => hint)
     * @since 2.0.4
     */
    public function attributeHints()
    {
        return [];
    }

    /**
     * Performs the data validation.
     *
     * This method executes the validation rules applicable to the current [[scenario]].
     * The following criteria are used to determine whether a rule is currently applicable:
     *
     * - the rule must be associated with the attributes relevant to the current scenario;
     * - the rules must be effective for the current scenario.
     *
     * This method will call [[beforeValidate()]] and [[afterValidate()]] before and
     * after the actual validation, respectively. If [[beforeValidate()]] returns false,
     * the validation will be cancelled and [[afterValidate()]] will not be called.
     *
     * Errors found during the validation can be retrieved via [[getErrors()]],
     * [[getFirstErrors()]] and [[getFirstError()]].
     *
     * @param string[]|string $attributeNames attribute name or list of attribute names that should be validated.
     * If this parameter is empty, it means any attribute listed in the applicable
     * validation rules should be validated.
     * @param bool $clearErrors whether to call [[clearErrors()]] before performing validation
     * @return bool whether the validation is successful without any error.
     * @throws InvalidArgumentException if the current scenario is unknown.
     */
    public function validate($attributeNames = null, $clearErrors = true)
    {
        if ($clearErrors) {
            $this->clearErrors();
        }

        if (!$this->beforeValidate()) {
            return false;
        }

        $scenarios = $this->scenarios();
        $scenario = $this->getScenario();
        if (!isset($scenarios[$scenario])) {
            throw new InvalidArgumentException("Unknown scenario: $scenario");
        }

        if ($attributeNames === null) {
            $attributeNames = $this->activeAttributes();
        }

        $attributeNames = (array)$attributeNames;

        foreach ($this->getActiveValidators() as $validator) {
            $validator->validateAttributes($this, $attributeNames);
        }
        $this->afterValidate();

        return !$this->hasErrors();
    }

    /**
     * This method is invoked before validation starts.
     * The default implementation raises a `beforeValidate` event.
     * You may override this method to do preliminary checks before validation.
     * Make sure the parent implementation is invoked so that the event can be raised.
     * @return bool whether the validation should be executed. Defaults to true.
     * If false is returned, the validation will stop and the model is considered invalid.
     */
    public function beforeValidate()
    {
        $event = new ModelEvent();
        $this->trigger(self::EVENT_BEFORE_VALIDATE, $event);

        return $event->isValid;
    }

    /**
     * This method is invoked after validation ends.
     * The default implementation raises an `afterValidate` event.
     * You may override this method to do postprocessing after validation.
     * Make sure the parent implementation is invoked so that the event can be raised.
     */
    public function afterValidate()
    {
        $this->trigger(self::EVENT_AFTER_VALIDATE);
    }

    /**
     * Returns all the validators declared in [[rules()]].
     *
     * This method differs from [[getActiveValidators()]] in that the latter
     * only returns the validators applicable to the current [[scenario]].
     *
     * Because this method returns an ArrayObject object, you may
     * manipulate it by inserting or removing validators (useful in model behaviors).
     * For example,
     *
     * ```php
     * $model->validators[] = $newValidator;
     * ```
     *
     * @return ArrayObject|\yii\validators\Validator[] all the validators declared in the model.
     */
    public function getValidators()
    {
        if ($this->_validators === null) {
            $this->_validators = $this->createValidators();
        }

        return $this->_validators;
    }

    /**
     * Returns the validators applicable to the current [[scenario]].
     * @param string $attribute the name of the attribute whose applicable validators should be returned.
     * If this is null, the validators for ALL attributes in the model will be returned.
     * @return \yii\validators\Validator[] the validators applicable to the current [[scenario]].
     */
    public function getActiveValidators($attribute = null)
    {
        $activeAttributes = $this->activeAttributes();
        if ($attribute !== null && !in_array($attribute, $activeAttributes, true)) {
            return [];
        }
        $scenario = $this->getScenario();
        $validators = [];
        foreach ($this->getValidators() as $validator) {
            if ($attribute === null) {
                $validatorAttributes = $validator->getValidationAttributes($activeAttributes);
                $attributeValid = !empty($validatorAttributes);
            } else {
                $attributeValid = in_array($attribute, $validator->getValidationAttributes($attribute), true);
            }
            if ($attributeValid && $validator->isActive($scenario)) {
                $validators[] = $validator;
            }
        }

        return $validators;
    }

    /**
     * Creates validator objects based on the validation rules specified in [[rules()]].
     * Unlike [[getValidators()]], each time this method is called, a new list of validators will be returned.
     * @return ArrayObject validators
     * @throws InvalidConfigException if any validation rule configuration is invalid
     */
    public function createValidators()
    {
        $validators = new ArrayObject();
        foreach ($this->rules() as $rule) {
            if ($rule instanceof Validator) {
                $validators->append($rule);
            } elseif (is_array($rule) && isset($rule[0], $rule[1])) { // attributes, validator type
                $validator = Validator::createValidator($rule[1], $this, (array) $rule[0], array_slice($rule, 2));
                $validators->append($validator);
            } else {
                throw new InvalidConfigException('Invalid validation rule: a rule must specify both attribute names and validator type.');
            }
        }

        return $validators;
    }

    /**
     * Returns a value indicating whether the attribute is required.
     * This is determined by checking if the attribute is associated with a
     * [[\yii\validators\RequiredValidator|required]] validation rule in the
     * current [[scenario]].
     *
     * Note that when the validator has a conditional validation applied using
     * [[\yii\validators\RequiredValidator::$when|$when]] this method will return
     * `false` regardless of the `when` condition because it may be called be
     * before the model is loaded with data.
     *
     * @param string $attribute attribute name
     * @return bool whether the attribute is required
     */
    public function isAttributeRequired($attribute)
    {
        foreach ($this->getActiveValidators($attribute) as $validator) {
            if ($validator instanceof RequiredValidator && $validator->when === null) {
                return true;
            }
        }

        return false;
    }

    /**
     * Returns a value indicating whether the attribute is safe for massive assignments.
     * @param string $attribute attribute name
     * @return bool whether the attribute is safe for massive assignments
     * @see safeAttributes()
     */
    public function isAttributeSafe($attribute)
    {
        return in_array($attribute, $this->safeAttributes(), true);
    }

    /**
     * Returns a value indicating whether the attribute is active in the current scenario.
     * @param string $attribute attribute name
     * @return bool whether the attribute is active in the current scenario
     * @see activeAttributes()
     */
    public function isAttributeActive($attribute)
    {
        return in_array($attribute, $this->activeAttributes(), true);
    }

    /**
     * Returns the text label for the specified attribute.
     * @param string $attribute the attribute name
     * @return string the attribute label
     * @see generateAttributeLabel()
     * @see attributeLabels()
     */
    public function getAttributeLabel($attribute)
    {
        $labels = $this->attributeLabels();
        return isset($labels[$attribute]) ? $labels[$attribute] : $this->generateAttributeLabel($attribute);
    }

    /**
     * Returns the text hint for the specified attribute.
     * @param string $attribute the attribute name
     * @return string the attribute hint
     * @see attributeHints()
     * @since 2.0.4
     */
    public function getAttributeHint($attribute)
    {
        $hints = $this->attributeHints();
        return isset($hints[$attribute]) ? $hints[$attribute] : '';
    }

    /**
     * Returns a value indicating whether there is any validation error.
     * @param string|null $attribute attribute name. Use null to check all attributes.
     * @return bool whether there is any error.
     */
    public function hasErrors($attribute = null)
    {
        return $attribute === null ? !empty($this->_errors) : isset($this->_errors[$attribute]);
    }

    /**
     * Returns the errors for all attributes or a single attribute.
     * @param string $attribute attribute name. Use null to retrieve errors for all attributes.
     * @property array An array of errors for all attributes. Empty array is returned if no error.
     * The result is a two-dimensional array. See [[getErrors()]] for detailed description.
     * @return array errors for all attributes or the specified attribute. Empty array is returned if no error.
     * Note that when returning errors for all attributes, the result is a two-dimensional array, like the following:
     *
     * ```php
     * [
     *     'username' => [
     *         'Username is required.',
     *         'Username must contain only word characters.',
     *     ],
     *     'email' => [
     *         'Email address is invalid.',
     *     ]
     * ]
     * ```
     *
     * @see getFirstErrors()
     * @see getFirstError()
     */
    public function getErrors($attribute = null)
    {
        if ($attribute === null) {
            return $this->_errors === null ? [] : $this->_errors;
        }

        return isset($this->_errors[$attribute]) ? $this->_errors[$attribute] : [];
    }

    /**
     * Returns the first error of every attribute in the model.
     * @return array the first errors. The array keys are the attribute names, and the array
     * values are the corresponding error messages. An empty array will be returned if there is no error.
     * @see getErrors()
     * @see getFirstError()
     */
    public function getFirstErrors()
    {
        if (empty($this->_errors)) {
            return [];
        }

        $errors = [];
        foreach ($this->_errors as $name => $es) {
            if (!empty($es)) {
                $errors[$name] = reset($es);
            }
        }

        return $errors;
    }

    /**
     * Returns the first error of the specified attribute.
     * @param string $attribute attribute name.
     * @return string the error message. Null is returned if no error.
     * @see getErrors()
     * @see getFirstErrors()
     */
    public function getFirstError($attribute)
    {
        return isset($this->_errors[$attribute]) ? reset($this->_errors[$attribute]) : null;
    }

    /**
     * Returns the errors for all attributes as a one-dimensional array.
     * @param bool $showAllErrors boolean, if set to true every error message for each attribute will be shown otherwise
     * only the first error message for each attribute will be shown.
     * @return array errors for all attributes as a one-dimensional array. Empty array is returned if no error.
     * @see getErrors()
     * @see getFirstErrors()
     * @since 2.0.14
     */
    public function getErrorSummary($showAllErrors)
    {
        $lines = [];
        $errors = $showAllErrors ? $this->getErrors() : $this->getFirstErrors();
        foreach ($errors as $es) {
            $lines = array_merge((array)$es, $lines);
        }
        return $lines;
    }

    /**
     * Adds a new error to the specified attribute.
     * @param string $attribute attribute name
     * @param string $error new error message
     */
    public function addError($attribute, $error = '')
    {
        $this->_errors[$attribute][] = $error;
    }

    /**
     * Adds a list of errors.
     * @param array $items a list of errors. The array keys must be attribute names.
     * The array values should be error messages. If an attribute has multiple errors,
     * these errors must be given in terms of an array.
     * You may use the result of [[getErrors()]] as the value for this parameter.
     * @since 2.0.2
     */
    public function addErrors(array $items)
    {
        foreach ($items as $attribute => $errors) {
            if (is_array($errors)) {
                foreach ($errors as $error) {
                    $this->addError($attribute, $error);
                }
            } else {
                $this->addError($attribute, $errors);
            }
        }
    }

    /**
     * Removes errors for all attributes or a single attribute.
     * @param string $attribute attribute name. Use null to remove errors for all attributes.
     */
    public function clearErrors($attribute = null)
    {
        if ($attribute === null) {
            $this->_errors = [];
        } else {
            unset($this->_errors[$attribute]);
        }
    }

    /**
     * Generates a user friendly attribute label based on the give attribute name.
     * This is done by replacing underscores, dashes and dots with blanks and
     * changing the first letter of each word to upper case.
     * For example, 'department_name' or 'DepartmentName' will generate 'Department Name'.
     * @param string $name the column name
     * @return string the attribute label
     */
    public function generateAttributeLabel($name)
    {
        return Inflector::camel2words($name, true);
    }

    /**
     * Returns attribute values.
     * @param array $names list of attributes whose value needs to be returned.
     * Defaults to null, meaning all attributes listed in [[attributes()]] will be returned.
     * If it is an array, only the attributes in the array will be returned.
     * @param array $except list of attributes whose value should NOT be returned.
     * @return array attribute values (name => value).
     */
    public function getAttributes($names = null, $except = [])
    {
        $values = [];
        if ($names === null) {
            $names = $this->attributes();
        }
        foreach ($names as $name) {
            $values[$name] = $this->$name;
        }
        foreach ($except as $name) {
            unset($values[$name]);
        }

        return $values;
    }

    /**
     * Sets the attribute values in a massive way.
     * @param array $values attribute values (name => value) to be assigned to the model.
     * @param bool $safeOnly whether the assignments should only be done to the safe attributes.
     * A safe attribute is one that is associated with a validation rule in the current [[scenario]].
     * @see safeAttributes()
     * @see attributes()
     */
    public function setAttributes($values, $safeOnly = true)
    {
        if (is_array($values)) {
            $attributes = array_flip($safeOnly ? $this->safeAttributes() : $this->attributes());
            foreach ($values as $name => $value) {
                if (isset($attributes[$name])) {
                    $this->$name = $value;
                } elseif ($safeOnly) {
                    $this->onUnsafeAttribute($name, $value);
                }
            }
        }
    }

    /**
     * This method is invoked when an unsafe attribute is being massively assigned.
     * The default implementation will log a warning message if YII_DEBUG is on.
     * It does nothing otherwise.
     * @param string $name the unsafe attribute name
     * @param mixed $value the attribute value
     */
    public function onUnsafeAttribute($name, $value)
    {
        if (YII_DEBUG) {
            Yii::debug("Failed to set unsafe attribute '$name' in '" . get_class($this) . "'.", __METHOD__);
        }
    }

    /**
     * Returns the scenario that this model is used in.
     *
     * Scenario affects how validation is performed and which attributes can
     * be massively assigned.
     *
     * @return string the scenario that this model is in. Defaults to [[SCENARIO_DEFAULT]].
     */
    public function getScenario()
    {
        return $this->_scenario;
    }

    /**
     * Sets the scenario for the model.
     * Note that this method does not check if the scenario exists or not.
     * The method [[validate()]] will perform this check.
     * @param string $value the scenario that this model is in.
     */
    public function setScenario($value)
    {
        $this->_scenario = $value;
    }

    /**
     * Returns the attribute names that are safe to be massively assigned in the current scenario.
     * @return string[] safe attribute names
     */
    public function safeAttributes()
    {
        $scenario = $this->getScenario();
        $scenarios = $this->scenarios();
        if (!isset($scenarios[$scenario])) {
            return [];
        }
        $attributes = [];
        foreach ($scenarios[$scenario] as $attribute) {
            if ($attribute[0] !== '!' && !in_array('!' . $attribute, $scenarios[$scenario])) {
                $attributes[] = $attribute;
            }
        }

        return $attributes;
    }

    /**
     * Returns the attribute names that are subject to validation in the current scenario.
     * @return string[] safe attribute names
     */
    public function activeAttributes()
    {
        $scenario = $this->getScenario();
        $scenarios = $this->scenarios();
        if (!isset($scenarios[$scenario])) {
            return [];
        }
        $attributes = array_keys(array_flip($scenarios[$scenario]));
        foreach ($attributes as $i => $attribute) {
<<<<<<< HEAD
            if (is_string($attribute) && strpos($attribute, '!') === 0) {
=======
            if (strncmp($attribute, '!', 1) === 0) {
>>>>>>> 69b1966b
                $attributes[$i] = substr($attribute, 1);
            }
        }

        return $attributes;
    }

    /**
     * Populates the model with input data.
     *
     * This method provides a convenient shortcut for:
     *
     * ```php
     * if (isset($_POST['FormName'])) {
     *     $model->attributes = $_POST['FormName'];
     *     if ($model->save()) {
     *         // handle success
     *     }
     * }
     * ```
     *
     * which, with `load()` can be written as:
     *
     * ```php
     * if ($model->load($_POST) && $model->save()) {
     *     // handle success
     * }
     * ```
     *
     * `load()` gets the `'FormName'` from the model's [[formName()]] method (which you may override), unless the
     * `$formName` parameter is given. If the form name is empty, `load()` populates the model with the whole of `$data`,
     * instead of `$data['FormName']`.
     *
     * Note, that the data being populated is subject to the safety check by [[setAttributes()]].
     *
     * @param array $data the data array to load, typically `$_POST` or `$_GET`.
     * @param string $formName the form name to use to load the data into the model.
     * If not set, [[formName()]] is used.
     * @return bool whether `load()` found the expected form in `$data`.
     */
    public function load($data, $formName = null)
    {
        $scope = $formName === null ? $this->formName() : $formName;
        if ($scope === '' && !empty($data)) {
            $this->setAttributes($data);

            return true;
        } elseif (isset($data[$scope])) {
            $this->setAttributes($data[$scope]);

            return true;
        }

        return false;
    }

    /**
     * Populates a set of models with the data from end user.
     * This method is mainly used to collect tabular data input.
     * The data to be loaded for each model is `$data[formName][index]`, where `formName`
     * refers to the value of [[formName()]], and `index` the index of the model in the `$models` array.
     * If [[formName()]] is empty, `$data[index]` will be used to populate each model.
     * The data being populated to each model is subject to the safety check by [[setAttributes()]].
     * @param array $models the models to be populated. Note that all models should have the same class.
     * @param array $data the data array. This is usually `$_POST` or `$_GET`, but can also be any valid array
     * supplied by end user.
     * @param string $formName the form name to be used for loading the data into the models.
     * If not set, it will use the [[formName()]] value of the first model in `$models`.
     * This parameter is available since version 2.0.1.
     * @return bool whether at least one of the models is successfully populated.
     */
    public static function loadMultiple($models, $data, $formName = null)
    {
        if ($formName === null) {
            /* @var $first Model|false */
            $first = reset($models);
            if ($first === false) {
                return false;
            }
            $formName = $first->formName();
        }

        $success = false;
        foreach ($models as $i => $model) {
            /* @var $model Model */
            if ($formName == '') {
                if (!empty($data[$i]) && $model->load($data[$i], '')) {
                    $success = true;
                }
            } elseif (!empty($data[$formName][$i]) && $model->load($data[$formName][$i], '')) {
                $success = true;
            }
        }

        return $success;
    }

    /**
     * Validates multiple models.
     * This method will validate every model. The models being validated may
     * be of the same or different types.
     * @param array $models the models to be validated
     * @param array $attributeNames list of attribute names that should be validated.
     * If this parameter is empty, it means any attribute listed in the applicable
     * validation rules should be validated.
     * @return bool whether all models are valid. False will be returned if one
     * or multiple models have validation error.
     */
    public static function validateMultiple($models, $attributeNames = null)
    {
        $valid = true;
        /* @var $model Model */
        foreach ($models as $model) {
            $valid = $model->validate($attributeNames) && $valid;
        }

        return $valid;
    }

    /**
     * Returns the list of fields that should be returned by default by [[toArray()]] when no specific fields are specified.
     *
     * A field is a named element in the returned array by [[toArray()]].
     *
     * This method should return an array of field names or field definitions.
     * If the former, the field name will be treated as an object property name whose value will be used
     * as the field value. If the latter, the array key should be the field name while the array value should be
     * the corresponding field definition which can be either an object property name or a PHP callable
     * returning the corresponding field value. The signature of the callable should be:
     *
     * ```php
     * function ($model, $field) {
     *     // return field value
     * }
     * ```
     *
     * For example, the following code declares four fields:
     *
     * - `email`: the field name is the same as the property name `email`;
     * - `firstName` and `lastName`: the field names are `firstName` and `lastName`, and their
     *   values are obtained from the `first_name` and `last_name` properties;
     * - `fullName`: the field name is `fullName`. Its value is obtained by concatenating `first_name`
     *   and `last_name`.
     *
     * ```php
     * return [
     *     'email',
     *     'firstName' => 'first_name',
     *     'lastName' => 'last_name',
     *     'fullName' => function ($model) {
     *         return $model->first_name . ' ' . $model->last_name;
     *     },
     * ];
     * ```
     *
     * In this method, you may also want to return different lists of fields based on some context
     * information. For example, depending on [[scenario]] or the privilege of the current application user,
     * you may return different sets of visible fields or filter out some fields.
     *
     * The default implementation of this method returns [[attributes()]] indexed by the same attribute names.
     *
     * @return array the list of field names or field definitions.
     * @see toArray()
     */
    public function fields()
    {
        $fields = $this->attributes();

        return array_combine($fields, $fields);
    }

    /**
     * Returns an iterator for traversing the attributes in the model.
     * This method is required by the interface [[\IteratorAggregate]].
     * @return ArrayIterator an iterator for traversing the items in the list.
     */
    public function getIterator()
    {
        $attributes = $this->getAttributes();
        return new ArrayIterator($attributes);
    }

    /**
     * Returns whether there is an element at the specified offset.
     * This method is required by the SPL interface [[\ArrayAccess]].
     * It is implicitly called when you use something like `isset($model[$offset])`.
     * @param mixed $offset the offset to check on.
     * @return bool whether or not an offset exists.
     */
    public function offsetExists($offset)
    {
        return isset($this->$offset);
    }

    /**
     * Returns the element at the specified offset.
     * This method is required by the SPL interface [[\ArrayAccess]].
     * It is implicitly called when you use something like `$value = $model[$offset];`.
     * @param mixed $offset the offset to retrieve element.
     * @return mixed the element at the offset, null if no element is found at the offset
     */
    public function offsetGet($offset)
    {
        return $this->$offset;
    }

    /**
     * Sets the element at the specified offset.
     * This method is required by the SPL interface [[\ArrayAccess]].
     * It is implicitly called when you use something like `$model[$offset] = $item;`.
     * @param int $offset the offset to set element
     * @param mixed $item the element value
     */
    public function offsetSet($offset, $item)
    {
        $this->$offset = $item;
    }

    /**
     * Sets the element value at the specified offset to null.
     * This method is required by the SPL interface [[\ArrayAccess]].
     * It is implicitly called when you use something like `unset($model[$offset])`.
     * @param mixed $offset the offset to unset element
     */
    public function offsetUnset($offset)
    {
        $this->$offset = null;
    }
}<|MERGE_RESOLUTION|>--- conflicted
+++ resolved
@@ -819,11 +819,7 @@
         }
         $attributes = array_keys(array_flip($scenarios[$scenario]));
         foreach ($attributes as $i => $attribute) {
-<<<<<<< HEAD
-            if (is_string($attribute) && strpos($attribute, '!') === 0) {
-=======
             if (strncmp($attribute, '!', 1) === 0) {
->>>>>>> 69b1966b
                 $attributes[$i] = substr($attribute, 1);
             }
         }
