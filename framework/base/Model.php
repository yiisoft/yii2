--- conflicted
+++ resolved
@@ -223,7 +223,6 @@
             }
         }
         foreach ($scenarios as $scenario => $attributes) {
-<<<<<<< HEAD
             if (empty($attributes) && $scenario !== self::SCENARIO_DEFAULT) {
                 unset($scenarios[$scenario]);
             } else {
@@ -231,10 +230,6 @@
                 foreach ($attributes as $attribute => $safe) {
                     $scenarios[$scenario][] = ($safe ? '' : '!') . $attribute;
                 }
-=======
-            if (!empty($attributes)) {
-                $scenarios[$scenario] = array_keys($attributes);
->>>>>>> 8eaacd73
             }
         }
         return $scenarios;
