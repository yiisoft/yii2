--- conflicted
+++ resolved
@@ -13,11 +13,7 @@
  * Component is the base class that implements the *property*, *event* and *behavior* features.
  *
  * Component provides the *event* and *behavior* features, in addition to the *property* feature which is implemented in
-<<<<<<< HEAD
  * its parent class [[BaseObject]].
-=======
- * its parent class [[\yii\base\Object|Object]].
->>>>>>> 66e81587
  *
  * Event is a way to "inject" custom code into existing code at certain places. For example, a comment object can trigger
  * an "add" event when the user adds a comment. We can write custom code and attach it to this event so that when the event
