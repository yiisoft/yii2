--- conflicted
+++ resolved
@@ -55,19 +55,10 @@
     protected $actionHandler = null;
 
     /**
-     * @var array the action handler arguments, the derived class may access resolved action arguments in the beforeRun or the afterRun methods
-     */
-    protected $arguments = [];
-
-    /**
      * @var mixed the result of the action, derived class my set or get action result in the afterRun method
      */
     protected $result = null;
 
-    /**
-     * @var mixed the params used to run this action
-     */
-    protected $params = null;
 
     /**
      * Constructor.
@@ -110,15 +101,12 @@
      */
     public function runWithParams($params)
     {
-<<<<<<< HEAD
-        if (!method_exists($this, 'run')) {
-            throw new InvalidConfigException(get_class($this) . ' must define a "run()" method.');
-        }
-        $args = $this->controller->bindActionParams($this, $params);
-        Yii::debug('Running action: ' . get_class($this) . '::run(), invoked by '  . get_class($this->controller), __METHOD__);
-        if (Yii::$app->requestedParams === null) {
-            Yii::$app->requestedParams = $args;
-        }
+        $methodName = $this->getActionMethodName();
+        $instance = $this->getActionObject();
+
+        Yii::debug('Running action: ' . get_class($instance) . "::{$methodName}(), invoked by "  . get_class($this->controller), __METHOD__);
+
+        $arguments = $this->resolveActionArguments($params);
 
         $modules = [];
         $runAction = true;
@@ -133,44 +121,19 @@
             }
         }
 
-        $result = null;
-
         if ($runAction && $this->controller->beforeAction($this)) {
             // run the action
-            if ($this->beforeRun()) {
-                $result = call_user_func_array([$this, 'run'], $args);
-                $this->afterRun();
-            }
-
-            $result = $this->controller->afterAction($this, $result);
+            $this->executeAction($arguments);
+            $this->result = $this->controller->afterAction($this, $this->result);
 
             // call afterAction on modules
             foreach ($modules as $module) {
                 /* @var $module Module */
-                $result = $module->afterAction($this, $result);
+                $this->result = $module->afterAction($this, $this->result);
             }
         }
 
-
-
-        return $result;
-=======
-        $this->params = $params;
-        $methodName = $this->getActionMethodName();
-        $instance = $this->getActionObject();
-
-        Yii::debug('Running action: ' . get_class($instance) . "::{$methodName}(), invoked by "  . get_class($this->controller), __METHOD__);
-
-        $this->arguments = $this->resolveActionArguments($params);
-        $this->result = null;
-
-        if ($this->beforeRun()) {
-            $this->result = $this->executeAction($this->arguments);
-            $this->afterRun();
-        }
-
         return $this->result;
->>>>>>> 9e780694
     }
 
     /**
@@ -188,9 +151,11 @@
     /**
      * This method is called right after `run()` is executed.
      * You may override this method to do post-processing work for the action run.
+     * @return mixed the processed action result got from `$this->result`.
      */
     protected function afterRun()
     {
+        return $this->result;
     }
 
     /**
@@ -223,16 +188,6 @@
     }
 
     /**
-     * Gets params used to run action
-     *
-     * @return mixed the params used to run action using runWithParams method
-     */
-    public function getParams()
-    {
-        return $this->params;
-    }
-
-    /**
      * Gets object that contains a method for this action, for InlineAction it's controller instance, otherwise, it's the action itself
      *
      * @return object the object that contains method for this action
@@ -258,9 +213,15 @@
      * @param array $args the action handler arguments
      * @return mixed the result of action handler invocation
      */
-    public function executeAction($args)
-    {
-        $instance = $this->getActionObject();
-        return $this->getActionHandler()->invokeArgs($instance, $args);
+    protected function executeAction($args)
+    {
+        
+        if ($this->beforeRun()) {
+            $instance = $this->getActionObject();
+            $this->result = $this->getActionHandler()->invokeArgs($instance, $args);
+            $this->result = $this->afterRun();
+        }
+        
+        return $this->result; 
     }
 }