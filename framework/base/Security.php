--- conflicted
+++ resolved
@@ -301,6 +301,7 @@
         if ($length !== 0) {
             $outputKey = StringHelper::byteSubstr($outputKey, 0, $length);
         }
+
         return $outputKey;
     }
 
@@ -407,100 +408,7 @@
         }
 
         if ($length < 1) {
-<<<<<<< HEAD
             throw new InvalidArgumentException('First parameter ($length) must be greater than 0');
-=======
-            throw new InvalidParamException('First parameter ($length) must be greater than 0');
-        }
-
-        // always use random_bytes() if it is available
-        if (function_exists('random_bytes')) {
-            return random_bytes($length);
-        }
-
-        // The recent LibreSSL RNGs are faster and likely better than /dev/urandom.
-        // Parse OPENSSL_VERSION_TEXT because OPENSSL_VERSION_NUMBER is no use for LibreSSL.
-        // https://bugs.php.net/bug.php?id=71143
-        if ($this->_useLibreSSL === null) {
-            $this->_useLibreSSL = defined('OPENSSL_VERSION_TEXT')
-                && preg_match('{^LibreSSL (\d\d?)\.(\d\d?)\.(\d\d?)$}', OPENSSL_VERSION_TEXT, $matches)
-                && (10000 * $matches[1]) + (100 * $matches[2]) + $matches[3] >= 20105;
-        }
-
-        // Since 5.4.0, openssl_random_pseudo_bytes() reads from CryptGenRandom on Windows instead
-        // of using OpenSSL library. LibreSSL is OK everywhere but don't use OpenSSL on non-Windows.
-        if (function_exists('openssl_random_pseudo_bytes')
-            && ($this->_useLibreSSL
-            || (
-                DIRECTORY_SEPARATOR !== '/'
-                && substr_compare(PHP_OS, 'win', 0, 3, true) === 0
-            ))
-        ) {
-            $key = openssl_random_pseudo_bytes($length, $cryptoStrong);
-            if ($cryptoStrong === false) {
-                throw new Exception(
-                    'openssl_random_pseudo_bytes() set $crypto_strong false. Your PHP setup is insecure.'
-                );
-            }
-            if ($key !== false && StringHelper::byteLength($key) === $length) {
-                return $key;
-            }
-        }
-
-        // mcrypt_create_iv() does not use libmcrypt. Since PHP 5.3.7 it directly reads
-        // CryptGenRandom on Windows. Elsewhere it directly reads /dev/urandom.
-        if (function_exists('mcrypt_create_iv')) {
-            $key = mcrypt_create_iv($length, MCRYPT_DEV_URANDOM);
-            if (StringHelper::byteLength($key) === $length) {
-                return $key;
-            }
-        }
-
-        // If not on Windows, try to open a random device.
-        if ($this->_randomFile === null && DIRECTORY_SEPARATOR === '/') {
-            // urandom is a symlink to random on FreeBSD.
-            $device = PHP_OS === 'FreeBSD' ? '/dev/random' : '/dev/urandom';
-            // Check random device for special character device protection mode. Use lstat()
-            // instead of stat() in case an attacker arranges a symlink to a fake device.
-            $lstat = @lstat($device);
-            if ($lstat !== false && ($lstat['mode'] & 0170000) === 020000) {
-                $this->_randomFile = fopen($device, 'rb') ?: null;
-
-                if (is_resource($this->_randomFile)) {
-                    // Reduce PHP stream buffer from default 8192 bytes to optimize data
-                    // transfer from the random device for smaller values of $length.
-                    // This also helps to keep future randoms out of user memory space.
-                    $bufferSize = 8;
-
-                    if (function_exists('stream_set_read_buffer')) {
-                        stream_set_read_buffer($this->_randomFile, $bufferSize);
-                    }
-                    // stream_set_read_buffer() isn't implemented on HHVM
-                    if (function_exists('stream_set_chunk_size')) {
-                        stream_set_chunk_size($this->_randomFile, $bufferSize);
-                    }
-                }
-            }
-        }
-
-        if (is_resource($this->_randomFile)) {
-            $buffer = '';
-            $stillNeed = $length;
-            while ($stillNeed > 0) {
-                $someBytes = fread($this->_randomFile, $stillNeed);
-                if ($someBytes === false) {
-                    break;
-                }
-                $buffer .= $someBytes;
-                $stillNeed -= StringHelper::byteLength($someBytes);
-                if ($stillNeed === 0) {
-                    // Leaving file pointer open in order to make next generation faster by reusing it.
-                    return $buffer;
-                }
-            }
-            fclose($this->_randomFile);
-            $this->_randomFile = null;
->>>>>>> f8990ac9
         }
 
         return random_bytes($length);
