--- conflicted
+++ resolved
@@ -319,16 +319,11 @@
                 flush();
             }
 
-<<<<<<< HEAD
+            $this->trigger(static::EVENT_SHUTDOWN);
+
             register_shutdown_function(function() {
                 exit(1);
             });
-
-=======
-            $this->trigger(static::EVENT_SHUTDOWN);
-
-            exit(1);
->>>>>>> a98ab994
         }
     }
 
