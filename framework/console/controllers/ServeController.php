<?php
/**
 * @link https://www.yiiframework.com/
 * @copyright Copyright (c) 2008 Yii Software LLC
 * @license https://www.yiiframework.com/license/
 */

namespace yii\console\controllers;

use Yii;
use yii\console\Controller;
use yii\helpers\Console;

/**
 * Runs PHP built-in web server.
 *
 * In order to access server from remote machines use 0.0.0.0:8000. That is especially useful when running server in
 * a virtual machine.
 *
 * @author Alexander Makarov <sam@rmcreative.ru>
 * @since 2.0.7
 */
class ServeController extends Controller
{
    const EXIT_CODE_NO_DOCUMENT_ROOT = 2;
    const EXIT_CODE_NO_ROUTING_FILE = 3;
    const EXIT_CODE_ADDRESS_TAKEN_BY_ANOTHER_SERVER = 4;
    const EXIT_CODE_ADDRESS_TAKEN_BY_ANOTHER_PROCESS = 5;

    /**
     * @var int port to serve on.
     */
    public $port = 8080;
    /**
     * @var string path or [path alias](guide:concept-aliases) to directory to serve
     */
    public $docroot = '@app/web';
    /**
     * @var string path or [path alias](guide:concept-aliases) to router script.
     * See https://www.php.net/manual/en/features.commandline.webserver.php
     */
    public $router;


    /**
     * Runs PHP built-in web server.
     *
     * @param string $address address to serve on. Either "host" or "host:port".
     *
     * @return int
     */
    public function actionIndex($address = 'localhost')
    {
        $documentRoot = Yii::getAlias($this->docroot);
        $router = $this->router !== null ? Yii::getAlias($this->router) : null;

        if (strpos($address, ':') === false) {
            $address = $address . ':' . $this->port;
        }

        if (!is_dir($documentRoot)) {
            $this->stdout("Document root \"$documentRoot\" does not exist.\n", Console::FG_RED);
            return self::EXIT_CODE_NO_DOCUMENT_ROOT;
        }

        if ($this->isAddressTaken($address)) {
            $this->stdout("http://$address is taken by another process.\n", Console::FG_RED);
            return self::EXIT_CODE_ADDRESS_TAKEN_BY_ANOTHER_PROCESS;
        }

        if ($this->router !== null && !file_exists($router)) {
            $this->stdout("Routing file \"$router\" does not exist.\n", Console::FG_RED);
            return self::EXIT_CODE_NO_ROUTING_FILE;
        }

        $this->stdout("Server started on http://{$address}/\n");
        $this->stdout("Document root is \"{$documentRoot}\"\n");
        if ($this->router) {
            $this->stdout("Routing file is \"$router\"\n");
        }
        $this->stdout("Quit the server with CTRL-C or COMMAND-C.\n");

<<<<<<< HEAD
        passthru('"' . PHP_BINARY . '"' . " -S {$address} -t \"{$documentRoot}\" \"$router\"");
=======
        $command = '"' . PHP_BINARY . '"' . " -S {$address} -t \"{$documentRoot}\"";

        if ($this->router !== null && $router !== '') {
            $command .= " -r \"{$router}\"";
        }

        $this->runCommand($command);
>>>>>>> 5f3d36ea
    }

    /**
     * {@inheritdoc}
     */
    public function options($actionID)
    {
        return array_merge(parent::options($actionID), [
            'docroot',
            'router',
            'port',
        ]);
    }

    /**
     * {@inheritdoc}
     * @since 2.0.8
     */
    public function optionAliases()
    {
        return array_merge(parent::optionAliases(), [
            't' => 'docroot',
            'p' => 'port',
            'r' => 'router',
        ]);
    }

    /**
     * @param string $address server address
     * @return bool if address is already in use
     */
    protected function isAddressTaken($address)
    {
        list($hostname, $port) = explode(':', $address);
        $fp = @fsockopen($hostname, $port, $errno, $errstr, 3);
        if ($fp === false) {
            return false;
        }
        fclose($fp);
        return true;
    }

    protected function runCommand($command)
    {
        passthru($command);
    }
}<|MERGE_RESOLUTION|>--- conflicted
+++ resolved
@@ -80,9 +80,6 @@
         }
         $this->stdout("Quit the server with CTRL-C or COMMAND-C.\n");
 
-<<<<<<< HEAD
-        passthru('"' . PHP_BINARY . '"' . " -S {$address} -t \"{$documentRoot}\" \"$router\"");
-=======
         $command = '"' . PHP_BINARY . '"' . " -S {$address} -t \"{$documentRoot}\"";
 
         if ($this->router !== null && $router !== '') {
@@ -90,7 +87,6 @@
         }
 
         $this->runCommand($command);
->>>>>>> 5f3d36ea
     }
 
     /**
