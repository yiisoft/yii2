<?php
/**
 * @link http://www.yiiframework.com/
 * @copyright Copyright (c) 2008 Yii Software LLC
 * @license http://www.yiiframework.com/license/
 */

namespace yii\console\controllers;

use Yii;
use yii\base\InvalidConfigException;
use yii\console\Exception;
use yii\console\ExitCode;
use yii\db\Connection;
use yii\db\Query;
use yii\di\Instance;
use yii\helpers\Console;
use yii\helpers\FileHelper;
use yii\helpers\VarDumper;
use yii\i18n\DbMessageSource;
use yii\i18n\GettextMessageSource;
use yii\i18n\GettextPoFile;
use yii\i18n\PhpMessageSource;

/**
 * Extracts messages to be translated from source files.
 *
 * The extracted messages can be saved the following depending on `format`
 * setting in config file:
 *
 * - PHP message source files.
 * - ".po" files.
 * - Database.
 *
 * Usage:
 * 1. Create a configuration file using the 'message/config' command:
 *    yii message/config /path/to/myapp/messages/config.php
 * 2. Edit the created config file, adjusting it for your web application needs.
 * 3. Run the 'message/extract' command, using created config:
 *    yii message /path/to/myapp/messages/config.php
 *
 * @author Qiang Xue <qiang.xue@gmail.com>
 * @since 2.0
 */
class MessageController extends \yii\console\Controller
{
    /**
     * @var string controller default action ID.
     */
    public $defaultAction = 'extract';
    /**
     * @var string required, root directory of all source files.
     */
    public $sourcePath = '@yii';
    /**
     * @var string required, root directory containing message translations.
     */
    public $messagePath = '@yii/messages';
    /**
     * @var array required, list of language codes that the extracted messages
     * should be translated to. For example, ['zh-CN', 'de'].
     */
    public $languages = [];
    /**
     * @var string the name of the function for translating messages.
     * Defaults to 'Yii::t'. This is used as a mark to find the messages to be
     * translated. You may use a string for single function name or an array for
     * multiple function names.
     */
    public $translator = 'Yii::t';
    /**
     * @var bool whether to sort messages by keys when merging new messages
     * with the existing ones. Defaults to false, which means the new (untranslated)
     * messages will be separated from the old (translated) ones.
     */
    public $sort = false;
    /**
     * @var bool whether the message file should be overwritten with the merged messages
     */
    public $overwrite = true;
    /**
     * @var bool whether to remove messages that no longer appear in the source code.
     * Defaults to false, which means these messages will NOT be removed.
     */
    public $removeUnused = false;
    /**
     * @var bool whether to mark messages that no longer appear in the source code.
     * Defaults to true, which means each of these messages will be enclosed with a pair of '@@' marks.
     */
    public $markUnused = true;
    /**
     * @var array list of patterns that specify which files/directories should NOT be processed.
     * If empty or not set, all files/directories will be processed.
     * See helpers/FileHelper::findFiles() description for pattern matching rules.
     * If a file/directory matches both a pattern in "only" and "except", it will NOT be processed.
     */
    public $except = [
        '.svn',
        '.git',
        '.gitignore',
        '.gitkeep',
        '.hgignore',
        '.hgkeep',
        '/messages',
        '/BaseYii.php', // contains examples about Yii:t()
    ];
    /**
     * @var array list of patterns that specify which files (not directories) should be processed.
     * If empty or not set, all files will be processed.
     * See helpers/FileHelper::findFiles() description for pattern matching rules.
     * If a file/directory matches both a pattern in "only" and "except", it will NOT be processed.
     */
    public $only = ['*.php'];
    /**
     * @var string generated file format. Can be "php", "db", "po" or "pot".
     */
    public $format = 'php';
    /**
     * @var string connection component ID for "db" format.
     */
    public $db = 'db';
    /**
     * @var string custom name for source message table for "db" format.
     */
    public $sourceMessageTable = '{{%source_message}}';
    /**
     * @var string custom name for translation message table for "db" format.
     */
    public $messageTable = '{{%message}}';
    /**
     * @var string name of the file that will be used for translations for "po" format.
     */
    public $catalog = 'messages';
    /**
     * @var array message categories to ignore. For example, 'yii', 'app*', 'widgets/menu', etc.
     * @see isCategoryIgnored
     */
    public $ignoreCategories = [];
    /**
     * @var string File header in generated PHP file with messages. This property is used only if [[$format]] is "php".
     * @since 2.0.13
     */
    public $phpFileHeader = '';
    /**
     * @var string|null DocBlock used for messages array in generated PHP file. If `null`, default DocBlock will be used.
     * This property is used only if [[$format]] is "php".
     * @since 2.0.13
     */
    public $phpDocBlock;

    /**
     * @var array Config for messages extraction.
     * @see actionExtract()
     * @see initConfig()
     * @since 2.0.13
     */
    protected $config;


    /**
     * @inheritdoc
     */
    public function options($actionID)
    {
        return array_merge(parent::options($actionID), [
            'sourcePath',
            'messagePath',
            'languages',
            'translator',
            'sort',
            'overwrite',
            'removeUnused',
            'markUnused',
            'except',
            'only',
            'format',
            'db',
            'sourceMessageTable',
            'messageTable',
            'catalog',
            'ignoreCategories',
            'phpFileHeader',
            'phpDocBlock',
        ]);
    }

    /**
     * @inheritdoc
     * @since 2.0.8
     */
    public function optionAliases()
    {
        return array_merge(parent::optionAliases(), [
            'c' => 'catalog',
            'e' => 'except',
            'f' => 'format',
            'i' => 'ignoreCategories',
            'l' => 'languages',
            'u' => 'markUnused',
            'p' => 'messagePath',
            'o' => 'only',
            'w' => 'overwrite',
            'S' => 'sort',
            't' => 'translator',
            'm' => 'sourceMessageTable',
            's' => 'sourcePath',
            'r' => 'removeUnused',
        ]);
    }

    /**
     * Creates a configuration file for the "extract" command using command line options specified.
     *
     * The generated configuration file contains parameters required
     * for source code messages extraction.
     * You may use this configuration file with the "extract" command.
     *
     * @param string $filePath output file name or alias.
     * @return int CLI exit code
     * @throws Exception on failure.
     */
    public function actionConfig($filePath)
    {
        $filePath = Yii::getAlias($filePath);
        if (file_exists($filePath)) {
            if (!$this->confirm("File '{$filePath}' already exists. Do you wish to overwrite it?")) {
                return ExitCode::OK;
            }
        }

        $array = VarDumper::export($this->getOptionValues($this->action->id));
        $content = <<<EOD
<?php
/**
 * Configuration file for 'yii {$this->id}/{$this->defaultAction}' command.
 *
 * This file is automatically generated by 'yii {$this->id}/{$this->action->id}' command.
 * It contains parameters for source code messages extraction.
 * You may modify this file to suit your needs.
 *
 * You can use 'yii {$this->id}/{$this->action->id}-template' command to create
 * template configuration file with detailed description for each parameter.
 */
return $array;

EOD;

        if (file_put_contents($filePath, $content) === false) {
            $this->stdout("Configuration file was NOT created: '{$filePath}'.\n\n", Console::FG_RED);
            return ExitCode::UNSPECIFIED_ERROR;
        }

        $this->stdout("Configuration file created: '{$filePath}'.\n\n", Console::FG_GREEN);
        return ExitCode::OK;
    }

    /**
     * Creates a configuration file template for the "extract" command.
     *
     * The created configuration file contains detailed instructions on
     * how to customize it to fit for your needs. After customization,
     * you may use this configuration file with the "extract" command.
     *
     * @param string $filePath output file name or alias.
     * @return int CLI exit code
     * @throws Exception on failure.
     */
    public function actionConfigTemplate($filePath)
    {
        $filePath = Yii::getAlias($filePath);

        if (file_exists($filePath)) {
            if (!$this->confirm("File '{$filePath}' already exists. Do you wish to overwrite it?")) {
                return ExitCode::OK;
            }
        }

        if (!copy(Yii::getAlias('@yii/views/messageConfig.php'), $filePath)) {
            $this->stdout("Configuration file template was NOT created at '{$filePath}'.\n\n", Console::FG_RED);
            return ExitCode::UNSPECIFIED_ERROR;
        }

        $this->stdout("Configuration file template created at '{$filePath}'.\n\n", Console::FG_GREEN);
        return ExitCode::OK;
    }

    /**
     * Extracts messages to be translated from source code.
     *
     * This command will search through source code files and extract
     * messages that need to be translated in different languages.
     *
     * @param string $configFile the path or alias of the configuration file.
     * You may use the "yii message/config" command to generate
     * this file and then customize it for your needs.
     * @return int exit code.
     * @throws Exception on failure.
     */
    public function actionExtract($configFile = null)
    {
        $this->initConfig($configFile);

        $files = FileHelper::findFiles(realpath($this->config['sourcePath']), $this->config);

        $messages = [];
        foreach ($files as $file) {
            $messages = array_merge_recursive($messages, $this->extractMessages($file, $this->config['translator'], $this->config['ignoreCategories']));
        }

<<<<<<< HEAD
        if (empty($this->config['format'])) {
            foreach ($messages as $category => $categoryMessages) {
                $messageSource = Yii::$app->getI18n()->getMessageSource($category);
                foreach ($this->config['languages'] as $language) {
                    $this->stdout("Saving messages: category={$category}, language={$language}...\n");
                    try {
                        $changeCount = $messageSource->save($category, $language, array_fill_keys($categoryMessages, ''), $this->config);
                        if ($changeCount < 1) {
                            $this->stdout("Nothing to save.\n\n", Console::FG_GREEN);
                        } else {
                            $this->stdout("Translation saved.\n\n", Console::FG_GREEN);
                        }
                    } catch (\Throwable $e) {
                        $this->stdout("Unable to save translation for category={$category}, language={$language}.\n\n", Console::FG_RED);
                    }
=======
        $catalog = isset($this->config['catalog']) ? $this->config['catalog'] : 'messages';

        if (in_array($this->config['format'], ['php', 'po'])) {
            foreach ($this->config['languages'] as $language) {
                $dir = $this->config['messagePath'] . DIRECTORY_SEPARATOR . $language;
                if (!is_dir($dir) && !@mkdir($dir)) {
                    throw new Exception("Directory '{$dir}' can not be created.");
                }
                if ($this->config['format'] === 'po') {
                    $this->saveMessagesToPO($messages, $dir, $this->config['overwrite'], $this->config['removeUnused'], $this->config['sort'], $catalog, $this->config['markUnused']);
                } else {
                    $this->saveMessagesToPHP($messages, $dir, $this->config['overwrite'], $this->config['removeUnused'], $this->config['sort'], $this->config['markUnused']);
                }
            }
        } elseif ($this->config['format'] === 'db') {
            /** @var Connection $db */
            $db = Instance::ensure($this->config['db'], Connection::class);
            $sourceMessageTable = isset($this->config['sourceMessageTable']) ? $this->config['sourceMessageTable'] : '{{%source_message}}';
            $messageTable = isset($this->config['messageTable']) ? $this->config['messageTable'] : '{{%message}}';
            $this->saveMessagesToDb(
                $messages,
                $db,
                $sourceMessageTable,
                $messageTable,
                $this->config['removeUnused'],
                $this->config['languages'],
                $this->config['markUnused']
            );
        } elseif ($this->config['format'] === 'pot') {
            $this->saveMessagesToPOT($messages, $this->config['messagePath'], $catalog);
        }
    }

    /**
     * Saves messages to database.
     *
     * @param array $messages
     * @param Connection $db
     * @param string $sourceMessageTable
     * @param string $messageTable
     * @param bool $removeUnused
     * @param array $languages
     * @param bool $markUnused
     */
    protected function saveMessagesToDb($messages, $db, $sourceMessageTable, $messageTable, $removeUnused, $languages, $markUnused)
    {
        $currentMessages = [];
        $rows = (new Query())->select(['id', 'category', 'message'])->from($sourceMessageTable)->all($db);
        foreach ($rows as $row) {
            $currentMessages[$row['category']][$row['id']] = $row['message'];
        }

        $currentLanguages = [];
        $rows = (new Query())->select(['language'])->from($messageTable)->groupBy('language')->all($db);
        foreach ($rows as $row) {
            $currentLanguages[] = $row['language'];
        }
        $missingLanguages = [];
        if (!empty($currentLanguages)) {
            $missingLanguages = array_diff($languages, $currentLanguages);
        }

        $new = [];
        $obsolete = [];

        foreach ($messages as $category => $msgs) {
            $msgs = array_unique($msgs);

            if (isset($currentMessages[$category])) {
                $new[$category] = array_diff($msgs, $currentMessages[$category]);
                $obsolete += array_diff($currentMessages[$category], $msgs);
            } else {
                $new[$category] = $msgs;
            }
        }

        foreach (array_diff(array_keys($currentMessages), array_keys($messages)) as $category) {
            $obsolete += $currentMessages[$category];
        }

        if (!$removeUnused) {
            foreach ($obsolete as $pk => $msg) {
                if (mb_substr($msg, 0, 2) === '@@' && mb_substr($msg, -2) === '@@') {
                    unset($obsolete[$pk]);
                }
            }
        }

        $obsolete = array_keys($obsolete);
        $this->stdout('Inserting new messages...');
        $savedFlag = false;

        foreach ($new as $category => $msgs) {
            foreach ($msgs as $msg) {
                $savedFlag = true;
                $lastPk = $db->schema->insert($sourceMessageTable, ['category' => $category, 'message' => $msg]);
                foreach ($languages as $language) {
                    $db->createCommand()
                       ->insert($messageTable, ['id' => $lastPk['id'], 'language' => $language])
                       ->execute();
>>>>>>> 497a073d
                }
            }

            return ExitCode::OK;
        }

        /* @var $messageSource \yii\i18n\MessageSource */
        $options = $this->config;
        switch ($this->config['format']) {
            case 'php':
                $messageSource = Yii::createObject([
                    'class' => PhpMessageSource::class,
                    'basePath' => $this->config['messagePath']
                ]);
                break;
            case 'db':
                $messageSource = Yii::createObject([
                    'class' => DbMessageSource::class,
                    'db' => $this->config['db'],
                    'sourceMessageTable' => isset($this->config['sourceMessageTable']) ? $this->config['sourceMessageTable'] : '{{%source_message}}',
                    'messageTable' => isset($this->config['messageTable']) ? $this->config['messageTable'] : '{{%message}}',
                ]);
                break;
            case 'po':
            case 'mo':
            case 'pot':
                $messageSource = Yii::createObject([
                    'class' => GettextMessageSource::class,
                    'basePath' => $this->config['messagePath']
                ]);
                break;
            default:
                throw new InvalidConfigException("Unknown format '{$this->config['format']}'");
        }

        foreach ($messages as $category => $categoryMessages) {
            foreach ($this->config['languages'] as $language) {
                $this->stdout("Saving messages: category={$category}, language={$language}...\n");
                try {
                    $changeCount = $messageSource->save($category, $language, array_fill_keys($categoryMessages, ''), $options);
                    if ($changeCount < 1) {
                        $this->stdout("Nothing to save.\n\n", Console::FG_GREEN);
                    } else {
                        $this->stdout("Translation saved.\n\n", Console::FG_GREEN);
                    }
                } catch (\Throwable $e) {
                    $this->stdout("Unable to save translation for category={$category}, language={$language}.\n\n", Console::FG_RED);
                }
            }
        }

        return ExitCode::OK;
    }

    /**
     * Extracts messages from a file.
     *
     * @param string $fileName name of the file to extract messages from
     * @param string $translator name of the function used to translate messages
     * @param array $ignoreCategories message categories to ignore.
     * This parameter is available since version 2.0.4.
     * @return array
     */
    protected function extractMessages($fileName, $translator, $ignoreCategories = [])
    {
        $this->stdout('Extracting messages from ');
        $this->stdout($fileName, Console::FG_CYAN);
        $this->stdout("...\n");

        $subject = file_get_contents($fileName);
        $messages = [];
        $tokens = token_get_all($subject);
        foreach ((array) $translator as $currentTranslator) {
            $translatorTokens = token_get_all('<?php ' . $currentTranslator);
            array_shift($translatorTokens);
            $messages = array_merge_recursive($messages, $this->extractMessagesFromTokens($tokens, $translatorTokens, $ignoreCategories));
        }

        $this->stdout("\n");

        return $messages;
    }

    /**
     * Extracts messages from a parsed PHP tokens list.
     * @param array $tokens tokens to be processed.
     * @param array $translatorTokens translator tokens.
     * @param array $ignoreCategories message categories to ignore.
     * @return array messages.
     */
    protected function extractMessagesFromTokens(array $tokens, array $translatorTokens, array $ignoreCategories)
    {
        $messages = [];
        $translatorTokensCount = count($translatorTokens);
        $matchedTokensCount = 0;
        $buffer = [];
        $pendingParenthesisCount = 0;

        foreach ($tokens as $token) {
            // finding out translator call
            if ($matchedTokensCount < $translatorTokensCount) {
                if ($this->tokensEqual($token, $translatorTokens[$matchedTokensCount])) {
                    $matchedTokensCount++;
                } else {
                    $matchedTokensCount = 0;
                }
            } elseif ($matchedTokensCount === $translatorTokensCount) {
                // translator found

                // end of function call
                if ($this->tokensEqual(')', $token)) {
                    $pendingParenthesisCount--;

                    if ($pendingParenthesisCount === 0) {
                        // end of translator call or end of something that we can't extract
                        if (isset($buffer[0][0], $buffer[1], $buffer[2][0]) && $buffer[0][0] === T_CONSTANT_ENCAPSED_STRING && $buffer[1] === ',' && $buffer[2][0] === T_CONSTANT_ENCAPSED_STRING) {
                            // is valid call we can extract
                            $category = stripcslashes($buffer[0][1]);
                            $category = mb_substr($category, 1, -1);

                            if (!$this->isCategoryIgnored($category, $ignoreCategories)) {
                                $fullMessage = mb_substr($buffer[2][1], 1, -1);
                                $i = 3;
                                while ($i < count($buffer) - 1 && !is_array($buffer[$i]) && $buffer[$i] === '.') {
                                    $fullMessage .= mb_substr($buffer[$i + 1][1], 1, -1);
                                    $i += 2;
                                }

                                $message = stripcslashes($fullMessage);
                                $messages[$category][] = $message;
                            }

                            $nestedTokens = array_slice($buffer, 3);
                            if (count($nestedTokens) > $translatorTokensCount) {
                                // search for possible nested translator calls
                                $messages = array_merge_recursive($messages, $this->extractMessagesFromTokens($nestedTokens, $translatorTokens, $ignoreCategories));
                            }
                        } else {
                            // invalid call or dynamic call we can't extract
                            $line = Console::ansiFormat($this->getLine($buffer), [Console::FG_CYAN]);
                            $skipping = Console::ansiFormat('Skipping line', [Console::FG_YELLOW]);
                            $this->stdout("$skipping $line. Make sure both category and message are static strings.\n");
                        }

                        // prepare for the next match
                        $matchedTokensCount = 0;
                        $pendingParenthesisCount = 0;
                        $buffer = [];
                    } else {
                        $buffer[] = $token;
                    }
                } elseif ($this->tokensEqual('(', $token)) {
                    // count beginning of function call, skipping translator beginning
                    if ($pendingParenthesisCount > 0) {
                        $buffer[] = $token;
                    }
                    $pendingParenthesisCount++;
                } elseif (isset($token[0]) && !in_array($token[0], [T_WHITESPACE, T_COMMENT])) {
                    // ignore comments and whitespaces
                    $buffer[] = $token;
                }
            }
        }

        return $messages;
    }

    /**
     * The method checks, whether the $category is ignored according to $ignoreCategories array.
     *
     * Examples:
     *
     * - `myapp` - will be ignored only `myapp` category;
     * - `myapp*` - will be ignored by all categories beginning with `myapp` (`myapp`, `myapplication`, `myapprove`, `myapp/widgets`, `myapp.widgets`, etc).
     *
     * @param string $category category that is checked
     * @param array $ignoreCategories message categories to ignore.
     * @return bool
     * @since 2.0.7
     */
    protected function isCategoryIgnored($category, array $ignoreCategories)
    {
        if (!empty($ignoreCategories)) {
            if (in_array($category, $ignoreCategories, true)) {
                return true;
            }
            foreach ($ignoreCategories as $pattern) {
                if (strpos($pattern, '*') > 0 && strpos($category, rtrim($pattern, '*')) === 0) {
                    return true;
                }
            }
        }

        return false;
    }

    /**
     * Finds out if two PHP tokens are equal.
     *
     * @param array|string $a
     * @param array|string $b
     * @return bool
     * @since 2.0.1
     */
    protected function tokensEqual($a, $b)
    {
        if (is_string($a) && is_string($b)) {
            return $a === $b;
        }
        if (isset($a[0], $a[1], $b[0], $b[1])) {
            return $a[0] === $b[0] && $a[1] == $b[1];
        }

        return false;
    }

    /**
     * Finds out a line of the first non-char PHP token found.
     *
     * @param array $tokens
     * @return int|string
     * @since 2.0.1
     */
    protected function getLine($tokens)
    {
        foreach ($tokens as $token) {
            if (isset($token[2])) {
                return $token[2];
            }
        }

        return 'unknown';
    }

    /**
<<<<<<< HEAD
=======
     * Writes messages into PHP files.
     *
     * @param array $messages
     * @param string $dirName name of the directory to write to
     * @param bool $overwrite if existing file should be overwritten without backup
     * @param bool $removeUnused if obsolete translations should be removed
     * @param bool $sort if translations should be sorted
     * @param bool $markUnused if obsolete translations should be marked
     */
    protected function saveMessagesToPHP($messages, $dirName, $overwrite, $removeUnused, $sort, $markUnused)
    {
        foreach ($messages as $category => $msgs) {
            $file = str_replace('\\', '/', "$dirName/$category.php");
            $path = dirname($file);
            FileHelper::createDirectory($path);
            $msgs = array_values(array_unique($msgs));
            $coloredFileName = Console::ansiFormat($file, [Console::FG_CYAN]);
            $this->stdout("Saving messages to $coloredFileName...\n");
            $this->saveMessagesCategoryToPHP($msgs, $file, $overwrite, $removeUnused, $sort, $category, $markUnused);
        }
    }

    /**
     * Writes category messages into PHP file.
     *
     * @param array $messages
     * @param string $fileName name of the file to write to
     * @param bool $overwrite if existing file should be overwritten without backup
     * @param bool $removeUnused if obsolete translations should be removed
     * @param bool $sort if translations should be sorted
     * @param string $category message category
     * @param bool $markUnused if obsolete translations should be marked
     * @return int exit code
     */
    protected function saveMessagesCategoryToPHP($messages, $fileName, $overwrite, $removeUnused, $sort, $category, $markUnused)
    {
        if (is_file($fileName)) {
            $rawExistingMessages = require $fileName;
            $existingMessages = $rawExistingMessages;
            sort($messages);
            ksort($existingMessages);
            if (array_keys($existingMessages) === $messages && (!$sort || array_keys($rawExistingMessages) === $messages)) {
                $this->stdout("Nothing new in \"$category\" category... Nothing to save.\n\n", Console::FG_GREEN);
                return ExitCode::OK;
            }
            unset($rawExistingMessages);
            $merged = [];
            $untranslated = [];
            foreach ($messages as $message) {
                if (array_key_exists($message, $existingMessages) && $existingMessages[$message] !== '') {
                    $merged[$message] = $existingMessages[$message];
                } else {
                    $untranslated[] = $message;
                }
            }
            ksort($merged);
            sort($untranslated);
            $todo = [];
            foreach ($untranslated as $message) {
                $todo[$message] = '';
            }
            ksort($existingMessages);
            foreach ($existingMessages as $message => $translation) {
                if (!$removeUnused && !isset($merged[$message]) && !isset($todo[$message])) {
                    if (!empty($translation) && (!$markUnused || (strncmp($translation, '@@', 2) === 0 && substr_compare($translation, '@@', -2, 2) === 0))) {
                        $todo[$message] = $translation;
                    } else {
                        $todo[$message] = '@@' . $translation . '@@';
                    }
                }
            }
            $merged = array_merge($todo, $merged);
            if ($sort) {
                ksort($merged);
            }
            if (false === $overwrite) {
                $fileName .= '.merged';
            }
            $this->stdout("Translation merged.\n");
        } else {
            $merged = [];
            foreach ($messages as $message) {
                $merged[$message] = '';
            }
            ksort($merged);
        }

        $array = VarDumper::export($merged);
        $content = <<<EOD
<?php
{$this->config['phpFileHeader']}{$this->config['phpDocBlock']}
return $array;

EOD;

        if (file_put_contents($fileName, $content) === false) {
            $this->stdout("Translation was NOT saved.\n\n", Console::FG_RED);
            return ExitCode::UNSPECIFIED_ERROR;
        }

        $this->stdout("Translation saved.\n\n", Console::FG_GREEN);
        return ExitCode::OK;
    }

    /**
     * Writes messages into PO file.
     *
     * @param array $messages
     * @param string $dirName name of the directory to write to
     * @param bool $overwrite if existing file should be overwritten without backup
     * @param bool $removeUnused if obsolete translations should be removed
     * @param bool $sort if translations should be sorted
     * @param string $catalog message catalog
     * @param bool $markUnused if obsolete translations should be marked
     */
    protected function saveMessagesToPO($messages, $dirName, $overwrite, $removeUnused, $sort, $catalog, $markUnused)
    {
        $file = str_replace('\\', '/', "$dirName/$catalog.po");
        FileHelper::createDirectory(dirname($file));
        $this->stdout("Saving messages to $file...\n");

        $poFile = new GettextPoFile();

        $merged = [];
        $todos = [];

        $hasSomethingToWrite = false;
        foreach ($messages as $category => $msgs) {
            $notTranslatedYet = [];
            $msgs = array_values(array_unique($msgs));

            if (is_file($file)) {
                $existingMessages = $poFile->load($file, $category);

                sort($msgs);
                ksort($existingMessages);
                if (array_keys($existingMessages) == $msgs) {
                    $this->stdout("Nothing new in \"$category\" category...\n");

                    sort($msgs);
                    foreach ($msgs as $message) {
                        $merged[$category . chr(4) . $message] = $existingMessages[$message];
                    }
                    ksort($merged);
                    continue;
                }

                // merge existing message translations with new message translations
                foreach ($msgs as $message) {
                    if (array_key_exists($message, $existingMessages) && $existingMessages[$message] !== '') {
                        $merged[$category . chr(4) . $message] = $existingMessages[$message];
                    } else {
                        $notTranslatedYet[] = $message;
                    }
                }
                ksort($merged);
                sort($notTranslatedYet);

                // collect not yet translated messages
                foreach ($notTranslatedYet as $message) {
                    $todos[$category . chr(4) . $message] = '';
                }

                // add obsolete unused messages
                foreach ($existingMessages as $message => $translation) {
                    if (!$removeUnused && !isset($merged[$category . chr(4) . $message]) && !isset($todos[$category . chr(4) . $message])) {
                        if (!empty($translation) && (!$markUnused || (substr($translation, 0, 2) === '@@' && substr($translation, -2) === '@@'))) {
                            $todos[$category . chr(4) . $message] = $translation;
                        } else {
                            $todos[$category . chr(4) . $message] = '@@' . $translation . '@@';
                        }
                    }
                }

                $merged = array_merge($todos, $merged);
                if ($sort) {
                    ksort($merged);
                }

                if ($overwrite === false) {
                    $file .= '.merged';
                }
            } else {
                sort($msgs);
                foreach ($msgs as $message) {
                    $merged[$category . chr(4) . $message] = '';
                }
                ksort($merged);
            }
            $this->stdout("Category \"$category\" merged.\n");
            $hasSomethingToWrite = true;
        }
        if ($hasSomethingToWrite) {
            $poFile->save($file, $merged);
            $this->stdout("Translation saved.\n", Console::FG_GREEN);
        } else {
            $this->stdout("Nothing to save.\n", Console::FG_GREEN);
        }
    }

    /**
     * Writes messages into POT file.
     *
     * @param array $messages
     * @param string $dirName name of the directory to write to
     * @param string $catalog message catalog
     * @since 2.0.6
     */
    protected function saveMessagesToPOT($messages, $dirName, $catalog)
    {
        $file = str_replace('\\', '/', "$dirName/$catalog.pot");
        FileHelper::createDirectory(dirname($file));
        $this->stdout("Saving messages to $file...\n");

        $poFile = new GettextPoFile();

        $merged = [];

        $hasSomethingToWrite = false;
        foreach ($messages as $category => $msgs) {
            $msgs = array_values(array_unique($msgs));

            sort($msgs);
            foreach ($msgs as $message) {
                $merged[$category . chr(4) . $message] = '';
            }
            $this->stdout("Category \"$category\" merged.\n");
            $hasSomethingToWrite = true;
        }
        if ($hasSomethingToWrite) {
            ksort($merged);
            $poFile->save($file, $merged);
            $this->stdout("Translation saved.\n", Console::FG_GREEN);
        } else {
            $this->stdout("Nothing to save.\n", Console::FG_GREEN);
        }
    }

    /**
>>>>>>> 497a073d
     * @param string $configFile
     * @throws Exception If configuration file does not exists.
     * @since 2.0.13
     */
    protected function initConfig($configFile)
    {
        $configFileContent = [];
        if ($configFile !== null) {
            $configFile = Yii::getAlias($configFile);
            if (!is_file($configFile)) {
                throw new Exception("The configuration file does not exist: $configFile");
            }
            $configFileContent = require $configFile;
        }

        $this->config = array_merge(
            $this->getOptionValues($this->action->id),
            $configFileContent,
            $this->getPassedOptionValues()
        );
        $this->config['sourcePath'] = Yii::getAlias($this->config['sourcePath']);
        $this->config['messagePath'] = Yii::getAlias($this->config['messagePath']);

        if (!isset($this->config['sourcePath'], $this->config['languages'])) {
            throw new Exception('The configuration file must specify "sourcePath" and "languages".');
        }
        if (!is_dir($this->config['sourcePath'])) {
            throw new Exception("The source path {$this->config['sourcePath']} is not a valid directory.");
        }

        if (!empty($this->config['format'])) {
            if (!in_array($this->config['format'], ['php', 'po', 'pot', 'db'])) {
                throw new Exception('Format should be either "php", "po", "pot" or "db".');
            }
            if (in_array($this->config['format'], ['php', 'po', 'pot'])) {
                if (!isset($this->config['messagePath'])) {
                    throw new Exception('The configuration file must specify "messagePath".');
                }
                if (!is_dir($this->config['messagePath'])) {
                    throw new Exception("The message path {$this->config['messagePath']} is not a valid directory.");
                }
            }
        }
        if (empty($this->config['languages'])) {
            throw new Exception('Languages cannot be empty.');
        }

        if ($this->config['format'] === 'php' && $this->config['phpDocBlock'] === null) {
            $this->config['phpDocBlock'] = <<<DOCBLOCK
/**
 * Message translations.
 *
 * This file is automatically generated by 'yii {$this->id}/{$this->action->id}' command.
 * It contains the localizable messages extracted from source code.
 * You may modify this file by translating the extracted messages.
 *
 * Each array element represents the translation (value) of a message (key).
 * If the value is empty, the message is considered as not translated.
 * Messages that no longer need translation will have their translations
 * enclosed between a pair of '@@' marks.
 *
 * Message string can be used with plural forms format. Check i18n section
 * of the guide for details.
 *
 * NOTE: this file must be saved in UTF-8 encoding.
 */
DOCBLOCK;
        }
    }
}<|MERGE_RESOLUTION|>--- conflicted
+++ resolved
@@ -307,7 +307,6 @@
             $messages = array_merge_recursive($messages, $this->extractMessages($file, $this->config['translator'], $this->config['ignoreCategories']));
         }
 
-<<<<<<< HEAD
         if (empty($this->config['format'])) {
             foreach ($messages as $category => $categoryMessages) {
                 $messageSource = Yii::$app->getI18n()->getMessageSource($category);
@@ -323,108 +322,6 @@
                     } catch (\Throwable $e) {
                         $this->stdout("Unable to save translation for category={$category}, language={$language}.\n\n", Console::FG_RED);
                     }
-=======
-        $catalog = isset($this->config['catalog']) ? $this->config['catalog'] : 'messages';
-
-        if (in_array($this->config['format'], ['php', 'po'])) {
-            foreach ($this->config['languages'] as $language) {
-                $dir = $this->config['messagePath'] . DIRECTORY_SEPARATOR . $language;
-                if (!is_dir($dir) && !@mkdir($dir)) {
-                    throw new Exception("Directory '{$dir}' can not be created.");
-                }
-                if ($this->config['format'] === 'po') {
-                    $this->saveMessagesToPO($messages, $dir, $this->config['overwrite'], $this->config['removeUnused'], $this->config['sort'], $catalog, $this->config['markUnused']);
-                } else {
-                    $this->saveMessagesToPHP($messages, $dir, $this->config['overwrite'], $this->config['removeUnused'], $this->config['sort'], $this->config['markUnused']);
-                }
-            }
-        } elseif ($this->config['format'] === 'db') {
-            /** @var Connection $db */
-            $db = Instance::ensure($this->config['db'], Connection::class);
-            $sourceMessageTable = isset($this->config['sourceMessageTable']) ? $this->config['sourceMessageTable'] : '{{%source_message}}';
-            $messageTable = isset($this->config['messageTable']) ? $this->config['messageTable'] : '{{%message}}';
-            $this->saveMessagesToDb(
-                $messages,
-                $db,
-                $sourceMessageTable,
-                $messageTable,
-                $this->config['removeUnused'],
-                $this->config['languages'],
-                $this->config['markUnused']
-            );
-        } elseif ($this->config['format'] === 'pot') {
-            $this->saveMessagesToPOT($messages, $this->config['messagePath'], $catalog);
-        }
-    }
-
-    /**
-     * Saves messages to database.
-     *
-     * @param array $messages
-     * @param Connection $db
-     * @param string $sourceMessageTable
-     * @param string $messageTable
-     * @param bool $removeUnused
-     * @param array $languages
-     * @param bool $markUnused
-     */
-    protected function saveMessagesToDb($messages, $db, $sourceMessageTable, $messageTable, $removeUnused, $languages, $markUnused)
-    {
-        $currentMessages = [];
-        $rows = (new Query())->select(['id', 'category', 'message'])->from($sourceMessageTable)->all($db);
-        foreach ($rows as $row) {
-            $currentMessages[$row['category']][$row['id']] = $row['message'];
-        }
-
-        $currentLanguages = [];
-        $rows = (new Query())->select(['language'])->from($messageTable)->groupBy('language')->all($db);
-        foreach ($rows as $row) {
-            $currentLanguages[] = $row['language'];
-        }
-        $missingLanguages = [];
-        if (!empty($currentLanguages)) {
-            $missingLanguages = array_diff($languages, $currentLanguages);
-        }
-
-        $new = [];
-        $obsolete = [];
-
-        foreach ($messages as $category => $msgs) {
-            $msgs = array_unique($msgs);
-
-            if (isset($currentMessages[$category])) {
-                $new[$category] = array_diff($msgs, $currentMessages[$category]);
-                $obsolete += array_diff($currentMessages[$category], $msgs);
-            } else {
-                $new[$category] = $msgs;
-            }
-        }
-
-        foreach (array_diff(array_keys($currentMessages), array_keys($messages)) as $category) {
-            $obsolete += $currentMessages[$category];
-        }
-
-        if (!$removeUnused) {
-            foreach ($obsolete as $pk => $msg) {
-                if (mb_substr($msg, 0, 2) === '@@' && mb_substr($msg, -2) === '@@') {
-                    unset($obsolete[$pk]);
-                }
-            }
-        }
-
-        $obsolete = array_keys($obsolete);
-        $this->stdout('Inserting new messages...');
-        $savedFlag = false;
-
-        foreach ($new as $category => $msgs) {
-            foreach ($msgs as $msg) {
-                $savedFlag = true;
-                $lastPk = $db->schema->insert($sourceMessageTable, ['category' => $category, 'message' => $msg]);
-                foreach ($languages as $language) {
-                    $db->createCommand()
-                       ->insert($messageTable, ['id' => $lastPk['id'], 'language' => $language])
-                       ->execute();
->>>>>>> 497a073d
                 }
             }
 
@@ -660,248 +557,6 @@
     }
 
     /**
-<<<<<<< HEAD
-=======
-     * Writes messages into PHP files.
-     *
-     * @param array $messages
-     * @param string $dirName name of the directory to write to
-     * @param bool $overwrite if existing file should be overwritten without backup
-     * @param bool $removeUnused if obsolete translations should be removed
-     * @param bool $sort if translations should be sorted
-     * @param bool $markUnused if obsolete translations should be marked
-     */
-    protected function saveMessagesToPHP($messages, $dirName, $overwrite, $removeUnused, $sort, $markUnused)
-    {
-        foreach ($messages as $category => $msgs) {
-            $file = str_replace('\\', '/', "$dirName/$category.php");
-            $path = dirname($file);
-            FileHelper::createDirectory($path);
-            $msgs = array_values(array_unique($msgs));
-            $coloredFileName = Console::ansiFormat($file, [Console::FG_CYAN]);
-            $this->stdout("Saving messages to $coloredFileName...\n");
-            $this->saveMessagesCategoryToPHP($msgs, $file, $overwrite, $removeUnused, $sort, $category, $markUnused);
-        }
-    }
-
-    /**
-     * Writes category messages into PHP file.
-     *
-     * @param array $messages
-     * @param string $fileName name of the file to write to
-     * @param bool $overwrite if existing file should be overwritten without backup
-     * @param bool $removeUnused if obsolete translations should be removed
-     * @param bool $sort if translations should be sorted
-     * @param string $category message category
-     * @param bool $markUnused if obsolete translations should be marked
-     * @return int exit code
-     */
-    protected function saveMessagesCategoryToPHP($messages, $fileName, $overwrite, $removeUnused, $sort, $category, $markUnused)
-    {
-        if (is_file($fileName)) {
-            $rawExistingMessages = require $fileName;
-            $existingMessages = $rawExistingMessages;
-            sort($messages);
-            ksort($existingMessages);
-            if (array_keys($existingMessages) === $messages && (!$sort || array_keys($rawExistingMessages) === $messages)) {
-                $this->stdout("Nothing new in \"$category\" category... Nothing to save.\n\n", Console::FG_GREEN);
-                return ExitCode::OK;
-            }
-            unset($rawExistingMessages);
-            $merged = [];
-            $untranslated = [];
-            foreach ($messages as $message) {
-                if (array_key_exists($message, $existingMessages) && $existingMessages[$message] !== '') {
-                    $merged[$message] = $existingMessages[$message];
-                } else {
-                    $untranslated[] = $message;
-                }
-            }
-            ksort($merged);
-            sort($untranslated);
-            $todo = [];
-            foreach ($untranslated as $message) {
-                $todo[$message] = '';
-            }
-            ksort($existingMessages);
-            foreach ($existingMessages as $message => $translation) {
-                if (!$removeUnused && !isset($merged[$message]) && !isset($todo[$message])) {
-                    if (!empty($translation) && (!$markUnused || (strncmp($translation, '@@', 2) === 0 && substr_compare($translation, '@@', -2, 2) === 0))) {
-                        $todo[$message] = $translation;
-                    } else {
-                        $todo[$message] = '@@' . $translation . '@@';
-                    }
-                }
-            }
-            $merged = array_merge($todo, $merged);
-            if ($sort) {
-                ksort($merged);
-            }
-            if (false === $overwrite) {
-                $fileName .= '.merged';
-            }
-            $this->stdout("Translation merged.\n");
-        } else {
-            $merged = [];
-            foreach ($messages as $message) {
-                $merged[$message] = '';
-            }
-            ksort($merged);
-        }
-
-        $array = VarDumper::export($merged);
-        $content = <<<EOD
-<?php
-{$this->config['phpFileHeader']}{$this->config['phpDocBlock']}
-return $array;
-
-EOD;
-
-        if (file_put_contents($fileName, $content) === false) {
-            $this->stdout("Translation was NOT saved.\n\n", Console::FG_RED);
-            return ExitCode::UNSPECIFIED_ERROR;
-        }
-
-        $this->stdout("Translation saved.\n\n", Console::FG_GREEN);
-        return ExitCode::OK;
-    }
-
-    /**
-     * Writes messages into PO file.
-     *
-     * @param array $messages
-     * @param string $dirName name of the directory to write to
-     * @param bool $overwrite if existing file should be overwritten without backup
-     * @param bool $removeUnused if obsolete translations should be removed
-     * @param bool $sort if translations should be sorted
-     * @param string $catalog message catalog
-     * @param bool $markUnused if obsolete translations should be marked
-     */
-    protected function saveMessagesToPO($messages, $dirName, $overwrite, $removeUnused, $sort, $catalog, $markUnused)
-    {
-        $file = str_replace('\\', '/', "$dirName/$catalog.po");
-        FileHelper::createDirectory(dirname($file));
-        $this->stdout("Saving messages to $file...\n");
-
-        $poFile = new GettextPoFile();
-
-        $merged = [];
-        $todos = [];
-
-        $hasSomethingToWrite = false;
-        foreach ($messages as $category => $msgs) {
-            $notTranslatedYet = [];
-            $msgs = array_values(array_unique($msgs));
-
-            if (is_file($file)) {
-                $existingMessages = $poFile->load($file, $category);
-
-                sort($msgs);
-                ksort($existingMessages);
-                if (array_keys($existingMessages) == $msgs) {
-                    $this->stdout("Nothing new in \"$category\" category...\n");
-
-                    sort($msgs);
-                    foreach ($msgs as $message) {
-                        $merged[$category . chr(4) . $message] = $existingMessages[$message];
-                    }
-                    ksort($merged);
-                    continue;
-                }
-
-                // merge existing message translations with new message translations
-                foreach ($msgs as $message) {
-                    if (array_key_exists($message, $existingMessages) && $existingMessages[$message] !== '') {
-                        $merged[$category . chr(4) . $message] = $existingMessages[$message];
-                    } else {
-                        $notTranslatedYet[] = $message;
-                    }
-                }
-                ksort($merged);
-                sort($notTranslatedYet);
-
-                // collect not yet translated messages
-                foreach ($notTranslatedYet as $message) {
-                    $todos[$category . chr(4) . $message] = '';
-                }
-
-                // add obsolete unused messages
-                foreach ($existingMessages as $message => $translation) {
-                    if (!$removeUnused && !isset($merged[$category . chr(4) . $message]) && !isset($todos[$category . chr(4) . $message])) {
-                        if (!empty($translation) && (!$markUnused || (substr($translation, 0, 2) === '@@' && substr($translation, -2) === '@@'))) {
-                            $todos[$category . chr(4) . $message] = $translation;
-                        } else {
-                            $todos[$category . chr(4) . $message] = '@@' . $translation . '@@';
-                        }
-                    }
-                }
-
-                $merged = array_merge($todos, $merged);
-                if ($sort) {
-                    ksort($merged);
-                }
-
-                if ($overwrite === false) {
-                    $file .= '.merged';
-                }
-            } else {
-                sort($msgs);
-                foreach ($msgs as $message) {
-                    $merged[$category . chr(4) . $message] = '';
-                }
-                ksort($merged);
-            }
-            $this->stdout("Category \"$category\" merged.\n");
-            $hasSomethingToWrite = true;
-        }
-        if ($hasSomethingToWrite) {
-            $poFile->save($file, $merged);
-            $this->stdout("Translation saved.\n", Console::FG_GREEN);
-        } else {
-            $this->stdout("Nothing to save.\n", Console::FG_GREEN);
-        }
-    }
-
-    /**
-     * Writes messages into POT file.
-     *
-     * @param array $messages
-     * @param string $dirName name of the directory to write to
-     * @param string $catalog message catalog
-     * @since 2.0.6
-     */
-    protected function saveMessagesToPOT($messages, $dirName, $catalog)
-    {
-        $file = str_replace('\\', '/', "$dirName/$catalog.pot");
-        FileHelper::createDirectory(dirname($file));
-        $this->stdout("Saving messages to $file...\n");
-
-        $poFile = new GettextPoFile();
-
-        $merged = [];
-
-        $hasSomethingToWrite = false;
-        foreach ($messages as $category => $msgs) {
-            $msgs = array_values(array_unique($msgs));
-
-            sort($msgs);
-            foreach ($msgs as $message) {
-                $merged[$category . chr(4) . $message] = '';
-            }
-            $this->stdout("Category \"$category\" merged.\n");
-            $hasSomethingToWrite = true;
-        }
-        if ($hasSomethingToWrite) {
-            ksort($merged);
-            $poFile->save($file, $merged);
-            $this->stdout("Translation saved.\n", Console::FG_GREEN);
-        } else {
-            $this->stdout("Nothing to save.\n", Console::FG_GREEN);
-        }
-    }
-
-    /**
->>>>>>> 497a073d
      * @param string $configFile
      * @throws Exception If configuration file does not exists.
      * @since 2.0.13
