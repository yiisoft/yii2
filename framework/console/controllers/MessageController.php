--- conflicted
+++ resolved
@@ -292,47 +292,7 @@
      */
     public function actionExtract($configFile = null)
     {
-<<<<<<< HEAD
         $this->initConfig($configFile);
-=======
-        $configFileContent = [];
-        if ($configFile !== null) {
-            $configFile = Yii::getAlias($configFile);
-            if (!is_file($configFile)) {
-                throw new Exception("The configuration file does not exist: $configFile");
-            }
-            $configFileContent = require $configFile;
-        }
-
-        $config = array_merge(
-            $this->getOptionValues($this->action->id),
-            $configFileContent,
-            $this->getPassedOptionValues()
-        );
-        $config['sourcePath'] = Yii::getAlias($config['sourcePath']);
-        $config['messagePath'] = Yii::getAlias($config['messagePath']);
-
-        if (!isset($config['sourcePath'], $config['languages'])) {
-            throw new Exception('The configuration file must specify "sourcePath" and "languages".');
-        }
-        if (!is_dir($config['sourcePath'])) {
-            throw new Exception("The source path {$config['sourcePath']} is not a valid directory.");
-        }
-        if (empty($config['format']) || !in_array($config['format'], ['php', 'po', 'pot', 'db'])) {
-            throw new Exception('Format should be either "php", "po", "pot" or "db".');
-        }
-        if (in_array($config['format'], ['php', 'po', 'pot'])) {
-            if (!isset($config['messagePath'])) {
-                throw new Exception('The configuration file must specify "messagePath".');
-            }
-            if (!is_dir($config['messagePath'])) {
-                throw new Exception("The message path {$config['messagePath']} is not a valid directory.");
-            }
-        }
-        if (empty($config['languages'])) {
-            throw new Exception('Languages cannot be empty.');
-        }
->>>>>>> a50d9d8e
 
         $files = FileHelper::findFiles(realpath($this->config['sourcePath']), $this->config);
 
@@ -925,7 +885,7 @@
             if (!is_file($configFile)) {
                 throw new Exception("The configuration file does not exist: $configFile");
             }
-            $configFileContent = require($configFile);
+            $configFileContent = require $configFile;
         }
 
         $this->config = array_merge(
