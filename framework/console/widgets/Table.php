<?php
/**
 * @link http://www.yiiframework.com/
 * @copyright Copyright (c) 2008 Yii Software LLC
 * @license http://www.yiiframework.com/license/
 */

namespace yii\console\widgets;

use Yii;
use yii\base\Object;
use yii\helpers\ArrayHelper;
use yii\helpers\Console;

/**
 * Table display a table in console.
 *
 * For example,
 *
 * ```php
 * $table = new Table();
 *
 * echo $table->setHeaders(['test1', 'test2', 'test3'])
 *            ->setRows([
 *               ['col1', 'col2', 'col3'],
 *               ['col1', 'col2', ['col3-0', 'col3-1', 'col3-2']]
 *      ])->render();
 * ```
 *
 * @author Daniel Gomez Pan <pana_1990@hotmail.com>
 * @since 2.0.12
 */
class Table extends Object
{
    /**
     * @var array table headers
     */
    private $_headers = [];
    /**
     * @var array table rows
     */
    private $_rows = [];
    /**
     * @var array table chars
     */
    private $_chars = [
        'top' => '═',
        'top-mid' => '╤',
        'top-left' => '╔',
        'top-right' => '╗',
        'bottom' => '═',
        'bottom-mid' => '╧',
        'bottom-left' => '╚',
        'bottom-right' => '╝',
        'left' => '║',
        'left-mid' => '╟',
        'mid' => '─',
        'mid-mid' => '┼',
        'right' => '║',
        'right-mid' => '╢',
        'middle' => '│',
    ];
    /**
     * @var array table column widths
     */
    private $_columnWidths = [];
    /**
     * @var integer screen size
     */
    private $_screenSize;
    /**
     * @var string list prefix
     */
    private $_listPrefix = '• ';

    /**
     * Set table headers
     *
     * @param array $headers table headers
     * @return $this
     */
    public function setHeaders(array $headers)
    {
        $this->_headers = $headers;
        return $this;
    }

    /**
     * Set table rows
     *
     * @param array $rows table rows
     * @return $this
     */
    public function setRows(array $rows)
    {
        $this->_rows = $rows;
        return $this;
    }

    /**
     * Set table chars
     *
     * @param array $chars table chars
     * @return $this
     */
    public function setChars(array $chars)
    {
        $this->_chars = $chars;
        return $this;
    }

    /**
     * Set screen width
     *
     * @param int $width screen width
     * @return $this
     */
    public function setScreenSize($width)
    {
        $this->_screenSize = $width;
        return $this;
    }

    /**
     * Set list prefix
     *
     * @param string $listPrefix list prefix
     * @return $this
     */
    public function setListPrefix($listPrefix)
    {
        $this->_listPrefix = $listPrefix;
        return $this;
    }

    /**
     * @return string the generated table
     */
    public function render()
    {
        $this->calculateRowsSize();
        $buffer = $this->renderSeparator(
            $this->_chars['top-left'],
            $this->_chars['top-mid'],
            $this->_chars['top'],
            $this->_chars['top-right']
        );
        $buffer .= $this->renderRow($this->_headers,
            $this->_chars['left'],
            $this->_chars['middle'],
            $this->_chars['right']
        );

        foreach ($this->_rows as $row) {
            $buffer .= $this->renderSeparator(
                $this->_chars['left-mid'],
                $this->_chars['mid-mid'],
                $this->_chars['mid'],
                $this->_chars['right-mid']
            );
            $buffer .= $this->renderRow($row,
                $this->_chars['left'],
                $this->_chars['middle'],
                $this->_chars['right']);
        }

        $buffer .= $this->renderSeparator(
            $this->_chars['bottom-left'],
            $this->_chars['bottom-mid'],
            $this->_chars['bottom'],
            $this->_chars['bottom-right']
        );

        return $buffer;
    }

    /**
     * @param array $row
     * @param string $spanLeft
     * @param string $spanMiddle
     * @param string $spanRight
     * @return string the generated row
     * @see \yii\console\widgets\Table::render()
     */
    protected function renderRow(array $row, $spanLeft, $spanMiddle, $spanRight)
    {
        $size = $this->_columnWidths;

        $buffer = '';
<<<<<<< HEAD
        $arrayPointer = 0;
        $finalChunk = '';
        for ($i = 0, $max = $this->calculateRowHeight($row); $i < $max; $i++) {
            $prefix = '';
=======
        for ($i = 0, $max = max($rowsPerCell); $i < $max; $i++) {
>>>>>>> a6beae9b
            $buffer .= $spanLeft . ' ';
            foreach ($row as $index => $cell) {
                $prefix = '';
                if ($index !== 0) {
                    $buffer .= $spanMiddle . ' ';
                }
                if (is_array($cell)) {
                    if (empty($finalChunk[$index])) {
                        $finalChunk[$index] = '';
                        $start = 0;
                        $prefix = $this->_listPrefix;
                        if (!isset($arrayPointer[$index])) {
                            $arrayPointer[$index] = 0;
                        }
                    } else {
                        $start = mb_strwidth($finalChunk[$index], Yii::$app->charset);
                    }
<<<<<<< HEAD
                    $chunk = mb_substr($cell[$arrayPointer], $start, $size[$index] - 4, Yii::$app->charset);
                    $finalChunk .= $chunk;
                    if ($finalChunk == $cell[$arrayPointer]) {
                        $arrayPointer++;
                        $finalChunk = '';
=======
                    $chunk = mb_substr($cell[$arrayPointer[$index]], $start, $size[$index] - 4 , Yii::$app->charset);
                    $finalChunk[$index] .= $chunk;
                    if ($finalChunk[$index] === $cell[$arrayPointer[$index]] && isset($cell[$arrayPointer[$index] + 1])) {
                        $arrayPointer[$index]++;
                        $finalChunk[$index] = '';
>>>>>>> a6beae9b
                    }
                } else {
                    $chunk = mb_substr($cell, ($size[$index] * $i) - ($i * 2), $size[$index] - 2, Yii::$app->charset);
                }
                $chunk = $prefix . $chunk;
                $repeat = $size[$index] - mb_strwidth($chunk, Yii::$app->charset) - 1;
                $buffer .= $chunk;
                if ($repeat >= 0) {
                    $buffer .= str_repeat(' ', $repeat);
                }
            }
            $buffer .= "$spanRight\n";
        }

        return $buffer;
    }

    /**
     * @param string $spanLeft
     * @param string $spanMid
     * @param string $spanMidMid
     * @param string $spanRight
     * @return string the generated separator row
     * @see \yii\console\widgets\Table::render()
     */
    protected function renderSeparator($spanLeft, $spanMid, $spanMidMid, $spanRight)
    {
        $separator = $spanLeft;
        foreach ($this->_columnWidths as $index => $rowSize) {
            if ($index !== 0) {
                $separator .= $spanMid;
            }
            $separator .= str_repeat($spanMidMid, $rowSize);
        }
        $separator .= $spanRight . "\n";
        return $separator;
    }

    /**
     * Calculate the size of rows to draw anchor of columns in console
     *
     * @see \yii\console\widgets\Table::render()
     */
    protected function calculateRowsSize()
    {
        $this->_columnWidths = $columns = [];
        $totalWidth = 0;
        $screenWidth = $this->getScreenSize() - 3;

        foreach ($this->_headers as $i => $header) {
            $columns[] = ArrayHelper::getColumn($this->_rows, $i);
            $columns[$i][] = $this->_headers[$i];
        }
        foreach ($columns as $column) {
            $columnWidth = max(array_map(function ($val) {
                    if (is_array($val)) {
                        $encodings = array_fill(0, count($val), Yii::$app->charset);
                        return max(array_map('mb_strwidth', $val, $encodings)) + mb_strwidth($this->_listPrefix, Yii::$app->charset);
                    }
                    return mb_strwidth($val, Yii::$app->charset);
                }, $column)) + 2;
            $this->_columnWidths[] = $columnWidth;
            $totalWidth += $columnWidth;
        }

        $relativeWidth = $screenWidth / $totalWidth;

        if ($totalWidth > $screenWidth) {
            foreach ($this->_columnWidths as $j => $width) {
                $this->_columnWidths[$j] = (int)($width * $relativeWidth);
                if ($j === count($this->_columnWidths)) {
                    $this->_columnWidths = $totalWidth;
                }
                $totalWidth -= $this->_columnWidths[$j];
            }
        }
    }

    /**
     * Calculate the height of row
     *
     * @param array $row
     * @return integer maximum row per cell
     * @see \yii\console\widgets\Table::render()
     */
    protected function calculateRowHeight($row)
    {
        $rowsPerCell = array_map(function ($size, $columnWidth) {
            if (is_array($columnWidth)) {
                $rows = 0;
                foreach ($columnWidth as $width) {
                    $rows += ceil($width / ($size - 2));
                }
                return $rows;
            }
            return ceil($columnWidth / ($size - 2));
        }, $this->_columnWidths, array_map(function ($val) {
                if (is_array($val)) {
                    $encodings = array_fill(0, count($val), Yii::$app->charset);
                    return array_map('mb_strwidth', $val, $encodings);
                }
                return mb_strwidth($val, Yii::$app->charset);
            }, $row)
        );

        return max($rowsPerCell);
    }

    /**
     * Getting screen size
     *
     * @return int screen size
     */
    protected function getScreenSize()
    {
        if (!$this->_screenSize) {
            $this->_screenSize = Console::getScreenSize()[0];
        }
        return $this->_screenSize;
    }
}<|MERGE_RESOLUTION|>--- conflicted
+++ resolved
@@ -110,11 +110,11 @@
     }
 
     /**
-     * Set screen width
-     *
-     * @param int $width screen width
-     * @return $this
-     */
+    * Set screen width
+    *
+    * @param int $width screen width
+    * @return $this
+    */
     public function setScreenSize($width)
     {
         $this->_screenSize = $width;
@@ -138,14 +138,14 @@
      */
     public function render()
     {
-        $this->calculateRowsSize();
+        $this->calculateSizeRows();
         $buffer = $this->renderSeparator(
             $this->_chars['top-left'],
             $this->_chars['top-mid'],
             $this->_chars['top'],
             $this->_chars['top-right']
         );
-        $buffer .= $this->renderRow($this->_headers,
+        $buffer .= $this->renderRows($this->_headers,
             $this->_chars['left'],
             $this->_chars['middle'],
             $this->_chars['right']
@@ -158,7 +158,7 @@
                 $this->_chars['mid'],
                 $this->_chars['right-mid']
             );
-            $buffer .= $this->renderRow($row,
+            $buffer .= $this->renderRows($row,
                 $this->_chars['left'],
                 $this->_chars['middle'],
                 $this->_chars['right']);
@@ -182,19 +182,31 @@
      * @return string the generated row
      * @see \yii\console\widgets\Table::render()
      */
-    protected function renderRow(array $row, $spanLeft, $spanMiddle, $spanRight)
+    protected function renderRows(array $row, $spanLeft, $spanMiddle, $spanRight)
     {
         $size = $this->_columnWidths;
-
+        $rowsPerCell = array_map(function ($size, $columnWidth) {
+                if (is_array($columnWidth)) {
+                    $rows = 0;
+                    foreach ($columnWidth as $width) {
+                        $rows += ceil($width / ($size - 2));
+                    }
+                    return $rows;
+                }
+                return ceil($columnWidth / ($size - 2));
+            },
+            $size, array_map(function($val) {
+                    if (is_array($val)) {
+                        $encodings = array_fill(0, count($val), Yii::$app->charset);
+                        return array_map('mb_strwidth', $val, $encodings);
+                    }
+                    return mb_strwidth($val, Yii::$app->charset);
+                },
+                $row
+            )
+        );
         $buffer = '';
-<<<<<<< HEAD
-        $arrayPointer = 0;
-        $finalChunk = '';
-        for ($i = 0, $max = $this->calculateRowHeight($row); $i < $max; $i++) {
-            $prefix = '';
-=======
         for ($i = 0, $max = max($rowsPerCell); $i < $max; $i++) {
->>>>>>> a6beae9b
             $buffer .= $spanLeft . ' ';
             foreach ($row as $index => $cell) {
                 $prefix = '';
@@ -212,25 +224,17 @@
                     } else {
                         $start = mb_strwidth($finalChunk[$index], Yii::$app->charset);
                     }
-<<<<<<< HEAD
-                    $chunk = mb_substr($cell[$arrayPointer], $start, $size[$index] - 4, Yii::$app->charset);
-                    $finalChunk .= $chunk;
-                    if ($finalChunk == $cell[$arrayPointer]) {
-                        $arrayPointer++;
-                        $finalChunk = '';
-=======
                     $chunk = mb_substr($cell[$arrayPointer[$index]], $start, $size[$index] - 4 , Yii::$app->charset);
                     $finalChunk[$index] .= $chunk;
                     if ($finalChunk[$index] === $cell[$arrayPointer[$index]] && isset($cell[$arrayPointer[$index] + 1])) {
                         $arrayPointer[$index]++;
                         $finalChunk[$index] = '';
->>>>>>> a6beae9b
                     }
                 } else {
-                    $chunk = mb_substr($cell, ($size[$index] * $i) - ($i * 2), $size[$index] - 2, Yii::$app->charset);
-                }
-                $chunk = $prefix . $chunk;
-                $repeat = $size[$index] - mb_strwidth($chunk, Yii::$app->charset) - 1;
+                    $chunk = mb_substr($cell, ($size[$index] * $i) - ($i * 2) , $size[$index] - 2 , Yii::$app->charset);
+                }
+                $chunk = $prefix.$chunk;
+                $repeat = $size[$index]  - mb_strwidth($chunk, Yii::$app->charset)-1;
                 $buffer .= $chunk;
                 if ($repeat >= 0) {
                     $buffer .= str_repeat(' ', $repeat);
@@ -254,7 +258,7 @@
     {
         $separator = $spanLeft;
         foreach ($this->_columnWidths as $index => $rowSize) {
-            if ($index !== 0) {
+            if ($index != 0) {
                 $separator .= $spanMid;
             }
             $separator .= str_repeat($spanMidMid, $rowSize);
@@ -268,24 +272,25 @@
      *
      * @see \yii\console\widgets\Table::render()
      */
-    protected function calculateRowsSize()
+    protected function calculateSizeRows()
     {
         $this->_columnWidths = $columns = [];
         $totalWidth = 0;
-        $screenWidth = $this->getScreenSize() - 3;
-
-        foreach ($this->_headers as $i => $header) {
+        $screenWidth = $this->screenSize - 3;
+
+        for ($i = 0, $size = count($this->_headers); $i < $size; $i++) {
             $columns[] = ArrayHelper::getColumn($this->_rows, $i);
             $columns[$i][] = $this->_headers[$i];
         }
         foreach ($columns as $column) {
-            $columnWidth = max(array_map(function ($val) {
-                    if (is_array($val)) {
-                        $encodings = array_fill(0, count($val), Yii::$app->charset);
-                        return max(array_map('mb_strwidth', $val, $encodings)) + mb_strwidth($this->_listPrefix, Yii::$app->charset);
-                    }
+            $columnWidth = max(array_map(function($val){
+                if (is_array($val)){
+                    $encodings = array_fill(0, count($val), Yii::$app->charset);
+                    return max(array_map('mb_strwidth', $val, $encodings)) + mb_strwidth($this->_listPrefix, Yii::$app->charset);
+                }else{
                     return mb_strwidth($val, Yii::$app->charset);
-                }, $column)) + 2;
+                }
+            }, $column)) + 2;
             $this->_columnWidths[] = $columnWidth;
             $totalWidth += $columnWidth;
         }
@@ -304,36 +309,6 @@
     }
 
     /**
-     * Calculate the height of row
-     *
-     * @param array $row
-     * @return integer maximum row per cell
-     * @see \yii\console\widgets\Table::render()
-     */
-    protected function calculateRowHeight($row)
-    {
-        $rowsPerCell = array_map(function ($size, $columnWidth) {
-            if (is_array($columnWidth)) {
-                $rows = 0;
-                foreach ($columnWidth as $width) {
-                    $rows += ceil($width / ($size - 2));
-                }
-                return $rows;
-            }
-            return ceil($columnWidth / ($size - 2));
-        }, $this->_columnWidths, array_map(function ($val) {
-                if (is_array($val)) {
-                    $encodings = array_fill(0, count($val), Yii::$app->charset);
-                    return array_map('mb_strwidth', $val, $encodings);
-                }
-                return mb_strwidth($val, Yii::$app->charset);
-            }, $row)
-        );
-
-        return max($rowsPerCell);
-    }
-
-    /**
      * Getting screen size
      *
      * @return int screen size
@@ -341,7 +316,7 @@
     protected function getScreenSize()
     {
         if (!$this->_screenSize) {
-            $this->_screenSize = Console::getScreenSize()[0];
+           $this->_screenSize = Console::getScreenSize()[0];
         }
         return $this->_screenSize;
     }
