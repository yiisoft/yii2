--- conflicted
+++ resolved
@@ -177,22 +177,13 @@
     public function coreCommands()
     {
         return [
-<<<<<<< HEAD
-            'message' => \yii\console\controllers\MessageController::class,
-            'help' => \yii\console\controllers\HelpController::class,
-            'migrate' => \yii\console\controllers\MigrateController::class,
-            'cache' => \yii\console\controllers\CacheController::class,
-            'asset' => \yii\console\controllers\AssetController::class,
-            'fixture' => \yii\console\controllers\FixtureController::class,
-=======
-            'message' => 'yii\console\controllers\MessageController',
-            'help' => 'yii\console\controllers\HelpController',
-            'migrate' => 'yii\console\controllers\MigrateController',
-            'cache' => 'yii\console\controllers\CacheController',
-            'asset' => 'yii\console\controllers\AssetController',
-            'fixture' => 'yii\console\controllers\FixtureController',
-            'serve' => 'yii\console\controllers\ServeController',
->>>>>>> 8f94a824
+            'message' => yii\console\controllers\MessageController::class,
+            'help' => yii\console\controllers\HelpController::class,
+            'migrate' => yii\console\controllers\MigrateController::class,
+            'cache' => yii\console\controllers\CacheController::class,
+            'asset' => yii\console\controllers\AssetController::class,
+            'fixture' => yii\console\controllers\FixtureController::class,
+            'serve' => yii\console\controllers\ServeController::class,
         ];
     }
 
