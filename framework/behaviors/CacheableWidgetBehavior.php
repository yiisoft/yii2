--- conflicted
+++ resolved
@@ -36,12 +36,7 @@
  * }
  * ```
  *
-<<<<<<< HEAD
- * @property Widget $owner
- * @group behaviors
-=======
  * @author Nikolay Oleynikov <oleynikovny@mail.ru>
->>>>>>> 8779f7a1
  * @since 2.0.14
  */
 class CacheableWidgetBehavior extends Behavior
