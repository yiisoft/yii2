<?php
/**
 * @link http://www.yiiframework.com/
 * @copyright Copyright (c) 2008 Yii Software LLC
 * @license http://www.yiiframework.com/license/
 */

namespace yii\behaviors;

use yii\base\InvalidConfigException;
use yii\db\BaseActiveRecord;
use yii\helpers\Inflector;
use yii\validators\UniqueValidator;
use Yii;

/**
 * SluggableBehavior automatically fills the specified attribute with a value that can be used a slug in a URL.
 *
 * To use SluggableBehavior, insert the following code to your ActiveRecord class:
 *
 * ```php
 * use yii\behaviors\SluggableBehavior;
 *
 * public function behaviors()
 * {
 *     return [
 *         [
 *             'class' => SluggableBehavior::class,
 *             'attribute' => 'title',
 *             // 'slugAttribute' => 'slug',
 *         ],
 *     ];
 * }
 * ```
 *
 * By default, SluggableBehavior will fill the `slug` attribute with a value that can be used a slug in a URL
 * when the associated AR object is being validated.
 *
 * Because attribute value will be set automatically, it's a good idea to make sure `slug` isn't
 * in `rules()` method of the model.
 *
 * If your attribute name is different, you may configure the [[slugAttribute]] property like the following:
 *
 * ```php
 * public function behaviors()
 * {
 *     return [
 *         [
 *             'class' => SluggableBehavior::class,
 *             'slugAttribute' => 'alias',
 *         ],
 *     ];
 * }
 * ```
 *
 * @author Alexander Kochetov <creocoder@gmail.com>
 * @author Paul Klimov <klimov.paul@gmail.com>
 * @since 2.0
 */
class SluggableBehavior extends AttributeBehavior
{
    /**
     * @var string the attribute that will receive the slug value
     */
    public $slugAttribute = 'slug';
    /**
     * @var string|array the attribute or list of attributes whose value will be converted into a slug
     */
    public $attribute;
    /**
     * @var string|callable the value that will be used as a slug. This can be an anonymous function
     * or an arbitrary value. If the former, the return value of the function will be used as a slug.
     * The signature of the function should be as follows,
     *
     * ```php
     * function ($event)
     * {
     *     // return slug
     * }
     * ```
     */
    public $value;
    /**
     * @var boolean whether to generate a new slug if it has already been generated before.
     * If true, the behavior will not generate a new slug even if [[attribute]] is changed.
     * @since 2.0.2
     */
    public $immutable = false;
    /**
     * @var boolean whether to ensure generated slug value to be unique among owner class records.
     * If enabled behavior will validate slug uniqueness automatically. If validation fails it will attempt
     * generating unique slug value from based one until success.
     */
    public $ensureUnique = false;
    /**
     * @var array configuration for slug uniqueness validator. Parameter 'class' may be omitted - by default
     * [[UniqueValidator]] will be used.
     * @see UniqueValidator
     */
    public $uniqueValidator = [];
    /**
     * @var callable slug unique value generator. It is used in case [[ensureUnique]] enabled and generated
     * slug is not unique. This should be a PHP callable with following signature:
     *
     * ```php
     * function ($baseSlug, $iteration, $model)
     * {
     *     // return uniqueSlug
     * }
     * ```
     *
     * If not set unique slug will be generated adding incrementing suffix to the base slug.
     */
    public $uniqueSlugGenerator;


    /**
     * @inheritdoc
     */
    public function init()
    {
        parent::init();

        if (empty($this->attributes)) {
            $this->attributes = [BaseActiveRecord::EVENT_BEFORE_VALIDATE => $this->slugAttribute];
        }

        if ($this->attribute === null && $this->value === null) {
            throw new InvalidConfigException('Either "attribute" or "value" property must be specified.');
        }
    }

    /**
     * @inheritdoc
     */
    protected function getValue($event)
    {
        if ($this->attribute !== null) {
            if ($this->isNewSlugNeeded()) {
                $slugParts = [];
                foreach ((array) $this->attribute as $attribute) {
                    $slugParts[] = $this->owner->{$attribute};
                }

                $slug = $this->generateSlug($slugParts);
            } else {
                return $this->owner->{$this->slugAttribute};
            }
        } else {
            $slug = parent::getValue($event);
        }

        return $this->ensureUnique ? $this->makeUnique($slug) : $slug;
    }

    /**
     * Checks whether the new slug generation is needed
     * This method is called by [[getValue]] to check whether the new slug generation is needed.
     * You may override it to customize checking.
     * @return boolean
     * @since 2.0.7
     */
    protected function isNewSlugNeeded()
    {
        if (empty($this->owner->{$this->slugAttribute})) {
            return true;
        }

        if ($this->immutable) {
            return false;
        }

        foreach ((array)$this->attribute as $attribute) {
            if ($this->owner->isAttributeChanged($attribute)) {
                return true;
            }
        }

        return false;
    }

    /**
     * This method is called by [[getValue]] to generate the slug.
     * You may override it to customize slug generation.
     * The default implementation calls [[\yii\helpers\Inflector::slug()]] on the input strings
     * concatenated by dashes (`-`).
     * @param array $slugParts an array of strings that should be concatenated and converted to generate the slug value.
     * @return string the conversion result.
     */
    protected function generateSlug($slugParts)
    {
        return Inflector::slug(implode('-', $slugParts));
    }

    /**
     * This method is called by [[getValue]] when [[ensureUnique]] is true to generate the unique slug.
     * Calls [[generateUniqueSlug]] until generated slug is unique and returns it.
     * @param string $slug basic slug value
     * @return string unique slug
     * @see getValue
     * @see generateUniqueSlug
     * @since 2.0.7
     */
    protected function makeUnique($slug)
    {
        $uniqueSlug = $slug;
        $iteration = 0;
        while (!$this->validateSlug($uniqueSlug)) {
            $iteration++;
            $uniqueSlug = $this->generateUniqueSlug($slug, $iteration);
        }
        return $uniqueSlug;
    }

    /**
     * Checks if given slug value is unique.
     * @param string $slug slug value
     * @return boolean whether slug is unique.
     */
    protected function validateSlug($slug)
    {
        /* @var $validator UniqueValidator */
        /* @var $model BaseActiveRecord */
        $validator = Yii::createObject(array_merge(
            [
<<<<<<< HEAD
                'class' => UniqueValidator::className(),
=======
                'class' => UniqueValidator::class
>>>>>>> 04949e1a
            ],
            $this->uniqueValidator
        ));

        $model = clone $this->owner;
        $model->clearErrors();
        $model->{$this->slugAttribute} = $slug;

        $validator->validateAttribute($model, $this->slugAttribute);
        return !$model->hasErrors();
    }

    /**
     * Generates slug using configured callback or increment of iteration.
     * @param string $baseSlug base slug value
     * @param integer $iteration iteration number
     * @return string new slug value
     * @throws \yii\base\InvalidConfigException
     */
    protected function generateUniqueSlug($baseSlug, $iteration)
    {
        if (is_callable($this->uniqueSlugGenerator)) {
            return call_user_func($this->uniqueSlugGenerator, $baseSlug, $iteration, $this->owner);
        }
        return $baseSlug . '-' . ($iteration + 1);
    }
}<|MERGE_RESOLUTION|>--- conflicted
+++ resolved
@@ -222,13 +222,7 @@
         /* @var $validator UniqueValidator */
         /* @var $model BaseActiveRecord */
         $validator = Yii::createObject(array_merge(
-            [
-<<<<<<< HEAD
-                'class' => UniqueValidator::className(),
-=======
-                'class' => UniqueValidator::class
->>>>>>> 04949e1a
-            ],
+            ['class' => UniqueValidator::class],
             $this->uniqueValidator
         ));
 
