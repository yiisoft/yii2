--- conflicted
+++ resolved
@@ -144,7 +144,6 @@
      */
     protected function getValue($event)
     {
-<<<<<<< HEAD
         if ($this->attribute !== null) {
             if ($this->isNewSlugNeeded()) {
                 $slugParts = [];
@@ -158,16 +157,6 @@
                 $slug = $this->generateSlug($slugParts);
             } else {
                 return $this->owner->{$this->slugAttribute};
-=======
-        if (!$this->isNewSlugNeeded()) {
-            return $this->owner->{$this->slugAttribute};
-        }
-
-        if ($this->attribute !== null) {
-            $slugParts = [];
-            foreach ((array) $this->attribute as $attribute) {
-                $slugParts[] = ArrayHelper::getValue($this->owner, $attribute);
->>>>>>> fadeb5d2
             }
 
             $slug = $this->generateSlug($slugParts);
