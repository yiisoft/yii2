<?php
/**
 * @link http://www.yiiframework.com/
 * @copyright Copyright (c) 2008 Yii Software LLC
 * @license http://www.yiiframework.com/license/
 */

namespace yii\debug\panels;

use Yii;
use yii\debug\Panel;

/**
 * Debugger panel that collects and displays application configuration and environment.
 *
 * @property array $extensions This property is read-only.
 * @property array $phpInfo This property is read-only.
 *
 * @author Qiang Xue <qiang.xue@gmail.com>
 * @since 2.0
 */
class ConfigPanel extends Panel
{
    /**
     * @inheritdoc
     */
    public function getName()
    {
        return 'Configuration';
    }

    /**
     * @inheritdoc
     */
    public function getSummary()
    {
        return Yii::$app->view->render('panels/config/summary', ['panel' => $this]);
    }

    /**
     * @inheritdoc
     */
    public function getDetail()
    {
        return Yii::$app->view->render('panels/config/detail', ['panel' => $this]);
    }

    /**
     * Returns data about extensions
     *
     * @return array
     */
    public function getExtensions()
    {
        $data = [];
        foreach ($this->data['extensions'] as $extension) {
            $data[$extension['name']] = $extension['version'];
        }
        ksort($data);

        return $data;
    }

    /**
     * Returns the BODY contents of the phpinfo() output
     *
     * @return array
     */
    public function getPhpInfo()
    {
        ob_start();
        phpinfo();
        $pinfo = ob_get_contents();
        ob_end_clean();
        $phpinfo = preg_replace('%^.*<body>(.*)</body>.*$%ms', '$1', $pinfo);
<<<<<<< HEAD
        $phpinfo = str_replace('<table ', '<div class="table-responsive"><table class="table table-condensed table-bordered table-striped table-hover config-php-info-table"', $phpinfo);
=======
        $phpinfo = str_replace('<table', '<div class="table-responsive"><table class="table table-condensed table-bordered table-striped table-hover config-php-info-table" ', $phpinfo);
>>>>>>> e83b479d
        $phpinfo = str_replace('</table>', '</table></div>', $phpinfo);
        return $phpinfo;
    }

    /**
     * @inheritdoc
     */
    public function save()
    {
        return [
            'phpVersion' => PHP_VERSION,
            'yiiVersion' => Yii::getVersion(),
            'application' => [
                'yii' => Yii::getVersion(),
                'name' => Yii::$app->name,
                'env' => YII_ENV,
                'debug' => YII_DEBUG,
            ],
            'php' => [
                'version' => PHP_VERSION,
                'xdebug' => extension_loaded('xdebug'),
                'apc' => extension_loaded('apc'),
                'memcache' => extension_loaded('memcache'),
            ],
            'extensions' => Yii::$app->extensions,
        ];
    }
}<|MERGE_RESOLUTION|>--- conflicted
+++ resolved
@@ -73,11 +73,7 @@
         $pinfo = ob_get_contents();
         ob_end_clean();
         $phpinfo = preg_replace('%^.*<body>(.*)</body>.*$%ms', '$1', $pinfo);
-<<<<<<< HEAD
-        $phpinfo = str_replace('<table ', '<div class="table-responsive"><table class="table table-condensed table-bordered table-striped table-hover config-php-info-table"', $phpinfo);
-=======
         $phpinfo = str_replace('<table', '<div class="table-responsive"><table class="table table-condensed table-bordered table-striped table-hover config-php-info-table" ', $phpinfo);
->>>>>>> e83b479d
         $phpinfo = str_replace('</table>', '</table></div>', $phpinfo);
         return $phpinfo;
     }
