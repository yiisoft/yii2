--- conflicted
+++ resolved
@@ -96,21 +96,13 @@
     /**
      * @inheritdoc
      */
-<<<<<<< HEAD
     public function init(){
         parent::init();
         foreach (array_merge($this->coreGenerators(), $this->generators) as $id => $config) {
             $this->generators[$id] = Yii::createObject($config);
-=======
-    public function beforeAction($action)
-    {
-        if (!parent::beforeAction($action)) {
-            return false;
->>>>>>> 527daa20
         }
     }
 
-<<<<<<< HEAD
     /**
      * @inheritdoc
      */
@@ -119,9 +111,6 @@
         if ($this->checkAccess()) {
             return parent::beforeAction($action);
         } else {
-=======
-        if (!$this->checkAccess()) {
->>>>>>> 527daa20
             throw new ForbiddenHttpException('You are not allowed to access this page.');
         }
 
