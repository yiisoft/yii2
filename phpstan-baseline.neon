parameters:
	ignoreErrors:
		-
			message: '#^Property yii\\console\\Application\:\:\$controller \(yii\\console\\Controller\|yii\\web\\Controller\) does not accept yii\\base\\Controller\.$#'
			identifier: assign.propertyType
			count: 1
			path: framework/base/Module.php

		-
			message: '#^Call to an undefined method T of yii\\base\\Model\:\:canSetOldAttribute\(\)\.$#'
			identifier: method.notFound
			count: 1
			path: framework/behaviors/AttributeTypecastBehavior.php

		-
			message: '#^Call to an undefined method T of yii\\base\\Model\:\:setOldAttribute\(\)\.$#'
			identifier: method.notFound
			count: 1
			path: framework/behaviors/AttributeTypecastBehavior.php

		-
			message: '#^Argument of an invalid type \$this\(yii\\caching\\Dependency\) supplied for foreach, only iterables are supported\.$#'
			identifier: foreach.nonIterable
			count: 1
			path: framework/caching/Dependency.php

		-
			message: '#^Method yii\\caching\\WinCache\:\:addValues\(\) should return array but returns bool\.$#'
			identifier: return.type
			count: 1
			path: framework/caching/WinCache.php

		-
			message: '#^Method yii\\caching\\WinCache\:\:setValues\(\) should return array but returns bool\.$#'
			identifier: return.type
			count: 1
			path: framework/caching/WinCache.php

		-
			message: '#^Method yii\\captcha\\CaptchaAction\:\:generateValidationHash\(\) should return string but returns int\.$#'
			identifier: return.type
			count: 1
			path: framework/captcha/CaptchaAction.php

		-
			message: '#^PHPDoc tag @param references unknown parameter\: \$args$#'
			identifier: parameter.notFound
			count: 2
			path: framework/console/Controller.php

		-
			message: '#^Access to an undefined property yii\\base\\BaseObject&yii\\db\\MigrationInterface\:\:\$compact\.$#'
			identifier: property.notFound
			count: 1
			path: framework/console/controllers/BaseMigrateController.php

		-
			message: '#^Access to an undefined property yii\\db\\ActiveQueryInterface\:\:\$modelClass\.$#'
			identifier: property.notFound
			count: 2
			path: framework/data/ActiveDataProvider.php

		-
			message: '#^Access to an undefined property yii\\db\\ActiveQueryInterface\:\:\$link\.$#'
			identifier: property.notFound
			count: 4
			path: framework/db/ActiveQuery.php

		-
			message: '#^Access to an undefined property yii\\db\\ActiveQueryInterface\:\:\$modelClass\.$#'
			identifier: property.notFound
			count: 1
			path: framework/db/ActiveQuery.php

		-
			message: '#^Access to an undefined property yii\\db\\ActiveQueryInterface\:\:\$multiple\.$#'
			identifier: property.notFound
			count: 3
			path: framework/db/ActiveQuery.php

		-
			message: '#^Access to an undefined property yii\\db\\ActiveQueryInterface\:\:\$primaryModel\.$#'
			identifier: property.notFound
			count: 1
			path: framework/db/ActiveQuery.php

		-
			message: '#^Access to an undefined property yii\\db\\ActiveQueryInterface\:\:\$with\.$#'
			identifier: property.notFound
			count: 1
			path: framework/db/ActiveQuery.php

		-
			message: '#^Access to property \$asArray on an unknown class yii\\db\\ActiveQueryTrait\.$#'
			identifier: class.notFound
			count: 1
			path: framework/db/ActiveQuery.php

		-
			message: '#^Access to property \$primaryModel on an unknown class yii\\db\\ActiveQueryTrait\.$#'
			identifier: class.notFound
			count: 2
			path: framework/db/ActiveQuery.php

		-
			message: '#^Call to an undefined method yii\\db\\ActiveQueryInterface\:\:buildJoinWith\(\)\.$#'
			identifier: method.notFound
			count: 1
			path: framework/db/ActiveQuery.php

		-
			message: '#^Call to method asArray\(\) on an unknown class yii\\db\\ActiveQueryTrait\.$#'
			identifier: class.notFound
			count: 1
			path: framework/db/ActiveQuery.php

		-
			message: '#^Call to method populateRelation\(\) on an unknown class yii\\db\\ActiveQueryTrait\.$#'
			identifier: class.notFound
			count: 1
			path: framework/db/ActiveQuery.php

		-
			message: '#^PHPDoc tag @var for variable \$viaQuery has invalid type yii\\db\\ActiveQueryTrait\.$#'
			identifier: varTag.trait
			count: 1
			path: framework/db/ActiveQuery.php

		-
			message: '#^Parameter &\$models by\-ref type of method yii\\db\\ActiveQuery\:\:findWith\(\) expects array\<yii\\db\\ActiveRecord\>, array given\.$#'
			identifier: parameterByRef.type
			count: 1
			path: framework/db/ActiveQuery.php

		-
			message: '#^Access to an undefined property yii\\db\\ActiveQueryInterface\:\:\$indexBy\.$#'
			identifier: property.notFound
			count: 1
			path: framework/db/BaseActiveRecord.php

		-
			message: '#^Access to an undefined property yii\\db\\ActiveQueryInterface\:\:\$link\.$#'
			identifier: property.notFound
			count: 16
			path: framework/db/BaseActiveRecord.php

		-
			message: '#^Access to an undefined property yii\\db\\ActiveQueryInterface\:\:\$modelClass\.$#'
			identifier: property.notFound
			count: 3
			path: framework/db/BaseActiveRecord.php

		-
			message: '#^Access to an undefined property yii\\db\\ActiveQueryInterface\:\:\$multiple\.$#'
			identifier: property.notFound
			count: 2
			path: framework/db/BaseActiveRecord.php

		-
			message: '#^Access to an undefined property yii\\db\\ActiveQueryInterface\:\:\$via\.$#'
			identifier: property.notFound
			count: 4
			path: framework/db/BaseActiveRecord.php

		-
			message: '#^Call to an undefined method yii\\db\\ActiveQueryInterface\:\:findWith\(\)\.$#'
			identifier: method.notFound
			count: 1
			path: framework/db/BaseActiveRecord.php

		-
			message: '#^Call to an undefined method yii\\db\\ActiveRecordInterface\:\:attributeHints\(\)\.$#'
			identifier: method.notFound
			count: 1
			path: framework/db/BaseActiveRecord.php

		-
			message: '#^Call to an undefined method yii\\db\\ActiveRecordInterface\:\:attributeLabels\(\)\.$#'
			identifier: method.notFound
			count: 1
			path: framework/db/BaseActiveRecord.php

		-
			message: '#^Call to an undefined method yii\\db\\ActiveRecordInterface\:\:isRelationPopulated\(\)\.$#'
			identifier: method.notFound
			count: 2
			path: framework/db/BaseActiveRecord.php

		-
			message: '#^Method yii\\db\\BaseActiveRecord\:\:findOne\(\) should return static\(yii\\db\\BaseActiveRecord\)\|null but returns array\|yii\\db\\ActiveRecordInterface\|null\.$#'
			identifier: return.type
			count: 1
			path: framework/db/BaseActiveRecord.php

		-
			message: '#^Property yii\\db\\ActiveQuery\<yii\\db\\ActiveRecord\>\:\:\$primaryModel \(yii\\db\\ActiveRecord\) does not accept \$this\(yii\\db\\BaseActiveRecord\)\.$#'
			identifier: assign.propertyType
			count: 1
			path: framework/db/BaseActiveRecord.php

		-
			message: '#^Variable \$viaClass might not be defined\.$#'
			identifier: variable.undefined
			count: 5
			path: framework/db/BaseActiveRecord.php

		-
			message: '#^Variable \$viaTable might not be defined\.$#'
			identifier: variable.undefined
			count: 5
			path: framework/db/BaseActiveRecord.php

		-
			message: '#^Access to an undefined property yii\\db\\ExpressionInterface\:\:\$params\.$#'
			identifier: property.notFound
			count: 1
			path: framework/db/ExpressionBuilder.php

		-
			message: '#^Call to an undefined method yii\\db\\ExpressionInterface\:\:__toString\(\)\.$#'
			identifier: method.notFound
			count: 1
			path: framework/db/ExpressionBuilder.php

		-
			message: '#^Variable \$command might not be defined\.$#'
			identifier: variable.undefined
			count: 1
			path: framework/db/Query.php

		-
			message: '#^Call to an undefined method yii\\db\\ExpressionInterface\:\:getIntervalEndColumn\(\)\.$#'
			identifier: method.notFound
			count: 1
			path: framework/db/conditions/BetweenColumnsConditionBuilder.php

		-
			message: '#^Call to an undefined method yii\\db\\ExpressionInterface\:\:getIntervalStartColumn\(\)\.$#'
			identifier: method.notFound
			count: 1
			path: framework/db/conditions/BetweenColumnsConditionBuilder.php

		-
			message: '#^Call to an undefined method yii\\db\\ExpressionInterface\:\:getOperator\(\)\.$#'
			identifier: method.notFound
			count: 1
			path: framework/db/conditions/BetweenColumnsConditionBuilder.php

		-
			message: '#^Call to an undefined method yii\\db\\ExpressionInterface\:\:getValue\(\)\.$#'
			identifier: method.notFound
			count: 1
			path: framework/db/conditions/BetweenColumnsConditionBuilder.php

		-
			message: '#^Call to an undefined method yii\\db\\ExpressionInterface\:\:getColumn\(\)\.$#'
			identifier: method.notFound
			count: 1
			path: framework/db/conditions/BetweenConditionBuilder.php

		-
			message: '#^Call to an undefined method yii\\db\\ExpressionInterface\:\:getIntervalEnd\(\)\.$#'
			identifier: method.notFound
			count: 1
			path: framework/db/conditions/BetweenConditionBuilder.php

		-
			message: '#^Call to an undefined method yii\\db\\ExpressionInterface\:\:getIntervalStart\(\)\.$#'
			identifier: method.notFound
			count: 1
			path: framework/db/conditions/BetweenConditionBuilder.php

		-
			message: '#^Call to an undefined method yii\\db\\ExpressionInterface\:\:getOperator\(\)\.$#'
			identifier: method.notFound
			count: 1
			path: framework/db/conditions/BetweenConditionBuilder.php

		-
			message: '#^Call to an undefined method yii\\db\\ExpressionInterface\:\:getExpressions\(\)\.$#'
			identifier: method.notFound
			count: 1
			path: framework/db/conditions/ConjunctionConditionBuilder.php

		-
			message: '#^Call to an undefined method yii\\db\\ExpressionInterface\:\:getOperator\(\)\.$#'
			identifier: method.notFound
			count: 1
			path: framework/db/conditions/ConjunctionConditionBuilder.php

		-
			message: '#^Call to an undefined method yii\\db\\ExpressionInterface\:\:getOperator\(\)\.$#'
			identifier: method.notFound
			count: 1
			path: framework/db/conditions/ExistsConditionBuilder.php

		-
			message: '#^Call to an undefined method yii\\db\\ExpressionInterface\:\:getQuery\(\)\.$#'
			identifier: method.notFound
			count: 1
			path: framework/db/conditions/ExistsConditionBuilder.php

		-
			message: '#^Call to an undefined method yii\\db\\ExpressionInterface\:\:getHash\(\)\.$#'
			identifier: method.notFound
			count: 1
			path: framework/db/conditions/HashConditionBuilder.php

		-
			message: '#^Call to an undefined method Traversable\:\:current\(\)\.$#'
			identifier: method.notFound
			count: 2
			path: framework/db/conditions/InConditionBuilder.php

		-
			message: '#^Call to an undefined method Traversable\:\:rewind\(\)\.$#'
			identifier: method.notFound
			count: 2
			path: framework/db/conditions/InConditionBuilder.php

		-
			message: '#^Call to an undefined method yii\\db\\ExpressionInterface\:\:getColumn\(\)\.$#'
			identifier: method.notFound
			count: 1
			path: framework/db/conditions/InConditionBuilder.php

		-
			message: '#^Call to an undefined method yii\\db\\ExpressionInterface\:\:getOperator\(\)\.$#'
			identifier: method.notFound
			count: 1
			path: framework/db/conditions/InConditionBuilder.php

		-
			message: '#^Call to an undefined method yii\\db\\ExpressionInterface\:\:getValues\(\)\.$#'
			identifier: method.notFound
			count: 1
			path: framework/db/conditions/InConditionBuilder.php

		-
			message: '#^Call to an undefined method yii\\db\\conditions\\ConditionInterface\:\:getColumn\(\)\.$#'
			identifier: method.notFound
			count: 1
			path: framework/db/conditions/InConditionBuilder.php

		-
			message: '#^Variable \$rawValues in isset\(\) always exists and is not nullable\.$#'
			identifier: isset.variable
			count: 1
			path: framework/db/conditions/InConditionBuilder.php

		-
			message: '#^Call to an undefined method yii\\db\\ExpressionInterface\:\:getColumn\(\)\.$#'
			identifier: method.notFound
			count: 1
			path: framework/db/conditions/LikeConditionBuilder.php

		-
			message: '#^Call to an undefined method yii\\db\\ExpressionInterface\:\:getEscapingReplacements\(\)\.$#'
			identifier: method.notFound
			count: 1
			path: framework/db/conditions/LikeConditionBuilder.php

		-
			message: '#^Call to an undefined method yii\\db\\ExpressionInterface\:\:getOperator\(\)\.$#'
			identifier: method.notFound
			count: 1
			path: framework/db/conditions/LikeConditionBuilder.php

		-
			message: '#^Call to an undefined method yii\\db\\ExpressionInterface\:\:getValue\(\)\.$#'
			identifier: method.notFound
			count: 1
			path: framework/db/conditions/LikeConditionBuilder.php

		-
			message: '#^Call to an undefined method yii\\db\\ExpressionInterface\:\:getCondition\(\)\.$#'
			identifier: method.notFound
			count: 1
			path: framework/db/conditions/NotConditionBuilder.php

		-
			message: '#^Call to an undefined method yii\\db\\ExpressionInterface\:\:getColumn\(\)\.$#'
			identifier: method.notFound
			count: 1
			path: framework/db/conditions/SimpleConditionBuilder.php

		-
			message: '#^Call to an undefined method yii\\db\\ExpressionInterface\:\:getOperator\(\)\.$#'
			identifier: method.notFound
			count: 1
			path: framework/db/conditions/SimpleConditionBuilder.php

		-
			message: '#^Call to an undefined method yii\\db\\ExpressionInterface\:\:getValue\(\)\.$#'
			identifier: method.notFound
			count: 1
			path: framework/db/conditions/SimpleConditionBuilder.php

		-
			message: '#^Access to an undefined property yii\\db\\ColumnSchema\:\:\$isComputed\.$#'
			identifier: property.notFound
			count: 1
			path: framework/db/mssql/QueryBuilder.php

		-
			message: '#^Call to an undefined method yii\\db\\ExpressionInterface\:\:getValue\(\)\.$#'
			identifier: method.notFound
			count: 1
			path: framework/db/mysql/JsonExpressionBuilder.php

		-
			message: '#^PHPDoc tag @param for parameter \$condition with type yii\\db\\ExpressionInterface is not subtype of native type yii\\db\\conditions\\InCondition\.$#'
			identifier: parameter.phpDocType
			count: 1
			path: framework/db/oci/conditions/InConditionBuilder.php

		-
			message: '#^Call to an undefined method yii\\db\\ExpressionInterface\:\:getDimension\(\)\.$#'
			identifier: method.notFound
			count: 1
			path: framework/db/pgsql/ArrayExpressionBuilder.php

		-
			message: '#^Call to an undefined method yii\\db\\ExpressionInterface\:\:getValue\(\)\.$#'
			identifier: method.notFound
			count: 2
			path: framework/db/pgsql/ArrayExpressionBuilder.php

		-
			message: '#^Call to an undefined method yii\\db\\ExpressionInterface\:\:getValue\(\)\.$#'
			identifier: method.notFound
			count: 1
			path: framework/db/pgsql/JsonExpressionBuilder.php

		-
			message: '#^Parameter &\$length by\-ref type of method yii\\db\\sqlite\\SqlTokenizer\:\:isOperator\(\) expects int, int\|null given\.$#'
			identifier: parameterByRef.type
			count: 1
			path: framework/db/sqlite/SqlTokenizer.php

		-
			message: '#^Call to an undefined method ReflectionType\:\:getName\(\)\.$#'
			identifier: method.notFound
			count: 2
			path: framework/di/Container.php

		-
			message: '#^Call to an undefined method ReflectionType\:\:isBuiltin\(\)\.$#'
			identifier: method.notFound
			count: 1
			path: framework/di/Container.php

		-
			message: '#^Access to an undefined property yii\\db\\ActiveQueryInterface\:\:\$modelClass\.$#'
			identifier: property.notFound
			count: 1
			path: framework/grid/DataColumn.php

		-
			message: '#^Unsafe call to private method yii\\helpers\\BaseConsole\:\:getProgressbarWidth\(\) through static\:\:\.$#'
			identifier: staticClassAccess.privateMethod
			count: 1
			path: framework/helpers/BaseConsole.php

		-
			message: '#^Variable \$error in isset\(\) always exists and is always null\.$#'
			identifier: isset.variable
			count: 1
			path: framework/helpers/BaseConsole.php

		-
			message: '#^Method yii\\helpers\\BaseFileHelper\:\:filterPath\(\) should return bool but returns int\<0, 16\>\.$#'
			identifier: return.type
			count: 1
<<<<<<< HEAD
			path: framework/helpers/BaseFileHelper.php

		-
			message: '#^Property yii\\test\\DbFixture\:\:\$db \(array\|string\|yii\\db\\Connection\) does not accept yii\\base\\BaseObject\.$#'
			identifier: assign.propertyType
			count: 1
			path: framework/test/DbFixture.php
=======
			path: framework/caching/Dependency.php
>>>>>>> 976eac54
<|MERGE_RESOLUTION|>--- conflicted
+++ resolved
@@ -1,11 +1,5 @@
 parameters:
 	ignoreErrors:
-		-
-			message: '#^Property yii\\console\\Application\:\:\$controller \(yii\\console\\Controller\|yii\\web\\Controller\) does not accept yii\\base\\Controller\.$#'
-			identifier: assign.propertyType
-			count: 1
-			path: framework/base/Module.php
-
 		-
 			message: '#^Call to an undefined method T of yii\\base\\Model\:\:canSetOldAttribute\(\)\.$#'
 			identifier: method.notFound
@@ -472,14 +466,10 @@
 			message: '#^Method yii\\helpers\\BaseFileHelper\:\:filterPath\(\) should return bool but returns int\<0, 16\>\.$#'
 			identifier: return.type
 			count: 1
-<<<<<<< HEAD
 			path: framework/helpers/BaseFileHelper.php
 
 		-
 			message: '#^Property yii\\test\\DbFixture\:\:\$db \(array\|string\|yii\\db\\Connection\) does not accept yii\\base\\BaseObject\.$#'
 			identifier: assign.propertyType
 			count: 1
-			path: framework/test/DbFixture.php
-=======
-			path: framework/caching/Dependency.php
->>>>>>> 976eac54
+			path: framework/test/DbFixture.php