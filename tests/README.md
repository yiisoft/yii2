--- conflicted
+++ resolved
@@ -53,71 +53,10 @@
 
 Get started by going to the `tests` directory and copy the environment configuration.
 
-<<<<<<< HEAD
-    cd tests
-    cp .env-dist .env
-
-The newly created `.env` file defines the configuration files used by `docker-compose`. By default MySQL, Postgres and Caching services are enabled.
-
-> You can choose services available for testing by merging `docker-compose.[...].yml` files in `.env`. For example, if you only want to test with MySQL, you can modify the `COMPOSE_FILE` variable as follows 
-
->     COMPOSE_FILE=docker-compose.yml:docker-compose.mysql.yml
-
-When starting the stack now, you get containers for databases and caching servers to test with.
-
-    docker-compose up -d
-
-After all services have been initialized and the stack is fully up and running enter the PHP container    
-    
-    docker-compose exec php bash
-
-Run a group of unit tests
-    
-    $ vendor/bin/phpunit -v --group base --debug
-
-#### Examples for running phpunit in a separate container
-    
-    docker-compose run php vendor/bin/phpunit -v --group caching,db   
-    docker-compose run php vendor/bin/phpunit -v --exclude base,caching,db,i18n,log,mutex,rbac,validators,web
-    docker-compose run php vendor/bin/phpunit -v --exclude mssql,oci,wincache
-
-> Note: Documentation about [installing additional extensions](https://github.com/yiisoft/yii2-docker/blob/master/docs/install-extensions.md) can be found at `yiisoft/yii2-docker`.
-
-### MSSQL
-
-> Note: Images for testing MSSQL are based on `bylexus/apache-php7` (Ubuntu) since drivers are not available for Debian or Alpine.     
-
-**experimental**
-
-- needs 3.5 GB RAM, Docker-host with >4.5 GB is recommended for testing
-- database CLI `tsgkadot/mssql-tools`   
-
-Example commands    
-    
-    cd tests/mssql
-
-Using a shell    
-    
-    docker-compose run --rm sqlcmd sqlcmd -S mssql -U sa -P Microsoft-12345
-
-Create database with sqlcmd     
-     
-    $ sqlcmd -S mssql -U sa -P Microsoft-12345 -Q "CREATE DATABASE yii2test"
-
-Create database (one-liner)
-
-    docker-compose run --rm sqlcmd sqlcmd -S mssql -U sa -P Microsoft-12345 -Q "CREATE DATABASE yii2test"
-
-Run MSSQL tests
-
-    docker-compose run php 
-    $ vendor/bin/phpunit --group mssql
-=======
 ```bash
 cd tests
 cp .env-dist .env
 ```
->>>>>>> fa724b12
 
 The newly created `.env` file defines the configuration files used by `docker-compose`. By default MySQL, Postgres etc. services are disabled.
 
