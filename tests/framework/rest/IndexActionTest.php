<?php

namespace yiiunit\framework\rest;

use Yii;
use yii\data\ActiveDataProvider;
use yii\data\Pagination;
use yii\data\Sort;
use yii\db\ActiveRecord;
use yii\db\Query;
use yii\rest\ActiveController;
use yii\rest\IndexAction;
use yiiunit\framework\filters\stubs\UserIdentity;
use yiiunit\TestCase;

/**
 * @group rest
 */
class IndexActionTest extends TestCase
{
    protected function setUp(): void
    {
        parent::setUp();
        $this->mockWebApplication([
            'components' => [
                'db' => [
                    'class' => '\yii\db\Connection',
                    'dsn' => 'sqlite::memory:',
                ],
                'user' => [
                    'identityClass' => UserIdentity::class,
                ],
            ],
        ]);
        $columns = [
            'id' => 'pk',
            'name' => 'string',
        ];
        Yii::$app->getDb()->createCommand()->createTable(IndexActionModel::tableName(), $columns)->execute();
    }

    public function testPrepareSearchQueryAttribute(): void
    {
        $sql = '';
        Yii::$app->controller = new RestController(
            'rest',
<<<<<<< HEAD
            new Module('rest'), [
            'modelClass' => IndexActionModel::class,
            'actions' => [
                'index' => [
                    'class' => IndexAction::class,
                    'modelClass' => IndexActionModel::class,
                    'prepareSearchQuery' => function ($query, $requestParams) use (&$sql) {
                        $this->assertTrue($query instanceof Query);
                        $sql = $query->createCommand()->getRawSql();

                        return $query;
                    },
=======
            new Module('rest'),
            [
                'modelClass' => IndexActionModel::className(),
                'actions' => [
                    'index' => [
                        'class' => IndexAction::className(),
                        'modelClass' => IndexActionModel::className(),
                        'prepareSearchQuery' => function ($query, $requestParams) use (&$sql) {
                            $this->assertTrue($query instanceof Query);
                            $sql = $query->createCommand()->getRawSql();

                            return $query;
                        },
                    ],
>>>>>>> a2b344f2
                ],
            ]
        );
        Yii::$app->controller->run('index');

        $this->assertEquals(
            'SELECT * FROM `' . IndexActionModel::tableName() . '`',
            $sql
        );
    }

    /**
     * @dataProvider dataProviderTestPrepareDataProviderWithPaginationAndSorting
     *
     * @param string $sql
     * @param array $params
     * @param string $expectedRawSql
     */
    public function testPrepareDataProviderWithPaginationAndSorting(
        Pagination|bool|array $pagination,
        Sort|bool|array $sort,
        int|null $expectedPaginationPageSize = null,
        int|null $expectedPaginationDefaultPageSize = null,
        array $expectedSortOrders = [],
        array|null $expectedSortDefaultOrder = null
    ): void {
        Yii::$app->getRequest()->setBodyParams([
            'per-page' => 11,
            'sort' => '-test-sort'
        ]);

        $controller = new RestController(
            'rest',
<<<<<<< HEAD
            new Module('rest'), [
            'modelClass' => IndexActionModel::class,
            'actions' => [
                'index' => [
                    'class' => IndexAction::class,
                    'modelClass' => IndexActionModel::class,
                    'pagination' => $pagination,
                    'sort' => $sort,
=======
            new Module('rest'),
            [
                'modelClass' => IndexActionModel::className(),
                'actions' => [
                    'index' => [
                        'class' => IndexAction::className(),
                        'modelClass' => IndexActionModel::className(),
                        'pagination' => $pagination,
                        'sort' => $sort,
                    ],
>>>>>>> a2b344f2
                ],
            ]
        );

        /** @var ActiveDataProvider $dataProvider */
        $dataProvider = $controller->createAction('index')->runWithParams([]);
        $actualPagination = $dataProvider->getPagination();
        $actualSort = $dataProvider->getSort();

        if ($pagination === false) {
            $this->assertFalse($actualPagination);
        } else {
            $this->assertEquals($expectedPaginationPageSize, $actualPagination->pageSize);
            $this->assertEquals($expectedPaginationDefaultPageSize, $actualPagination->defaultPageSize);
        }

        if ($sort === false) {
            $this->assertFalse($actualSort);
        } else {
            $this->assertEquals($expectedSortOrders, $actualSort->getOrders());
            $this->assertEquals($expectedSortDefaultOrder, $actualSort->defaultOrder);
        }
    }

    /**
     * Data provider for [[testPrepareDataProviderWithPaginationAndSorting()]].
     * @return array test data
     */
    public static function dataProviderTestPrepareDataProviderWithPaginationAndSorting()
    {
        return [
            [ // Default config
                [],
                [],
                11, // page size set as param in test
                (new Pagination())->defaultPageSize,
                [],
                null
            ],
            [ // Default config
                [],
                [
                    'attributes' => ['test-sort'],
                ],
                11, // page size set as param in test
                (new Pagination())->defaultPageSize,
                ['test-sort' => SORT_DESC], // test sort set as param in test
                null
            ],
            [ // Config via array
                [
                    'pageSize' => 12, // Testing a fixed page size
                    'defaultPageSize' => 991,
                ],
                [
                    'attributes' => ['test-sort'],
                    'defaultOrder' => [
                        'created_at_1' => SORT_DESC,
                    ],
                ],
                12,
                991,
                ['test-sort' => SORT_DESC], // test sort set as param in test
                ['created_at_1' => SORT_DESC]
            ],
            [ // Config via objects
                new Pagination([
                    'defaultPageSize' => 992,
                ]),
                new Sort([
                    'attributes' => ['created_at_2'],
                    'defaultOrder' => [
                        'created_at_2' => SORT_DESC,
                    ],
                ]),
                11, // page size set as param in test
                992,
                [], // sort param is set so no default sorting anymore
                ['created_at_2' => SORT_DESC]
            ],
            [ // Disable pagination and sort
                false,
                false,
            ]
        ];
    }
}

class RestController extends ActiveController
{
    public $actions = [];

    public function actions()
    {
        return $this->actions;
    }
}

class Module extends \yii\base\Module
{
}

/**
 * Test Active Record class with [[TimestampBehavior]] behavior attached.
 *
 * @property int $id
 * @property int $name
 */
class IndexActionModel extends ActiveRecord
{
    public static $tableName = 'test_index_action';

    public static function tableName()
    {
        return static::$tableName;
    }
}<|MERGE_RESOLUTION|>--- conflicted
+++ resolved
@@ -44,20 +44,6 @@
         $sql = '';
         Yii::$app->controller = new RestController(
             'rest',
-<<<<<<< HEAD
-            new Module('rest'), [
-            'modelClass' => IndexActionModel::class,
-            'actions' => [
-                'index' => [
-                    'class' => IndexAction::class,
-                    'modelClass' => IndexActionModel::class,
-                    'prepareSearchQuery' => function ($query, $requestParams) use (&$sql) {
-                        $this->assertTrue($query instanceof Query);
-                        $sql = $query->createCommand()->getRawSql();
-
-                        return $query;
-                    },
-=======
             new Module('rest'),
             [
                 'modelClass' => IndexActionModel::className(),
@@ -72,7 +58,6 @@
                             return $query;
                         },
                     ],
->>>>>>> a2b344f2
                 ],
             ]
         );
@@ -106,16 +91,6 @@
 
         $controller = new RestController(
             'rest',
-<<<<<<< HEAD
-            new Module('rest'), [
-            'modelClass' => IndexActionModel::class,
-            'actions' => [
-                'index' => [
-                    'class' => IndexAction::class,
-                    'modelClass' => IndexActionModel::class,
-                    'pagination' => $pagination,
-                    'sort' => $sort,
-=======
             new Module('rest'),
             [
                 'modelClass' => IndexActionModel::className(),
@@ -126,7 +101,6 @@
                         'pagination' => $pagination,
                         'sort' => $sort,
                     ],
->>>>>>> a2b344f2
                 ],
             ]
         );
