--- conflicted
+++ resolved
@@ -8,17 +8,11 @@
 namespace yiiunit\framework\rest;
 
 use Yii;
-<<<<<<< HEAD
-use yii\rest\UrlRule;
-use yii\web\Request;
-use yii\web\UrlManager;
-=======
 use yii\helpers\VarDumper;
 use yii\rest\UrlRule;
 use yii\web\Request;
 use yii\web\UrlManager;
 use yii\web\UrlRule as WebUrlRule;
->>>>>>> ab68caa8
 use yiiunit\TestCase;
 
 /**
@@ -372,8 +366,6 @@
             $this->assertEquals($expected, $rule->createUrl($manager, $route, $params));
         }
     }
-<<<<<<< HEAD
-=======
 
     /**
      * @dataProvider testGetCreateUrlStatusProvider
@@ -458,5 +450,4 @@
             ],
         ];
     }
->>>>>>> ab68caa8
 }