--- conflicted
+++ resolved
@@ -375,12 +375,9 @@
 
     /**
      * @dataProvider getCreateUrlStatusProvider
-<<<<<<< HEAD
-=======
      *
      * @param array $ruleConfig
      * @param array $tests
->>>>>>> 7037fd46
      */
     public function testGetCreateUrlStatus(array $ruleConfig, array $tests): void
     {
