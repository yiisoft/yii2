<?php

/**
 * @link https://www.yiiframework.com/
 * @copyright Copyright (c) 2008 Yii Software LLC
 * @license https://www.yiiframework.com/license/
 */

namespace yiiunit\framework\rest;

use yii\base\Model;
use yii\data\ArrayDataProvider;
use yii\rest\Serializer;
use yiiunit\TestCase;

/**
 * @group rest
 */
class SerializerTest extends TestCase
{
    protected function setUp(): void
    {
        parent::setUp();
        $this->mockApplication([
            'components' => [
                'request' => [
                    'scriptUrl' => '/index.php',
                ],
            ],
        ], 'yii\web\Application');

        TestModel::$fields = ['field1', 'field2'];
        TestModel::$extraFields = [];
    }

    public function testSerializeModelErrors(): void
    {
        $serializer = new Serializer();
        $model = new TestModel();

        $model->addError('field1', 'Test error');
        $model->addError('field2', 'Multiple error 1');
        $model->addError('field2', 'Multiple error 2');

        $this->assertEquals([
            [
                'field' => 'field1',
                'message' => 'Test error',
            ],
            [
                'field' => 'field2',
                'message' => 'Multiple error 1',
            ],
        ], $serializer->serialize($model));
    }

    public function testSerializeModelData(): void
    {
        $serializer = new Serializer();
        $model = new TestModel();

        $this->assertSame([
            'field1' => 'test',
            'field2' => 2,
        ], $serializer->serialize($model));

        TestModel::$fields = ['field1'];
        TestModel::$extraFields = [];

        $this->assertSame([
            'field1' => 'test',
        ], $serializer->serialize($model));

        TestModel::$fields = ['field1'];
        TestModel::$extraFields = ['field2'];

        $this->assertSame([
            'field1' => 'test',
        ], $serializer->serialize($model));
    }

    public function testExpand(): void
    {
        $serializer = new Serializer();
        $model = new TestModel();

        TestModel::$fields = ['field1', 'field2'];
        TestModel::$extraFields = ['extraField1'];

        $this->assertSame([
            'field1' => 'test',
            'field2' => 2,
        ], $serializer->serialize($model));

        \Yii::$app->request->setQueryParams(['expand' => 'extraField1']);
        $this->assertSame([
            'field1' => 'test',
            'field2' => 2,
            'extraField1' => 'testExtra',
        ], $serializer->serialize($model));

        \Yii::$app->request->setQueryParams(['expand' => 'extraField1,extraField2']);
        $this->assertSame([
            'field1' => 'test',
            'field2' => 2,
            'extraField1' => 'testExtra',
        ], $serializer->serialize($model));

        \Yii::$app->request->setQueryParams(['expand' => 'field1,extraField2']);
        $this->assertSame([
            'field1' => 'test',
            'field2' => 2,
        ], $serializer->serialize($model));
    }

    public function testNestedExpand(): void
    {
        $serializer = new Serializer();
        $model = new TestModel();
        $model->extraField3 = new TestModel2();

        TestModel::$extraFields = ['extraField3'];
        TestModel2::$extraFields = ['extraField4'];

        \Yii::$app->request->setQueryParams(['expand' => 'extraField3.extraField4']);
        $this->assertSame([
            'field1' => 'test',
            'field2' => 2,
            'extraField3' => [
                'field3' => 'test2',
                'field4' => 8,
                'extraField4' => 'testExtra2',
            ],
        ], $serializer->serialize($model));
    }

    public function testFields(): void
    {
        $serializer = new Serializer();
        $model = new TestModel();
        $model->extraField3 = new TestModel2();

        TestModel::$extraFields = ['extraField3'];

        \Yii::$app->request->setQueryParams([]);
        $this->assertSame([
            'field1' => 'test',
            'field2' => 2,
        ], $serializer->serialize($model));

        \Yii::$app->request->setQueryParams(['fields' => '*']);
        $this->assertSame([
            'field1' => 'test',
            'field2' => 2,
        ], $serializer->serialize($model));

        \Yii::$app->request->setQueryParams(
            [
                'fields' => 'field1,extraField3.field3',
                'expand' => 'extraField3.extraField4'
            ]
        );
        $this->assertSame([
            'field1' => 'test',
            'extraField3' => [
                'field3' => 'test2',
                'extraField4' => 'testExtra2',
            ],
        ], $serializer->serialize($model));

        \Yii::$app->request->setQueryParams(
            [
                'fields' => 'extraField3.*',
                'expand' => 'extraField3',
            ]
        );
        $this->assertSame([
            'extraField3' => [
                'field3' => 'test2',
                'field4' => 8,
            ],
        ], $serializer->serialize($model));

        \Yii::$app->request->setQueryParams(
            [
                'fields' => 'extraField3.*',
                'expand' => 'extraField3.extraField4'
            ]
        );
        $this->assertSame([
            'extraField3' => [
                'field3' => 'test2',
                'field4' => 8,
                'extraField4' => 'testExtra2',
            ],
        ], $serializer->serialize($model));

        $model->extraField3 = [
            new TestModel2(),
            new TestModel2(),
        ];

        \Yii::$app->request->setQueryParams(
            [
                'fields' => 'extraField3.*',
                'expand' => 'extraField3',
            ]
        );
        $this->assertSame([
            'extraField3' => [
                [
                    'field3' => 'test2',
                    'field4' => 8,
                ],
                [
                    'field3' => 'test2',
                    'field4' => 8,
                ],
            ],
        ], $serializer->serialize($model));

        \Yii::$app->request->setQueryParams(
            [
                'fields' => '*,extraField3.*',
                'expand' => 'extraField3',
            ]
        );
        $this->assertSame([
            'field1' => 'test',
            'field2' => 2,
            'extraField3' => [
                [
                    'field3' => 'test2',
                    'field4' => 8,
                ],
                [
                    'field3' => 'test2',
                    'field4' => 8,
                ],
            ],
        ], $serializer->serialize($model));

        \Yii::$app->request->setQueryParams(
            [
                'fields' => 'extraField3.field3',
                'expand' => 'extraField3',
            ]
        );
        $this->assertSame([
            'extraField3' => [
                ['field3' => 'test2'],
                ['field3' => 'test2'],
            ],
        ], $serializer->serialize($model));
    }

    /**
     * @see https://github.com/yiisoft/yii2/issues/12107
     */
    public function testExpandInvalidInput(): void
    {
        $serializer = new Serializer();
        $model = new TestModel();

        \Yii::$app->request->setQueryParams(['expand' => ['field1,extraField2']]);
        $this->assertSame([
            'field1' => 'test',
            'field2' => 2,
        ], $serializer->serialize($model));

        \Yii::$app->request->setQueryParams(['fields' => ['field1,extraField2']]);
        $this->assertSame([
            'field1' => 'test',
            'field2' => 2,
        ], $serializer->serialize($model));

        \Yii::$app->request->setQueryParams(['fields' => ['field1,extraField2'], 'expand' => ['field1,extraField2']]);
        $this->assertSame([
            'field1' => 'test',
            'field2' => 2,
        ], $serializer->serialize($model));
    }

    public static function dataProviderSerializeDataProvider()
    {
        return [
            [
                new ArrayDataProvider([
                    'allModels' => [
                        ['id' => 1, 'username' => 'Bob'],
                        ['id' => 2, 'username' => 'Tom'],
                    ],
                    'pagination' => [
                        'route' => '/',
                    ],
                ]),
                [
                    ['id' => 1, 'username' => 'Bob'],
                    ['id' => 2, 'username' => 'Tom'],
                ],
            ],
            [
                new ArrayDataProvider([
                    'allModels' => [
                        ['id' => 1, 'username' => 'Bob'],
                        ['id' => 2, 'username' => 'Tom'],
                    ],
                    'pagination' => [
                        'route' => '/',
                        'pageSize' => 1,
                        'page' => 0,
                    ],
                ]),
                [
                    ['id' => 1, 'username' => 'Bob'],
                ],
            ],
            [
                new ArrayDataProvider([
                    'allModels' => [
                        ['id' => 1, 'username' => 'Bob'],
                        ['id' => 2, 'username' => 'Tom'],
                    ],
                    'pagination' => [
                        'route' => '/',
                        'pageSize' => 1,
                        'page' => 1,
                    ],
                ]),
                [
                    ['id' => 2, 'username' => 'Tom'],
                ],
            ],
            [
                new ArrayDataProvider([
                    'allModels' => [
                        'Bob' => ['id' => 1, 'username' => 'Bob'],
                        'Tom' => ['id' => 2, 'username' => 'Tom'],
                    ],
                    'pagination' => [
                        'route' => '/',
                        'pageSize' => 1,
                        'page' => 1,
                    ],
                ]),
                [
                    ['id' => 2, 'username' => 'Tom'],
                ],
            ],
            [
                new ArrayDataProvider([
                    'allModels' => [
                        ['id' => 1, 'username' => 'Bob'],
                        ['id' => 2, 'username' => 'Tom'],
                    ],
                    'pagination' => [
                        'route' => '/',
                        'pageSize' => 1,
                        'page' => 1,
                    ],
                ]),
                [
                    1 => ['id' => 2, 'username' => 'Tom'],
                ],
                true,
            ],
            [
                new ArrayDataProvider([
                    'allModels' => [
                        'Bob' => ['id' => 1, 'username' => 'Bob'],
                        'Tom' => ['id' => 2, 'username' => 'Tom'],
                    ],
                    'pagination' => [
                        'route' => '/',
                        'pageSize' => 1,
                        'page' => 1,
                    ],
                ]),
                [
                    'Tom' => ['id' => 2, 'username' => 'Tom'],
                ],
                true,
            ],
            /*[
                new ArrayDataProvider([
                    'allModels' => [
                        new \DateTime('2000-01-01'),
                    ],
                    'pagination' => [
                        'route' => '/',
                    ],
                ]),
                [
                    [
                        'date' => '2000-01-01 00:00:00.000000',
                        'timezone_type' => 3,
                        'timezone' => 'UTC',
                    ],
                ]
            ],*/
        ];
    }

    /**
     * @dataProvider dataProviderSerializeDataProvider
     *
     * @param \yii\data\DataProviderInterface $dataProvider
     */
    public function testSerializeDataProvider(\yii\data\ArrayDataProvider $dataProvider, array $expectedResult, bool $saveKeys = false): void
    {
        $serializer = new Serializer();
        $serializer->preserveKeys = $saveKeys;

        $this->assertEquals($expectedResult, $serializer->serialize($dataProvider));
    }

    /**
     * @see https://github.com/yiisoft/yii2/issues/16334
     */
    public function testSerializeJsonSerializable(): void
    {
        $serializer = new Serializer();
        $model3 = new TestModel3();
        $model4 = new TestModel4();

        $this->assertEquals(['customField' => 'test3/test4'], $serializer->serialize($model3));
        $this->assertEquals(['customField2' => 'test5/test6'], $serializer->serialize($model4));
    }

    /**
     * @see https://github.com/yiisoft/yii2/issues/16334
     */
    public function testSerializeArrayableWithJsonSerializableAttribute(): void
    {
        $serializer = new Serializer();
        $model = new TestModel5();

        $this->assertEquals(
            [
                'field7' => 'test7',
                'field8' => 'test8',
                'testModel3' => ['customField' => 'test3/test4'],
                'testModel4' => ['customField2' => 'test5/test6'],
                'testModelArray' => [['customField' => 'test3/test4'], ['customField2' => 'test5/test6']],
            ],
            $serializer->serialize($model)
        );
    }

    /**
     * @see https://github.com/yiisoft/yii2/issues/17886
     */
    public function testSerializeArray(): void
    {
        $serializer = new Serializer();
        $model1 = new TestModel();
        $model2 = new TestModel();
        $model3 = new TestModel();

        $this->assertSame([
            [
                'field1' => 'test',
                'field2' => 2,
            ],
            [
                'field1' => 'test',
                'field2' => 2,
            ],
            'testKey' => [
                'field1' => 'test',
                'field2' => 2,
            ],
        ], $serializer->serialize([$model1, $model2, 'testKey' => $model3]));
    }
}

class TestModel extends Model
{
    public static $fields = ['field1', 'field2'];
    public static $extraFields = [];

    public $field1 = 'test';
    public $field2 = 2;
    public $extraField1 = 'testExtra';
    public $extraField2 = 42;
    public $extraField3;

    public function fields()
    {
        return static::$fields;
    }

    public function extraFields()
    {
        return static::$extraFields;
    }
}

class TestModel2 extends Model
{
    public static $fields = ['field3', 'field4'];
    public static $extraFields = [];

    public $field3 = 'test2';
    public $field4 = 8;
    public $extraField4 = 'testExtra2';

    public function fields()
    {
        return static::$fields;
    }

    public function extraFields()
    {
        return static::$extraFields;
    }
}

class TestModel3 extends Model implements \JsonSerializable
{
    public static $fields = ['field3', 'field4'];
    public static $extraFields = [];

    public $field3 = 'test3';
    public $field4 = 'test4';
    public $extraField4 = 'testExtra2';

    public function fields()
    {
        return [
<<<<<<< HEAD
            'customField' => fn() => $this->field3.'/'.$this->field4,
=======
            'customField' => function () {
                return $this->field3 . '/' . $this->field4;
            },
>>>>>>> a2b344f2
        ];
    }

    public function extraFields()
    {
        return static::$extraFields;
    }

    #[\ReturnTypeWillChange]
    public function jsonSerialize()
    {
        return $this->getAttributes();
    }
}
class TestModel4 implements \JsonSerializable
{
    public $field5 = 'test5';
    public $field6 = 'test6';

    #[\ReturnTypeWillChange]
    public function jsonSerialize()
    {
        return [
            'customField2' => $this->field5 . '/' . $this->field6,
        ];
    }
}

class TestModel5 extends Model
{
    public static $fields = ['field7', 'field8'];
    public static $extraFields = [];

    public $field7 = 'test7';
    public $field8 = 'test8';
    public $extraField4 = 'testExtra4';

    public function fields()
    {
        $fields = static::$fields;
<<<<<<< HEAD
        $fields['testModel3'] = fn() => $this->getTestModel3();
        $fields['testModel4'] = fn() => $this->getTestModel4();
        $fields['testModelArray'] = fn() => [$this->getTestModel3(), $this->getTestModel4()];
=======
        $fields['testModel3'] = function () {
            return $this->getTestModel3();
        };
        $fields['testModel4'] = function () {
            return $this->getTestModel4();
        };
        $fields['testModelArray'] = function () {
            return [$this->getTestModel3(), $this->getTestModel4()];
        };
>>>>>>> a2b344f2
        return $fields;
    }

    public function extraFields()
    {
        return static::$extraFields;
    }

    public function getTestModel3()
    {
        return new TestModel3();
    }

    public function getTestModel4()
    {
        return new TestModel4();
    }
}<|MERGE_RESOLUTION|>--- conflicted
+++ resolved
@@ -528,13 +528,9 @@
     public function fields()
     {
         return [
-<<<<<<< HEAD
-            'customField' => fn() => $this->field3.'/'.$this->field4,
-=======
             'customField' => function () {
                 return $this->field3 . '/' . $this->field4;
             },
->>>>>>> a2b344f2
         ];
     }
 
@@ -575,11 +571,6 @@
     public function fields()
     {
         $fields = static::$fields;
-<<<<<<< HEAD
-        $fields['testModel3'] = fn() => $this->getTestModel3();
-        $fields['testModel4'] = fn() => $this->getTestModel4();
-        $fields['testModelArray'] = fn() => [$this->getTestModel3(), $this->getTestModel4()];
-=======
         $fields['testModel3'] = function () {
             return $this->getTestModel3();
         };
@@ -589,7 +580,6 @@
         $fields['testModelArray'] = function () {
             return [$this->getTestModel3(), $this->getTestModel4()];
         };
->>>>>>> a2b344f2
         return $fields;
     }
 
