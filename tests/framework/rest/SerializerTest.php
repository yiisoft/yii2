<?php
/**
 * @link http://www.yiiframework.com/
 * @copyright Copyright (c) 2008 Yii Software LLC
 * @license http://www.yiiframework.com/license/
 */

namespace yiiunit\framework\rest;

use yii\base\Model;
use yii\data\ArrayDataProvider;
use yii\rest\Serializer;
use yiiunit\TestCase;

/**
 * @group rest
 */
class SerializerTest extends TestCase
{
    protected function setUp()
    {
        parent::setUp();
        $this->mockApplication([
            'components' => [
                'request' => [
                    'scriptUrl' => '/index.php',
                ],
            ],
        ], 'yii\web\Application');

        TestModel::$fields = ['field1', 'field2'];
        TestModel::$extraFields = [];
    }

    public function testSerializeModelErrors()
    {
        $serializer = new Serializer();
        $model = new TestModel();

        $model->addError('field1', 'Test error');
        $model->addError('field2', 'Multiple error 1');
        $model->addError('field2', 'Multiple error 2');

        $this->assertEquals([
            [
                'field' => 'field1',
                'message' => 'Test error',
            ],
            [
                'field' => 'field2',
                'message' => 'Multiple error 1',
            ],
        ], $serializer->serialize($model));
    }

    public function testSerializeModelData()
    {
        $serializer = new Serializer();
        $model = new TestModel();

        $this->assertSame([
            'field1' => 'test',
            'field2' => 2,
        ], $serializer->serialize($model));

        TestModel::$fields = ['field1'];
        TestModel::$extraFields = [];

        $this->assertSame([
            'field1' => 'test',
        ], $serializer->serialize($model));

        TestModel::$fields = ['field1'];
        TestModel::$extraFields = ['field2'];

        $this->assertSame([
            'field1' => 'test',
        ], $serializer->serialize($model));
    }

    public function testExpand()
    {
        $serializer = new Serializer();
        $model = new TestModel();

        TestModel::$fields = ['field1', 'field2'];
        TestModel::$extraFields = ['extraField1'];

        $this->assertSame([
            'field1' => 'test',
            'field2' => 2,
        ], $serializer->serialize($model));

        \Yii::$app->request->setQueryParams(['expand' => 'extraField1']);
        $this->assertSame([
            'field1' => 'test',
            'field2' => 2,
            'extraField1' => 'testExtra',
        ], $serializer->serialize($model));

        \Yii::$app->request->setQueryParams(['expand' => 'extraField1,extraField2']);
        $this->assertSame([
            'field1' => 'test',
            'field2' => 2,
            'extraField1' => 'testExtra',
        ], $serializer->serialize($model));

        \Yii::$app->request->setQueryParams(['expand' => 'field1,extraField2']);
        $this->assertSame([
            'field1' => 'test',
            'field2' => 2,
        ], $serializer->serialize($model));
    }

    public function testNestedExpand()
    {
        $serializer = new Serializer();
        $model = new TestModel();
        $model->extraField3 = new TestModel2();

        TestModel::$extraFields = ['extraField3'];
        TestModel2::$extraFields = ['extraField4'];

        \Yii::$app->request->setQueryParams(['expand' => 'extraField3.extraField4']);
        $this->assertSame([
            'field1' => 'test',
            'field2' => 2,
            'extraField3' => [
                'field3' => 'test2',
                'field4' => 8,
                'extraField4' => 'testExtra2',
            ],
        ], $serializer->serialize($model));
    }

    public function testFields()
    {
        $serializer = new Serializer();
        $model = new TestModel();
        $model->extraField3 = new TestModel2();

        TestModel::$extraFields = ['extraField3'];

        \Yii::$app->request->setQueryParams([]);
        $this->assertSame([
            'field1' => 'test',
            'field2' => 2,
        ], $serializer->serialize($model));

        \Yii::$app->request->setQueryParams(['fields' => '*']);
        $this->assertSame([
            'field1' => 'test',
            'field2' => 2,
        ], $serializer->serialize($model));

        \Yii::$app->request->setQueryParams(
            [
                'fields' => 'field1,extraField3.field3',
                'expand' => 'extraField3.extraField4'
            ]
        );
        $this->assertSame([
            'field1' => 'test',
            'extraField3' => [
                'field3' => 'test2',
                'extraField4' => 'testExtra2',
            ],
        ], $serializer->serialize($model));

        \Yii::$app->request->setQueryParams(
            [
                'fields' => 'extraField3.*',
                'expand' => 'extraField3',
            ]
        );
        $this->assertSame([
            'extraField3' => [
                'field3' => 'test2',
                'field4' => 8,
            ],
        ], $serializer->serialize($model));

        \Yii::$app->request->setQueryParams(
            [
                'fields' => 'extraField3.*',
                'expand' => 'extraField3.extraField4'
            ]
        );
        $this->assertSame([
            'extraField3' => [
                'field3' => 'test2',
                'field4' => 8,
                'extraField4' => 'testExtra2',
            ],
        ], $serializer->serialize($model));

        $model->extraField3 = [
            new TestModel2(),
            new TestModel2(),
        ];

        \Yii::$app->request->setQueryParams(
            [
                'fields' => 'extraField3.*',
                'expand' => 'extraField3',
            ]
        );
        $this->assertSame([
            'extraField3' => [
                [
                    'field3' => 'test2',
                    'field4' => 8,
                ],
                [
                    'field3' => 'test2',
                    'field4' => 8,
                ],
            ],
        ], $serializer->serialize($model));

        \Yii::$app->request->setQueryParams(
            [
                'fields' => '*,extraField3.*',
                'expand' => 'extraField3',
            ]
        );
        $this->assertSame([
            'field1' => 'test',
            'field2' => 2,
            'extraField3' => [
                [
                    'field3' => 'test2',
                    'field4' => 8,
                ],
                [
                    'field3' => 'test2',
                    'field4' => 8,
                ],
            ],
        ], $serializer->serialize($model));

        \Yii::$app->request->setQueryParams(
            [
                'fields' => 'extraField3.field3',
                'expand' => 'extraField3',
            ]
        );
        $this->assertSame([
            'extraField3' => [
                ['field3' => 'test2'],
                ['field3' => 'test2'],
            ],
        ], $serializer->serialize($model));
    }

    /**
     * @see https://github.com/yiisoft/yii2/issues/12107
     */
    public function testExpandInvalidInput()
    {
        $serializer = new Serializer();
        $model = new TestModel();

        \Yii::$app->request->setQueryParams(['expand' => ['field1,extraField2']]);
        $this->assertSame([
            'field1' => 'test',
            'field2' => 2,
        ], $serializer->serialize($model));

        \Yii::$app->request->setQueryParams(['fields' => ['field1,extraField2']]);
        $this->assertSame([
            'field1' => 'test',
            'field2' => 2,
        ], $serializer->serialize($model));

        \Yii::$app->request->setQueryParams(['fields' => ['field1,extraField2'], 'expand' => ['field1,extraField2']]);
        $this->assertSame([
            'field1' => 'test',
            'field2' => 2,
        ], $serializer->serialize($model));
    }

    public function dataProviderSerializeDataProvider()
    {
        return [
            [
                new ArrayDataProvider([
                    'allModels' => [
                        ['id' => 1, 'username' => 'Bob'],
                        ['id' => 2, 'username' => 'Tom'],
                    ],
                    'pagination' => [
                        'route' => '/',
                    ],
                ]),
                [
                    ['id' => 1, 'username' => 'Bob'],
                    ['id' => 2, 'username' => 'Tom'],
                ],
            ],
            [
                new ArrayDataProvider([
                    'allModels' => [
                        ['id' => 1, 'username' => 'Bob'],
                        ['id' => 2, 'username' => 'Tom'],
                    ],
                    'pagination' => [
                        'route' => '/',
                        'pageSize' => 1,
                        'page' => 0,
                    ],
                ]),
                [
                    ['id' => 1, 'username' => 'Bob'],
                ],
            ],
            [
                new ArrayDataProvider([
                    'allModels' => [
                        ['id' => 1, 'username' => 'Bob'],
                        ['id' => 2, 'username' => 'Tom'],
                    ],
                    'pagination' => [
                        'route' => '/',
                        'pageSize' => 1,
                        'page' => 1,
                    ],
                ]),
                [
                    ['id' => 2, 'username' => 'Tom'],
                ],
            ],
            [
                new ArrayDataProvider([
                    'allModels' => [
                        'Bob' => ['id' => 1, 'username' => 'Bob'],
                        'Tom' => ['id' => 2, 'username' => 'Tom'],
                    ],
                    'pagination' => [
                        'route' => '/',
                        'pageSize' => 1,
                        'page' => 1,
                    ],
                ]),
                [
                    ['id' => 2, 'username' => 'Tom'],
                ],
            ],
            [
                new ArrayDataProvider([
                    'allModels' => [
                        ['id' => 1, 'username' => 'Bob'],
                        ['id' => 2, 'username' => 'Tom'],
                    ],
                    'pagination' => [
                        'route' => '/',
                        'pageSize' => 1,
                        'page' => 1,
                    ],
                ]),
                [
                    1 => ['id' => 2, 'username' => 'Tom'],
                ],
                true,
            ],
            [
                new ArrayDataProvider([
                    'allModels' => [
                        'Bob' => ['id' => 1, 'username' => 'Bob'],
                        'Tom' => ['id' => 2, 'username' => 'Tom'],
                    ],
                    'pagination' => [
                        'route' => '/',
                        'pageSize' => 1,
                        'page' => 1,
                    ],
                ]),
                [
                    'Tom' => ['id' => 2, 'username' => 'Tom'],
                ],
                true,
            ],
            /*[
                new ArrayDataProvider([
                    'allModels' => [
                        new \DateTime('2000-01-01'),
                    ],
                    'pagination' => [
                        'route' => '/',
                    ],
                ]),
                [
                    [
                        'date' => '2000-01-01 00:00:00.000000',
                        'timezone_type' => 3,
                        'timezone' => 'UTC',
                    ],
                ]
            ],*/
        ];
    }

    /**
     * @dataProvider dataProviderSerializeDataProvider
     *
     * @param \yii\data\DataProviderInterface $dataProvider
     * @param array $expectedResult
     * @param bool $saveKeys
     */
    public function testSerializeDataProvider($dataProvider, $expectedResult, $saveKeys = false)
    {
        $serializer = new Serializer();
        $serializer->preserveKeys = $saveKeys;

        $this->assertEquals($expectedResult, $serializer->serialize($dataProvider));
    }

    /**
     * @see https://github.com/yiisoft/yii2/issues/16334
     */
    public function testSerializeJsonSerializable()
    {
        $serializer = new Serializer();
        $model = new TestModel3();

        $this->assertEquals(['customField' => 'test3/test4'], $serializer->serialize($model));
    }

    /**
<<<<<<< HEAD
     * @see https://github.com/yiisoft/yii2/issues/17886
     */
    public function testSerializeArray()
    {
        $serializer = new Serializer();
        $model1 = new TestModel();
        $model2 = new TestModel();
        $model3 = new TestModel();

        $this->assertSame([
            [
                'field1' => 'test',
                'field2' => 2,
            ],
            [
                'field1' => 'test',
                'field2' => 2,
            ],
            'testKey' => [
                'field1' => 'test',
                'field2' => 2,
            ],
        ], $serializer->serialize([$model1, $model2, 'testKey' => $model3]));
=======
     * @see https://github.com/yiisoft/yii2/issues/16334
     */
    public function testSerializeArrayableWithJsonSerializableAttribute()
    {
        $serializer = new Serializer();
        $model = new TestModel4();

        $this->assertEquals([
            'field3' => 'test3',
            'field4' => 'test4',
            'testModel3' => ['customField' => 'test3/test4'],
            'testModelArray' => [['customField' => 'test3/test4']],
        ],
        $serializer->serialize($model));
>>>>>>> 110199bc
    }
}

class TestModel extends Model
{
    public static $fields = ['field1', 'field2'];
    public static $extraFields = [];

    public $field1 = 'test';
    public $field2 = 2;
    public $extraField1 = 'testExtra';
    public $extraField2 = 42;
    public $extraField3;

    public function fields()
    {
        return static::$fields;
    }

    public function extraFields()
    {
        return static::$extraFields;
    }
}

class TestModel2 extends Model
{
    public static $fields = ['field3', 'field4'];
    public static $extraFields = [];

    public $field3 = 'test2';
    public $field4 = 8;
    public $extraField4 = 'testExtra2';

    public function fields()
    {
        return static::$fields;
    }

    public function extraFields()
    {
        return static::$extraFields;
    }
}

class TestModel3 extends Model implements \JsonSerializable
{
    public static $fields = ['field3', 'field4'];
    public static $extraFields = [];

    public $field3 = 'test3';
    public $field4 = 'test4';
    public $extraField4 = 'testExtra2';

    public function fields()
    {
        return static::$fields;
    }

    public function extraFields()
    {
        return static::$extraFields;
    }

    public function jsonSerialize()
    {
        return [
            'customField' => $this->field3.'/'.$this->field4,
        ];
    }
}

class TestModel4 extends Model
{
    public static $fields = ['field3', 'field4'];
    public static $extraFields = [];

    public $field3 = 'test3';
    public $field4 = 'test4';
    public $extraField4 = 'testExtra2';

    public function fields()
    {
        $fields = static::$fields;
        $fields['testModel3'] = function() {
            return $this->getTestModel3();
        };
        $fields['testModelArray'] = function() {
            return [$this->getTestModel3()];
        };
        return $fields;
    }

    public function extraFields()
    {
        return static::$extraFields;
    }

    public function getTestModel3()
    {
        return new TestModel3();
    }
}<|MERGE_RESOLUTION|>--- conflicted
+++ resolved
@@ -427,31 +427,6 @@
     }
 
     /**
-<<<<<<< HEAD
-     * @see https://github.com/yiisoft/yii2/issues/17886
-     */
-    public function testSerializeArray()
-    {
-        $serializer = new Serializer();
-        $model1 = new TestModel();
-        $model2 = new TestModel();
-        $model3 = new TestModel();
-
-        $this->assertSame([
-            [
-                'field1' => 'test',
-                'field2' => 2,
-            ],
-            [
-                'field1' => 'test',
-                'field2' => 2,
-            ],
-            'testKey' => [
-                'field1' => 'test',
-                'field2' => 2,
-            ],
-        ], $serializer->serialize([$model1, $model2, 'testKey' => $model3]));
-=======
      * @see https://github.com/yiisoft/yii2/issues/16334
      */
     public function testSerializeArrayableWithJsonSerializableAttribute()
@@ -466,8 +441,33 @@
             'testModelArray' => [['customField' => 'test3/test4']],
         ],
         $serializer->serialize($model));
->>>>>>> 110199bc
-    }
+    }
+    
+    /**
+     * @see https://github.com/yiisoft/yii2/issues/17886
+     */
+    public function testSerializeArray()
+    {
+        $serializer = new Serializer();
+        $model1 = new TestModel();
+        $model2 = new TestModel();
+        $model3 = new TestModel();
+
+        $this->assertSame([
+            [
+                'field1' => 'test',
+                'field2' => 2,
+            ],
+            [
+                'field1' => 'test',
+                'field2' => 2,
+            ],
+            'testKey' => [
+                'field1' => 'test',
+                'field2' => 2,
+            ],
+        ], $serializer->serialize([$model1, $model2, 'testKey' => $model3]));
+     }
 }
 
 class TestModel extends Model
