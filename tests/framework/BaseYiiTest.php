<?php
/**
 * @link http://www.yiiframework.com/
 * @copyright Copyright (c) 2008 Yii Software LLC
 * @license http://www.yiiframework.com/license/
 */

namespace yiiunit\framework;

use Psr\Log\LogLevel;
use Yii;
use yii\base\InvalidArgumentException;
use yii\BaseYii;
use yii\di\Container;
use yii\log\Logger;
use yii\profile\Profiler;
use yiiunit\data\base\Singer;
use yiiunit\TestCase;

/**
 * BaseYiiTest.
 * @group base
 */
class BaseYiiTest extends TestCase
{
    public $aliases;

    protected function setUp()
    {
        parent::setUp();
        $this->aliases = Yii::$aliases;
    }

    protected function tearDown()
    {
        parent::tearDown();
        Yii::$aliases = $this->aliases;
        Yii::setLogger(null);
        Yii::setProfiler(null);
    }

    public function testAlias()
    {
        $this->assertEquals(YII2_PATH, Yii::getAlias('@yii'));

        Yii::$aliases = [];
        $this->assertFalse(Yii::getAlias('@yii', false));

        $aliasNotBeginsWithAt = 'alias not begins with @';
        $this->assertEquals($aliasNotBeginsWithAt, Yii::getAlias($aliasNotBeginsWithAt));

        Yii::setAlias('@yii', '/yii/framework');
        $this->assertEquals('/yii/framework', Yii::getAlias('@yii'));
        $this->assertEquals('/yii/framework/test/file', Yii::getAlias('@yii/test/file'));
        Yii::setAlias('yii/gii', '/yii/gii');
        $this->assertEquals('/yii/framework', Yii::getAlias('@yii'));
        $this->assertEquals('/yii/framework/test/file', Yii::getAlias('@yii/test/file'));
        $this->assertEquals('/yii/gii', Yii::getAlias('@yii/gii'));
        $this->assertEquals('/yii/gii/file', Yii::getAlias('@yii/gii/file'));

        Yii::setAlias('@tii', '@yii/test');
        $this->assertEquals('/yii/framework/test', Yii::getAlias('@tii'));

        Yii::setAlias('@yii', null);
        $this->assertFalse(Yii::getAlias('@yii', false));
        $this->assertEquals('/yii/gii/file', Yii::getAlias('@yii/gii/file'));

        Yii::setAlias('@some/alias', '/www');
        $this->assertEquals('/www', Yii::getAlias('@some/alias'));

        $erroneousAlias = '@alias_not_exists';
        $this->expectException(InvalidArgumentException::class);
        $this->expectExceptionMessage(sprintf('Invalid path alias: %s', $erroneousAlias));
        Yii::getAlias($erroneousAlias, true);
    }

    public function testGetRootAlias()
    {
        Yii::$aliases = [];
        Yii::setAlias('@yii', '/yii/framework');
        $this->assertEquals('@yii', Yii::getRootAlias('@yii'));
        $this->assertEquals('@yii', Yii::getRootAlias('@yii/test/file'));
        Yii::setAlias('@yii/gii', '/yii/gii');
        $this->assertEquals('@yii/gii', Yii::getRootAlias('@yii/gii'));
    }

    /*
     * Phpunit calculate coverage better in case of small tests
     */
    public function testSetAlias()
    {
        Yii::$aliases = [];
        Yii::setAlias('@yii/gii', '/yii/gii');
        $this->assertEquals('/yii/gii', Yii::getAlias('@yii/gii'));
        Yii::setAlias('@yii/tii', '/yii/tii');
        $this->assertEquals('/yii/tii', Yii::getAlias('@yii/tii'));
    }

    public function testGetVersion()
    {
        $this->assertTrue((bool) preg_match('~\d+\.\d+(?:\.\d+)?(?:-\w+)?~', \Yii::getVersion()));
    }

    public function testCreateObject()
    {
        $object = Yii::createObject([
<<<<<<< HEAD
            'class' => Singer::class,
=======
            '__class' => Singer::class,
>>>>>>> 9133aa8c
            'firstName' => 'John',
        ]);
        $this->assertTrue($object instanceof Singer);
        $this->assertSame('John', $object->firstName);

        $object = Yii::createObject([
            '__class' => Singer::class,
            'firstName' => 'Michael',
        ]);
        $this->assertTrue($object instanceof Singer);
        $this->assertSame('Michael', $object->firstName);

        $this->expectException(\yii\base\InvalidConfigException::class);
        $this->expectExceptionMessage('Object configuration must be an array containing a "__class" element.');
        $object = Yii::createObject([
            'firstName' => 'John',
        ]);
    }

    /**
     * @depends testCreateObject
     */
    public function testCreateObjectCallable()
    {
        Yii::$container = new Container();

        // Test passing in of normal params combined with DI params.
        $this->assertNotEmpty(Yii::createObject(function (Singer $singer, $a) {
            return $a === 'a';
        }, ['a']));


        $singer = new Singer();
        $singer->firstName = 'Bob';
        $this->assertNotEmpty(Yii::createObject(function (Singer $singer, $a) {
            return $singer->firstName === 'Bob';
        }, [$singer, 'a']));


        $this->assertNotEmpty(Yii::createObject(function (Singer $singer, $a = 3) {
            return true;
        }));
    }

    public function testCreateObjectEmptyArrayException()
    {
        $this->expectException(\yii\base\InvalidConfigException::class);
        $this->expectExceptionMessage('Object configuration must be an array containing a "__class" element.');

        Yii::createObject([]);
    }

    public function testCreateObjectInvalidConfigException()
    {
        $this->expectException(\yii\base\InvalidConfigException::class);
        $this->expectExceptionMessage('Unsupported configuration type: ' . gettype(null));

        Yii::createObject(null);
    }

    /**
     * @covers \yii\BaseYii::setLogger()
     * @covers \yii\BaseYii::getLogger()
     */
    public function testSetupLogger()
    {
        $logger = new Logger();
        BaseYii::setLogger($logger);

        $this->assertSame($logger, BaseYii::getLogger());

        BaseYii::setLogger(null);
        $defaultLogger = BaseYii::getLogger();
        $this->assertInstanceOf(Logger::class, $defaultLogger);

        BaseYii::setLogger(['flushInterval' => 789]);
        $logger = BaseYii::getLogger();
        $this->assertSame($defaultLogger, $logger);
        $this->assertEquals(789, $logger->flushInterval);

        BaseYii::setLogger(function() {
            return new Logger();
        });
        $this->assertNotSame($defaultLogger, BaseYii::getLogger());

        BaseYii::setLogger(null);
        $defaultLogger = BaseYii::getLogger();
        BaseYii::setLogger([
            '__class' => Logger::class,
            'flushInterval' => 987,
        ]);
        $logger = BaseYii::getLogger();
        $this->assertNotSame($defaultLogger, $logger);
        $this->assertEquals(987, $logger->flushInterval);
    }

    /**
     * @covers \yii\BaseYii::setProfiler()
     * @covers \yii\BaseYii::getProfiler()
     */
    public function testSetupProfiler()
    {
        $profiler = new Profiler();
        BaseYii::setProfiler($profiler);

        $this->assertSame($profiler, BaseYii::getProfiler());

        $this->assertEmpty($profiler->messages);
        $messages = ['test' => 1, 'test2'=> 'test'];
        BaseYii::setProfiler(['messages' => $messages]);
        $this->assertSame($profiler, BaseYii::getProfiler());
        $this->assertEquals(1, $profiler->messages['test']);
        $this->assertEquals('test', $profiler->messages['test2']);


        BaseYii::setProfiler(null);
        $defaultProfiler = BaseYii::getProfiler();
        $this->assertInstanceOf(Profiler::class, $defaultProfiler);

        BaseYii::setProfiler(function() {
            return new Profiler();
        });
        $this->assertNotSame($defaultProfiler, BaseYii::getProfiler());

        BaseYii::setProfiler(null);
        $defaultProfiler = BaseYii::getProfiler();
        BaseYii::setProfiler([
            '__class' => Profiler::class,
        ]);
        $profiler = BaseYii::getProfiler();
        $this->assertNotSame($defaultProfiler, $profiler);
    }

    /**
     * @depends testSetupLogger
     *
     * @covers \yii\BaseYii::info()
     * @covers \yii\BaseYii::warning()
     * @covers \yii\BaseYii::debug()
     * @covers \yii\BaseYii::error()
     */
    public function testLog()
    {
        $logger = $this->getMockBuilder(Logger::class)
            ->setMethods(['log'])
            ->getMock();
        BaseYii::setLogger($logger);

        $logger->expects($this->exactly(4))
            ->method('log')
            ->withConsecutive(
                [
                    $this->equalTo(LogLevel::INFO),
                    $this->equalTo('info message'),
                    $this->equalTo(['category' => 'info category'])
                ],
                [
                    $this->equalTo(LogLevel::WARNING),
                    $this->equalTo('warning message'),
                    $this->equalTo(['category' => 'warning category']),
                ],
                [
                    $this->equalTo(LogLevel::DEBUG),
                    $this->equalTo('trace message'),
                    $this->equalTo(['category' => 'trace category'])
                ],
                [
                    $this->equalTo(LogLevel::ERROR),
                    $this->equalTo('error message'),
                    $this->equalTo(['category' => 'error category'])
                ]
            );

        BaseYii::info('info message', 'info category');
        BaseYii::warning('warning message', 'warning category');
        BaseYii::debug('trace message', 'trace category');
        BaseYii::error('error message', 'error category');

    }

    /*
     * Phpunit calculate coverage better in case of small tests
     */
    public function testLoggerWithException()
    {
        $logger = $this->getMockBuilder(Logger::class)
            ->setMethods(['log'])
            ->getMock();
        BaseYii::setLogger($logger);
        $throwable = new \Exception('test');

        $logger
            ->expects($this->once())
            ->method('log')->with(
                $this->equalTo(LogLevel::ERROR),
                $this->equalTo($throwable),
                $this->equalTo(['category' => 'error category', 'exception' => $throwable])
            );

        BaseYii::error($throwable, 'error category');
    }

    /**
     * @depends testSetupProfiler
     *
     * @covers \yii\BaseYii::beginProfile()
     * @covers \yii\BaseYii::endProfile()
     */
    public function testProfile()
    {
        $profiler = $this->getMockBuilder('yii\profile\Profiler')
            ->setMethods(['begin', 'end'])
            ->getMock();
        BaseYii::setProfiler($profiler);

        $profiler->expects($this->exactly(2))
            ->method('begin')
            ->withConsecutive(
                [
                    $this->equalTo('Profile message 1'),
                    $this->equalTo(['category' => 'Profile category 1'])
                ],
                [
                    $this->equalTo('Profile message 2'),
                    $this->equalTo(['category' => 'Profile category 2']),
                ]
            );

        $profiler->expects($this->exactly(2))
            ->method('end')
            ->withConsecutive(
                [
                    $this->equalTo('Profile message 1'),
                    $this->equalTo(['category' => 'Profile category 1'])
                ],
                [
                    $this->equalTo('Profile message 2'),
                    $this->equalTo(['category' => 'Profile category 2']),
                ]
            );

        BaseYii::beginProfile('Profile message 1', 'Profile category 1');
        BaseYii::endProfile('Profile message 1', 'Profile category 1');
        BaseYii::beginProfile('Profile message 2', 'Profile category 2');
        BaseYii::endProfile('Profile message 2', 'Profile category 2');
    }
}<|MERGE_RESOLUTION|>--- conflicted
+++ resolved
@@ -104,11 +104,7 @@
     public function testCreateObject()
     {
         $object = Yii::createObject([
-<<<<<<< HEAD
-            'class' => Singer::class,
-=======
             '__class' => Singer::class,
->>>>>>> 9133aa8c
             'firstName' => 'John',
         ]);
         $this->assertTrue($object instanceof Singer);
