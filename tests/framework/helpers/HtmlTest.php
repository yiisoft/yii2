--- conflicted
+++ resolved
@@ -88,8 +88,6 @@
         $this->assertEquals("<style type=\"text/less\">{$content}</style>", Html::style($content, ['type' => 'text/less']));
     }
 
-<<<<<<< HEAD
-=======
     public function testStyleCustomAttribute(): void
     {
         $nonce = Yii::$app->security->generateRandomString();
@@ -105,7 +103,6 @@
         $this->assertEquals("<style nonce=\"{$nonce}\">{$content}</style>", Html::style($content));
     }
 
->>>>>>> fa724b12
     public function testScript(): void
     {
         $content = 'a <>';
@@ -195,11 +192,7 @@
     /**
      * @dataProvider dataProviderBeginFormSimulateViaPost
      */
-<<<<<<< HEAD
     public function testBeginFormSimulateViaPost(string $expected, string $method): void
-=======
-    public function testBeginFormSimulateViaPost($expected, $method): void
->>>>>>> fa724b12
     {
         $actual = Html::beginForm('/foo', $method);
         $this->assertStringMatchesFormat($expected, $actual);
@@ -209,11 +202,7 @@
      * Data provider for [[testBeginFormSimulateViaPost()]].
      * @return array test data
      */
-<<<<<<< HEAD
-    public static function dataProviderBeginFormSimulateViaPost()
-=======
     public static function dataProviderBeginFormSimulateViaPost(): array
->>>>>>> fa724b12
     {
         return [
           ['<form action="/foo" method="GET">', 'GET'],
@@ -263,11 +252,7 @@
     /**
      * @return array
      */
-<<<<<<< HEAD
-    public static function imgDataProvider()
-=======
     public static function imgDataProvider(): array
->>>>>>> fa724b12
     {
         return [
             [
@@ -353,11 +338,7 @@
     /**
      * @dataProvider imgDataProvider
      */
-<<<<<<< HEAD
     public function testImg(string $expected, string $src, array $options): void
-=======
-    public function testImg($expected, $src, $options): void
->>>>>>> fa724b12
     {
         $this->assertEquals($expected, Html::img($src, $options));
     }
@@ -439,11 +420,7 @@
     /**
      * @return array
      */
-<<<<<<< HEAD
-    public static function textareaDataProvider()
-=======
     public static function textareaDataProvider(): array
->>>>>>> fa724b12
     {
         return [
             [
@@ -477,11 +454,7 @@
      * @dataProvider textareaDataProvider
      * @param string $value
      */
-<<<<<<< HEAD
     public function testTextarea(string $expected, string $name, ?string $value, array $options): void
-=======
-    public function testTextarea($expected, $name, $value, $options): void
->>>>>>> fa724b12
     {
         $this->assertEquals($expected, Html::textarea($name, $value, $options));
     }
@@ -636,11 +609,7 @@
         );
     }
 
-<<<<<<< HEAD
-    public static function providerForNonStrictBooleanDropDownList()
-=======
     public static function providerForNonStrictBooleanDropDownList(): array
->>>>>>> fa724b12
     {
         return [
             [null, false, false, false],
@@ -657,11 +626,7 @@
     /**
      * @dataProvider providerForNonStrictBooleanDropDownList
      */
-<<<<<<< HEAD
     public function testNonStrictBooleanDropDownList(string|int|bool|null $selection, bool $selectedEmpty, bool $selectedYes, bool $selectedNo): void
-=======
-    public function testNonStrictBooleanDropDownList($selection, $selectedEmpty, $selectedYes, $selectedNo): void
->>>>>>> fa724b12
     {
         $selectedEmpty = $selectedEmpty ? ' selected' : '';
         $selectedYes = $selectedYes ? ' selected' : '';
@@ -679,11 +644,7 @@
         );
     }
 
-<<<<<<< HEAD
-    public static function providerForStrictBooleanDropDownList()
-=======
     public static function providerForStrictBooleanDropDownList(): array
->>>>>>> fa724b12
     {
         return [
             [null, false, false, false],
@@ -700,11 +661,7 @@
     /**
      * @dataProvider providerForStrictBooleanDropDownList
      */
-<<<<<<< HEAD
     public function testStrictBooleanDropDownList(string|int|bool|null $selection, bool $selectedEmpty, bool $selectedYes, bool $selectedNo): void
-=======
-    public function testStrictBooleanDropDownList($selection, $selectedEmpty, $selectedYes, $selectedNo): void
->>>>>>> fa724b12
     {
         $selectedEmpty = $selectedEmpty ? ' selected' : '';
         $selectedYes = $selectedYes ? ' selected' : '';
@@ -885,15 +842,10 @@
         ]));
 
 
-<<<<<<< HEAD
-        $this->assertEqualsWithoutLE($expected, Html::checkboxList('test', new \ArrayObject(['value2']), $this->getDataItems(), [
-            'item' => fn($index, $label, $name, $checked, $value) => $index . Html::label($label . ' ' . Html::checkbox($name, $checked, ['value' => $value])),
-=======
         $this->assertEqualsWithoutLE($expected, Html::checkboxList('test', new ArrayObject(['value2']), $this->getDataItems(), [
             'item' => function ($index, $label, $name, $checked, $value) {
                 return $index . Html::label($label . ' ' . Html::checkbox($name, $checked, ['value' => $value]));
             },
->>>>>>> fa724b12
             'tag' => false,
         ]));
 
@@ -1042,15 +994,10 @@
             'tag' => false,
         ]));
 
-<<<<<<< HEAD
-        $this->assertEqualsWithoutLE($expected, Html::radioList('test', new \ArrayObject(['value2']), $this->getDataItems(), [
-            'item' => fn($index, $label, $name, $checked, $value) => $index . Html::label($label . ' ' . Html::radio($name, $checked, ['value' => $value])),
-=======
         $this->assertEqualsWithoutLE($expected, Html::radioList('test', new ArrayObject(['value2']), $this->getDataItems(), [
             'item' => function ($index, $label, $name, $checked, $value) {
                 return $index . Html::label($label . ' ' . Html::radio($name, $checked, ['value' => $value]));
             },
->>>>>>> fa724b12
             'tag' => false,
         ]));
 
@@ -1512,11 +1459,7 @@
      * Data provider for [[testActiveTextInput()]].
      * @return array test data
      */
-<<<<<<< HEAD
-    public static function dataProviderActiveTextInput()
-=======
     public static function dataProviderActiveTextInput(): array
->>>>>>> fa724b12
     {
         return [
             [
@@ -1544,11 +1487,7 @@
     /**
      * @dataProvider dataProviderActiveTextInput
      */
-<<<<<<< HEAD
     public function testActiveTextInput(string $value, array $options, string $expectedHtml): void
-=======
-    public function testActiveTextInput($value, array $options, $expectedHtml): void
->>>>>>> fa724b12
     {
         $model = new HtmlTestModel();
         $model->name = $value;
@@ -1559,11 +1498,7 @@
      * Data provider for [[testActiveTextInputMaxLength]].
      * @return array test data
      */
-<<<<<<< HEAD
-    public static function dataProviderActiveTextInputMaxLength()
-=======
     public static function dataProviderActiveTextInputMaxLength(): array
->>>>>>> fa724b12
     {
         return [
             [
@@ -1594,11 +1529,7 @@
     /**
      * @dataProvider dataProviderActiveTextInputMaxLength
      */
-<<<<<<< HEAD
     public function testActiveTextInputMaxLength(string $value, array $options, string $expectedHtmlForTitle, string $expectedHtmlForAlias): void
-=======
-    public function testActiveTextInputMaxLength($value, array $options, $expectedHtmlForTitle, $expectedHtmlForAlias): void
->>>>>>> fa724b12
     {
         $model = new HtmlTestModel();
         $model->title = $value;
@@ -1611,11 +1542,7 @@
      * Data provider for [[testActivePasswordInput()]].
      * @return array test data
      */
-<<<<<<< HEAD
-    public static function dataProviderActivePasswordInput()
-=======
     public static function dataProviderActivePasswordInput(): array
->>>>>>> fa724b12
     {
         return [
             [
@@ -1643,11 +1570,7 @@
     /**
      * @dataProvider dataProviderActivePasswordInput
      */
-<<<<<<< HEAD
     public function testActivePasswordInput(string $value, array $options, string $expectedHtml): void
-=======
-    public function testActivePasswordInput($value, array $options, $expectedHtml): void
->>>>>>> fa724b12
     {
         $model = new HtmlTestModel();
         $model->name = $value;
@@ -1658,11 +1581,7 @@
      * Data provider for [[testActiveInputTypeText]].
      * @return array test data
      */
-<<<<<<< HEAD
-    public static function dataProviderActiveInput_TypeText()
-=======
     public static function dataProviderActiveInputTypeText(): array
->>>>>>> fa724b12
     {
         return [
             [
@@ -1688,30 +1607,16 @@
     }
 
     /**
-<<<<<<< HEAD
-     * @dataProvider dataProviderActiveInput_TypeText
-     */
-    public function testActiveInput_TypeText(string $value, array $options, string $expectedHtml): void
-=======
      * @dataProvider dataProviderActiveInputTypeText
-     *
-     * @param string $value
-     * @param array $options
-     * @param string $expectedHtml
-     */
-    public function testActiveInputTypeText($value, array $options, $expectedHtml): void
->>>>>>> fa724b12
+     */
+    public function testActiveInputTypeText(string $value, array $options, string $expectedHtml): void
     {
         $model = new HtmlTestModel();
         $model->name = $value;
         $this->assertEquals($expectedHtml, Html::activeInput('text', $model, 'name', $options));
     }
 
-<<<<<<< HEAD
-    public static function errorSummaryDataProvider()
-=======
     public static function errorSummaryDataProvider(): array
->>>>>>> fa724b12
     {
         return [
             [
@@ -1773,24 +1678,13 @@
 
     /**
      * @dataProvider errorSummaryDataProvider
-<<<<<<< HEAD
      */
     public function testErrorSummary(
         string $value,
         array $options,
         string $expectedHtml,
-        \Closure|null $beforeValidate = null
+        Closure|null $beforeValidate = null
     ): void {
-=======
-     *
-     * @param string $value
-     * @param array $options
-     * @param string $expectedHtml
-     * @param Closure $beforeValidate
-     */
-    public function testErrorSummary($value, array $options, $expectedHtml, $beforeValidate = null): void
-    {
->>>>>>> fa724b12
         $model = new HtmlTestModel();
         $model->name = $value;
         if ($beforeValidate !== null) {
@@ -1846,11 +1740,7 @@
      * Data provider for [[testActiveTextArea()]].
      * @return array test data
      */
-<<<<<<< HEAD
-    public static function dataProviderActiveTextArea()
-=======
     public static function dataProviderActiveTextArea(): array
->>>>>>> fa724b12
     {
         return [
             [
@@ -1885,11 +1775,7 @@
     /**
      * @dataProvider dataProviderActiveTextArea
      */
-<<<<<<< HEAD
     public function testActiveTextArea(string $value, array $options, string $expectedHtml): void
-=======
-    public function testActiveTextArea($value, array $options, $expectedHtml): void
->>>>>>> fa724b12
     {
         $model = new HtmlTestModel();
         $model->description = $value;
@@ -1948,11 +1834,7 @@
     /**
      * @dataProvider dataProviderActiveRadio
      */
-<<<<<<< HEAD
     public function testActiveRadio(bool $value, array $options, string $expectedHtml): void
-=======
-    public function testActiveRadio($value, array $options, $expectedHtml): void
->>>>>>> fa724b12
     {
         $model = new HtmlTestModel();
         $model->radio = $value;
@@ -1963,11 +1845,7 @@
      * Data provider for [[testActiveCheckbox()]].
      * @return array test data
      */
-<<<<<<< HEAD
-    public static function dataProviderActiveCheckbox()
-=======
     public static function dataProviderActiveCheckbox(): array
->>>>>>> fa724b12
     {
         return [
             [
@@ -1996,11 +1874,7 @@
     /**
      * @dataProvider dataProviderActiveCheckbox
      */
-<<<<<<< HEAD
     public function testActiveCheckbox(bool $value, array $options, string $expectedHtml): void
-=======
-    public function testActiveCheckbox($value, array $options, $expectedHtml): void
->>>>>>> fa724b12
     {
         $model = new HtmlTestModel();
         $model->checkbox = $value;
@@ -2037,11 +1911,7 @@
      * Data provider for [[testAttributeNameValidation()]].
      * @return array test data
      */
-<<<<<<< HEAD
-    public static function invalidAttributeNamesProvider()
-=======
     public static function invalidAttributeNamesProvider(): array
->>>>>>> fa724b12
     {
         return [
             ['. ..'],
@@ -2064,11 +1934,7 @@
     /**
      * @dataProvider invalidAttributeNamesProvider
      */
-<<<<<<< HEAD
     public function testAttributeNameException(string $name): void
-=======
-    public function testAttributeNameException($name): void
->>>>>>> fa724b12
     {
         $this->expectException('yii\base\InvalidArgumentException');
 
@@ -2156,23 +2022,13 @@
         Html::getInputName($model, '-');
     }
 
-<<<<<<< HEAD
-    /**
-     * @expectedExceptionMessageRegExp /(.*)formName\(\) cannot be empty for tabular inputs.$/
-     */
-=======
->>>>>>> fa724b12
     public function testGetInputNameInvalidArgumentExceptionFormName(): void
     {
         $model = $this->getMockBuilder('yii\\base\\Model')->getMock();
         $model->method('formName')->willReturn('');
 
-<<<<<<< HEAD
-        $this->expectException(\yii\base\InvalidArgumentException::class);
-=======
         $this->expectException(InvalidArgumentException::class);
         $this->expectExceptionMessage('cannot be empty for tabular inputs.');
->>>>>>> fa724b12
 
         Html::getInputName($model, '[foo]bar');
     }
@@ -2189,11 +2045,7 @@
     /**
      * @dataProvider getInputIdDataProvider
      */
-<<<<<<< HEAD
     public function testGetInputId(string $attributeName, string $inputIdExpected): void
-=======
-    public function testGetInputId($attributeName, $inputIdExpected): void
->>>>>>> fa724b12
     {
         $model = new DynamicModel();
         $model->defineAttribute($attributeName);
@@ -2206,11 +2058,7 @@
     /**
      * @dataProvider getInputIdByNameDataProvider
      */
-<<<<<<< HEAD
     public function testGetInputIdByName(string $attributeName, string $inputIdExpected): void
-=======
-    public function testGetInputIdByName($attributeName, $inputIdExpected): void
->>>>>>> fa724b12
     {
         $model = new DynamicModel();
         $model->defineAttribute($attributeName);
@@ -2270,11 +2118,7 @@
         $this->assertEqualsWithoutLE($expected, $actual);
     }
 
-<<<<<<< HEAD
-    public function testActiveCheckboxList_options(): void
-=======
     public function testActiveCheckboxListOptions(): void
->>>>>>> fa724b12
     {
         $model = new HtmlTestModel();
 
@@ -2285,11 +2129,7 @@
         $this->assertEqualsWithoutLE($expected, $actual);
     }
 
-<<<<<<< HEAD
-    public function testActiveTextInput_placeholderFillFromModel(): void
-=======
     public function testActiveTextInputPlaceholderFillFromModel(): void
->>>>>>> fa724b12
     {
         $model = new HtmlTestModel();
 
@@ -2298,11 +2138,7 @@
         $this->assertStringContainsString('placeholder="Name"', $html);
     }
 
-<<<<<<< HEAD
-    public function testActiveTextInput_customPlaceholder(): void
-=======
     public function testActiveTextInputCustomPlaceholder(): void
->>>>>>> fa724b12
     {
         $model = new HtmlTestModel();
 
@@ -2311,11 +2147,7 @@
         $this->assertStringContainsString('placeholder="Custom placeholder"', $html);
     }
 
-<<<<<<< HEAD
-    public function testActiveTextInput_placeholderFillFromModelTabular(): void
-=======
     public function testActiveTextInputPlaceholderFillFromModelTabular(): void
->>>>>>> fa724b12
     {
         $model = new HtmlTestModel();
 
