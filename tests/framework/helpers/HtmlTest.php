<?php
/**
 * @link http://www.yiiframework.com/
 * @copyright Copyright (c) 2008 Yii Software LLC
 * @license http://www.yiiframework.com/license/
 */

namespace yiiunit\framework\helpers;

use Yii;
use yii\base\DynamicModel;
use yii\helpers\Html;
use yii\helpers\Url;
use yiiunit\TestCase;

/**
 * @group helpers
 */
class HtmlTest extends TestCase
{
    protected function setUp()
    {
        parent::setUp();
        $this->mockApplication([
            'components' => [
                'request' => [
                    '__class' => \yii\web\Request::class,
                    'url' => '/test',
                    'scriptUrl' => '/index.php',
                    'hostInfo' => 'http://www.example.com',
                    'enableCsrfValidation' => false,
                ],
                'response' => [
                    '__class' => \yii\web\Response::class,
                ],
            ],
        ]);
    }

    public function testEncode()
    {
        $this->assertEquals('a&lt;&gt;&amp;&quot;&#039;�', Html::encode("a<>&\"'\x80"));
        $this->assertEquals('Sam &amp; Dark', Html::encode('Sam & Dark'));
    }

    public function testDecode()
    {
        $this->assertEquals("a<>&\"'", Html::decode('a&lt;&gt;&amp;&quot;&#039;'));
    }

    public function testTag()
    {
        $this->assertEquals('<br>', Html::tag('br'));
        $this->assertEquals('<span></span>', Html::tag('span'));
        $this->assertEquals('<div>content</div>', Html::tag('div', 'content'));
        $this->assertEquals('<input type="text" name="test" value="&lt;&gt;">', Html::tag('input', '', ['type' => 'text', 'name' => 'test', 'value' => '<>']));
        $this->assertEquals('<span disabled></span>', Html::tag('span', '', ['disabled' => true]));
        $this->assertEquals('test', Html::tag(false, 'test'));
        $this->assertEquals('test', Html::tag(null, 'test'));
    }

    public function testBeginTag()
    {
        $this->assertEquals('<br>', Html::beginTag('br'));
        $this->assertEquals('<span id="test" class="title">', Html::beginTag('span', ['id' => 'test', 'class' => 'title']));
        $this->assertEquals('', Html::beginTag(null));
        $this->assertEquals('', Html::beginTag(false));
    }

    public function testEndTag()
    {
        $this->assertEquals('</br>', Html::endTag('br'));
        $this->assertEquals('</span>', Html::endTag('span'));
        $this->assertEquals('', Html::endTag(null));
        $this->assertEquals('', Html::endTag(false));
    }

    public function testStyle()
    {
        $content = 'a <>';
        $this->assertEquals("<style>{$content}</style>", Html::style($content));
        $this->assertEquals("<style type=\"text/less\">{$content}</style>", Html::style($content, ['type' => 'text/less']));
    }

    public function testScript()
    {
        $content = 'a <>';
        $this->assertEquals("<script>{$content}</script>", Html::script($content));
        $this->assertEquals("<script type=\"text/js\">{$content}</script>", Html::script($content, ['type' => 'text/js']));
    }

    public function testCssFile()
    {
        $this->assertEquals('<link href="http://example.com" rel="stylesheet">', Html::cssFile('http://example.com'));
        $this->assertEquals('<link href="/test" rel="stylesheet">', Html::cssFile(''));
        $this->assertEquals("<!--[if IE 9]>\n" . '<link href="http://example.com" rel="stylesheet">' . "\n<![endif]-->", Html::cssFile('http://example.com', ['condition' => 'IE 9']));
        $this->assertEquals("<!--[if (gte IE 9)|(!IE)]><!-->\n" . '<link href="http://example.com" rel="stylesheet">' . "\n<!--<![endif]-->", Html::cssFile('http://example.com', ['condition' => '(gte IE 9)|(!IE)']));
        $this->assertEquals('<noscript><link href="http://example.com" rel="stylesheet"></noscript>', Html::cssFile('http://example.com', ['noscript' => true]));
    }

    public function testJsFile()
    {
        $this->assertEquals('<script src="http://example.com"></script>', Html::jsFile('http://example.com'));
        $this->assertEquals('<script src="/test"></script>', Html::jsFile(''));
        $this->assertEquals("<!--[if IE 9]>\n" . '<script src="http://example.com"></script>' . "\n<![endif]-->", Html::jsFile('http://example.com', ['condition' => 'IE 9']));
        $this->assertEquals("<!--[if (gte IE 9)|(!IE)]><!-->\n" . '<script src="http://example.com"></script>' . "\n<!--<![endif]-->", Html::jsFile('http://example.com', ['condition' => '(gte IE 9)|(!IE)']));
    }

    public function testCsrfMetaTagsDisableCsrfValidation()
    {
        $this->mockApplication([
            'components' => [
                'request' => [
                    '__class' => \yii\web\Request::class,
                    'enableCsrfValidation' => false,
                ],
            ],
        ]);
        $this->assertEquals('', Html::csrfMetaTags());
    }

    public function testCsrfMetaTagsEnableCsrfValidation()
    {
        $this->mockApplication([
            'components' => [
                'request' => [
                    '__class' => \yii\web\Request::class,
                    'enableCsrfValidation' => true,
                    'cookieValidationKey' => 'key',
                ],
                'response' => [
                    '__class' => \yii\web\Response::class,
                ],
            ],
        ]);
        $pattern = '<meta name="csrf-param" content="_csrf">%A<meta name="csrf-token" content="%s">';
        $actual = Html::csrfMetaTags();
        $this->assertStringMatchesFormat($pattern, $actual);
    }

    public function testCsrfMetaTagsEnableCsrfValidationWithoutCookieValidationKey()
    {
        $this->mockApplication([
            'components' => [
                'request' => [
                    '__class' => \yii\web\Request::class,
                    'enableCsrfValidation' => true,
                ],
            ],
        ]);
        $this->expectException(\yii\base\InvalidConfigException::class);
        $this->expectExceptionMessage('yii\web\Request::$cookieValidationKey must be configured with a secret key.');
        Html::csrfMetaTags();
    }

    /**
     * @dataProvider dataProviderBeginFormSimulateViaPost
     *
     * @param string $expected
     * @param string $method
     */
    public function testBeginFormSimulateViaPost($expected, $method)
    {
        $actual = Html::beginForm('/foo', $method);
        $this->assertStringMatchesFormat($expected, $actual);
    }

    /**
     * Data provider for [[testBeginFormSimulateViaPost()]].
     * @return array test data
     */
    public function dataProviderBeginFormSimulateViaPost()
    {
        return [
          ['<form action="/foo" method="GET">', 'GET'],
          ['<form action="/foo" method="POST">', 'POST'],
          ['<form action="/foo" method="post">%A<input type="hidden" name="_method" value="DELETE">', 'DELETE'],
          ['<form action="/foo" method="post">%A<input type="hidden" name="_method" value="GETFOO">', 'GETFOO'],
          ['<form action="/foo" method="post">%A<input type="hidden" name="_method" value="POSTFOO">', 'POSTFOO'],
          ['<form action="/foo" method="post">%A<input type="hidden" name="_method" value="POSTFOOPOST">', 'POSTFOOPOST'],
        ];
    }

    public function testBeginForm()
    {
        $this->assertEquals('<form action="/test" method="post">', Html::beginForm());
        $this->assertEquals('<form action="/example" method="get">', Html::beginForm('/example', 'get'));
        $hiddens = [
            '<input type="hidden" name="id" value="1">',
            '<input type="hidden" name="title" value="&lt;">',
        ];
        $this->assertEquals('<form action="/example" method="get">' . "\n" . implode("\n", $hiddens), Html::beginForm('/example?id=1&title=%3C', 'get'));

        $expected = '<form action="/foo" method="GET">%A<input type="hidden" name="p" value="">';
        $actual = Html::beginForm('/foo?p', 'GET');
        $this->assertStringMatchesFormat($expected, $actual);
    }

    public function testEndForm()
    {
        $this->assertEquals('</form>', Html::endForm());
    }

    public function testA()
    {
        $this->assertEquals('<a>something<></a>', Html::a('something<>'));
        $this->assertEquals('<a href="/example">something</a>', Html::a('something', '/example'));
        $this->assertEquals('<a href="/test">something</a>', Html::a('something', ''));
        $this->assertEquals('<a href="http://www.быстроном.рф">http://www.быстроном.рф</a>', Html::a('http://www.быстроном.рф', 'http://www.быстроном.рф'));
        $this->assertEquals('<a href="https://www.example.com/index.php?r=site%2Ftest">Test page</a>', Html::a('Test page', Url::to(['/site/test'], 'https')));
    }

    public function testMailto()
    {
        $this->assertEquals('<a href="mailto:test&lt;&gt;">test<></a>', Html::mailto('test<>'));
        $this->assertEquals('<a href="mailto:test&gt;">test<></a>', Html::mailto('test<>', 'test>'));
    }

    /**
     * @return array
     */
    public function imgDataProvider()
    {
        return [
            [
                '<img src="/example" alt="">',
                '/example',
                [],
            ],
            [
                '<img src="/test" alt="">',
                '',
                [],
            ],
            [
                '<img src="/example" width="10" alt="something">',
                '/example',
                [
                    'alt' => 'something',
                    'width' => 10,
                ],
            ],
            [
                '<img src="/base-url" srcset="" alt="">',
                '/base-url',
                [
                    'srcset' => [
                    ],
                ],
            ],
            [
                '<img src="/base-url" srcset="/example-9001w 9001w" alt="">',
                '/base-url',
                [
                    'srcset' => [
                        '9001w' => '/example-9001w',
                    ],
                ],
            ],
            [
                '<img src="/base-url" srcset="/example-100w 100w,/example-500w 500w,/example-1500w 1500w" alt="">',
                '/base-url',
                [
                    'srcset' => [
                        '100w' => '/example-100w',
                        '500w' => '/example-500w',
                        '1500w' => '/example-1500w',
                    ],
                ],
            ],
            [
                '<img src="/base-url" srcset="/example-1x 1x,/example-2x 2x,/example-3x 3x,/example-4x 4x,/example-5x 5x" alt="">',
                '/base-url',
                [
                    'srcset' => [
                        '1x' => '/example-1x',
                        '2x' => '/example-2x',
                        '3x' => '/example-3x',
                        '4x' => '/example-4x',
                        '5x' => '/example-5x',
                    ],
                ],
            ],
            [
                '<img src="/base-url" srcset="/example-1.42x 1.42x,/example-2.0x 2.0x,/example-3.99999x 3.99999x" alt="">',
                '/base-url',
                [
                    'srcset' => [
                        '1.42x' => '/example-1.42x',
                        '2.0x' => '/example-2.0x',
                        '3.99999x' => '/example-3.99999x',
                    ],
                ],
            ],
            [
                '<img src="/base-url" srcset="/example-1x 1x,/example-2x 2x,/example-3x 3x" alt="">',
                '/base-url',
                [
                    'srcset' => '/example-1x 1x,/example-2x 2x,/example-3x 3x',
                ],
            ],
        ];
    }

    /**
     * @dataProvider imgDataProvider
     * @param string $expected
     * @param string $src
     * @param array $options
     */
    public function testImg($expected, $src, $options)
    {
        $this->assertEquals($expected, Html::img($src, $options));
    }

    public function testLabel()
    {
        $this->assertEquals('<label>something<></label>', Html::label('something<>'));
        $this->assertEquals('<label for="a">something<></label>', Html::label('something<>', 'a'));
        $this->assertEquals('<label class="test" for="a">something<></label>', Html::label('something<>', 'a', ['class' => 'test']));
    }

    public function testButton()
    {
        $this->assertEquals('<button type="button">Button</button>', Html::button());
        $this->assertEquals('<button type="button" name="test" value="value">content<></button>', Html::button('content<>', ['name' => 'test', 'value' => 'value']));
        $this->assertEquals('<button type="submit" class="t" name="test" value="value">content<></button>', Html::button('content<>', ['type' => 'submit', 'name' => 'test', 'value' => 'value', 'class' => 't']));
    }

    public function testSubmitButton()
    {
        $this->assertEquals('<button type="submit">Submit</button>', Html::submitButton());
        $this->assertEquals('<button type="submit" class="t" name="test" value="value">content<></button>', Html::submitButton('content<>', ['name' => 'test', 'value' => 'value', 'class' => 't']));
    }

    public function testResetButton()
    {
        $this->assertEquals('<button type="reset">Reset</button>', Html::resetButton());
        $this->assertEquals('<button type="reset" class="t" name="test" value="value">content<></button>', Html::resetButton('content<>', ['name' => 'test', 'value' => 'value', 'class' => 't']));
    }

    public function testInput()
    {
        $this->assertEquals('<input type="text">', Html::input('text'));
        $this->assertEquals('<input type="text" class="t" name="test" value="value">', Html::input('text', 'test', 'value', ['class' => 't']));
    }

    public function testButtonInput()
    {
        $this->assertEquals('<input type="button" value="Button">', Html::buttonInput());
        $this->assertEquals('<input type="button" class="a" name="test" value="text">', Html::buttonInput('text', ['name' => 'test', 'class' => 'a']));
    }

    public function testSubmitInput()
    {
        $this->assertEquals('<input type="submit" value="Submit">', Html::submitInput());
        $this->assertEquals('<input type="submit" class="a" name="test" value="text">', Html::submitInput('text', ['name' => 'test', 'class' => 'a']));
    }

    public function testResetInput()
    {
        $this->assertEquals('<input type="reset" value="Reset">', Html::resetInput());
        $this->assertEquals('<input type="reset" class="a" name="test" value="text">', Html::resetInput('text', ['name' => 'test', 'class' => 'a']));
    }

    public function testTextInput()
    {
        $this->assertEquals('<input type="text" name="test">', Html::textInput('test'));
        $this->assertEquals('<input type="text" class="t" name="test" value="value">', Html::textInput('test', 'value', ['class' => 't']));
    }

    public function testHiddenInput()
    {
        $this->assertEquals('<input type="hidden" name="test">', Html::hiddenInput('test'));
        $this->assertEquals('<input type="hidden" class="t" name="test" value="value">', Html::hiddenInput('test', 'value', ['class' => 't']));
    }

    public function testPasswordInput()
    {
        $this->assertEquals('<input type="password" name="test">', Html::passwordInput('test'));
        $this->assertEquals('<input type="password" class="t" name="test" value="value">', Html::passwordInput('test', 'value', ['class' => 't']));
    }

    public function testFileInput()
    {
        $this->assertEquals('<input type="file" name="test">', Html::fileInput('test'));
        $this->assertEquals('<input type="file" class="t" name="test" value="value">', Html::fileInput('test', 'value', ['class' => 't']));
    }

    /**
     * @return array
     */
    public function textareaDataProvider()
    {
        return [
            [
                '<textarea name="test"></textarea>',
                'test',
                null,
                [],
            ],
            [
                '<textarea class="t" name="test">value&lt;&gt;</textarea>',
                'test',
                'value<>',
                ['class' => 't'],
            ],
            [
                '<textarea name="test">value&amp;lt;&amp;gt;</textarea>',
                'test',
                'value&lt;&gt;',
                [],
            ],
            [
                '<textarea name="test">value&lt;&gt;</textarea>',
                'test',
                'value&lt;&gt;',
                ['doubleEncode' => false],
            ],
        ];
    }

    /**
     * @dataProvider textareaDataProvider
     * @param string $expected
     * @param string $name
     * @param string $value
     * @param array $options
     */
    public function testTextarea($expected, $name, $value, $options)
    {
        $this->assertEquals($expected, Html::textarea($name, $value, $options));
    }

    public function testRadio()
    {
        $this->assertEquals('<input type="radio" name="test" value="1">', Html::radio('test'));
        $this->assertEquals('<input type="radio" class="a" name="test" checked>', Html::radio('test', true, ['class' => 'a', 'value' => null]));
        $this->assertEquals('<input type="hidden" name="test" value="0"><input type="radio" class="a" name="test" value="2" checked>', Html::radio('test', true, ['class' => 'a', 'uncheck' => '0', 'value' => 2]));

        $this->assertEquals('<label class="bbb"><input type="radio" class="a" name="test" checked> ccc</label>', Html::radio('test', true, [
            'class' => 'a',
            'value' => null,
            'label' => 'ccc',
            'labelOptions' => ['class' => 'bbb'],
        ]));
        $this->assertEquals('<input type="hidden" name="test" value="0"><label><input type="radio" class="a" name="test" value="2" checked> ccc</label>', Html::radio('test', true, [
            'class' => 'a',
            'uncheck' => '0',
            'label' => 'ccc',
            'value' => 2,
        ]));
    }

    public function testCheckbox()
    {
        $this->assertEquals('<input type="checkbox" name="test" value="1">', Html::checkbox('test'));
        $this->assertEquals('<input type="checkbox" class="a" name="test" checked>', Html::checkbox('test', true, ['class' => 'a', 'value' => null]));
        $this->assertEquals('<input type="hidden" name="test" value="0"><input type="checkbox" class="a" name="test" value="2" checked>', Html::checkbox('test', true, ['class' => 'a', 'uncheck' => '0', 'value' => 2]));

        $this->assertEquals('<label class="bbb"><input type="checkbox" class="a" name="test" checked> ccc</label>', Html::checkbox('test', true, [
            'class' => 'a',
            'value' => null,
            'label' => 'ccc',
            'labelOptions' => ['class' => 'bbb'],
        ]));
        $this->assertEquals('<input type="hidden" name="test" value="0"><label><input type="checkbox" class="a" name="test" value="2" checked> ccc</label>', Html::checkbox('test', true, [
            'class' => 'a',
            'uncheck' => '0',
            'label' => 'ccc',
            'value' => 2,
        ]));
        $this->assertEquals('<input type="hidden" name="test" value="0" form="test-form"><label><input type="checkbox" class="a" name="test" value="2" form="test-form" checked> ccc</label>', Html::checkbox('test', true, [
            'class' => 'a',
            'uncheck' => '0',
            'label' => 'ccc',
            'value' => 2,
            'form' => 'test-form',
        ]));
    }

    public function testDropDownList()
    {
        $expected = <<<'EOD'
<select name="test">

</select>
EOD;
        $this->assertEqualsWithoutLE($expected, Html::dropDownList('test'));
        $expected = <<<'EOD'
<select name="test">
<option value="value1">text1</option>
<option value="value2">text2</option>
</select>
EOD;
        $this->assertEqualsWithoutLE($expected, Html::dropDownList('test', null, $this->getDataItems()));
        $expected = <<<'EOD'
<select name="test">
<option value="value1">text1</option>
<option value="value2" selected>text2</option>
</select>
EOD;
        $this->assertEqualsWithoutLE($expected, Html::dropDownList('test', 'value2', $this->getDataItems()));

        $expected = <<<'EOD'
<select name="test">
<option value="value1">text1</option>
<option value="value2" selected>text2</option>
</select>
EOD;
        $this->assertEqualsWithoutLE($expected, Html::dropDownList('test', null, $this->getDataItems(), [
            'options' => [
                'value2' => ['selected' => true],
            ],
        ]));

        $expected = <<<'EOD'
<select name="test[]" multiple="true" size="4">

</select>
EOD;
        $this->assertEqualsWithoutLE($expected, Html::dropDownList('test', null, [], ['multiple' => 'true']));

        $expected = <<<'EOD'
<select name="test[]" multiple="true" size="4">
<option value="0" selected>zero</option>
<option value="1">one</option>
<option value="value3">text3</option>
</select>
EOD;
        $this->assertEqualsWithoutLE($expected, Html::dropDownList('test', [0], $this->getDataItems3(), ['multiple' => 'true']));
        $this->assertEqualsWithoutLE($expected, Html::dropDownList('test', new \ArrayObject([0]), $this->getDataItems3(), ['multiple' => 'true']));

        $expected = <<<'EOD'
<select name="test[]" multiple="true" size="4">
<option value="0">zero</option>
<option value="1" selected>one</option>
<option value="value3" selected>text3</option>
</select>
EOD;
        $this->assertEqualsWithoutLE($expected, Html::dropDownList('test', ['1', 'value3'], $this->getDataItems3(), ['multiple' => 'true']));
        $this->assertEqualsWithoutLE($expected, Html::dropDownList('test', new \ArrayObject(['1', 'value3']), $this->getDataItems3(), ['multiple' => 'true']));
    }

    public function testListBox()
    {
        $expected = <<<'EOD'
<select name="test" size="4">

</select>
EOD;
        $this->assertEqualsWithoutLE($expected, Html::listBox('test'));
        $expected = <<<'EOD'
<select name="test" size="5">
<option value="value1">text1</option>
<option value="value2">text2</option>
</select>
EOD;
        $this->assertEqualsWithoutLE($expected, Html::listBox('test', null, $this->getDataItems(), ['size' => 5]));
        $expected = <<<'EOD'
<select name="test" size="4">
<option value="value1&lt;&gt;">text1&lt;&gt;</option>
<option value="value  2">text  2</option>
</select>
EOD;
        $this->assertEqualsWithoutLE($expected, Html::listBox('test', null, $this->getDataItems2()));
        $expected = <<<'EOD'
<select name="test" size="4">
<option value="value1&lt;&gt;">text1&lt;&gt;</option>
<option value="value  2">text&nbsp;&nbsp;2</option>
</select>
EOD;
        $this->assertEqualsWithoutLE($expected, Html::listBox('test', null, $this->getDataItems2(), ['encodeSpaces' => true]));
        $expected = <<<'EOD'
<select name="test" size="4">
<option value="value1&lt;&gt;">text1<></option>
<option value="value  2">text  2</option>
</select>
EOD;
        $this->assertEqualsWithoutLE($expected, Html::listBox('test', null, $this->getDataItems2(), ['encode' => false]));
        $expected = <<<'EOD'
<select name="test" size="4">
<option value="value1&lt;&gt;">text1<></option>
<option value="value  2">text&nbsp;&nbsp;2</option>
</select>
EOD;
        $this->assertEqualsWithoutLE($expected, Html::listBox('test', null, $this->getDataItems2(), ['encodeSpaces' => true, 'encode' => false]));
        $expected = <<<'EOD'
<select name="test" size="4">
<option value="value1">text1</option>
<option value="value2" selected>text2</option>
</select>
EOD;
        $this->assertEqualsWithoutLE($expected, Html::listBox('test', 'value2', $this->getDataItems()));
        $expected = <<<'EOD'
<select name="test" size="4">
<option value="value1" selected>text1</option>
<option value="value2" selected>text2</option>
</select>
EOD;
        $this->assertEqualsWithoutLE($expected, Html::listBox('test', ['value1', 'value2'], $this->getDataItems()));

        $expected = <<<'EOD'
<select name="test[]" multiple size="4">

</select>
EOD;
        $this->assertEqualsWithoutLE($expected, Html::listBox('test', null, [], ['multiple' => true]));
        $this->assertEqualsWithoutLE($expected, Html::listBox('test[]', null, [], ['multiple' => true]));

        $expected = <<<'EOD'
<input type="hidden" name="test" value="0"><select name="test" size="4">

</select>
EOD;
        $this->assertEqualsWithoutLE($expected, Html::listBox('test', '', [], ['unselect' => '0']));

        $expected = <<<'EOD'
<select name="test" size="4">
<option value="value1" selected>text1</option>
<option value="value2" selected>text2</option>
</select>
EOD;
        $this->assertEqualsWithoutLE($expected, Html::listBox('test', new \ArrayObject(['value1', 'value2']), $this->getDataItems()));

        $expected = <<<'EOD'
<select name="test" size="4">
<option value="0" selected>zero</option>
<option value="1">one</option>
<option value="value3">text3</option>
</select>
EOD;
        $this->assertEqualsWithoutLE($expected, Html::listBox('test', [0], $this->getDataItems3()));
        $this->assertEqualsWithoutLE($expected, Html::listBox('test', new \ArrayObject([0]), $this->getDataItems3()));

        $expected = <<<'EOD'
<select name="test" size="4">
<option value="0">zero</option>
<option value="1" selected>one</option>
<option value="value3" selected>text3</option>
</select>
EOD;
        $this->assertEqualsWithoutLE($expected, Html::listBox('test', ['1', 'value3'], $this->getDataItems3()));
        $this->assertEqualsWithoutLE($expected, Html::listBox('test', new \ArrayObject(['1', 'value3']), $this->getDataItems3()));
    }

    public function testCheckboxList()
    {
        $this->assertEquals('<div></div>', Html::checkboxList('test'));

        $expected = <<<'EOD'
<div><label><input type="checkbox" name="test[]" value="value1"> text1</label>
<label><input type="checkbox" name="test[]" value="value2" checked> text2</label></div>
EOD;
        $this->assertEqualsWithoutLE($expected, Html::checkboxList('test', ['value2'], $this->getDataItems()));
        $this->assertEqualsWithoutLE($expected, Html::checkboxList('test[]', ['value2'], $this->getDataItems()));

        $expected = <<<'EOD'
<div><label><input type="checkbox" name="test[]" value="value1&lt;&gt;"> text1&lt;&gt;</label>
<label><input type="checkbox" name="test[]" value="value  2"> text  2</label></div>
EOD;
        $this->assertEqualsWithoutLE($expected, Html::checkboxList('test', ['value2'], $this->getDataItems2()));

        $expected = <<<'EOD'
<input type="hidden" name="test" value="0"><div><label><input type="checkbox" name="test[]" value="value1"> text1</label><br>
<label><input type="checkbox" name="test[]" value="value2" checked> text2</label></div>
EOD;
        $this->assertEqualsWithoutLE($expected, Html::checkboxList('test', ['value2'], $this->getDataItems(), [
            'separator' => "<br>\n",
            'unselect' => '0',
        ]));

        $expected = <<<'EOD'
<div>0<label>text1 <input type="checkbox" name="test[]" value="value1"></label>
1<label>text2 <input type="checkbox" name="test[]" value="value2" checked></label></div>
EOD;
        $this->assertEqualsWithoutLE($expected, Html::checkboxList('test', ['value2'], $this->getDataItems(), [
            'item' => function ($index, $label, $name, $checked, $value) {
                return $index . Html::label($label . ' ' . Html::checkbox($name, $checked, ['value' => $value]));
            },
        ]));

        $expected = <<<'EOD'
0<label>text1 <input type="checkbox" name="test[]" value="value1"></label>
1<label>text2 <input type="checkbox" name="test[]" value="value2" checked></label>
EOD;
        $this->assertEqualsWithoutLE($expected, Html::checkboxList('test', ['value2'], $this->getDataItems(), [
            'item' => function ($index, $label, $name, $checked, $value) {
                return $index . Html::label($label . ' ' . Html::checkbox($name, $checked, ['value' => $value]));
            },
            'tag' => false,
        ]));


        $this->assertEqualsWithoutLE($expected, Html::checkboxList('test', new \ArrayObject(['value2']), $this->getDataItems(), [
            'item' => function ($index, $label, $name, $checked, $value) {
                return $index . Html::label($label . ' ' . Html::checkbox($name, $checked, ['value' => $value]));
            },
            'tag' => false,
        ]));

        $expected = <<<'EOD'
<div><label><input type="checkbox" name="test[]" value="0" checked> zero</label>
<label><input type="checkbox" name="test[]" value="1"> one</label>
<label><input type="checkbox" name="test[]" value="value3"> text3</label></div>
EOD;
        $this->assertEqualsWithoutLE($expected, Html::checkboxList('test', [0], $this->getDataItems3()));
        $this->assertEqualsWithoutLE($expected, Html::checkboxList('test', new \ArrayObject([0]), $this->getDataItems3()));

        $expected = <<<'EOD'
<div><label><input type="checkbox" name="test[]" value="0"> zero</label>
<label><input type="checkbox" name="test[]" value="1" checked> one</label>
<label><input type="checkbox" name="test[]" value="value3" checked> text3</label></div>
EOD;
        $this->assertEqualsWithoutLE($expected, Html::checkboxList('test', ['1', 'value3'], $this->getDataItems3()));
        $this->assertEqualsWithoutLE($expected, Html::checkboxList('test', new \ArrayObject(['1', 'value3']), $this->getDataItems3()));
    }

    public function testRadioList()
    {
        $this->assertEquals('<div></div>', Html::radioList('test'));

        $expected = <<<'EOD'
<div><label><input type="radio" name="test" value="value1"> text1</label>
<label><input type="radio" name="test" value="value2" checked> text2</label></div>
EOD;
        $this->assertEqualsWithoutLE($expected, Html::radioList('test', ['value2'], $this->getDataItems()));

        $expected = <<<'EOD'
<div><label><input type="radio" name="test" value="value1&lt;&gt;"> text1&lt;&gt;</label>
<label><input type="radio" name="test" value="value  2"> text  2</label></div>
EOD;
        $this->assertEqualsWithoutLE($expected, Html::radioList('test', ['value2'], $this->getDataItems2()));

        $expected = <<<'EOD'
<input type="hidden" name="test" value="0"><div><label><input type="radio" name="test" value="value1"> text1</label><br>
<label><input type="radio" name="test" value="value2" checked> text2</label></div>
EOD;
        $this->assertEqualsWithoutLE($expected, Html::radioList('test', ['value2'], $this->getDataItems(), [
            'separator' => "<br>\n",
            'unselect' => '0',
        ]));

        $expected = <<<'EOD'
<div>0<label>text1 <input type="radio" name="test" value="value1"></label>
1<label>text2 <input type="radio" name="test" value="value2" checked></label></div>
EOD;
        $this->assertEqualsWithoutLE($expected, Html::radioList('test', ['value2'], $this->getDataItems(), [
            'item' => function ($index, $label, $name, $checked, $value) {
                return $index . Html::label($label . ' ' . Html::radio($name, $checked, ['value' => $value]));
            },
        ]));

        $expected = <<<'EOD'
0<label>text1 <input type="radio" name="test" value="value1"></label>
1<label>text2 <input type="radio" name="test" value="value2" checked></label>
EOD;
        $this->assertEqualsWithoutLE($expected, Html::radioList('test', ['value2'], $this->getDataItems(), [
            'item' => function ($index, $label, $name, $checked, $value) {
                return $index . Html::label($label . ' ' . Html::radio($name, $checked, ['value' => $value]));
            },
            'tag' => false,
        ]));

        $this->assertEqualsWithoutLE($expected, Html::radioList('test', new \ArrayObject(['value2']), $this->getDataItems(), [
            'item' => function ($index, $label, $name, $checked, $value) {
                return $index . Html::label($label . ' ' . Html::radio($name, $checked, ['value' => $value]));
            },
            'tag' => false,
        ]));

        $expected = <<<'EOD'
<div><label><input type="radio" name="test" value="0" checked> zero</label>
<label><input type="radio" name="test" value="1"> one</label>
<label><input type="radio" name="test" value="value3"> text3</label></div>
EOD;
        $this->assertEqualsWithoutLE($expected, Html::radioList('test', [0], $this->getDataItems3()));
        $this->assertEqualsWithoutLE($expected, Html::radioList('test', new \ArrayObject([0]), $this->getDataItems3()));

        $expected = <<<'EOD'
<div><label><input type="radio" name="test" value="0"> zero</label>
<label><input type="radio" name="test" value="1"> one</label>
<label><input type="radio" name="test" value="value3" checked> text3</label></div>
EOD;
        $this->assertEqualsWithoutLE($expected, Html::radioList('test', ['value3'], $this->getDataItems3()));
        $this->assertEqualsWithoutLE($expected, Html::radioList('test', new \ArrayObject(['value3']), $this->getDataItems3()));
    }

    public function testUl()
    {
        $data = [
            1, 'abc', '<>',
        ];
        $expected = <<<'EOD'
<ul>
<li>1</li>
<li>abc</li>
<li>&lt;&gt;</li>
</ul>
EOD;
        $this->assertEqualsWithoutLE($expected, Html::ul($data));
        $expected = <<<'EOD'
<ul class="test">
<li class="item-0">1</li>
<li class="item-1">abc</li>
<li class="item-2"><></li>
</ul>
EOD;
        $this->assertEqualsWithoutLE($expected, Html::ul($data, [
            'class' => 'test',
            'item' => function ($item, $index) {
                return "<li class=\"item-$index\">$item</li>";
            },
        ]));

        $this->assertEquals('<ul class="test"></ul>', Html::ul([], ['class' => 'test']));

        $this->assertStringMatchesFormat('<foo>%A</foo>', Html::ul([], ['tag' => 'foo']));
    }

    public function testOl()
    {
        $data = [
            1, 'abc', '<>',
        ];
        $expected = <<<'EOD'
<ol>
<li class="ti">1</li>
<li class="ti">abc</li>
<li class="ti">&lt;&gt;</li>
</ol>
EOD;
        $this->assertEqualsWithoutLE($expected, Html::ol($data, [
            'itemOptions' => ['class' => 'ti'],
        ]));
        $expected = <<<'EOD'
<ol class="test">
<li class="item-0">1</li>
<li class="item-1">abc</li>
<li class="item-2"><></li>
</ol>
EOD;
        $this->assertEqualsWithoutLE($expected, Html::ol($data, [
            'class' => 'test',
            'item' => function ($item, $index) {
                return "<li class=\"item-$index\">$item</li>";
            },
        ]));

        $this->assertEquals('<ol class="test"></ol>', Html::ol([], ['class' => 'test']));
    }

    public function testRenderOptions()
    {
        $data = [
            'value1' => 'label1',
            'group1' => [
                'value11' => 'label11',
                'group11' => [
                    'value111' => 'label111',
                ],
                'group12' => [],
            ],
            'value2' => 'label2',
            'group2' => [],
        ];
        $expected = <<<'EOD'
<option value="">please&nbsp;select&lt;&gt;</option>
<option value="value1" selected>label1</option>
<optgroup label="group1">
<option value="value11">label11</option>
<optgroup label="group11">
<option class="option" value="value111" selected>label111</option>
</optgroup>
<optgroup class="group" label="group12">

</optgroup>
</optgroup>
<option value="value2">label2</option>
<optgroup label="group2">

</optgroup>
EOD;
        $attributes = [
            'prompt' => 'please select<>',
            'options' => [
                'value111' => ['class' => 'option'],
            ],
            'groups' => [
                'group12' => ['class' => 'group'],
            ],
            'encodeSpaces' => true,
        ];
        $this->assertEqualsWithoutLE($expected, Html::renderSelectOptions(['value111', 'value1'], $data, $attributes));

        $attributes = [
            'prompt' => 'please select<>',
            'options' => [
                'value111' => ['class' => 'option'],
            ],
            'groups' => [
                'group12' => ['class' => 'group'],
            ],
        ];
        $this->assertEqualsWithoutLE(str_replace('&nbsp;', ' ', $expected), Html::renderSelectOptions(['value111', 'value1'], $data, $attributes));

        // Attributes for prompt (https://github.com/yiisoft/yii2/issues/7420)

        $data = [
            'value1' => 'label1',
            'value2' => 'label2',
        ];
        $expected = <<<'EOD'
<option class="prompt" value="-1" label="None">Please select</option>
<option value="value1" selected>label1</option>
<option value="value2">label2</option>
EOD;
        $attributes = [
            'prompt' => [
                'text' => 'Please select', 'options' => ['class' => 'prompt', 'value' => '-1', 'label' => 'None'],
            ],
        ];
        $this->assertEqualsWithoutLE($expected, Html::renderSelectOptions(['value1'], $data, $attributes));
    }

    public function testRenderAttributes()
    {
        $this->assertEquals('', Html::renderTagAttributes([]));
        $this->assertEquals(' name="test" value="1&lt;&gt;"', Html::renderTagAttributes(['name' => 'test', 'empty' => null, 'value' => '1<>']));
        $this->assertEquals(' checked disabled', Html::renderTagAttributes(['checked' => true, 'disabled' => true, 'hidden' => false]));
        $this->assertEquals(' class="first second"', Html::renderTagAttributes(['class' => ['first', 'second']]));
        $this->assertEquals('', Html::renderTagAttributes(['class' => []]));
        $this->assertEquals(' style="width: 100px; height: 200px;"', Html::renderTagAttributes(['style' => ['width' => '100px', 'height' => '200px']]));
        $this->assertEquals('', Html::renderTagAttributes(['style' => []]));

        $attributes = [
            'data' => [
                'foo' => [],
            ],
        ];
        $this->assertEquals(' data-foo=\'[]\'', Html::renderTagAttributes($attributes));
    }

    public function testAddCssClass()
    {
        $options = [];
        Html::addCssClass($options, 'test');
        $this->assertEquals(['class' => 'test'], $options);
        Html::addCssClass($options, 'test');
        $this->assertEquals(['class' => 'test'], $options);
        Html::addCssClass($options, 'test2');
        $this->assertEquals(['class' => 'test test2'], $options);
        Html::addCssClass($options, 'test');
        $this->assertEquals(['class' => 'test test2'], $options);
        Html::addCssClass($options, 'test2');
        $this->assertEquals(['class' => 'test test2'], $options);
        Html::addCssClass($options, 'test3');
        $this->assertEquals(['class' => 'test test2 test3'], $options);
        Html::addCssClass($options, 'test2');
        $this->assertEquals(['class' => 'test test2 test3'], $options);

        $options = [
            'class' => ['test'],
        ];
        Html::addCssClass($options, 'test2');
        $this->assertEquals(['class' => ['test', 'test2']], $options);
        Html::addCssClass($options, 'test2');
        $this->assertEquals(['class' => ['test', 'test2']], $options);
        Html::addCssClass($options, ['test3']);
        $this->assertEquals(['class' => ['test', 'test2', 'test3']], $options);

        $options = [
            'class' => 'test',
        ];
        Html::addCssClass($options, ['test1', 'test2']);
        $this->assertEquals(['class' => 'test test1 test2'], $options);
    }

    /**
     * @depends testAddCssClass
     */
    public function testMergeCssClass()
    {
        $options = [
            'class' => [
                'persistent' => 'test1',
            ],
        ];
        Html::addCssClass($options, ['persistent' => 'test2']);
        $this->assertEquals(['persistent' => 'test1'], $options['class']);
        Html::addCssClass($options, ['additional' => 'test2']);
        $this->assertEquals(['persistent' => 'test1', 'additional' => 'test2'], $options['class']);
    }

    public function testRemoveCssClass()
    {
        $options = ['class' => 'test test2 test3'];
        Html::removeCssClass($options, 'test2');
        $this->assertEquals(['class' => 'test test3'], $options);
        Html::removeCssClass($options, 'test2');
        $this->assertEquals(['class' => 'test test3'], $options);
        Html::removeCssClass($options, 'test');
        $this->assertEquals(['class' => 'test3'], $options);
        Html::removeCssClass($options, 'test3');
        $this->assertEquals([], $options);

        $options = ['class' => ['test', 'test2', 'test3']];
        Html::removeCssClass($options, 'test2');
        $this->assertEquals(['class' => ['test', 2 => 'test3']], $options);
        Html::removeCssClass($options, 'test');
        Html::removeCssClass($options, 'test3');
        $this->assertEquals([], $options);

        $options = [
            'class' => 'test test1 test2',
        ];
        Html::removeCssClass($options, ['test1', 'test2']);
        $this->assertEquals(['class' => 'test'], $options);
    }

    public function testCssStyleFromArray()
    {
        $this->assertEquals('width: 100px; height: 200px;', Html::cssStyleFromArray([
            'width' => '100px',
            'height' => '200px',
        ]));
        $this->assertNull(Html::cssStyleFromArray([]));
    }

    public function testCssStyleToArray()
    {
        $this->assertEquals([
            'width' => '100px',
            'height' => '200px',
        ], Html::cssStyleToArray('width: 100px; height: 200px;'));
        $this->assertEquals([], Html::cssStyleToArray('  '));
    }

    public function testAddCssStyle()
    {
        $options = ['style' => 'width: 100px; height: 200px;'];
        Html::addCssStyle($options, 'width: 110px; color: red;');
        $this->assertEquals('width: 110px; height: 200px; color: red;', $options['style']);

        $options = ['style' => 'width: 100px; height: 200px;'];
        Html::addCssStyle($options, ['width' => '110px', 'color' => 'red']);
        $this->assertEquals('width: 110px; height: 200px; color: red;', $options['style']);

        $options = ['style' => 'width: 100px; height: 200px;'];
        Html::addCssStyle($options, 'width: 110px; color: red;', false);
        $this->assertEquals('width: 100px; height: 200px; color: red;', $options['style']);

        $options = [];
        Html::addCssStyle($options, 'width: 110px; color: red;');
        $this->assertEquals('width: 110px; color: red;', $options['style']);

        $options = [];
        Html::addCssStyle($options, 'width: 110px; color: red;', false);
        $this->assertEquals('width: 110px; color: red;', $options['style']);

        $options = [
            'style' => [
                'width' => '100px',
            ],
        ];
        Html::addCssStyle($options, ['color' => 'red'], false);
        $this->assertEquals('width: 100px; color: red;', $options['style']);
    }

    public function testRemoveCssStyle()
    {
        $options = ['style' => 'width: 110px; height: 200px; color: red;'];
        Html::removeCssStyle($options, 'width');
        $this->assertEquals('height: 200px; color: red;', $options['style']);
        Html::removeCssStyle($options, ['height']);
        $this->assertEquals('color: red;', $options['style']);
        Html::removeCssStyle($options, ['color', 'background']);
        $this->assertNull($options['style']);

        $options = [];
        Html::removeCssStyle($options, ['color', 'background']);
        $this->assertNotTrue(array_key_exists('style', $options));
        $options = [
            'style' => [
                'color' => 'red',
                'width' => '100px',
            ],
        ];
        Html::removeCssStyle($options, ['color']);
        $this->assertEquals('width: 100px;', $options['style']);
    }

    public function testBooleanAttributes()
    {
        $this->assertEquals('<input type="email" name="mail">', Html::input('email', 'mail', null, ['required' => false]));
        $this->assertEquals('<input type="email" name="mail" required>', Html::input('email', 'mail', null, ['required' => true]));
        $this->assertEquals('<input type="email" name="mail" required="hi">', Html::input('email', 'mail', null, ['required' => 'hi']));
    }

    public function testDataAttributes()
    {
        $this->assertEquals('<link src="xyz" data-a="1" data-b="c">', Html::tag('link', '', ['src' => 'xyz', 'data' => ['a' => 1, 'b' => 'c']]));
        $this->assertEquals('<link src="xyz" ng-a="1" ng-b="c">', Html::tag('link', '', ['src' => 'xyz', 'ng' => ['a' => 1, 'b' => 'c']]));
        $this->assertEquals('<link src="xyz" data-ng-a="1" data-ng-b="c">', Html::tag('link', '', ['src' => 'xyz', 'data-ng' => ['a' => 1, 'b' => 'c']]));
        $this->assertEquals('<link src=\'{"a":1,"b":"It\\u0027s"}\'>', Html::tag('link', '', ['src' => ['a' => 1, 'b' => "It's"]]));
    }

    protected function getDataItems()
    {
        return [
            'value1' => 'text1',
            'value2' => 'text2',
        ];
    }

    protected function getDataItems2()
    {
        return [
            'value1<>' => 'text1<>',
            'value  2' => 'text  2',
        ];
    }

    protected function getDataItems3()
    {
        return [
            'zero',
            'one',
            'value3' => 'text3',
        ];
    }

    /**
     * Data provider for [[testActiveTextInput()]].
     * @return array test data
     */
    public function dataProviderActiveTextInput()
    {
        return [
            [
                'some text',
                [],
                '<input type="text" id="htmltestmodel-name" name="HtmlTestModel[name]" value="some text">',
            ],
            [
                '',
                [
                    'maxlength' => true,
                ],
                '<input type="text" id="htmltestmodel-name" name="HtmlTestModel[name]" value="" maxlength="100">',
            ],
            [
                '',
                [
                    'maxlength' => 99,
                ],
                '<input type="text" id="htmltestmodel-name" name="HtmlTestModel[name]" value="" maxlength="99">',
            ],
        ];
    }

    /**
     * @dataProvider dataProviderActiveTextInput
     *
     * @param string $value
     * @param array $options
     * @param string $expectedHtml
     */
    public function testActiveTextInput($value, array $options, $expectedHtml)
    {
        $model = new HtmlTestModel();
        $model->name = $value;
        $this->assertEquals($expectedHtml, Html::activeTextInput($model, 'name', $options));
    }

    /**
     * Data provider for [[testActivePasswordInput()]].
     * @return array test data
     */
    public function dataProviderActivePasswordInput()
    {
        return [
            [
                'some text',
                [],
                '<input type="password" id="htmltestmodel-name" name="HtmlTestModel[name]" value="some text">',
            ],
            [
                '',
                [
                    'maxlength' => true,
                ],
                '<input type="password" id="htmltestmodel-name" name="HtmlTestModel[name]" value="" maxlength="100">',
            ],
            [
                '',
                [
                    'maxlength' => 99,
                ],
                '<input type="password" id="htmltestmodel-name" name="HtmlTestModel[name]" value="" maxlength="99">',
            ],
        ];
    }

    /**
     * @dataProvider dataProviderActivePasswordInput
     *
     * @param string $value
     * @param array $options
     * @param string $expectedHtml
     */
    public function testActivePasswordInput($value, array $options, $expectedHtml)
    {
        $model = new HtmlTestModel();
        $model->name = $value;
        $this->assertEquals($expectedHtml, Html::activePasswordInput($model, 'name', $options));
    }

    public function errorSummaryDataProvider()
    {
        return [
            [
                'ok',
                [],
                '<div style="display:none"><p>Please fix the following errors:</p><ul></ul></div>',
            ],
            [
                'ok',
                ['header' => 'Custom header', 'footer' => 'Custom footer', 'style' => 'color: red'],
                '<div style="color: red; display:none">Custom header<ul></ul>Custom footer</div>',
            ],
            [
                str_repeat('long_string', 60),
                [],
                '<div><p>Please fix the following errors:</p><ul><li>Name should contain at most 100 characters.</li></ul></div>',
            ],
            [
                'not_an_integer',
                [],
                '<div><p>Please fix the following errors:</p><ul><li>Error message. Here are some chars: &lt; &gt;</li></ul></div>',
                function ($model) {
                    /* @var $model DynamicModel */
                    $model->addError('name', 'Error message. Here are some chars: < >');
                },
            ],
            [
                'not_an_integer',
                ['encode' => false],
                '<div><p>Please fix the following errors:</p><ul><li>Error message. Here are some chars: < ></li></ul></div>',
                function ($model) {
                    /* @var $model DynamicModel */
                    $model->addError('name', 'Error message. Here are some chars: < >');
                },
            ],
            [
                str_repeat('long_string', 60),
                [],
                '<div><p>Please fix the following errors:</p><ul><li>Error message. Here are some chars: &lt; &gt;</li></ul></div>',
                function ($model) {
                    /* @var $model DynamicModel */
                    $model->addError('name', 'Error message. Here are some chars: < >');
                },
            ],
            [
                'not_an_integer',
                ['showAllErrors' => true],
                '<div><p>Please fix the following errors:</p><ul><li>Error message. Here are some chars: &lt; &gt;</li>
<li>Error message. Here are even more chars: &quot;&quot;</li></ul></div>',
                function ($model) {
                    /* @var $model DynamicModel */
                    $model->addError('name', 'Error message. Here are some chars: < >');
                    $model->addError('name', 'Error message. Here are even more chars: ""');
                },
            ],
        ];
    }

    /**
     * @dataProvider errorSummaryDataProvider
     *
     * @param string $value
     * @param array $options
     * @param string $expectedHtml
     * @param \Closure $beforeValidate
     */
    public function testErrorSummary($value, array $options, $expectedHtml, $beforeValidate = null)
    {
        $model = new HtmlTestModel();
        $model->name = $value;
        if ($beforeValidate !== null) {
            call_user_func($beforeValidate, $model);
        }
        $model->validate(null, false);

        $this->assertEqualsWithoutLE($expectedHtml, Html::errorSummary($model, $options));
    }

    public function testError()
    {
        $model = new HtmlTestModel();
        $model->validate();
        $this->assertEquals(
            '<div>Name cannot be blank.</div>',
            Html::error($model, 'name'),
            'Default error message after calling $model->getFirstError()'
        );

        $this->assertEquals(
            '<div>this is custom error message</div>',
            Html::error($model, 'name', ['errorSource' => [$model, 'customError']]),
            'Custom error message generated by callback'
        );
        $this->assertEquals(
            '<div>Error in yiiunit\framework\helpers\HtmlTestModel - name</div>',
            Html::error($model, 'name', ['errorSource' => function ($model, $attribute) {
                return 'Error in ' . get_class($model) . ' - ' . $attribute;
            }]),
            'Custom error message generated by closure'
        );
    }

    /**
     * Test that attributes that output same errors, return unique message error
     * @see https://github.com/yiisoft/yii2/pull/15859
     */
    public function testCollectError()
    {
        $model = new DynamicModel(compact('attr1', 'attr2'));

        $model->addError('attr1', 'error1');
        $model->addError('attr1', 'error2');
        $model->addError('attr2', 'error1');

        $this->assertEquals(
            '<div><p>Please fix the following errors:</p><ul><li>error1</li>
<li>error2</li></ul></div>',
            Html::errorSummary($model, ['showAllErrors' => true])
        );
    }

    /**
     * Data provider for [[testActiveTextArea()]].
     * @return array test data
     */
    public function dataProviderActiveTextArea()
    {
        return [
            [
                'some text',
                [],
                '<textarea id="htmltestmodel-description" name="HtmlTestModel[description]">some text</textarea>',
            ],
            [
                'some text',
                [
                    'maxlength' => true,
                ],
                '<textarea id="htmltestmodel-description" name="HtmlTestModel[description]" maxlength="500">some text</textarea>',
            ],
            [
                'some text',
                [
                    'maxlength' => 99,
                ],
                '<textarea id="htmltestmodel-description" name="HtmlTestModel[description]" maxlength="99">some text</textarea>',
            ],
            [
                'some text',
                [
                    'value' => 'override text',
                ],
                '<textarea id="htmltestmodel-description" name="HtmlTestModel[description]">override text</textarea>',
            ],
        ];
    }

    /**
     * @dataProvider dataProviderActiveTextArea
     *
     * @param string $value
     * @param array $options
     * @param string $expectedHtml
     */
    public function testActiveTextArea($value, array $options, $expectedHtml)
    {
        $model = new HtmlTestModel();
        $model->description = $value;
        $this->assertEquals($expectedHtml, Html::activeTextarea($model, 'description', $options));
    }

    /**
     * @see https://github.com/yiisoft/yii2/issues/10078
     */
    public function testCsrfDisable()
    {
        Yii::$app->request->enableCsrfValidation = true;
        Yii::$app->request->cookieValidationKey = 'foobar';

        $csrfForm = Html::beginForm('/index.php', 'post', ['id' => 'mycsrfform']);
        $this->assertEquals(
            '<form id="mycsrfform" action="/index.php" method="post">'
            . "\n" . '<input type="hidden" name="_csrf" value="' . Yii::$app->request->getCsrfToken() . '">',
            $csrfForm
        );

        $noCsrfForm = Html::beginForm('/index.php', 'post', ['csrf' => false, 'id' => 'myform']);
        $this->assertEquals('<form id="myform" action="/index.php" method="post">', $noCsrfForm);
    }

    /**
     * Data provider for [[testActiveRadio()]].
     * @return array test data
     */
    public function dataProviderActiveRadio()
    {
        return [
            [
                true,
                [],
                '<input type="hidden" name="HtmlTestModel[radio]" value="0"><label><input type="radio" id="htmltestmodel-radio" name="HtmlTestModel[radio]" value="1" checked> Radio</label>',
            ],
            [
                true,
                ['uncheck' => false],
                '<label><input type="radio" id="htmltestmodel-radio" name="HtmlTestModel[radio]" value="1" checked> Radio</label>',
            ],
            [
                true,
                ['label' => false],
                '<input type="hidden" name="HtmlTestModel[radio]" value="0"><input type="radio" id="htmltestmodel-radio" name="HtmlTestModel[radio]" value="1" checked>',
            ],
            [
                true,
                ['uncheck' => false, 'label' => false],
                '<input type="radio" id="htmltestmodel-radio" name="HtmlTestModel[radio]" value="1" checked>',
            ],
        ];
    }

    /**
     * @dataProvider dataProviderActiveRadio
     *
     * @param string $value
     * @param array $options
     * @param string $expectedHtml
     */
    public function testActiveRadio($value, array $options, $expectedHtml)
    {
        $model = new HtmlTestModel();
        $model->radio = $value;
        $this->assertEquals($expectedHtml, Html::activeRadio($model, 'radio', $options));
    }

    /**
     * Data provider for [[testActiveCheckbox()]].
     * @return array test data
     */
    public function dataProviderActiveCheckbox()
    {
        return [
            [
                true,
                [],
                '<input type="hidden" name="HtmlTestModel[checkbox]" value="0"><label><input type="checkbox" id="htmltestmodel-checkbox" name="HtmlTestModel[checkbox]" value="1" checked> Checkbox</label>',
            ],
            [
                true,
                ['uncheck' => false],
                '<label><input type="checkbox" id="htmltestmodel-checkbox" name="HtmlTestModel[checkbox]" value="1" checked> Checkbox</label>',
            ],
            [
                true,
                ['label' => false],
                '<input type="hidden" name="HtmlTestModel[checkbox]" value="0"><input type="checkbox" id="htmltestmodel-checkbox" name="HtmlTestModel[checkbox]" value="1" checked>',
            ],
            [
                true,
                ['uncheck' => false, 'label' => false],
                '<input type="checkbox" id="htmltestmodel-checkbox" name="HtmlTestModel[checkbox]" value="1" checked>',
            ],
        ];
    }

    /**
     * @dataProvider dataProviderActiveCheckbox
     *
     * @param string $value
     * @param array $options
     * @param string $expectedHtml
     */
    public function testActiveCheckbox($value, array $options, $expectedHtml)
    {
        $model = new HtmlTestModel();
        $model->checkbox = $value;
        $this->assertEquals($expectedHtml, Html::activeCheckbox($model, 'checkbox', $options));
    }

    /**
     * Data provider for [[testAttributeNameValidation()]].
     * @return array test data
     */
    public function validAttributeNamesProvider()
    {
        $data = [
            ['asd]asdf.asdfa[asdfa', 'asdf.asdfa'],
            ['a', 'a'],
            ['[0]a', 'a'],
            ['a[0]', 'a'],
            ['[0]a[0]', 'a'],
            ['[0]a.[0]', 'a.'],
        ];

        if (getenv('TRAVIS_PHP_VERSION') !== 'nightly') {
            $data = array_merge($data, [
                ['ä', 'ä'],
                ['ä', 'ä'],
                ['asdf]öáöio..[asdfasdf', 'öáöio..'],
                ['öáöio', 'öáöio'],
                ['[0]test.ööößß.d', 'test.ööößß.d'],
                ['ИІК', 'ИІК'],
                [']ИІК[', 'ИІК'],
                ['[0]ИІК[0]', 'ИІК'],
            ]);
        } else {
            $this->markTestIncomplete("Unicode characters check skipped for 'nightly' PHP version because \w does not work with these as expected. Check later with stable version.");
        }

        return $data;
    }

    /**
     * Data provider for [[testAttributeNameValidation()]].
     * @return array test data
     */
    public function invalidAttributeNamesProvider()
    {
        return [
            ['. ..'],
            ['a +b'],
            ['a,b'],
        ];
    }

    /**
     * @dataProvider validAttributeNamesProvider
     *
     * @param string $name
     * @param string $expected
     */
    public function testAttributeNameValidation($name, $expected)
    {
<<<<<<< HEAD
        if (!isset($expected)) {
            $this->expectException('yii\base\InvalidArgumentException');
            Html::getAttributeName($name);
        } else {
            $this->assertEquals($expected, Html::getAttributeName($name));
        }
=======
        $this->assertEquals($expected, Html::getAttributeName($name));
>>>>>>> 7b0fb14c
    }

    /**
     * @dataProvider invalidAttributeNamesProvider
     *
     * @param string $name
     */
    public function testAttributeNameException($name)
    {
        $this->expectException('yii\base\InvalidArgumentException');
        Html::getAttributeName($name);
    }

    public function testActiveFileInput()
    {
        $expected = '<input type="hidden" name="foo" value=""><input type="file" id="htmltestmodel-types" name="foo">';
        $model = new HtmlTestModel();
        $actual = Html::activeFileInput($model, 'types', ['name' => 'foo']);
        $this->assertEqualsWithoutLE($expected, $actual);

        $expected = '<input type="hidden" id="specific-id" name="foo" value=""><input type="file" id="htmltestmodel-types" name="foo">';
        $model = new HtmlTestModel();
        $actual = Html::activeFileInput($model, 'types', ['name' => 'foo', 'hiddenOptions'=>['id'=>'specific-id']]);
        $this->assertEqualsWithoutLE($expected, $actual);

        $expected = '<input type="hidden" id="specific-id" name="HtmlTestModel[types]" value=""><input type="file" id="htmltestmodel-types" name="HtmlTestModel[types]">';
        $model = new HtmlTestModel();
        $actual = Html::activeFileInput($model, 'types', ['hiddenOptions'=>['id'=>'specific-id']]);
        $this->assertEqualsWithoutLE($expected, $actual);

        $expected = '<input type="hidden" name="HtmlTestModel[types]" value=""><input type="file" id="htmltestmodel-types" name="HtmlTestModel[types]">';
        $model = new HtmlTestModel();
        $actual = Html::activeFileInput($model, 'types', ['hiddenOptions'=>[]]);
        $this->assertEqualsWithoutLE($expected, $actual);

        $expected = '<input type="hidden" name="foo" value=""><input type="file" id="htmltestmodel-types" name="foo">';
        $model = new HtmlTestModel();
        $actual = Html::activeFileInput($model, 'types', ['name' => 'foo', 'hiddenOptions'=>[]]);
        $this->assertEqualsWithoutLE($expected, $actual);
    }

    /**
     * @expectedException \yii\base\InvalidArgumentException
     * @expectedExceptionMessage Attribute name must contain word characters only.
     */
    public function testGetAttributeValueInvalidArgumentException()
    {
        $model = new HtmlTestModel();
        Html::getAttributeValue($model, '-');
    }

    public function testGetAttributeValue()
    {
        $model = new HtmlTestModel();

        $expected = null;
        $actual = Html::getAttributeValue($model, 'types');
        $this->assertSame($expected, $actual);

        $activeRecord = $this->createMock(\yii\db\ActiveRecordInterface::class);
        $activeRecord->method('getPrimaryKey')->willReturn(1);
        $model->types = $activeRecord;

        $expected = 1;
        $actual = Html::getAttributeValue($model, 'types');
        $this->assertSame($expected, $actual);

        $model->types = [
            $activeRecord,
        ];

        $expected = [1];
        $actual = Html::getAttributeValue($model, 'types');
        $this->assertSame($expected, $actual);
    }

    /**
     * @expectedException \yii\base\InvalidArgumentException
     * @expectedExceptionMessage Attribute name must contain word characters only.
     */
    public function testGetInputNameInvalidArgumentExceptionAttribute()
    {
        $model = new HtmlTestModel();
        Html::getInputName($model, '-');
    }

    /**
     * @expectedException \yii\base\InvalidArgumentException
     * @expectedExceptionMessageRegExp /(.*)formName\(\) cannot be empty for tabular inputs.$/
     */
    public function testGetInputNameInvalidArgumentExceptionFormName()
    {
        $model = $this->createMock(\yii\base\Model::class);
        $model->method('formName')->willReturn('');
        Html::getInputName($model, '[foo]bar');
    }

    public function testGetInputName()
    {
        $model = $this->createMock(\yii\base\Model::class);
        $model->method('formName')->willReturn('');
        $expected = 'types';
        $actual = Html::getInputName($model, 'types');
        $this->assertSame($expected, $actual);
    }


    public function testEscapeJsRegularExpression()
    {
        $expected = '/[a-z0-9-]+/';
        $actual = Html::escapeJsRegularExpression('([a-z0-9-]+)');
        $this->assertSame($expected, $actual);

        $expected = '/([a-z0-9-]+)/gim';
        $actual = Html::escapeJsRegularExpression('/([a-z0-9-]+)/Ugimex');
        $this->assertSame($expected, $actual);
    }

    public function testActiveDropDownList()
    {
        $expected = <<<'HTML'
<input type="hidden" name="HtmlTestModel[types]" value=""><select id="htmltestmodel-types" name="HtmlTestModel[types][]" multiple="true" size="4">

</select>
HTML;
        $model = new HtmlTestModel();
        $actual = Html::activeDropDownList($model, 'types', [], ['multiple' => 'true']);
        $this->assertEqualsWithoutLE($expected, $actual);
    }

    public function testActiveCheckboxList()
    {
        $model = new HtmlTestModel();

        $expected = <<<'HTML'
<input type="hidden" name="HtmlTestModel[types]" value=""><div id="htmltestmodel-types"><label><input type="radio" name="HtmlTestModel[types]" value="0"> foo</label></div>
HTML;
        $actual = Html::activeRadioList($model, 'types', ['foo']);
        $this->assertEqualsWithoutLE($expected, $actual);
    }

    public function testActiveRadioList()
    {
        $model = new HtmlTestModel();

        $expected = <<<'HTML'
<input type="hidden" name="HtmlTestModel[types]" value=""><div id="htmltestmodel-types"><label><input type="checkbox" name="HtmlTestModel[types][]" value="0"> foo</label></div>
HTML;
        $actual = Html::activeCheckboxList($model, 'types', ['foo']);
        $this->assertEqualsWithoutLE($expected, $actual);
    }

    public function testActiveTextInput_placeholderFillFromModel()
    {
        $model = new HtmlTestModel();

        $html = Html::activeTextInput($model, 'name', ['placeholder' => true]);

        $this->assertContains('placeholder="Name"', $html);
    }

    public function testActiveTextInput_customPlaceholder()
    {
        $model = new HtmlTestModel();

        $html = Html::activeTextInput($model, 'name', ['placeholder' => 'Custom placeholder']);

        $this->assertContains('placeholder="Custom placeholder"', $html);
    }

    public function testActiveTextInput_placeholderFillFromModelTabular()
    {
        $model = new HtmlTestModel();

        $html = Html::activeTextInput($model, '[0]name', ['placeholder' => true]);

        $this->assertContains('placeholder="Name"', $html);
    }

}

/**
 * @property string name
 * @property array types
 * @property string description
 */
class HtmlTestModel extends DynamicModel
{
    public function init()
    {
        foreach (['name', 'types', 'description', 'radio', 'checkbox'] as $attribute) {
            $this->defineAttribute($attribute);
        }
    }

    public function rules()
    {
        return [
            ['name', 'required'],
            ['name', 'string', 'max' => 100],
            ['description', 'string', 'max' => 500],
            [['radio', 'checkbox'], 'boolean'],
        ];
    }

    public function customError()
    {
        return 'this is custom error message';
    }
}<|MERGE_RESOLUTION|>--- conflicted
+++ resolved
@@ -1549,16 +1549,12 @@
      */
     public function testAttributeNameValidation($name, $expected)
     {
-<<<<<<< HEAD
         if (!isset($expected)) {
             $this->expectException('yii\base\InvalidArgumentException');
             Html::getAttributeName($name);
         } else {
             $this->assertEquals($expected, Html::getAttributeName($name));
         }
-=======
-        $this->assertEquals($expected, Html::getAttributeName($name));
->>>>>>> 7b0fb14c
     }
 
     /**
