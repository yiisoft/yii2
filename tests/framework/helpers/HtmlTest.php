<?php
/**
 * @link https://www.yiiframework.com/
 * @copyright Copyright (c) 2008 Yii Software LLC
 * @license https://www.yiiframework.com/license/
 */

namespace yiiunit\framework\helpers;

use Yii;
use yii\base\DynamicModel;
use yii\db\ArrayExpression;
use yii\helpers\Html;
use yii\helpers\Url;
use yiiunit\TestCase;

/**
 * @group helpers
 */
class HtmlTest extends TestCase
{
    protected function setUp(): void
    {
        parent::setUp();
        $this->mockApplication([
            'components' => [
                'request' => [
                    'class' => 'yii\web\Request',
                    'url' => '/test',
                    'scriptUrl' => '/index.php',
                    'hostInfo' => 'http://www.example.com',
                    'enableCsrfValidation' => false,
                ],
                'response' => [
                    'class' => 'yii\web\Response',
                ],
            ],
        ]);
    }

    public function testEncode(): void
    {
        $this->assertEquals('a&lt;&gt;&amp;&quot;&#039;�', Html::encode("a<>&\"'\x80"));
        $this->assertEquals('Sam &amp; Dark', Html::encode('Sam & Dark'));
    }

    public function testDecode(): void
    {
        $this->assertEquals("a<>&\"'", Html::decode('a&lt;&gt;&amp;&quot;&#039;'));
    }

    public function testTag(): void
    {
        $this->assertEquals('<br>', Html::tag('br'));
        $this->assertEquals('<span></span>', Html::tag('span'));
        $this->assertEquals('<div>content</div>', Html::tag('div', 'content'));
        $this->assertEquals('<input type="text" name="test" value="&lt;&gt;">', Html::tag('input', '', ['type' => 'text', 'name' => 'test', 'value' => '<>']));
        $this->assertEquals('<span disabled></span>', Html::tag('span', '', ['disabled' => true]));
        $this->assertEquals('test', Html::tag(false, 'test'));
        $this->assertEquals('test', Html::tag(null, 'test'));
    }

    public function testBeginTag(): void
    {
        $this->assertEquals('<br>', Html::beginTag('br'));
        $this->assertEquals('<span id="test" class="title">', Html::beginTag('span', ['id' => 'test', 'class' => 'title']));
        $this->assertEquals('', Html::beginTag(null));
        $this->assertEquals('', Html::beginTag(false));
    }

    public function testEndTag(): void
    {
        $this->assertEquals('</br>', Html::endTag('br'));
        $this->assertEquals('</span>', Html::endTag('span'));
        $this->assertEquals('', Html::endTag(null));
        $this->assertEquals('', Html::endTag(false));
    }

    public function testStyle(): void
    {
        $content = 'a <>';
        $this->assertEquals("<style>{$content}</style>", Html::style($content));
        $this->assertEquals("<style type=\"text/less\">{$content}</style>", Html::style($content, ['type' => 'text/less']));
    }

    public function testScript(): void
    {
        $content = 'a <>';
        $this->assertEquals("<script>{$content}</script>", Html::script($content));
        $this->assertEquals("<script type=\"text/js\">{$content}</script>", Html::script($content, ['type' => 'text/js']));
    }

    public function testScriptCustomAttribute()
    {
        $nonce = Yii::$app->security->generateRandomString();
        $this->mockApplication([
            'components' => [
                'view' => [
                    'class' => 'yii\web\View',
                    'scriptOptions' => ['nonce' => $nonce],
                ],
            ],
        ]);
        $content = 'a <>';
        $this->assertEquals("<script nonce=\"{$nonce}\">{$content}</script>", Html::script($content));
    }

    public function testCssFile()
    {
        $this->assertEquals('<link href="http://example.com" rel="stylesheet">', Html::cssFile('http://example.com'));
        $this->assertEquals('<link href="/test" rel="stylesheet">', Html::cssFile(''));
        $this->assertEquals("<!--[if IE 9]>\n" . '<link href="http://example.com" rel="stylesheet">' . "\n<![endif]-->", Html::cssFile('http://example.com', ['condition' => 'IE 9']));
        $this->assertEquals("<!--[if (gte IE 9)|(!IE)]><!-->\n" . '<link href="http://example.com" rel="stylesheet">' . "\n<!--<![endif]-->", Html::cssFile('http://example.com', ['condition' => '(gte IE 9)|(!IE)']));
        $this->assertEquals('<noscript><link href="http://example.com" rel="stylesheet"></noscript>', Html::cssFile('http://example.com', ['noscript' => true]));
    }

    public function testJsFile(): void
    {
        $this->assertEquals('<script src="http://example.com"></script>', Html::jsFile('http://example.com'));
        $this->assertEquals('<script src="/test"></script>', Html::jsFile(''));
        $this->assertEquals("<!--[if IE 9]>\n" . '<script src="http://example.com"></script>' . "\n<![endif]-->", Html::jsFile('http://example.com', ['condition' => 'IE 9']));
        $this->assertEquals("<!--[if (gte IE 9)|(!IE)]><!-->\n" . '<script src="http://example.com"></script>' . "\n<!--<![endif]-->", Html::jsFile('http://example.com', ['condition' => '(gte IE 9)|(!IE)']));
    }

    public function testCsrfMetaTagsDisableCsrfValidation(): void
    {
        $this->mockApplication([
            'components' => [
                'request' => [
                    'class' => 'yii\web\Request',
                    'enableCsrfValidation' => false,
                ],
            ],
        ]);
        $this->assertEquals('', Html::csrfMetaTags());
    }

    public function testCsrfMetaTagsEnableCsrfValidation(): void
    {
        $this->mockApplication([
            'components' => [
                'request' => [
                    'class' => 'yii\web\Request',
                    'enableCsrfValidation' => true,
                    'cookieValidationKey' => 'key',
                ],
                'response' => [
                    'class' => 'yii\web\Response',
                ],
            ],
        ]);
        $pattern = '<meta name="csrf-param" content="_csrf">%A<meta name="csrf-token" content="%s">';
        $actual = Html::csrfMetaTags();
        $this->assertStringMatchesFormat($pattern, $actual);
    }

    public function testCsrfMetaTagsEnableCsrfValidationWithoutCookieValidationKey(): void
    {
        $this->mockApplication([
            'components' => [
                'request' => [
                    'class' => 'yii\web\Request',
                    'enableCsrfValidation' => true,
                ],
            ],
        ]);
        $this->expectException('yii\base\InvalidConfigException');
        $this->expectExceptionMessage('yii\web\Request::cookieValidationKey must be configured with a secret key.');
        Html::csrfMetaTags();
    }

    /**
     * @dataProvider dataProviderBeginFormSimulateViaPost
     */
    public function testBeginFormSimulateViaPost(string $expected, string $method): void
    {
        $actual = Html::beginForm('/foo', $method);
        $this->assertStringMatchesFormat($expected, $actual);
    }

    /**
     * Data provider for [[testBeginFormSimulateViaPost()]].
     * @return array test data
     */
    public static function dataProviderBeginFormSimulateViaPost()
    {
        return [
          ['<form action="/foo" method="GET">', 'GET'],
          ['<form action="/foo" method="POST">', 'POST'],
          ['<form action="/foo" method="post">%A<input type="hidden" name="_method" value="DELETE">', 'DELETE'],
          ['<form action="/foo" method="post">%A<input type="hidden" name="_method" value="GETFOO">', 'GETFOO'],
          ['<form action="/foo" method="post">%A<input type="hidden" name="_method" value="POSTFOO">', 'POSTFOO'],
          ['<form action="/foo" method="post">%A<input type="hidden" name="_method" value="POSTFOOPOST">', 'POSTFOOPOST'],
        ];
    }

    public function testBeginForm(): void
    {
        $this->assertEquals('<form action="/test" method="post">', Html::beginForm());
        $this->assertEquals('<form action="/example" method="get">', Html::beginForm('/example', 'get'));
        $hiddens = [
            '<input type="hidden" name="id" value="1">',
            '<input type="hidden" name="title" value="&lt;">',
        ];
        $this->assertEquals('<form action="/example" method="get">' . "\n" . implode("\n", $hiddens), Html::beginForm('/example?id=1&title=%3C', 'get'));

        $expected = '<form action="/foo" method="GET">%A<input type="hidden" name="p" value="">';
        $actual = Html::beginForm('/foo?p', 'GET');
        $this->assertStringMatchesFormat($expected, $actual);
    }

    public function testEndForm(): void
    {
        $this->assertEquals('</form>', Html::endForm());
    }

    public function testA(): void
    {
        $this->assertEquals('<a>something<></a>', Html::a('something<>'));
        $this->assertEquals('<a href="/example">something</a>', Html::a('something', '/example'));
        $this->assertEquals('<a href="/test">something</a>', Html::a('something', ''));
        $this->assertEquals('<a href="http://www.быстроном.рф">http://www.быстроном.рф</a>', Html::a('http://www.быстроном.рф', 'http://www.быстроном.рф'));
        $this->assertEquals('<a href="https://www.example.com/index.php?r=site%2Ftest">Test page</a>', Html::a('Test page', Url::to(['/site/test'], 'https')));
    }

    public function testMailto(): void
    {
        $this->assertEquals('<a href="mailto:test&lt;&gt;">test<></a>', Html::mailto('test<>'));
        $this->assertEquals('<a href="mailto:test&gt;">test<></a>', Html::mailto('test<>', 'test>'));
    }

    /**
     * @return array
     */
    public static function imgDataProvider()
    {
        return [
            [
                '<img src="/example" alt="">',
                '/example',
                [],
            ],
            [
                '<img src="/test" alt="">',
                '',
                [],
            ],
            [
                '<img src="/example" width="10" alt="something">',
                '/example',
                [
                    'alt' => 'something',
                    'width' => 10,
                ],
            ],
            [
                '<img src="/base-url" srcset="" alt="">',
                '/base-url',
                [
                    'srcset' => [
                    ],
                ],
            ],
            [
                '<img src="/base-url" srcset="/example-9001w 9001w" alt="">',
                '/base-url',
                [
                    'srcset' => [
                        '9001w' => '/example-9001w',
                    ],
                ],
            ],
            [
                '<img src="/base-url" srcset="/example-100w 100w,/example-500w 500w,/example-1500w 1500w" alt="">',
                '/base-url',
                [
                    'srcset' => [
                        '100w' => '/example-100w',
                        '500w' => '/example-500w',
                        '1500w' => '/example-1500w',
                    ],
                ],
            ],
            [
                '<img src="/base-url" srcset="/example-1x 1x,/example-2x 2x,/example-3x 3x,/example-4x 4x,/example-5x 5x" alt="">',
                '/base-url',
                [
                    'srcset' => [
                        '1x' => '/example-1x',
                        '2x' => '/example-2x',
                        '3x' => '/example-3x',
                        '4x' => '/example-4x',
                        '5x' => '/example-5x',
                    ],
                ],
            ],
            [
                '<img src="/base-url" srcset="/example-1.42x 1.42x,/example-2.0x 2.0x,/example-3.99999x 3.99999x" alt="">',
                '/base-url',
                [
                    'srcset' => [
                        '1.42x' => '/example-1.42x',
                        '2.0x' => '/example-2.0x',
                        '3.99999x' => '/example-3.99999x',
                    ],
                ],
            ],
            [
                '<img src="/base-url" srcset="/example-1x 1x,/example-2x 2x,/example-3x 3x" alt="">',
                '/base-url',
                [
                    'srcset' => '/example-1x 1x,/example-2x 2x,/example-3x 3x',
                ],
            ],
        ];
    }

    /**
     * @dataProvider imgDataProvider
     */
    public function testImg(string $expected, string $src, array $options): void
    {
        $this->assertEquals($expected, Html::img($src, $options));
    }

    public function testLabel(): void
    {
        $this->assertEquals('<label>something<></label>', Html::label('something<>'));
        $this->assertEquals('<label for="a">something<></label>', Html::label('something<>', 'a'));
        $this->assertEquals('<label class="test" for="a">something<></label>', Html::label('something<>', 'a', ['class' => 'test']));
    }

    public function testButton(): void
    {
        $this->assertEquals('<button type="button">Button</button>', Html::button());
        $this->assertEquals('<button type="button" name="test" value="value">content<></button>', Html::button('content<>', ['name' => 'test', 'value' => 'value']));
        $this->assertEquals('<button type="submit" class="t" name="test" value="value">content<></button>', Html::button('content<>', ['type' => 'submit', 'name' => 'test', 'value' => 'value', 'class' => 't']));
    }

    public function testSubmitButton(): void
    {
        $this->assertEquals('<button type="submit">Submit</button>', Html::submitButton());
        $this->assertEquals('<button type="submit" class="t" name="test" value="value">content<></button>', Html::submitButton('content<>', ['name' => 'test', 'value' => 'value', 'class' => 't']));
    }

    public function testResetButton(): void
    {
        $this->assertEquals('<button type="reset">Reset</button>', Html::resetButton());
        $this->assertEquals('<button type="reset" class="t" name="test" value="value">content<></button>', Html::resetButton('content<>', ['name' => 'test', 'value' => 'value', 'class' => 't']));
    }

    public function testInput(): void
    {
        $this->assertEquals('<input type="text">', Html::input('text'));
        $this->assertEquals('<input type="text" class="t" name="test" value="value">', Html::input('text', 'test', 'value', ['class' => 't']));
    }

    public function testButtonInput(): void
    {
        $this->assertEquals('<input type="button" value="Button">', Html::buttonInput());
        $this->assertEquals('<input type="button" class="a" name="test" value="text">', Html::buttonInput('text', ['name' => 'test', 'class' => 'a']));
    }

    public function testSubmitInput(): void
    {
        $this->assertEquals('<input type="submit" value="Submit">', Html::submitInput());
        $this->assertEquals('<input type="submit" class="a" name="test" value="text">', Html::submitInput('text', ['name' => 'test', 'class' => 'a']));
    }

    public function testResetInput(): void
    {
        $this->assertEquals('<input type="reset" value="Reset">', Html::resetInput());
        $this->assertEquals('<input type="reset" class="a" name="test" value="text">', Html::resetInput('text', ['name' => 'test', 'class' => 'a']));
    }

    public function testTextInput(): void
    {
        $this->assertEquals('<input type="text" name="test">', Html::textInput('test'));
        $this->assertEquals('<input type="text" class="t" name="test" value="value">', Html::textInput('test', 'value', ['class' => 't']));
    }

    public function testHiddenInput(): void
    {
        $this->assertEquals('<input type="hidden" name="test">', Html::hiddenInput('test'));
        $this->assertEquals('<input type="hidden" class="t" name="test" value="value">', Html::hiddenInput('test', 'value', ['class' => 't']));
    }

    public function testPasswordInput(): void
    {
        $this->assertEquals('<input type="password" name="test">', Html::passwordInput('test'));
        $this->assertEquals('<input type="password" class="t" name="test" value="value">', Html::passwordInput('test', 'value', ['class' => 't']));
    }

    public function testFileInput(): void
    {
        $this->assertEquals('<input type="file" name="test">', Html::fileInput('test'));
        $this->assertEquals('<input type="file" class="t" name="test" value="value">', Html::fileInput('test', 'value', ['class' => 't']));
    }

    /**
     * @return array
     */
    public static function textareaDataProvider()
    {
        return [
            [
                '<textarea name="test"></textarea>',
                'test',
                null,
                [],
            ],
            [
                '<textarea class="t" name="test">value&lt;&gt;</textarea>',
                'test',
                'value<>',
                ['class' => 't'],
            ],
            [
                '<textarea name="test">value&amp;lt;&amp;gt;</textarea>',
                'test',
                'value&lt;&gt;',
                [],
            ],
            [
                '<textarea name="test">value&lt;&gt;</textarea>',
                'test',
                'value&lt;&gt;',
                ['doubleEncode' => false],
            ],
        ];
    }

    /**
     * @dataProvider textareaDataProvider
     * @param string $value
     */
    public function testTextarea(string $expected, string $name, ?string $value, array $options): void
    {
        $this->assertEquals($expected, Html::textarea($name, $value, $options));
    }

    public function testRadio(): void
    {
        $this->assertEquals('<input type="radio" name="test" value="1">', Html::radio('test'));
        $this->assertEquals('<input type="radio" class="a" name="test" checked>', Html::radio('test', true, ['class' => 'a', 'value' => null]));
        $this->assertEquals('<input type="hidden" name="test" value="0"><input type="radio" class="a" name="test" value="2" checked>', Html::radio('test', true, [
            'class' => 'a',
            'uncheck' => '0',
            'value' => 2
        ]));
        $this->assertEquals('<input type="hidden" name="test" value="0" disabled><input type="radio" name="test" value="2" disabled>', Html::radio('test', false, [
            'disabled' => true,
            'uncheck' => '0',
            'value' => 2
        ]));

        $this->assertEquals('<label class="bbb"><input type="radio" class="a" name="test" checked> ccc</label>', Html::radio('test', true, [
            'class' => 'a',
            'value' => null,
            'label' => 'ccc',
            'labelOptions' => ['class' => 'bbb'],
        ]));
        $this->assertEquals('<input type="hidden" name="test" value="0"><label><input type="radio" class="a" name="test" value="2" checked> ccc</label>', Html::radio('test', true, [
            'class' => 'a',
            'uncheck' => '0',
            'label' => 'ccc',
            'value' => 2,
        ]));
    }

    public function testCheckbox(): void
    {
        $this->assertEquals('<input type="checkbox" name="test" value="1">', Html::checkbox('test'));
        $this->assertEquals('<input type="checkbox" class="a" name="test" checked>', Html::checkbox('test', true, ['class' => 'a', 'value' => null]));
        $this->assertEquals('<input type="hidden" name="test" value="0"><input type="checkbox" class="a" name="test" value="2" checked>', Html::checkbox('test', true, [
            'class' => 'a',
            'uncheck' => '0',
            'value' => 2
        ]));
        $this->assertEquals('<input type="hidden" name="test" value="0" disabled><input type="checkbox" name="test" value="2" disabled>', Html::checkbox('test', false, [
            'disabled' => true,
            'uncheck' => '0',
            'value' => 2
        ]));

        $this->assertEquals('<label class="bbb"><input type="checkbox" class="a" name="test" checked> ccc</label>', Html::checkbox('test', true, [
            'class' => 'a',
            'value' => null,
            'label' => 'ccc',
            'labelOptions' => ['class' => 'bbb'],
        ]));
        $this->assertEquals('<input type="hidden" name="test" value="0"><label><input type="checkbox" class="a" name="test" value="2" checked> ccc</label>', Html::checkbox('test', true, [
            'class' => 'a',
            'uncheck' => '0',
            'label' => 'ccc',
            'value' => 2,
        ]));
        $this->assertEquals('<input type="hidden" name="test" value="0" form="test-form"><label><input type="checkbox" class="a" name="test" value="2" form="test-form" checked> ccc</label>', Html::checkbox('test', true, [
            'class' => 'a',
            'uncheck' => '0',
            'label' => 'ccc',
            'value' => 2,
            'form' => 'test-form',
        ]));
        $this->assertEquals('<input type="hidden" name="test" value="0"><label><input type="checkbox" class="a" name="test" value="2" checked> ccc</label>', Html::checkbox('test', false, [
            'class' => 'a',
            'uncheck' => '0',
            'label' => 'ccc',
            'value' => 2,
            'checked' => true,
        ]));
    }

    public function testDropDownList(): void
    {
        $expected = <<<'EOD'
<select name="test">

</select>
EOD;
        $this->assertEqualsWithoutLE($expected, Html::dropDownList('test'));

        $expected = <<<'EOD'
<select name="test">
<option value="value1">text1</option>
<option value="value2">text2</option>
</select>
EOD;
        $this->assertEqualsWithoutLE($expected, Html::dropDownList('test', null, $this->getDataItems()));

        $expected = <<<'EOD'
<select name="test">
<option value="value1">text1</option>
<option value="value2" selected>text2</option>
</select>
EOD;
        $this->assertEqualsWithoutLE($expected, Html::dropDownList('test', 'value2', $this->getDataItems()));
        $this->assertEqualsWithoutLE(
            $expected,
            Html::dropDownList('test', null, $this->getDataItems(), [
                'options' => [
                    'value2' => ['selected' => true],
                ],
            ])
        );

        $expected = <<<'EOD'
<select name="test[]" multiple="true" size="4">

</select>
EOD;
        $this->assertEqualsWithoutLE($expected, Html::dropDownList('test', null, [], ['multiple' => 'true']));

        $expected = <<<'EOD'
<select name="test[]" multiple="true" size="4">
<option value="0" selected>zero</option>
<option value="1">one</option>
<option value="value3">text3</option>
</select>
EOD;
        $this->assertEqualsWithoutLE(
            $expected,
            Html::dropDownList('test', [0], $this->getDataItems3(), ['multiple' => 'true'])
        );
        $this->assertEqualsWithoutLE(
            $expected,
            Html::dropDownList('test', new \ArrayObject([0]), $this->getDataItems3(), ['multiple' => 'true'])
        );

        $expected = <<<'EOD'
<select name="test[]" multiple="true" size="4">
<option value="0">zero</option>
<option value="1" selected>one</option>
<option value="value3" selected>text3</option>
</select>
EOD;
        $this->assertEqualsWithoutLE(
            $expected,
            Html::dropDownList('test', ['1', 'value3'], $this->getDataItems3(), ['multiple' => 'true'])
        );
        $this->assertEqualsWithoutLE(
            $expected,
            Html::dropDownList('test', new \ArrayObject(['1', 'value3']), $this->getDataItems3(), ['multiple' => 'true']
            )
        );
    }

    public static function providerForNonStrictBooleanDropDownList()
    {
        return [
            [null, false, false, false],
            ['', true, false, false],
            [0, false, false, true],
            [1, false, true, false],
            ['0', false, false, true],
            ['1', false, true, false],
            [false, false, false, true],
            [true, false, true, false],
        ];
    }

    /**
     * @dataProvider providerForNonStrictBooleanDropDownList
     */
    public function testNonStrictBooleanDropDownList(string|int|bool|null $selection, bool $selectedEmpty, bool $selectedYes, bool $selectedNo): void
    {
        $selectedEmpty = $selectedEmpty ? ' selected' : '';
        $selectedYes = $selectedYes ? ' selected' : '';
        $selectedNo = $selectedNo ? ' selected' : '';
        $expected = <<<HTML
<select name="test">
<option value=""$selectedEmpty></option>
<option value="1"$selectedYes>Yes</option>
<option value="0"$selectedNo>No</option>
</select>
HTML;
        $this->assertEqualsWithoutLE(
            $expected,
            Html::dropDownList('test', $selection, ['' => '', '1' => 'Yes', '0' => 'No'])
        );
    }

    public static function providerForStrictBooleanDropDownList()
    {
        return [
            [null, false, false, false],
            ['', true, false, false],
            [0, false, false, true],
            [1, false, true, false],
            ['0', false, false, true],
            ['1', false, true, false],
            [false, false, false, true],
            [true, false, true, false],
        ];
    }

    /**
     * @dataProvider providerForStrictBooleanDropDownList
     */
    public function testStrictBooleanDropDownList(string|int|bool|null $selection, bool $selectedEmpty, bool $selectedYes, bool $selectedNo): void
    {
        $selectedEmpty = $selectedEmpty ? ' selected' : '';
        $selectedYes = $selectedYes ? ' selected' : '';
        $selectedNo = $selectedNo ? ' selected' : '';
        $expected = <<<HTML
<select name="test">
<option value=""$selectedEmpty></option>
<option value="1"$selectedYes>Yes</option>
<option value="0"$selectedNo>No</option>
</select>
HTML;
        $this->assertEqualsWithoutLE(
            $expected,
            Html::dropDownList('test', $selection, ['' => '', '1' => 'Yes', '0' => 'No'], ['strict' => true])
        );
    }

    public function testListBox(): void
    {
        $expected = <<<'EOD'
<select name="test" size="4">

</select>
EOD;
        $this->assertEqualsWithoutLE($expected, Html::listBox('test'));
        $expected = <<<'EOD'
<select name="test" size="5">
<option value="value1">text1</option>
<option value="value2">text2</option>
</select>
EOD;
        $this->assertEqualsWithoutLE($expected, Html::listBox('test', null, $this->getDataItems(), ['size' => 5]));
        $expected = <<<'EOD'
<select name="test" size="4">
<option value="value1&lt;&gt;">text1&lt;&gt;</option>
<option value="value  2">text  2</option>
</select>
EOD;
        $this->assertEqualsWithoutLE($expected, Html::listBox('test', null, $this->getDataItems2()));
        $expected = <<<'EOD'
<select name="test" size="4">
<option value="value1&lt;&gt;">text1&lt;&gt;</option>
<option value="value  2">text&nbsp;&nbsp;2</option>
</select>
EOD;
        $this->assertEqualsWithoutLE($expected, Html::listBox('test', null, $this->getDataItems2(), ['encodeSpaces' => true]));
        $expected = <<<'EOD'
<select name="test" size="4">
<option value="value1&lt;&gt;">text1<></option>
<option value="value  2">text  2</option>
</select>
EOD;
        $this->assertEqualsWithoutLE($expected, Html::listBox('test', null, $this->getDataItems2(), ['encode' => false]));
        $expected = <<<'EOD'
<select name="test" size="4">
<option value="value1&lt;&gt;">text1<></option>
<option value="value  2">text&nbsp;&nbsp;2</option>
</select>
EOD;
        $this->assertEqualsWithoutLE($expected, Html::listBox('test', null, $this->getDataItems2(), ['encodeSpaces' => true, 'encode' => false]));
        $expected = <<<'EOD'
<select name="test" size="4">
<option value="value1">text1</option>
<option value="value2" selected>text2</option>
</select>
EOD;
        $this->assertEqualsWithoutLE($expected, Html::listBox('test', 'value2', $this->getDataItems()));
        $expected = <<<'EOD'
<select name="test" size="4">
<option value="value1" selected>text1</option>
<option value="value2" selected>text2</option>
</select>
EOD;
        $this->assertEqualsWithoutLE($expected, Html::listBox('test', ['value1', 'value2'], $this->getDataItems()));

        $expected = <<<'EOD'
<select name="test[]" multiple size="4">

</select>
EOD;
        $this->assertEqualsWithoutLE($expected, Html::listBox('test', null, [], ['multiple' => true]));
        $this->assertEqualsWithoutLE($expected, Html::listBox('test[]', null, [], ['multiple' => true]));

        $expected = <<<'EOD'
<input type="hidden" name="test" value="0"><select name="test" size="4">

</select>
EOD;
        $this->assertEqualsWithoutLE($expected, Html::listBox('test', '', [], ['unselect' => '0']));

        $expected = <<<'EOD'
<input type="hidden" name="test" value="0" disabled><select name="test" disabled size="4">

</select>
EOD;
        $this->assertEqualsWithoutLE($expected, Html::listBox('test', '', [], ['unselect' => '0', 'disabled' => true]));

        $expected = <<<'EOD'
<select name="test" size="4">
<option value="value1" selected>text1</option>
<option value="value2" selected>text2</option>
</select>
EOD;
        $this->assertEqualsWithoutLE($expected, Html::listBox('test', new \ArrayObject(['value1', 'value2']), $this->getDataItems()));

        $expected = <<<'EOD'
<select name="test" size="4">
<option value="0" selected>zero</option>
<option value="1">one</option>
<option value="value3">text3</option>
</select>
EOD;
        $this->assertEqualsWithoutLE($expected, Html::listBox('test', [0], $this->getDataItems3()));
        $this->assertEqualsWithoutLE($expected, Html::listBox('test', new \ArrayObject([0]), $this->getDataItems3()));

        $expected = <<<'EOD'
<select name="test" size="4">
<option value="0">zero</option>
<option value="1" selected>one</option>
<option value="value3" selected>text3</option>
</select>
EOD;
        $this->assertEqualsWithoutLE($expected, Html::listBox('test', ['1', 'value3'], $this->getDataItems3()));
        $this->assertEqualsWithoutLE($expected, Html::listBox('test', new \ArrayObject(['1', 'value3']), $this->getDataItems3()));
    }

    public function testCheckboxList(): void
    {
        $this->assertEquals('<div></div>', Html::checkboxList('test'));

        $expected = <<<'EOD'
<div><label><input type="checkbox" name="test[]" value="value1"> text1</label>
<label><input type="checkbox" name="test[]" value="value2" checked> text2</label></div>
EOD;
        $this->assertEqualsWithoutLE($expected, Html::checkboxList('test', ['value2'], $this->getDataItems()));
        $this->assertEqualsWithoutLE($expected, Html::checkboxList('test[]', ['value2'], $this->getDataItems()));

        $expected = <<<'EOD'
<div><label><input type="checkbox" name="test[]" value="value1&lt;&gt;"> text1&lt;&gt;</label>
<label><input type="checkbox" name="test[]" value="value  2"> text  2</label></div>
EOD;
        $this->assertEqualsWithoutLE($expected, Html::checkboxList('test', ['value2'], $this->getDataItems2()));

        $expected = <<<'EOD'
<input type="hidden" name="test" value="0"><div><label><input type="checkbox" name="test[]" value="value1"> text1</label><br>
<label><input type="checkbox" name="test[]" value="value2" checked> text2</label></div>
EOD;
        $this->assertEqualsWithoutLE($expected, Html::checkboxList('test', ['value2'], $this->getDataItems(), [
            'separator' => "<br>\n",
            'unselect' => '0',
        ]));

        $expected = <<<'EOD'
<input type="hidden" name="test" value="0" disabled><div><label><input type="checkbox" name="test[]" value="value1"> text1</label><br>
<label><input type="checkbox" name="test[]" value="value2"> text2</label></div>
EOD;
        $this->assertEqualsWithoutLE($expected, Html::checkboxList('test', null, $this->getDataItems(), [
            'separator' => "<br>\n",
            'unselect' => '0',
            'disabled' => true,
        ]));

        $expected = <<<'EOD'
<div>0<label>text1 <input type="checkbox" name="test[]" value="value1"></label>
1<label>text2 <input type="checkbox" name="test[]" value="value2" checked></label></div>
EOD;
        $this->assertEqualsWithoutLE($expected, Html::checkboxList('test', ['value2'], $this->getDataItems(), [
            'item' => fn($index, $label, $name, $checked, $value) => $index . Html::label($label . ' ' . Html::checkbox($name, $checked, ['value' => $value])),
        ]));

        $expected = <<<'EOD'
0<label>text1 <input type="checkbox" name="test[]" value="value1"></label>
1<label>text2 <input type="checkbox" name="test[]" value="value2" checked></label>
EOD;
        $this->assertEqualsWithoutLE($expected, Html::checkboxList('test', ['value2'], $this->getDataItems(), [
            'item' => fn($index, $label, $name, $checked, $value) => $index . Html::label($label . ' ' . Html::checkbox($name, $checked, ['value' => $value])),
            'tag' => false,
        ]));


        $this->assertEqualsWithoutLE($expected, Html::checkboxList('test', new \ArrayObject(['value2']), $this->getDataItems(), [
            'item' => fn($index, $label, $name, $checked, $value) => $index . Html::label($label . ' ' . Html::checkbox($name, $checked, ['value' => $value])),
            'tag' => false,
        ]));

        $expected = <<<'EOD'
<div><label><input type="checkbox" name="test[]" value="0" checked> zero</label>
<label><input type="checkbox" name="test[]" value="1"> one</label>
<label><input type="checkbox" name="test[]" value="value3"> text3</label></div>
EOD;
        $this->assertEqualsWithoutLE($expected, Html::checkboxList('test', [0], $this->getDataItems3()));
        $this->assertEqualsWithoutLE($expected, Html::checkboxList('test', new \ArrayObject([0]), $this->getDataItems3()));

        $expected = <<<'EOD'
<div><label><input type="checkbox" name="test[]" value="0"> zero</label>
<label><input type="checkbox" name="test[]" value="1" checked> one</label>
<label><input type="checkbox" name="test[]" value="value3" checked> text3</label></div>
EOD;
        $this->assertEqualsWithoutLE($expected, Html::checkboxList('test', ['1', 'value3'], $this->getDataItems3()));
        $this->assertEqualsWithoutLE($expected, Html::checkboxList('test', new \ArrayObject(['1', 'value3']), $this->getDataItems3()));

        $expected = <<<'EOD'
<div><label><input type="checkbox" name="test[]" value="0"> Test Label</label>
<label><input type="checkbox" name="test[]" value="0"> Test Label</label></div>
EOD;
        $this->assertEqualsWithoutLE($expected, Html::checkboxList('test', null, $this->getDataItems(), [
            'itemOptions' => [
                'value' => 0,
                'label' => 'Test Label'
            ]
        ]));

        $expected = <<<'EOD'
<div><label><input type="checkbox" name="test[]" value="1"> 1</label>
<label><input type="checkbox" name="test[]" value="1.1" checked> 1.1</label>
<label><input type="checkbox" name="test[]" value="1.10"> 1.10</label></div>
EOD;
        $this->assertEqualsWithoutLE($expected, Html::checkboxList('test', ['1.1'], ['1' => '1', '1.1' => '1.1', '1.10' => '1.10'], ['strict' => true]));
        $this->assertEqualsWithoutLE($expected, Html::checkboxList('test', [1.1], ['1' => '1', '1.1' => '1.1', '1.10' => '1.10'], ['strict' => true]));

        $expected = <<<'EOD'
<div><label><input type="checkbox" name="test[]" value="1"> 1</label>
<label><input type="checkbox" name="test[]" value="1.1" checked> 1.1</label>
<label><input type="checkbox" name="test[]" value="1.10" checked> 1.10</label></div>
EOD;
        $this->assertEqualsWithoutLE($expected, Html::checkboxList('test', [1.1], ['1' => '1', '1.1' => '1.1', '1.10' => '1.10']));
    }

    public function testRadioListWithArrayExpression(): void
    {
        $selection = new ArrayExpression(['first']);

        $output = Html::radioList(
            'test',
            $selection,
            [
                'first' => 'first',
                'second' => 'second'
            ]
        );

        $this->assertEqualsWithoutLE('<div><label><input type="radio" name="test" value="first" checked> first</label>
<label><input type="radio" name="test" value="second"> second</label></div>', $output);
    }

    public function testCheckboxListWithArrayExpression(): void
    {
        $selection = new ArrayExpression(['first']);

        $output = Html::checkboxList(
            'test',
            $selection,
            [
                'first' => 'first',
                'second' => 'second'
            ]
        );

        $this->assertEqualsWithoutLE('<div><label><input type="checkbox" name="test[]" value="first" checked> first</label>
<label><input type="checkbox" name="test[]" value="second"> second</label></div>', $output);
    }

    public function testRenderSelectOptionsWithArrayExpression(): void
    {
        $selection = new ArrayExpression(['first']);

        $output = Html::renderSelectOptions(
            $selection,
            [
                'first' => 'first',
                'second' => 'second'
            ]
        );

        $this->assertEqualsWithoutLE('<option value="first" selected>first</option>
<option value="second">second</option>', $output);
    }

    public function testRadioList(): void
    {
        $this->assertEquals('<div></div>', Html::radioList('test'));

        $expected = <<<'EOD'
<div><label><input type="radio" name="test" value="value1"> text1</label>
<label><input type="radio" name="test" value="value2" checked> text2</label></div>
EOD;
        $this->assertEqualsWithoutLE($expected, Html::radioList('test', ['value2'], $this->getDataItems()));

        $expected = <<<'EOD'
<div><label><input type="radio" name="test" value="value1&lt;&gt;"> text1&lt;&gt;</label>
<label><input type="radio" name="test" value="value  2"> text  2</label></div>
EOD;
        $this->assertEqualsWithoutLE($expected, Html::radioList('test', ['value2'], $this->getDataItems2()));

        $expected = <<<'EOD'
<input type="hidden" name="test" value="0"><div><label><input type="radio" name="test" value="value1"> text1</label><br>
<label><input type="radio" name="test" value="value2" checked> text2</label></div>
EOD;
        $this->assertEqualsWithoutLE($expected, Html::radioList('test', ['value2'], $this->getDataItems(), [
            'separator' => "<br>\n",
            'unselect' => '0',
        ]));

        $expected = <<<'EOD'
<input type="hidden" name="test" value="0" disabled><div><label><input type="radio" name="test" value="value1"> text1</label><br>
<label><input type="radio" name="test" value="value2"> text2</label></div>
EOD;
        $this->assertEqualsWithoutLE($expected, Html::radioList('test', null, $this->getDataItems(), [
            'separator' => "<br>\n",
            'unselect' => '0',
            'disabled' => true,
        ]));

        $expected = <<<'EOD'
<div>0<label>text1 <input type="radio" name="test" value="value1"></label>
1<label>text2 <input type="radio" name="test" value="value2" checked></label></div>
EOD;
        $this->assertEqualsWithoutLE($expected, Html::radioList('test', ['value2'], $this->getDataItems(), [
            'item' => fn($index, $label, $name, $checked, $value) => $index . Html::label($label . ' ' . Html::radio($name, $checked, ['value' => $value])),
        ]));

        $expected = <<<'EOD'
0<label>text1 <input type="radio" name="test" value="value1"></label>
1<label>text2 <input type="radio" name="test" value="value2" checked></label>
EOD;
        $this->assertEqualsWithoutLE($expected, Html::radioList('test', ['value2'], $this->getDataItems(), [
            'item' => fn($index, $label, $name, $checked, $value) => $index . Html::label($label . ' ' . Html::radio($name, $checked, ['value' => $value])),
            'tag' => false,
        ]));

        $this->assertEqualsWithoutLE($expected, Html::radioList('test', new \ArrayObject(['value2']), $this->getDataItems(), [
            'item' => fn($index, $label, $name, $checked, $value) => $index . Html::label($label . ' ' . Html::radio($name, $checked, ['value' => $value])),
            'tag' => false,
        ]));

        $expected = <<<'EOD'
<div><label><input type="radio" name="test" value="0" checked> zero</label>
<label><input type="radio" name="test" value="1"> one</label>
<label><input type="radio" name="test" value="value3"> text3</label></div>
EOD;
        $this->assertEqualsWithoutLE($expected, Html::radioList('test', [0], $this->getDataItems3()));
        $this->assertEqualsWithoutLE($expected, Html::radioList('test', new \ArrayObject([0]), $this->getDataItems3()));

        $expected = <<<'EOD'
<div><label><input type="radio" name="test" value="0"> zero</label>
<label><input type="radio" name="test" value="1"> one</label>
<label><input type="radio" name="test" value="value3" checked> text3</label></div>
EOD;
        $this->assertEqualsWithoutLE($expected, Html::radioList('test', ['value3'], $this->getDataItems3()));
        $this->assertEqualsWithoutLE($expected, Html::radioList('test', new \ArrayObject(['value3']), $this->getDataItems3()));

        $expected = <<<'EOD'
<div><label><input type="radio" name="test" value="0"> Test Label</label>
<label><input type="radio" name="test" value="0"> Test Label</label></div>
EOD;
        $this->assertEqualsWithoutLE($expected, Html::radioList('test', null, $this->getDataItems(), [
            'itemOptions' => [
                'value' => 0,
                'label' => 'Test Label'
            ]
        ]));

        $expected = <<<'EOD'
<div><label><input type="radio" name="test" value="1"> 1</label>
<label><input type="radio" name="test" value="1.1" checked> 1.1</label>
<label><input type="radio" name="test" value="1.10"> 1.10</label></div>
EOD;
        $this->assertEqualsWithoutLE($expected, Html::radioList('test', ['1.1'], ['1' => '1', '1.1' => '1.1', '1.10' => '1.10'], ['strict' => true]));
        $this->assertEqualsWithoutLE($expected, Html::radioList('test', [1.1], ['1' => '1', '1.1' => '1.1', '1.10' => '1.10'], ['strict' => true]));

        $expected = <<<'EOD'
<div><label><input type="radio" name="test" value="1"> 1</label>
<label><input type="radio" name="test" value="1.1" checked> 1.1</label>
<label><input type="radio" name="test" value="1.10" checked> 1.10</label></div>
EOD;
        $this->assertEqualsWithoutLE($expected, Html::radioList('test', ['1.1'], ['1' => '1', '1.1' => '1.1', '1.10' => '1.10']));
    }

    public function testUl(): void
    {
        $data = [
            1, 'abc', '<>',
        ];
        $expected = <<<'EOD'
<ul>
<li>1</li>
<li>abc</li>
<li>&lt;&gt;</li>
</ul>
EOD;
        $this->assertEqualsWithoutLE($expected, Html::ul($data));
        $expected = <<<'EOD'
<ul class="test">
<li class="item-0">1</li>
<li class="item-1">abc</li>
<li class="item-2"><></li>
</ul>
EOD;
        $this->assertEqualsWithoutLE($expected, Html::ul($data, [
            'class' => 'test',
            'item' => fn($item, $index) => "<li class=\"item-$index\">$item</li>",
        ]));

        $this->assertEquals('<ul class="test"></ul>', Html::ul([], ['class' => 'test']));

        $this->assertStringMatchesFormat('<foo>%A</foo>', Html::ul([], ['tag' => 'foo']));
    }

    public function testOl(): void
    {
        $data = [
            1, 'abc', '<>',
        ];
        $expected = <<<'EOD'
<ol>
<li class="ti">1</li>
<li class="ti">abc</li>
<li class="ti">&lt;&gt;</li>
</ol>
EOD;
        $this->assertEqualsWithoutLE($expected, Html::ol($data, [
            'itemOptions' => ['class' => 'ti'],
        ]));
        $expected = <<<'EOD'
<ol class="test">
<li class="item-0">1</li>
<li class="item-1">abc</li>
<li class="item-2"><></li>
</ol>
EOD;
        $this->assertEqualsWithoutLE($expected, Html::ol($data, [
            'class' => 'test',
            'item' => fn($item, $index) => "<li class=\"item-$index\">$item</li>",
        ]));

        $this->assertEquals('<ol class="test"></ol>', Html::ol([], ['class' => 'test']));
    }

    public function testRenderOptions(): void
    {
        $data = [
            'value1' => 'label1',
            'group1' => [
                'value11' => 'label11',
                'group11' => [
                    'value111' => 'label111',
                ],
                'group12' => [],
            ],
            'value2' => 'label2',
            'group2' => [],
        ];
        $expected = <<<'EOD'
<option value="">please&nbsp;select&lt;&gt;</option>
<option value="value1" selected>label1</option>
<optgroup label="group1">
<option value="value11">label11</option>
<optgroup label="group11">
<option class="option" value="value111" selected>label111</option>
</optgroup>
<optgroup class="group" label="group12">

</optgroup>
</optgroup>
<option value="value2">label2</option>
<optgroup label="group2">

</optgroup>
EOD;
        $attributes = [
            'prompt' => 'please select<>',
            'options' => [
                'value111' => ['class' => 'option'],
            ],
            'groups' => [
                'group12' => ['class' => 'group'],
            ],
            'encodeSpaces' => true,
        ];
        $this->assertEqualsWithoutLE($expected, Html::renderSelectOptions(['value111', 'value1'], $data, $attributes));

        $attributes = [
            'prompt' => 'please select<>',
            'options' => [
                'value111' => ['class' => 'option'],
            ],
            'groups' => [
                'group12' => ['class' => 'group'],
            ],
        ];
        $this->assertEqualsWithoutLE(str_replace('&nbsp;', ' ', $expected), Html::renderSelectOptions(['value111', 'value1'], $data, $attributes));

        // Attributes for prompt (https://github.com/yiisoft/yii2/issues/7420)

        $data = [
            'value1' => 'label1',
            'value2' => 'label2',
        ];
        $expected = <<<'EOD'
<option class="prompt" value="-1" label="None">Please select</option>
<option value="value1" selected>label1</option>
<option value="value2">label2</option>
EOD;
        $attributes = [
            'prompt' => [
                'text' => 'Please select', 'options' => ['class' => 'prompt', 'value' => '-1', 'label' => 'None'],
            ],
        ];
        $this->assertEqualsWithoutLE($expected, Html::renderSelectOptions(['value1'], $data, $attributes));

        $expected = <<<'EOD'
<option value="1">1</option>
<option value="1.1" selected>1.1</option>
<option value="1.10">1.10</option>
EOD;
        $data = ['1' => '1', '1.1' => '1.1', '1.10' => '1.10'];
        $attributes = ['strict' => true];
        $this->assertEqualsWithoutLE($expected, Html::renderSelectOptions(['1.1'], $data, $attributes));
        $attributes = ['strict' => true];
        $this->assertEqualsWithoutLE($expected, Html::renderSelectOptions([1.1], $data, $attributes));

        $expected = <<<'EOD'
<option value="1">1</option>
<option value="1.1" selected>1.1</option>
<option value="1.10" selected>1.10</option>
EOD;
        $this->assertEqualsWithoutLE($expected, Html::renderSelectOptions([1.1], $data));

        $expected = <<<'EOD'
<option value="1">1</option>
<option value="1.1">1.1</option>
<optgroup label="group">
<option value="1.10" selected>1.10</option>
</optgroup>
EOD;
        $data = ['1' => '1', '1.1' => '1.1', 'group' => ['1.10' => '1.10']];
        $attributes = ['strict' => true];
        $this->assertEqualsWithoutLE($expected, Html::renderSelectOptions(['1.10'], $data, $attributes));

        $expected = <<<'EOD'
<option value="">Please select</option>
<option value="1">Yes</option>
<option value="0" selected>No</option>
EOD;
        $data = [true => 'Yes', false => 'No'];
        $attributes = ['prompt' => 'Please select'];
        $this->assertEqualsWithoutLE($expected, Html::renderSelectOptions(false, $data, $attributes));
        //$attributes = ['prompt' => 'Please select'];
        //$this->assertEqualsWithoutLE($expected, Html::renderSelectOptions([false], $data, $attributes));

        $attributes = ['prompt' => 'Please select', 'strict' => true];
        $this->assertEqualsWithoutLE($expected, Html::renderSelectOptions(false, $data, $attributes));
        $attributes = ['prompt' => 'Please select', 'strict' => true];
        $this->assertEqualsWithoutLE($expected, Html::renderSelectOptions([false], $data, $attributes));
    }

    public function testRenderTagAttributes(): void
    {
        $this->assertEquals('', Html::renderTagAttributes([]));
        $this->assertEquals(' name="test" value="1&lt;&gt;"', Html::renderTagAttributes(['name' => 'test', 'empty' => null, 'value' => '1<>']));
        $this->assertEquals(' checked disabled', Html::renderTagAttributes(['checked' => true, 'disabled' => true, 'hidden' => false]));
        $this->assertEquals(' class="first second"', Html::renderTagAttributes(['class' => ['first', 'second']]));
        $this->assertEquals(' class="first second"', Html::renderTagAttributes(['class' => ['first', null, 'second', '']]));
        Html::$normalizeClassAttribute = true;
        $this->assertEquals(' class="first second"', Html::renderTagAttributes(['class' => ['first second', 'first']]));
        $this->assertEquals('', Html::renderTagAttributes(['class' => []]));
        $this->assertEquals(' style="width: 100px; height: 200px;"', Html::renderTagAttributes(['style' => ['width' => '100px', 'height' => '200px']]));
        $this->assertEquals('', Html::renderTagAttributes(['style' => []]));

        $attributes = [
            'data' => [
                'foo' => [],
            ],
        ];
        $this->assertEquals(' data-foo=\'[]\'', Html::renderTagAttributes($attributes));

        $attributes = [
            'data' => [
                'foo' => true,
            ],
        ];
        $this->assertEquals(' data-foo', Html::renderTagAttributes($attributes));

        $attributes = [
            'data' => [
                'foo' => false,
            ],
        ];
        $this->assertEquals('', Html::renderTagAttributes($attributes));


        $attributes = [
            'data' => [
                'foo' => null,
            ],
        ];
        $this->assertEquals('', Html::renderTagAttributes($attributes));
    }

    public function testAddCssClass(): void
    {
        $options = [];
        Html::addCssClass($options, 'test');
        $this->assertEquals(['class' => 'test'], $options);
        Html::addCssClass($options, 'test');
        $this->assertEquals(['class' => 'test'], $options);
        Html::addCssClass($options, 'test2');
        $this->assertEquals(['class' => 'test test2'], $options);
        Html::addCssClass($options, 'test');
        $this->assertEquals(['class' => 'test test2'], $options);
        Html::addCssClass($options, 'test2');
        $this->assertEquals(['class' => 'test test2'], $options);
        Html::addCssClass($options, 'test3');
        $this->assertEquals(['class' => 'test test2 test3'], $options);
        Html::addCssClass($options, 'test2');
        $this->assertEquals(['class' => 'test test2 test3'], $options);

        $options = [
            'class' => ['test'],
        ];
        Html::addCssClass($options, 'test2');
        $this->assertEquals(['class' => ['test', 'test2']], $options);
        Html::addCssClass($options, 'test2');
        $this->assertEquals(['class' => ['test', 'test2']], $options);
        Html::addCssClass($options, ['test3']);
        $this->assertEquals(['class' => ['test', 'test2', 'test3']], $options);

        $options = [
            'class' => 'test',
        ];
        Html::addCssClass($options, ['test1', 'test2']);
        $this->assertEquals(['class' => 'test test1 test2'], $options);
    }

    /**
     * @depends testAddCssClass
     */
    public function testMergeCssClass(): void
    {
        $options = [
            'class' => [
                'persistent' => 'test1',
            ],
        ];
        Html::addCssClass($options, ['persistent' => 'test2']);
        $this->assertEquals(['persistent' => 'test1'], $options['class']);
        Html::addCssClass($options, ['additional' => 'test2']);
        $this->assertEquals(['persistent' => 'test1', 'additional' => 'test2'], $options['class']);
    }

    public function testRemoveCssClass(): void
    {
        $options = ['class' => 'test test2 test3'];
        Html::removeCssClass($options, 'test2');
        $this->assertEquals(['class' => 'test test3'], $options);
        Html::removeCssClass($options, 'test2');
        $this->assertEquals(['class' => 'test test3'], $options);
        Html::removeCssClass($options, 'test');
        $this->assertEquals(['class' => 'test3'], $options);
        Html::removeCssClass($options, 'test3');
        $this->assertEquals([], $options);

        $options = ['class' => ['test', 'test2', 'test3']];
        Html::removeCssClass($options, 'test2');
        $this->assertEquals(['class' => ['test', 2 => 'test3']], $options);
        Html::removeCssClass($options, 'test');
        Html::removeCssClass($options, 'test3');
        $this->assertEquals([], $options);

        $options = [
            'class' => 'test test1 test2',
        ];
        Html::removeCssClass($options, ['test1', 'test2']);
        $this->assertEquals(['class' => 'test'], $options);
    }

    public function testCssStyleFromArray(): void
    {
        $this->assertEquals('width: 100px; height: 200px;', Html::cssStyleFromArray([
            'width' => '100px',
            'height' => '200px',
        ]));
        $this->assertNull(Html::cssStyleFromArray([]));
    }

    public function testCssStyleToArray(): void
    {
        $this->assertEquals([
            'width' => '100px',
            'height' => '200px',
        ], Html::cssStyleToArray('width: 100px; height: 200px;'));
        $this->assertEquals([], Html::cssStyleToArray('  '));
    }

    public function testAddCssStyle(): void
    {
        $options = ['style' => 'width: 100px; height: 200px;'];
        Html::addCssStyle($options, 'width: 110px; color: red;');
        $this->assertEquals('width: 110px; height: 200px; color: red;', $options['style']);

        $options = ['style' => 'width: 100px; height: 200px;'];
        Html::addCssStyle($options, ['width' => '110px', 'color' => 'red']);
        $this->assertEquals('width: 110px; height: 200px; color: red;', $options['style']);

        $options = ['style' => 'width: 100px; height: 200px;'];
        Html::addCssStyle($options, 'width: 110px; color: red;', false);
        $this->assertEquals('width: 100px; height: 200px; color: red;', $options['style']);

        $options = [];
        Html::addCssStyle($options, 'width: 110px; color: red;');
        $this->assertEquals('width: 110px; color: red;', $options['style']);

        $options = [];
        Html::addCssStyle($options, 'width: 110px; color: red;', false);
        $this->assertEquals('width: 110px; color: red;', $options['style']);

        $options = [
            'style' => [
                'width' => '100px',
            ],
        ];
        Html::addCssStyle($options, ['color' => 'red'], false);
        $this->assertEquals('width: 100px; color: red;', $options['style']);
    }

    public function testRemoveCssStyle(): void
    {
        $options = ['style' => 'width: 110px; height: 200px; color: red;'];
        Html::removeCssStyle($options, 'width');
        $this->assertEquals('height: 200px; color: red;', $options['style']);
        Html::removeCssStyle($options, ['height']);
        $this->assertEquals('color: red;', $options['style']);
        Html::removeCssStyle($options, ['color', 'background']);
        $this->assertNull($options['style']);

        $options = [];
        Html::removeCssStyle($options, ['color', 'background']);
        $this->assertNotTrue(array_key_exists('style', $options));
        $options = [
            'style' => [
                'color' => 'red',
                'width' => '100px',
            ],
        ];
        Html::removeCssStyle($options, ['color']);
        $this->assertEquals('width: 100px;', $options['style']);
    }

    public function testBooleanAttributes(): void
    {
        $this->assertEquals('<input type="email" name="mail">', Html::input('email', 'mail', null, ['required' => false]));
        $this->assertEquals('<input type="email" name="mail" required>', Html::input('email', 'mail', null, ['required' => true]));
        $this->assertEquals('<input type="email" name="mail" required="hi">', Html::input('email', 'mail', null, ['required' => 'hi']));
    }

    public function testDataAttributes(): void
    {
        $this->assertEquals('<link src="xyz" aria-a="1" aria-b="c">', Html::tag('link', '', ['src' => 'xyz', 'aria' => ['a' => 1, 'b' => 'c']]));
        $this->assertEquals('<link src="xyz" data-a="1" data-b="c">', Html::tag('link', '', ['src' => 'xyz', 'data' => ['a' => 1, 'b' => 'c']]));
        $this->assertEquals('<link src="xyz" ng-a="1" ng-b="c">', Html::tag('link', '', ['src' => 'xyz', 'ng' => ['a' => 1, 'b' => 'c']]));
        $this->assertEquals('<link src="xyz" data-ng-a="1" data-ng-b="c">', Html::tag('link', '', ['src' => 'xyz', 'data-ng' => ['a' => 1, 'b' => 'c']]));
        $this->assertEquals('<link src=\'{"a":1,"b":"It\\u0027s"}\'>', Html::tag('link', '', ['src' => ['a' => 1, 'b' => "It's"]]));
    }

    protected function getDataItems()
    {
        return [
            'value1' => 'text1',
            'value2' => 'text2',
        ];
    }

    protected function getDataItems2()
    {
        return [
            'value1<>' => 'text1<>',
            'value  2' => 'text  2',
        ];
    }

    protected function getDataItems3()
    {
        return [
            'zero',
            'one',
            'value3' => 'text3',
        ];
    }

    /**
     * Data provider for [[testActiveTextInput()]].
     * @return array test data
     */
    public static function dataProviderActiveTextInput()
    {
        return [
            [
                'some text',
                [],
                '<input type="text" id="htmltestmodel-name" name="HtmlTestModel[name]" value="some text">',
            ],
            [
                '',
                [
                    'maxlength' => true,
                ],
                '<input type="text" id="htmltestmodel-name" name="HtmlTestModel[name]" value="" maxlength="100">',
            ],
            [
                '',
                [
                    'maxlength' => 99,
                ],
                '<input type="text" id="htmltestmodel-name" name="HtmlTestModel[name]" value="" maxlength="99">',
            ],
        ];
    }

    /**
     * @dataProvider dataProviderActiveTextInput
     */
    public function testActiveTextInput(string $value, array $options, string $expectedHtml): void
    {
        $model = new HtmlTestModel();
        $model->name = $value;
        $this->assertEquals($expectedHtml, Html::activeTextInput($model, 'name', $options));
    }

    /**
     * Data provider for [[testActiveTextInputMaxLength]].
     * @return array test data
     */
    public static function dataProviderActiveTextInputMaxLength()
    {
        return [
            [
                'some text',
                [],
                '<input type="text" id="htmltestmodel-title" name="HtmlTestModel[title]" value="some text">',
                '<input type="text" id="htmltestmodel-alias" name="HtmlTestModel[alias]" value="some text">',
            ],
            [
                '',
                [
                    'maxlength' => true,
                ],
                '<input type="text" id="htmltestmodel-title" name="HtmlTestModel[title]" value="" maxlength="10">',
                '<input type="text" id="htmltestmodel-alias" name="HtmlTestModel[alias]" value="" maxlength="20">',
            ],
            [
                '',
                [
                    'maxlength' => 99,
                ],
                '<input type="text" id="htmltestmodel-title" name="HtmlTestModel[title]" value="" maxlength="99">',
                '<input type="text" id="htmltestmodel-alias" name="HtmlTestModel[alias]" value="" maxlength="99">',
            ],
        ];
    }

    /**
     * @dataProvider dataProviderActiveTextInputMaxLength
     */
    public function testActiveTextInputMaxLength(string $value, array $options, string $expectedHtmlForTitle, string $expectedHtmlForAlias): void
    {
        $model = new HtmlTestModel();
        $model->title = $value;
        $model->alias = $value;
        $this->assertEquals($expectedHtmlForTitle, Html::activeInput('text', $model, 'title', $options));
        $this->assertEquals($expectedHtmlForAlias, Html::activeInput('text', $model, 'alias', $options));
    }


    /**
     * Data provider for [[testActivePasswordInput()]].
     * @return array test data
     */
    public static function dataProviderActivePasswordInput()
    {
        return [
            [
                'some text',
                [],
                '<input type="password" id="htmltestmodel-name" name="HtmlTestModel[name]" value="some text">',
            ],
            [
                '',
                [
                    'maxlength' => true,
                ],
                '<input type="password" id="htmltestmodel-name" name="HtmlTestModel[name]" value="" maxlength="100">',
            ],
            [
                '',
                [
                    'maxlength' => 99,
                ],
                '<input type="password" id="htmltestmodel-name" name="HtmlTestModel[name]" value="" maxlength="99">',
            ],
        ];
    }

    /**
     * @dataProvider dataProviderActivePasswordInput
     */
    public function testActivePasswordInput(string $value, array $options, string $expectedHtml): void
    {
        $model = new HtmlTestModel();
        $model->name = $value;
        $this->assertEquals($expectedHtml, Html::activePasswordInput($model, 'name', $options));
    }

    /**
     * Data provider for [[testActiveInput_TypeText]].
     * @return array test data
     */
    public static function dataProviderActiveInput_TypeText()
    {
        return [
            [
                'some text',
                [],
                '<input type="text" id="htmltestmodel-name" name="HtmlTestModel[name]" value="some text">',
            ],
            [
                '',
                [
                    'maxlength' => true,
                ],
                '<input type="text" id="htmltestmodel-name" name="HtmlTestModel[name]" value="" maxlength="100">',
            ],
            [
                '',
                [
                    'maxlength' => 99,
                ],
                '<input type="text" id="htmltestmodel-name" name="HtmlTestModel[name]" value="" maxlength="99">',
            ],
        ];
    }

    /**
     * @dataProvider dataProviderActiveInput_TypeText
     */
    public function testActiveInput_TypeText(string $value, array $options, string $expectedHtml): void
    {
        $model = new HtmlTestModel();
        $model->name = $value;
        $this->assertEquals($expectedHtml, Html::activeInput('text', $model, 'name', $options));
    }

    public static function errorSummaryDataProvider()
    {
        return [
            [
                'ok',
                [],
                '<div style="display:none"><p>Please fix the following errors:</p><ul></ul></div>',
            ],
            [
                'ok',
                ['header' => 'Custom header', 'footer' => 'Custom footer', 'style' => 'color: red'],
                '<div style="color: red; display:none">Custom header<ul></ul>Custom footer</div>',
            ],
            [
                str_repeat('long_string', 60),
                [],
                '<div><p>Please fix the following errors:</p><ul><li>Name should contain at most 100 characters.</li></ul></div>',
            ],
            [
                'not_an_integer',
                [],
                '<div><p>Please fix the following errors:</p><ul><li>Error message. Here are some chars: &lt; &gt;</li></ul></div>',
<<<<<<< HEAD
                function ($model): void {
                    /* @var $model DynamicModel */
=======
                function (DynamicModel $model) {
>>>>>>> d0c150c7
                    $model->addError('name', 'Error message. Here are some chars: < >');
                },
            ],
            [
                'not_an_integer',
                ['encode' => false],
                '<div><p>Please fix the following errors:</p><ul><li>Error message. Here are some chars: < ></li></ul></div>',
<<<<<<< HEAD
                function ($model): void {
                    /* @var $model DynamicModel */
=======
                function (DynamicModel $model) {
>>>>>>> d0c150c7
                    $model->addError('name', 'Error message. Here are some chars: < >');
                },
            ],
            [
                str_repeat('long_string', 60),
                [],
                '<div><p>Please fix the following errors:</p><ul><li>Error message. Here are some chars: &lt; &gt;</li></ul></div>',
<<<<<<< HEAD
                function ($model): void {
                    /* @var $model DynamicModel */
=======
                function (DynamicModel $model) {
>>>>>>> d0c150c7
                    $model->addError('name', 'Error message. Here are some chars: < >');
                },
            ],
            [
                'not_an_integer',
                ['showAllErrors' => true],
                '<div><p>Please fix the following errors:</p><ul><li>Error message. Here are some chars: &lt; &gt;</li>
<li>Error message. Here are even more chars: &quot;&quot;</li></ul></div>',
<<<<<<< HEAD
                function ($model): void {
                    /* @var $model DynamicModel */
=======
                function (DynamicModel $model) {
>>>>>>> d0c150c7
                    $model->addError('name', 'Error message. Here are some chars: < >');
                    $model->addError('name', 'Error message. Here are even more chars: ""');
                },
            ],
            [
                'empty_class',
                ['emptyClass' => 'd-none'],
                '<div class="d-none"><p>Please fix the following errors:</p><ul></ul></div>',
            ],
        ];
    }

    /**
     * @dataProvider errorSummaryDataProvider
     */
    public function testErrorSummary(string $value, array $options, string $expectedHtml, \Closure $beforeValidate = null): void
    {
        $model = new HtmlTestModel();
        $model->name = $value;
        if ($beforeValidate !== null) {
            call_user_func($beforeValidate, $model);
        }
        $model->validate(null, false);

        $this->assertEqualsWithoutLE($expectedHtml, Html::errorSummary($model, $options));
    }

    public function testError(): void
    {
        $model = new HtmlTestModel();
        $model->validate();
        $this->assertEquals(
            '<div>Name cannot be blank.</div>',
            Html::error($model, 'name'),
            'Default error message after calling $model->getFirstError()'
        );

        $this->assertEquals(
            '<div>this is custom error message</div>',
            Html::error($model, 'name', ['errorSource' => $model->customError(...)]),
            'Custom error message generated by callback'
        );
        $this->assertEquals(
            '<div>Error in yiiunit\framework\helpers\HtmlTestModel - name</div>',
            Html::error($model, 'name', ['errorSource' => fn($model, $attribute) => 'Error in ' . $model::class . ' - ' . $attribute]),
            'Custom error message generated by closure'
        );
    }

    /**
     * Test that attributes that output same errors, return unique message error
     * @see https://github.com/yiisoft/yii2/pull/15859
     */
    public function testCollectError(): void
    {
        $model = new DynamicModel(['attr1', 'attr2']);

        $model->addError('attr1', 'error1');
        $model->addError('attr1', 'error2');
        $model->addError('attr2', 'error1');

        $this->assertEquals(
            '<div><p>Please fix the following errors:</p><ul><li>error1</li>
<li>error2</li></ul></div>',
            Html::errorSummary($model, ['showAllErrors' => true])
        );
    }

    /**
     * Data provider for [[testActiveTextArea()]].
     * @return array test data
     */
    public static function dataProviderActiveTextArea()
    {
        return [
            [
                'some text',
                [],
                '<textarea id="htmltestmodel-description" name="HtmlTestModel[description]">some text</textarea>',
            ],
            [
                'some text',
                [
                    'maxlength' => true,
                ],
                '<textarea id="htmltestmodel-description" name="HtmlTestModel[description]" maxlength="500">some text</textarea>',
            ],
            [
                'some text',
                [
                    'maxlength' => 99,
                ],
                '<textarea id="htmltestmodel-description" name="HtmlTestModel[description]" maxlength="99">some text</textarea>',
            ],
            [
                'some text',
                [
                    'value' => 'override text',
                ],
                '<textarea id="htmltestmodel-description" name="HtmlTestModel[description]">override text</textarea>',
            ],
        ];
    }

    /**
     * @dataProvider dataProviderActiveTextArea
     */
    public function testActiveTextArea(string $value, array $options, string $expectedHtml): void
    {
        $model = new HtmlTestModel();
        $model->description = $value;
        $this->assertEquals($expectedHtml, Html::activeTextarea($model, 'description', $options));
    }

    /**
     * @see https://github.com/yiisoft/yii2/issues/10078
     */
    public function testCsrfDisable(): void
    {
        Yii::$app->request->enableCsrfValidation = true;
        Yii::$app->request->cookieValidationKey = 'foobar';

        $csrfForm = Html::beginForm('/index.php', 'post', ['id' => 'mycsrfform']);
        $this->assertEquals(
            '<form id="mycsrfform" action="/index.php" method="post">'
            . "\n" . '<input type="hidden" name="_csrf" value="' . Yii::$app->request->getCsrfToken() . '">',
            $csrfForm
        );

        $noCsrfForm = Html::beginForm('/index.php', 'post', ['csrf' => false, 'id' => 'myform']);
        $this->assertEquals('<form id="myform" action="/index.php" method="post">', $noCsrfForm);
    }

    /**
     * Data provider for [[testActiveRadio()]].
     * @return array test data
     */
    public function dataProviderActiveRadio()
    {
        return [
            [
                true,
                [],
                '<input type="hidden" name="HtmlTestModel[radio]" value="0"><label><input type="radio" id="htmltestmodel-radio" name="HtmlTestModel[radio]" value="1" checked> Radio</label>',
            ],
            [
                true,
                ['uncheck' => false],
                '<label><input type="radio" id="htmltestmodel-radio" name="HtmlTestModel[radio]" value="1" checked> Radio</label>',
            ],
            [
                true,
                ['label' => false],
                '<input type="hidden" name="HtmlTestModel[radio]" value="0"><input type="radio" id="htmltestmodel-radio" name="HtmlTestModel[radio]" value="1" checked>',
            ],
            [
                true,
                ['uncheck' => false, 'label' => false],
                '<input type="radio" id="htmltestmodel-radio" name="HtmlTestModel[radio]" value="1" checked>',
            ],
        ];
    }

    /**
     * @dataProvider dataProviderActiveRadio
     */
    public function testActiveRadio(bool $value, array $options, string $expectedHtml): void
    {
        $model = new HtmlTestModel();
        $model->radio = $value;
        $this->assertEquals($expectedHtml, Html::activeRadio($model, 'radio', $options));
    }

    /**
     * Data provider for [[testActiveCheckbox()]].
     * @return array test data
     */
    public static function dataProviderActiveCheckbox()
    {
        return [
            [
                true,
                [],
                '<input type="hidden" name="HtmlTestModel[checkbox]" value="0"><label><input type="checkbox" id="htmltestmodel-checkbox" name="HtmlTestModel[checkbox]" value="1" checked> Checkbox</label>',
            ],
            [
                true,
                ['uncheck' => false],
                '<label><input type="checkbox" id="htmltestmodel-checkbox" name="HtmlTestModel[checkbox]" value="1" checked> Checkbox</label>',
            ],
            [
                true,
                ['label' => false],
                '<input type="hidden" name="HtmlTestModel[checkbox]" value="0"><input type="checkbox" id="htmltestmodel-checkbox" name="HtmlTestModel[checkbox]" value="1" checked>',
            ],
            [
                true,
                ['uncheck' => false, 'label' => false],
                '<input type="checkbox" id="htmltestmodel-checkbox" name="HtmlTestModel[checkbox]" value="1" checked>',
            ],
        ];
    }

    /**
     * @dataProvider dataProviderActiveCheckbox
     */
    public function testActiveCheckbox(bool $value, array $options, string $expectedHtml): void
    {
        $model = new HtmlTestModel();
        $model->checkbox = $value;
        $this->assertEquals($expectedHtml, Html::activeCheckbox($model, 'checkbox', $options));
    }

    /**
     * Data provider for [[testAttributeNameValidation()]].
     * @return array test data
     */
    public function validAttributeNamesProvider()
    {
        $data = [
            ['asd]asdf.asdfa[asdfa', 'asdf.asdfa'],
            ['a', 'a'],
            ['[0]a', 'a'],
            ['a[0]', 'a'],
            ['[0]a[0]', 'a'],
            ['[0]a.[0]', 'a.'],
            ['ä', 'ä'],
            ['ä', 'ä'],
            ['asdf]öáöio..[asdfasdf', 'öáöio..'],
            ['öáöio', 'öáöio'],
            ['[0]test.ööößß.d', 'test.ööößß.d'],
            ['ИІК', 'ИІК'],
            [']ИІК[', 'ИІК'],
            ['[0]ИІК[0]', 'ИІК'],
        ];

        return $data;
    }

    /**
     * Data provider for [[testAttributeNameValidation()]].
     * @return array test data
     */
    public static function invalidAttributeNamesProvider()
    {
        return [
            ['. ..'],
            ['a +b'],
            ['a,b'],
        ];
    }

    /**
     * @dataProvider validAttributeNamesProvider
     *
     * @param string $name
     * @param string $expected
     */
    public function testAttributeNameValidation($name, $expected): void
    {
        $this->assertEquals($expected, Html::getAttributeName($name));
    }

    /**
     * @dataProvider invalidAttributeNamesProvider
     */
    public function testAttributeNameException(string $name): void
    {
        $this->expectException('yii\base\InvalidArgumentException');

        Html::getAttributeName($name);
    }

    public function testActiveFileInput(): void
    {
        $expected = '<input type="hidden" name="foo" value=""><input type="file" id="htmltestmodel-types" name="foo">';
        $model = new HtmlTestModel();
        $actual = Html::activeFileInput($model, 'types', ['name' => 'foo']);
        $this->assertEqualsWithoutLE($expected, $actual);

        $expected = '<input type="hidden" name="foo" value="" disabled><input type="file" id="htmltestmodel-types" name="foo" disabled>';
        $model = new HtmlTestModel();
        $actual = Html::activeFileInput($model, 'types', ['name' => 'foo', 'disabled' => true]);
        $this->assertEqualsWithoutLE($expected, $actual);

        $expected = '<input type="hidden" id="specific-id" name="foo" value=""><input type="file" id="htmltestmodel-types" name="foo">';
        $model = new HtmlTestModel();
        $actual = Html::activeFileInput($model, 'types', ['name' => 'foo', 'hiddenOptions'=>['id'=>'specific-id']]);
        $this->assertEqualsWithoutLE($expected, $actual);

        $expected = '<input type="hidden" id="specific-id" name="HtmlTestModel[types]" value=""><input type="file" id="htmltestmodel-types" name="HtmlTestModel[types]">';
        $model = new HtmlTestModel();
        $actual = Html::activeFileInput($model, 'types', ['hiddenOptions'=>['id'=>'specific-id']]);
        $this->assertEqualsWithoutLE($expected, $actual);

        $expected = '<input type="hidden" name="HtmlTestModel[types]" value=""><input type="file" id="htmltestmodel-types" name="HtmlTestModel[types]">';
        $model = new HtmlTestModel();
        $actual = Html::activeFileInput($model, 'types', ['hiddenOptions'=>[]]);
        $this->assertEqualsWithoutLE($expected, $actual);

        $expected = '<input type="hidden" name="foo" value=""><input type="file" id="htmltestmodel-types" name="foo">';
        $model = new HtmlTestModel();
        $actual = Html::activeFileInput($model, 'types', ['name' => 'foo', 'hiddenOptions'=>[]]);
        $this->assertEqualsWithoutLE($expected, $actual);
    }

    public function testGetAttributeValueInvalidArgumentException(): void
    {
        $this->expectException(\yii\base\InvalidArgumentException::class);
        $this->expectExceptionMessage('Attribute name must contain word characters only.');

        $model = new HtmlTestModel();

        $this->expectException(\yii\base\InvalidArgumentException::class);
        $this->expectExceptionMessage('Attribute name must contain word characters only.');

        Html::getAttributeValue($model, '-');
    }

    public function testGetAttributeValue(): void
    {
        $model = new HtmlTestModel();

        $expected = null;
        $actual = Html::getAttributeValue($model, 'types');
        $this->assertSame($expected, $actual);

        $activeRecord = $this->getMockBuilder('yii\\db\\ActiveRecordInterface')->getMock();
        $activeRecord->method('getPrimaryKey')->willReturn(1);
        $model->types = $activeRecord;

        $expected = 1;
        $actual = Html::getAttributeValue($model, 'types');
        $this->assertSame($expected, $actual);

        $model->types = [
            $activeRecord,
        ];

        $expected = [1];
        $actual = Html::getAttributeValue($model, 'types');
        $this->assertSame($expected, $actual);
    }

    public function testGetInputNameInvalidArgumentExceptionAttribute(): void
    {
        $model = new HtmlTestModel();

        $this->expectException(\yii\base\InvalidArgumentException::class);
        $this->expectExceptionMessage('Attribute name must contain word characters only.');

        Html::getInputName($model, '-');
    }

    /**
     * @expectedExceptionMessageRegExp /(.*)formName\(\) cannot be empty for tabular inputs.$/
     */
    public function testGetInputNameInvalidArgumentExceptionFormName(): void
    {
        $model = $this->getMockBuilder('yii\\base\\Model')->getMock();
        $model->method('formName')->willReturn('');

        $this->expectException(\yii\base\InvalidArgumentException::class);

        Html::getInputName($model, '[foo]bar');
    }

    public function testGetInputName(): void
    {
        $model = $this->getMockBuilder('yii\\base\\Model')->getMock();
        $model->method('formName')->willReturn('');
        $expected = 'types';
        $actual = Html::getInputName($model, 'types');
        $this->assertSame($expected, $actual);
    }

    /**
     * @dataProvider getInputIdDataProvider
     */
    public function testGetInputId(string $attributeName, string $inputIdExpected): void
    {
        $model = new DynamicModel();
        $model->defineAttribute($attributeName);

        $inputIdActual = Html::getInputId($model, $attributeName);

        $this->assertSame($inputIdExpected, $inputIdActual);
    }

    /**
     * @dataProvider getInputIdByNameDataProvider
     */
    public function testGetInputIdByName(string $attributeName, string $inputIdExpected): void
    {
        $model = new DynamicModel();
        $model->defineAttribute($attributeName);
        $inputNameActual = Html::getInputName($model, $attributeName);
        $inputIdActual = Html::getInputIdByName($inputNameActual);

        $this->assertSame($inputIdExpected, $inputIdActual);
    }

    public function testEscapeJsRegularExpression(): void
    {
        $expected = '/[a-z0-9-]+/';
        $actual = Html::escapeJsRegularExpression('([a-z0-9-]+)');
        $this->assertSame($expected, $actual);

        $expected = '/([a-z0-9-]+)/gim';
        $actual = Html::escapeJsRegularExpression('/([a-z0-9-]+)/Ugimex');
        $this->assertSame($expected, $actual);

        // Make sure that just allowed REGEX modifiers remain after the escaping
        $expected = '/([a-z0-9-]+)/ugim';
        $actual = Html::escapeJsRegularExpression('/([a-z0-9-]+)/dugimex');
        $this->assertSame($expected, $actual);
    }

    public function testActiveDropDownList(): void
    {
        $expected = <<<'HTML'
<input type="hidden" name="HtmlTestModel[types]" value=""><select id="htmltestmodel-types" name="HtmlTestModel[types][]" multiple="true" size="4">

</select>
HTML;
        $model = new HtmlTestModel();
        $actual = Html::activeDropDownList($model, 'types', [], ['multiple' => 'true']);
        $this->assertEqualsWithoutLE($expected, $actual);
    }

    public function testActiveRadioList(): void
    {
        $model = new HtmlTestModel();

        $expected = <<<'HTML'
<input type="hidden" name="HtmlTestModel[types]" value=""><div id="htmltestmodel-types"><label><input type="radio" name="HtmlTestModel[types]" value="0"> foo</label></div>
HTML;
        $actual = Html::activeRadioList($model, 'types', ['foo']);
        $this->assertEqualsWithoutLE($expected, $actual);
    }

    public function testActiveCheckboxList(): void
    {
        $model = new HtmlTestModel();

        $expected = <<<'HTML'
<input type="hidden" name="HtmlTestModel[types]" value=""><div id="htmltestmodel-types"><label><input type="checkbox" name="HtmlTestModel[types][]" value="0"> foo</label></div>
HTML;
        $actual = Html::activeCheckboxList($model, 'types', ['foo']);
        $this->assertEqualsWithoutLE($expected, $actual);
    }

    public function testActiveCheckboxList_options(): void
    {
        $model = new HtmlTestModel();

        $expected = <<<'HTML'
<input type="hidden" name="foo" value=""><div id="htmltestmodel-types"><label><input type="checkbox" name="foo[]" value="0" checked> foo</label></div>
HTML;
        $actual = Html::activeCheckboxList($model, 'types', ['foo'], ['name' => 'foo', 'value' => 0]);
        $this->assertEqualsWithoutLE($expected, $actual);
    }

    public function testActiveTextInput_placeholderFillFromModel(): void
    {
        $model = new HtmlTestModel();

        $html = Html::activeTextInput($model, 'name', ['placeholder' => true]);

        $this->assertStringContainsString('placeholder="Name"', $html);
    }

    public function testActiveTextInput_customPlaceholder(): void
    {
        $model = new HtmlTestModel();

        $html = Html::activeTextInput($model, 'name', ['placeholder' => 'Custom placeholder']);

        $this->assertStringContainsString('placeholder="Custom placeholder"', $html);
    }

    public function testActiveTextInput_placeholderFillFromModelTabular(): void
    {
        $model = new HtmlTestModel();

        $html = Html::activeTextInput($model, '[0]name', ['placeholder' => true]);

        $this->assertStringContainsString('placeholder="Name"', $html);
    }

    public function testOverrideSetActivePlaceholder(): void
    {
        $model = new HtmlTestModel();

        $html = MyHtml::activeTextInput($model, 'name', ['placeholder' => true]);

        $this->assertStringContainsString('placeholder="My placeholder: Name"', $html);
    }

    public static function getInputIdDataProvider(): array
    {
        return [
            [
                'foo',
                'dynamicmodel-foo',
            ],
            [
                'FooBar',
                'dynamicmodel-foobar',
            ],
            [
                'Foo_Bar',
                'dynamicmodel-foo_bar',
            ],
            [
                'foo[]',
                'dynamicmodel-foo',
            ],
            [
                'foo[bar][baz]',
                'dynamicmodel-foo-bar-baz',
            ],

            [
                'foo.bar',
                'dynamicmodel-foo-bar',
            ],
            [
                'bild_groß_dateiname',
                'dynamicmodel-bild_groß_dateiname',
            ],
            [
                'ФуБарБаз',
                'dynamicmodel-фубарбаз',
            ],
        ];
    }

    public static function getInputIdByNameDataProvider(): array
    {
        return [
            [
                'foo',
                'dynamicmodel-foo',
            ],
            [
                'FooBar',
                'dynamicmodel-foobar',
            ],
            [
                'Foo_Bar',
                'dynamicmodel-foo_bar',
            ],
            [
                'foo[]',
                'dynamicmodel-foo',
            ],
            [
                'foo[bar][baz]',
                'dynamicmodel-foo-bar-baz',
            ],

            [
                'foo.bar',
                'dynamicmodel-foo-bar',
            ],
            [
                'bild_groß_dateiname',
                'dynamicmodel-bild_groß_dateiname',
            ],
            [
                'ФуБарБаз',
                'dynamicmodel-фубарбаз',
            ],
        ];
    }
}

/**
 * Class MyHtml
 * @package yiiunit\framework\helpers
 */
class MyHtml extends Html{

    /**
     * @param \yii\base\Model $model
     * @param string $attribute
     * @param array $options
     */
    protected static function setActivePlaceholder($model, $attribute, &$options = [])
    {
        if (isset($options['placeholder']) && $options['placeholder'] === true) {
            $attribute = static::getAttributeName($attribute);
            $options['placeholder'] = 'My placeholder: '. $model->getAttributeLabel($attribute);
        }
    }
}

/**
 * @property string name
 * @property string title
 * @property string alias
 * @property array types
 * @property string description
 */
class HtmlTestModel extends DynamicModel
{
    public function init(): void
    {
        foreach (['name', 'title', 'alias', 'types', 'description', 'radio', 'checkbox'] as $attribute) {
            $this->defineAttribute($attribute);
        }
    }

    public function rules()
    {
        return [
            ['name', 'required'],
            ['name', 'string', 'max' => 100],
            ['title', 'string', 'length' => 10],
            ['alias', 'string', 'length' => [0, 20]],
            ['description', 'string', 'max' => 500],
            [['radio', 'checkbox'], 'boolean'],
        ];
    }

    public function customError()
    {
        return 'this is custom error message';
    }
}<|MERGE_RESOLUTION|>--- conflicted
+++ resolved
@@ -1611,12 +1611,7 @@
                 'not_an_integer',
                 [],
                 '<div><p>Please fix the following errors:</p><ul><li>Error message. Here are some chars: &lt; &gt;</li></ul></div>',
-<<<<<<< HEAD
-                function ($model): void {
-                    /* @var $model DynamicModel */
-=======
                 function (DynamicModel $model) {
->>>>>>> d0c150c7
                     $model->addError('name', 'Error message. Here are some chars: < >');
                 },
             ],
@@ -1624,12 +1619,7 @@
                 'not_an_integer',
                 ['encode' => false],
                 '<div><p>Please fix the following errors:</p><ul><li>Error message. Here are some chars: < ></li></ul></div>',
-<<<<<<< HEAD
-                function ($model): void {
-                    /* @var $model DynamicModel */
-=======
                 function (DynamicModel $model) {
->>>>>>> d0c150c7
                     $model->addError('name', 'Error message. Here are some chars: < >');
                 },
             ],
@@ -1637,12 +1627,7 @@
                 str_repeat('long_string', 60),
                 [],
                 '<div><p>Please fix the following errors:</p><ul><li>Error message. Here are some chars: &lt; &gt;</li></ul></div>',
-<<<<<<< HEAD
-                function ($model): void {
-                    /* @var $model DynamicModel */
-=======
                 function (DynamicModel $model) {
->>>>>>> d0c150c7
                     $model->addError('name', 'Error message. Here are some chars: < >');
                 },
             ],
@@ -1651,12 +1636,7 @@
                 ['showAllErrors' => true],
                 '<div><p>Please fix the following errors:</p><ul><li>Error message. Here are some chars: &lt; &gt;</li>
 <li>Error message. Here are even more chars: &quot;&quot;</li></ul></div>',
-<<<<<<< HEAD
-                function ($model): void {
-                    /* @var $model DynamicModel */
-=======
                 function (DynamicModel $model) {
->>>>>>> d0c150c7
                     $model->addError('name', 'Error message. Here are some chars: < >');
                     $model->addError('name', 'Error message. Here are even more chars: ""');
                 },
