<?php

/**
 * @link https://www.yiiframework.com/
 * @copyright Copyright (c) 2008 Yii Software LLC
 * @license https://www.yiiframework.com/license/
 */

namespace yiiunit\framework\helpers;

use ArrayAccess;
use Iterator;
use yii\base\BaseObject;
use yii\base\Model;
use yii\data\Sort;
use yii\helpers\ArrayHelper;
use yiiunit\TestCase;

/**
 * @group helpers
 */
class ArrayHelperTest extends TestCase
{
    protected function setUp(): void
    {
        parent::setUp();

        // destroy application, Helper must work without Yii::$app
        $this->destroyApplication();
    }

    public function testToArray(): void
    {
        $dataArrayable = $this->getMockBuilder('yii\\base\\Arrayable')->getMock();
        $dataArrayable->method('toArray')->willReturn([]);
        $this->assertEquals([], ArrayHelper::toArray($dataArrayable));
        $this->assertEquals(['foo'], ArrayHelper::toArray('foo'));
        $object = new Post1();
        $this->assertEquals(get_object_vars($object), ArrayHelper::toArray($object));
        $object = new Post2();
        $this->assertEquals(get_object_vars($object), ArrayHelper::toArray($object));

        $object1 = new Post1();
        $object2 = new Post2();
        $this->assertEquals([
            get_object_vars($object1),
            get_object_vars($object2),
        ], ArrayHelper::toArray([
            $object1,
            $object2,
        ]));

        $object = new Post2();
        $this->assertEquals([
            'id' => 123,
            'secret' => 's',
            '_content' => 'test',
            'length' => 4,
        ], ArrayHelper::toArray($object, [
            $object::class => [
                'id', 'secret',
                '_content' => 'content',
                'length' => fn($post) => strlen((string) $post->content),
            ],
        ]));

        $object = new Post3();
        $this->assertEquals(get_object_vars($object), ArrayHelper::toArray($object, [], false));
        $this->assertEquals([
            'id' => 33,
            'subObject' => [
                'id' => 123,
                'content' => 'test',
            ],
        ], ArrayHelper::toArray($object));

        //recursive with attributes of object and sub-object
        $subObject = $object->subObject;
        $this->assertEquals([
            'id' => 33,
            'id_plus_1' => 34,
            'subObject' => [
                'id' => 123,
                'id_plus_1' => 124,
            ],
        ], ArrayHelper::toArray($object, [
            $object::class => [
                'id', 'subObject',
                'id_plus_1' => fn($post) => $post->id + 1,
            ],
            $subObject::class => [
                'id',
                'id_plus_1' => fn($post) => $post->id + 1,
            ],
        ]));

        //recursive with attributes of subobject only
        $this->assertEquals([
            'id' => 33,
            'subObject' => [
                'id' => 123,
                'id_plus_1' => 124,
            ],
        ], ArrayHelper::toArray($object, [
            $subObject::class => [
                'id',
                'id_plus_1' => fn($post) => $post->id + 1,
            ],
        ]));

        // DateTime test
        $this->assertEquals([
            'date' => '2021-09-13 15:16:17.000000',
            'timezone_type' => 3,
            'timezone' => 'UTC',
        ], ArrayHelper::toArray(new \DateTime('2021-09-13 15:16:17', new \DateTimeZone('UTC'))));
    }

    public function testRemove(): void
    {
        $array = ['name' => 'b', 'age' => 3];
        $name = ArrayHelper::remove($array, 'name');

        $this->assertEquals($name, 'b');
        $this->assertEquals($array, ['age' => 3]);

        $default = ArrayHelper::remove($array, 'nonExisting', 'defaultValue');
        $this->assertEquals('defaultValue', $default);
    }

    /**
     * @return void
     */
    public function testRemoveWithFloat(): void
    {
        if (version_compare(PHP_VERSION, '8.1.0', '>=')) {
            $this->markTestSkipped('Using floats as array key is deprecated.');
        }

        $array = ['name' => 'b', 'age' => 3, 1.1 => null];

        $name = ArrayHelper::remove($array, 'name');
        $this->assertEquals($name, 'b');
        $this->assertEquals($array, ['age' => 3, 1.1 => null]);

        $floatVal = ArrayHelper::remove($array, 1.1);
        $this->assertNull($floatVal);
        $this->assertEquals($array, ['age' => 3]);

        $default = ArrayHelper::remove($array, 'nonExisting', 'defaultValue');
        $this->assertEquals('defaultValue', $default);
    }

    public function testRemoveValueMultiple(): void
    {
        $array = [
            'Bob' => 'Dylan',
            'Michael' => 'Jackson',
            'Mick' => 'Jagger',
            'Janet' => 'Jackson',
        ];

        $removed = ArrayHelper::removeValue($array, 'Jackson');

        $this->assertEquals([
            'Bob' => 'Dylan',
            'Mick' => 'Jagger',
        ], $array);
        $this->assertEquals([
            'Michael' => 'Jackson',
            'Janet' => 'Jackson',
        ], $removed);
    }

    public function testRemoveValueNotExisting(): void
    {
        $array = [
            'Bob' => 'Dylan',
            'Michael' => 'Jackson',
            'Mick' => 'Jagger',
            'Janet' => 'Jackson',
        ];

        $removed = ArrayHelper::removeValue($array, 'Marley');

        $this->assertEquals([
            'Bob' => 'Dylan',
            'Michael' => 'Jackson',
            'Mick' => 'Jagger',
            'Janet' => 'Jackson',
        ], $array);
        $this->assertEquals([], $removed);
    }

    public function testMultisort(): void
    {
        // empty key
        $dataEmpty = [];
        ArrayHelper::multisort($dataEmpty, '');
        $this->assertEquals([], $dataEmpty);

        // single key
        $array = [
            ['name' => 'b', 'age' => 3],
            ['name' => 'a', 'age' => 1],
            ['name' => 'c', 'age' => 2],
        ];
        ArrayHelper::multisort($array, 'name');
        $this->assertEquals(['name' => 'a', 'age' => 1], $array[0]);
        $this->assertEquals(['name' => 'b', 'age' => 3], $array[1]);
        $this->assertEquals(['name' => 'c', 'age' => 2], $array[2]);

        // multiple keys
        $array = [
            ['name' => 'b', 'age' => 3],
            ['name' => 'a', 'age' => 2],
            ['name' => 'a', 'age' => 1],
        ];
        ArrayHelper::multisort($array, ['name', 'age']);
        $this->assertEquals(['name' => 'a', 'age' => 1], $array[0]);
        $this->assertEquals(['name' => 'a', 'age' => 2], $array[1]);
        $this->assertEquals(['name' => 'b', 'age' => 3], $array[2]);

        // case-insensitive
        $array = [
            ['name' => 'a', 'age' => 3],
            ['name' => 'b', 'age' => 2],
            ['name' => 'B', 'age' => 4],
            ['name' => 'A', 'age' => 1],
        ];

        ArrayHelper::multisort($array, ['name', 'age'], SORT_ASC, [SORT_STRING, SORT_REGULAR]);
        $this->assertEquals(['name' => 'A', 'age' => 1], $array[0]);
        $this->assertEquals(['name' => 'B', 'age' => 4], $array[1]);
        $this->assertEquals(['name' => 'a', 'age' => 3], $array[2]);
        $this->assertEquals(['name' => 'b', 'age' => 2], $array[3]);

        ArrayHelper::multisort($array, ['name', 'age'], SORT_ASC, [SORT_STRING | SORT_FLAG_CASE, SORT_REGULAR]);
        $this->assertEquals(['name' => 'A', 'age' => 1], $array[0]);
        $this->assertEquals(['name' => 'a', 'age' => 3], $array[1]);
        $this->assertEquals(['name' => 'b', 'age' => 2], $array[2]);
        $this->assertEquals(['name' => 'B', 'age' => 4], $array[3]);
    }

    public function testMultisortNestedObjects(): void
    {
        $obj1 = new \stdClass();
        $obj1->type = 'def';
        $obj1->owner = $obj1;

        $obj2 = new \stdClass();
        $obj2->type = 'abc';
        $obj2->owner = $obj2;

        $obj3 = new \stdClass();
        $obj3->type = 'abc';
        $obj3->owner = $obj3;

        $models = [
            $obj1,
            $obj2,
            $obj3,
        ];

        $this->assertEquals($obj2, $obj3);

        ArrayHelper::multisort($models, 'type', SORT_ASC);
        $this->assertEquals($obj2, $models[0]);
        $this->assertEquals($obj3, $models[1]);
        $this->assertEquals($obj1, $models[2]);

        ArrayHelper::multisort($models, 'type', SORT_DESC);
        $this->assertEquals($obj1, $models[0]);
        $this->assertEquals($obj2, $models[1]);
        $this->assertEquals($obj3, $models[2]);
    }

    public function testMultisortUseSort(): void
    {
        // single key
        $sort = new Sort([
            'attributes' => ['name', 'age'],
            'defaultOrder' => ['name' => SORT_ASC],
            'params' => [],
        ]);
        $orders = $sort->getOrders();

        $array = [
            ['name' => 'b', 'age' => 3],
            ['name' => 'a', 'age' => 1],
            ['name' => 'c', 'age' => 2],
        ];
        ArrayHelper::multisort($array, array_keys($orders), array_values($orders));
        $this->assertEquals(['name' => 'a', 'age' => 1], $array[0]);
        $this->assertEquals(['name' => 'b', 'age' => 3], $array[1]);
        $this->assertEquals(['name' => 'c', 'age' => 2], $array[2]);

        // multiple keys
        $sort = new Sort([
            'attributes' => ['name', 'age'],
            'defaultOrder' => ['name' => SORT_ASC, 'age' => SORT_DESC],
            'params' => [],
        ]);
        $orders = $sort->getOrders();

        $array = [
            ['name' => 'b', 'age' => 3],
            ['name' => 'a', 'age' => 2],
            ['name' => 'a', 'age' => 1],
        ];
        ArrayHelper::multisort($array, array_keys($orders), array_values($orders));
        $this->assertEquals(['name' => 'a', 'age' => 2], $array[0]);
        $this->assertEquals(['name' => 'a', 'age' => 1], $array[1]);
        $this->assertEquals(['name' => 'b', 'age' => 3], $array[2]);
    }

    public function testMultisortClosure(): void
    {
        $changelog = [
            '- Enh #123: test1',
            '- Bug #125: test2',
            '- Bug #123: test2',
            '- Enh: test3',
            '- Bug: test4',
        ];
        $i = 0;
        ArrayHelper::multisort($changelog, function ($line) use (&$i) {
            if (preg_match('/^- (Enh|Bug)( #\d+)?: .+$/', $line, $m)) {
                $o = ['Bug' => 'C', 'Enh' => 'D'];
                return $o[$m[1]] . ' ' . (!empty($m[2]) ? $m[2] : 'AAAA' . $i++);
            }

            return 'B' . $i++;
        }, SORT_ASC, SORT_NATURAL);
        $this->assertEquals([
            '- Bug #123: test2',
            '- Bug #125: test2',
            '- Bug: test4',
            '- Enh #123: test1',
            '- Enh: test3',
        ], $changelog);
    }

    public function testMultisortInvalidArgumentExceptionDirection(): void
    {
        $this->expectException(\yii\base\InvalidArgumentException::class);
        $data = ['foo' => 'bar'];
        ArrayHelper::multisort($data, ['foo'], []);
    }

    public function testMultisortInvalidArgumentExceptionSortFlag(): void
    {
        $this->expectException(\yii\base\InvalidArgumentException::class);
        $data = ['foo' => 'bar'];
        ArrayHelper::multisort($data, ['foo'], ['foo'], []);
    }

    public function testMerge(): void
    {
        $a = [
            'name' => 'Yii',
            'version' => '1.0',
            'options' => [
                'namespace' => false,
                'unittest' => false,
            ],
            'features' => [
                'mvc',
            ],
        ];
        $b = [
            'version' => '1.1',
            'options' => [
                'unittest' => true,
            ],
            'features' => [
                'gii',
            ],
        ];
        $c = [
            'version' => '2.0',
            'options' => [
                'namespace' => true,
            ],
            'features' => [
                'debug',
            ],
            'foo',
        ];

        $result = ArrayHelper::merge($a, $b, $c);
        $expected = [
            'name' => 'Yii',
            'version' => '2.0',
            'options' => [
                'namespace' => true,
                'unittest' => true,
            ],
            'features' => [
                'mvc',
                'gii',
                'debug',
            ],
            'foo',
        ];

        $this->assertEquals($expected, $result);
    }

    public function testMergeWithNumericKeys(): void
    {
        $a = [10 => [1]];
        $b = [10 => [2]];

        $result = ArrayHelper::merge($a, $b);

        $expected = [10 => [1], 11 => [2]];
        $this->assertEquals($expected, $result);
    }

    public function testMergeWithUnset(): void
    {
        $a = [
            'name' => 'Yii',
            'version' => '1.0',
            'options' => [
                'namespace' => false,
                'unittest' => false,
            ],
            'features' => [
                'mvc',
            ],
        ];
        $b = [
            'version' => '1.1',
            'options' => new \yii\helpers\UnsetArrayValue(),
            'features' => [
                'gii',
            ],
        ];

        $result = ArrayHelper::merge($a, $b);
        $expected = [
            'name' => 'Yii',
            'version' => '1.1',
            'features' => [
                'mvc',
                'gii',
            ],
        ];

        $this->assertEquals($expected, $result);
    }

    public function testMergeWithReplace(): void
    {
        $a = [
            'name' => 'Yii',
            'version' => '1.0',
            'options' => [
                'namespace' => false,
                'unittest' => false,
            ],
            'features' => [
                'mvc',
            ],
        ];
        $b = [
            'version' => '1.1',
            'options' => [
                'unittest' => true,
            ],
            'features' => new \yii\helpers\ReplaceArrayValue([
                'gii',
            ]),
        ];

        $result = ArrayHelper::merge($a, $b);
        $expected = [
            'name' => 'Yii',
            'version' => '1.1',
            'options' => [
                'namespace' => false,
                'unittest' => true,
            ],
            'features' => [
                'gii',
            ],
        ];

        $this->assertEquals($expected, $result);
    }

    public function testMergeWithNullValues(): void
    {
        $a = [
            'firstValue',
            null,
        ];
        $b = [
            'secondValue',
            'thirdValue',
        ];

        $result = ArrayHelper::merge($a, $b);
        $expected = [
            'firstValue',
            null,
            'secondValue',
            'thirdValue',
        ];

        $this->assertEquals($expected, $result);
    }

    public function testMergeEmpty(): void
    {
        $this->assertEquals([], ArrayHelper::merge([], []));
        $this->assertEquals([], ArrayHelper::merge([], [], []));
    }

    /**
     * @see https://github.com/yiisoft/yii2/pull/11549
     */
    public function testGetValueWithFloatKeys(): void
    {
        if (version_compare(PHP_VERSION, '8.1.0', '>=')) {
            $this->markTestSkipped('Using floats as array key is deprecated.');
        }

        $array = [];
        $array[1.1] = 'some value';
        $array[2.1] = null;

        $result = ArrayHelper::getValue($array, 1.2);
        $this->assertEquals('some value', $result);

        $result = ArrayHelper::getValue($array, 2.2);
        $this->assertNull($result);
    }

    public function testIndex(): void
    {
        $array = [
            ['id' => '123', 'data' => 'abc'],
            ['id' => '345', 'data' => 'def'],
            ['id' => '345', 'data' => 'ghi'],
        ];
        $result = ArrayHelper::index($array, 'id');
        $this->assertEquals([
            '123' => ['id' => '123', 'data' => 'abc'],
            '345' => ['id' => '345', 'data' => 'ghi'],
        ], $result);

        $result = ArrayHelper::index($array, fn($element) => $element['data']);
        $this->assertEquals([
            'abc' => ['id' => '123', 'data' => 'abc'],
            'def' => ['id' => '345', 'data' => 'def'],
            'ghi' => ['id' => '345', 'data' => 'ghi'],
        ], $result);

        $result = ArrayHelper::index($array, null);
        $this->assertEquals([], $result);

        $result = ArrayHelper::index($array, fn($element) => null);
        $this->assertEquals([], $result);

        $result = ArrayHelper::index($array, fn($element) => $element['id'] == '345' ? null : $element['id']);
        $this->assertEquals([
            '123' => ['id' => '123', 'data' => 'abc'],
        ], $result);
    }

    public function testIndexGroupBy(): void
    {
        $array = [
            ['id' => '123', 'data' => 'abc'],
            ['id' => '345', 'data' => 'def'],
            ['id' => '345', 'data' => 'ghi'],
        ];

        $expected = [
            '123' => [
                ['id' => '123', 'data' => 'abc'],
            ],
            '345' => [
                ['id' => '345', 'data' => 'def'],
                ['id' => '345', 'data' => 'ghi'],
            ],
        ];
        $result = ArrayHelper::index($array, null, ['id']);
        $this->assertEquals($expected, $result);
        $result = ArrayHelper::index($array, null, 'id');
        $this->assertEquals($expected, $result);

        $result = ArrayHelper::index($array, null, ['id', 'data']);
        $this->assertEquals([
            '123' => [
                'abc' => [
                    ['id' => '123', 'data' => 'abc'],
                ],
            ],
            '345' => [
                'def' => [
                    ['id' => '345', 'data' => 'def'],
                ],
                'ghi' => [
                    ['id' => '345', 'data' => 'ghi'],
                ],
            ],
        ], $result);

        $expected = [
            '123' => [
                'abc' => ['id' => '123', 'data' => 'abc'],
            ],
            '345' => [
                'def' => ['id' => '345', 'data' => 'def'],
                'ghi' => ['id' => '345', 'data' => 'ghi'],
            ],
        ];
        $result = ArrayHelper::index($array, 'data', ['id']);
        $this->assertEquals($expected, $result);
        $result = ArrayHelper::index($array, 'data', 'id');
        $this->assertEquals($expected, $result);
        $result = ArrayHelper::index($array, fn($element) => $element['data'], 'id');
        $this->assertEquals($expected, $result);

        $expected = [
            '123' => [
                'abc' => [
                    'abc' => ['id' => '123', 'data' => 'abc'],
                ],
            ],
            '345' => [
                'def' => [
                    'def' => ['id' => '345', 'data' => 'def'],
                ],
                'ghi' => [
                    'ghi' => ['id' => '345', 'data' => 'ghi'],
                ],
            ],
        ];
        $result = ArrayHelper::index($array, 'data', ['id', 'data']);
        $this->assertEquals($expected, $result);
        $result = ArrayHelper::index($array, fn($element) => $element['data'], ['id', 'data']);
        $this->assertEquals($expected, $result);
    }

    /**
     * @see https://github.com/yiisoft/yii2/issues/11739
     */
    public function testIndexFloat(): void
    {
        $array = [
            ['id' => 1e6],
            ['id' => 1e32],
            ['id' => 1e64],
            ['id' => 1_465_540_807.522109],
        ];

        $expected = [
            '1000000' => ['id' => 1e6],
            '1.0E+32' => ['id' => 1e32],
            '1.0E+64' => ['id' => 1e64],
            '1465540807.5221' => ['id' => 1_465_540_807.522109],
        ];

        $result = ArrayHelper::index($array, 'id');

        $this->assertEquals($expected, $result);
    }

    public function testGetColumn(): void
    {
        $array = [
            'a' => ['id' => '123', 'data' => 'abc'],
            'b' => ['id' => '345', 'data' => 'def'],
        ];
        $result = ArrayHelper::getColumn($array, 'id');
        $this->assertEquals(['a' => '123', 'b' => '345'], $result);
        $result = ArrayHelper::getColumn($array, 'id', false);
        $this->assertEquals(['123', '345'], $result);

        $result = ArrayHelper::getColumn($array, fn($element) => $element['data']);
        $this->assertEquals(['a' => 'abc', 'b' => 'def'], $result);
        $result = ArrayHelper::getColumn($array, fn($element) => $element['data'], false);
        $this->assertEquals(['abc', 'def'], $result);
    }

    public function testMap(): void
    {
        $array = [
            ['id' => '123', 'name' => 'aaa', 'class' => 'x'],
            ['id' => '124', 'name' => 'bbb', 'class' => 'x'],
            ['id' => '345', 'name' => 'ccc', 'class' => 'y'],
        ];

        $result = ArrayHelper::map($array, 'id', 'name');
        $this->assertEquals([
            '123' => 'aaa',
            '124' => 'bbb',
            '345' => 'ccc',
        ], $result);

        $result = ArrayHelper::map($array, 'id', 'name', 'class');
        $this->assertEquals([
            'x' => [
                '123' => 'aaa',
                '124' => 'bbb',
            ],
            'y' => [
                '345' => 'ccc',
            ],
        ], $result);

        $result = ArrayHelper::map(
            $array,
            static function (array $group) {
                return $group['id'] . $group['name'];
            },
            static function (array $group) {
                return $group['name'] . $group['class'];
            }
        );

        $this->assertEquals([
            '123aaa' => 'aaax',
            '124bbb' => 'bbbx',
            '345ccc' => 'cccy',
        ], $result);

        $result = ArrayHelper::map(
            $array,
            static function (array $group) {
                return $group['id'] . $group['name'];
            },
            static function (array $group) {
                return $group['name'] . $group['class'];
            },
            static function (array $group) {
                return $group['class'] . '-' . $group['class'];
            }
        );

        $this->assertEquals([
            'x-x' => [
                '123aaa' => 'aaax',
                '124bbb' => 'bbbx',
            ],
            'y-y' => [
                '345ccc' => 'cccy',
            ],
        ], $result);

        $array = [
            ['id' => '123', 'name' => 'aaa', 'class' => 'x', 'map' => ['a' => '11', 'b' => '22']],
            ['id' => '124', 'name' => 'bbb', 'class' => 'x', 'map' => ['a' => '33', 'b' => '44']],
            ['id' => '345', 'name' => 'ccc', 'class' => 'y', 'map' => ['a' => '55', 'b' => '66']],
        ];

        $result = ArrayHelper::map($array, 'map.a', 'map.b');

        $this->assertEquals([
            '11' => '22',
            '33' => '44',
            '55' => '66'
        ], $result);
    }

    public function testKeyExists(): void
    {
        $array = [
            'a' => 1,
            'B' => 2,
        ];

        $this->assertTrue(ArrayHelper::keyExists('a', $array));
        $this->assertFalse(ArrayHelper::keyExists('b', $array));
        $this->assertTrue(ArrayHelper::keyExists('B', $array));
        $this->assertFalse(ArrayHelper::keyExists('c', $array));

        $this->assertTrue(ArrayHelper::keyExists('a', $array, false));
        $this->assertTrue(ArrayHelper::keyExists('b', $array, false));
        $this->assertTrue(ArrayHelper::keyExists('B', $array, false));
        $this->assertFalse(ArrayHelper::keyExists('c', $array, false));
    }

    public function testKeyExistsWithFloat(): void
    {
        if (version_compare(PHP_VERSION, '8.1.0', '>=')) {
            $this->markTestSkipped('Using floats as array key is deprecated.');
        }

        $array = [
            1 => 3,
            2.2 => 4, // Note: Floats are cast to ints, which means that the fractional part will be truncated.
            3.3 => null,
        ];

        $this->assertTrue(ArrayHelper::keyExists(1, $array));
        $this->assertTrue(ArrayHelper::keyExists(1.1, $array));
        $this->assertTrue(ArrayHelper::keyExists(2, $array));
        $this->assertTrue(ArrayHelper::keyExists('2', $array));
        $this->assertTrue(ArrayHelper::keyExists(2.2, $array));
        $this->assertTrue(ArrayHelper::keyExists(3, $array));
        $this->assertTrue(ArrayHelper::keyExists(3.3, $array));
    }

    public function testKeyExistsArrayAccess(): void
    {
        $array = new TraversableArrayAccessibleObject([
            'a' => 1,
            'B' => 2,
        ]);

        $this->assertTrue(ArrayHelper::keyExists('a', $array));
        $this->assertFalse(ArrayHelper::keyExists('b', $array));
        $this->assertTrue(ArrayHelper::keyExists('B', $array));
        $this->assertFalse(ArrayHelper::keyExists('c', $array));
    }

    public function testKeyExistsArrayAccessCaseInsensitiveThrowsError(): void
    {
        $this->expectException('yii\base\InvalidArgumentException');
        $this->expectExceptionMessage('Second parameter($array) cannot be ArrayAccess in case insensitive mode');
        $array = new TraversableArrayAccessibleObject([
            'a' => 1,
            'B' => 2,
        ]);

        ArrayHelper::keyExists('a', $array, false);
    }

    public static function valueProvider(): array
    {
        return [
            ['name', 'test'],
            ['noname', null],
            ['noname', 'test', 'test'],
            ['post.id', 5],
            ['post.id', 5, 'test'],
            ['nopost.id', null],
            ['nopost.id', 'test', 'test'],
            ['post.author.name', 'cebe'],
            ['post.author.noname', null],
            ['post.author.noname', 'test', 'test'],
            ['post.author.profile.title', '1337'],
            ['admin.firstname', 'Qiang'],
            ['admin.firstname', 'Qiang', 'test'],
            ['admin.lastname', 'Xue'],
            [
                fn($array, $defaultValue) => $array['date'] . $defaultValue,
                '31-12-2113test',
                'test',
            ],
            [['version', '1.0', 'status'], 'released'],
            [['version', '1.0', 'date'], 'defaultValue', 'defaultValue'],
        ];
    }

    /**
     * @dataProvider valueProvider
     *
     * @param mixed $key The key to be looked for in the array.
     * @param mixed $expected The expected value to be returned.
     * @param mixed $default The default value to be returned if the key does not exist.
     */
    public function testGetValue(mixed $key, mixed $expected, mixed $default = null): void
    {
        $array = [
            'name' => 'test',
            'date' => '31-12-2113',
            'post' => [
                'id' => 5,
                'author' => [
                    'name' => 'cebe',
                    'profile' => [
                        'title' => '1337',
                    ],
                ],
            ],
            'admin.firstname' => 'Qiang',
            'admin.lastname' => 'Xue',
            'admin' => [
                'lastname' => 'cebe',
            ],
            'version' => [
                '1.0' => [
                    'status' => 'released',
                ],
            ],
        ];

        $this->assertEquals($expected, ArrayHelper::getValue($array, $key, $default));
    }

    public function testGetValueObjects(): void
    {
        $arrayObject = new \ArrayObject(['id' => 23], \ArrayObject::ARRAY_AS_PROPS);
        $this->assertEquals(23, ArrayHelper::getValue($arrayObject, 'id'));

        $object = new Post1();
        $this->assertEquals(23, ArrayHelper::getValue($object, 'id'));
    }

    public function testGetValueNonexistingProperties1(): void
    {
        try {
            $object = new Post1();
            ArrayHelper::getValue($object, 'nonExisting');
        } catch (\Throwable $th) {
            $this->assertEquals('Undefined property: yiiunit\framework\helpers\Post1::$nonExisting', $th->getMessage());
        }
    }

    public function testGetValueNonexistingPropertiesForArrayObject(): void
    {
        $arrayObject = new \ArrayObject(['id' => 23], \ArrayObject::ARRAY_AS_PROPS);
        $this->assertNull(ArrayHelper::getValue($arrayObject, 'nonExisting'));
    }

    public function testGetValueFromArrayAccess(): void
    {
        $arrayAccessibleObject = new ArrayAccessibleObject([
            'one'   => 1,
            'two'   => 2,
            'three' => 3,
            'key.with.dot' => 'dot',
            'null'  => null,
        ]);

        $this->assertEquals(1, ArrayHelper::getValue($arrayAccessibleObject, 'one'));
    }

    public function testGetValueWithDotsFromArrayAccess(): void
    {
        $arrayAccessibleObject = new ArrayAccessibleObject([
            'one'   => 1,
            'two'   => 2,
            'three' => 3,
            'key.with.dot' => 'dot',
            'null'  => null,
        ]);

        $this->assertEquals('dot', ArrayHelper::getValue($arrayAccessibleObject, 'key.with.dot'));
    }

    public function testGetValueNonexistingArrayAccess(): void
    {
        $arrayAccessibleObject = new ArrayAccessibleObject([
            'one'   => 1,
            'two'   => 2,
            'three' => 3,
            'key.with.dot' => 'dot',
            'null'  => null,
        ]);

        $this->assertEquals(null, ArrayHelper::getValue($arrayAccessibleObject, 'four'));
    }

    /**
     * Data provider for [[testSetValue()]].
     * @return array test data
     */
    public static function dataProviderSetValue(): array
    {
        return [
            [
                [
                    'key1' => 'val1',
                    'key2' => 'val2',
                ],
                'key', 'val',
                [
                    'key1' => 'val1',
                    'key2' => 'val2',
                    'key' => 'val',
                ],
            ],
            [
                [
                    'key1' => 'val1',
                    'key2' => 'val2',
                ],
                'key2', 'val',
                [
                    'key1' => 'val1',
                    'key2' => 'val',
                ],
            ],

            [
                [
                    'key1' => 'val1',
                ],
                'key.in', 'val',
                [
                    'key1' => 'val1',
                    'key' => ['in' => 'val'],
                ],
            ],
            [
                [
                    'key' => 'val1',
                ],
                'key.in', 'val',
                [
                    'key' => [
                        'val1',
                        'in' => 'val',
                    ],
                ],
            ],
            [
                [
                    'key' => 'val1',
                ],
                'key', ['in' => 'val'],
                [
                    'key' => ['in' => 'val'],
                ],
            ],

            [
                [
                    'key1' => 'val1',
                ],
                'key.in.0', 'val',
                [
                    'key1' => 'val1',
                    'key' => [
                        'in' => ['val'],
                    ],
                ],
            ],

            [
                [
                    'key1' => 'val1',
                ],
                'key.in.arr', 'val',
                [
                    'key1' => 'val1',
                    'key' => [
                        'in' => [
                            'arr' => 'val',
                        ],
                    ],
                ],
            ],
            [
                [
                    'key1' => 'val1',
                ],
                'key.in.arr', ['val'],
                [
                    'key1' => 'val1',
                    'key' => [
                        'in' => [
                            'arr' => ['val'],
                        ],
                    ],
                ],
            ],
            [
                [
                    'key' => [
                        'in' => ['val1'],
                    ],
                ],
                'key.in.arr', 'val',
                [
                    'key' => [
                        'in' => [
                            'val1',
                            'arr' => 'val',
                        ],
                    ],
                ],
            ],

            [
                [
                    'key' => ['in' => 'val1'],
                ],
                'key.in.arr', ['val'],
                [
                    'key' => [
                        'in' => [
                            'val1',
                            'arr' => ['val'],
                        ],
                    ],
                ],
            ],
            [
                [
                    'key' => [
                        'in' => [
                            'val1',
                            'key' => 'val',
                        ],
                    ],
                ],
                'key.in.0', ['arr' => 'val'],
                [
                    'key' => [
                        'in' => [
                            ['arr' => 'val'],
                            'key' => 'val',
                        ],
                    ],
                ],
            ],
            [
                [
                    'key' => [
                        'in' => [
                            'val1',
                            'key' => 'val',
                        ],
                    ],
                ],
                'key.in', ['arr' => 'val'],
                [
                    'key' => [
                        'in' => ['arr' => 'val'],
                    ],
                ],
            ],
            [
                [
                    'key' => [
                        'in' => [
                            'key' => 'val',
                            'data' => [
                                'attr1',
                                'attr2',
                                'attr3',
                            ],
                        ],
                    ],
                ],
                'key.in.schema', 'array',
                [
                    'key' => [
                        'in' => [
                            'key' => 'val',
                            'schema' => 'array',
                            'data' => [
                                'attr1',
                                'attr2',
                                'attr3',
                            ],
                        ],
                    ],
                ],
            ],
            [
                [
                    'key' => [
                        'in.array' => [
                            'key' => 'val',
                        ],
                    ],
                ],
                ['key', 'in.array', 'ok.schema'], 'array',
                [
                    'key' => [
                        'in.array' => [
                            'key' => 'val',
                            'ok.schema' => 'array',
                        ],
                    ],
                ],
            ],
            [
                [
                    'key' => ['val'],
                ],
                null, 'data',
                'data',
            ],
        ];
    }

    /**
     * @dataProvider dataProviderSetValue
     *
     * @param array $array_input The input array.
     * @param string|array|null $key The key.
     * @param mixed $value The value.
     * @param mixed $expected The expected result.
     */
    public function testSetValue(array $array_input, string|array|null $key, mixed $value, mixed $expected): void
    {
        ArrayHelper::setValue($array_input, $key, $value);
        $this->assertEquals($expected, $array_input);
    }

    public function testIsAssociative(): void
    {
        $this->assertFalse(ArrayHelper::isAssociative('test'));
        $this->assertFalse(ArrayHelper::isAssociative([]));
        $this->assertFalse(ArrayHelper::isAssociative([1, 2, 3]));
        $this->assertFalse(ArrayHelper::isAssociative([1], false));
        $this->assertTrue(ArrayHelper::isAssociative(['name' => 1, 'value' => 'test']));
        $this->assertFalse(ArrayHelper::isAssociative(['name' => 1, 'value' => 'test', 3]));
        $this->assertTrue(ArrayHelper::isAssociative(['name' => 1, 'value' => 'test', 3], false));
    }

    public function testIsIndexed(): void
    {
        $this->assertFalse(ArrayHelper::isIndexed('test'));
        $this->assertTrue(ArrayHelper::isIndexed([]));
        $this->assertTrue(ArrayHelper::isIndexed([1, 2, 3]));
        $this->assertTrue(ArrayHelper::isIndexed([2 => 'a', 3 => 'b']));
        $this->assertFalse(ArrayHelper::isIndexed([2 => 'a', 3 => 'b'], true));
        $this->assertFalse(ArrayHelper::isIndexed(['a' => 'b'], false));
    }

    public function testHtmlEncode(): void
    {
        $array = [
            'abc' => '123',
            '<' => '>',
            'cde' => false,
            3 => 'blank',
            [
                '<>' => 'a<>b',
                '23' => true,
            ],
            'invalid' => "a\x80b",
        ];
        $this->assertEquals([
            'abc' => '123',
            '<' => '&gt;',
            'cde' => false,
            3 => 'blank',
            [
                '<>' => 'a&lt;&gt;b',
                '23' => true,
            ],
            'invalid' => 'a�b',
        ], ArrayHelper::htmlEncode($array));
        $this->assertEquals([
            'abc' => '123',
            '&lt;' => '&gt;',
            'cde' => false,
            3 => 'blank',
            [
                '&lt;&gt;' => 'a&lt;&gt;b',
                '23' => true,
            ],
            'invalid' => 'a�b',
        ], ArrayHelper::htmlEncode($array, false));
    }

    public function testHtmlDecode(): void
    {
        $array = [
            'abc' => '123',
            '&lt;' => '&gt;',
            'cde' => false,
            3 => 'blank',
            [
                '<>' => 'a&lt;&gt;b',
                '&lt;a&gt;' => '&lt;a href=&quot;index.php?a=1&amp;b=2&quot;&gt;link&lt;/a&gt;',
                '23' => true,
            ],
        ];

        $expected = [
            'abc' => '123',
            '&lt;' => '>',
            'cde' => false,
            3 => 'blank',
            [
                '<>' => 'a<>b',
                '&lt;a&gt;' => '<a href="index.php?a=1&b=2">link</a>',
                '23' => true,
            ],
        ];
        $this->assertEquals($expected, ArrayHelper::htmlDecode($array));
        $expected = [
            'abc' => '123',
            '<' => '>',
            'cde' => false,
            3 => 'blank',
            [
                '<>' => 'a<>b',
                '<a>' => '<a href="index.php?a=1&b=2">link</a>',
                '23' => true,
            ],
        ];
        $this->assertEquals($expected, ArrayHelper::htmlDecode($array, false));
    }

    public function testIsIn(): void
    {
        $this->assertTrue(ArrayHelper::isIn('a', new \ArrayObject(['a', 'b'])));
        $this->assertTrue(ArrayHelper::isIn('a', ['a', 'b']));

        $this->assertTrue(ArrayHelper::isIn('1', new \ArrayObject([1, 'b'])));
        $this->assertTrue(ArrayHelper::isIn('1', [1, 'b']));

        $this->assertFalse(ArrayHelper::isIn('1', new \ArrayObject([1, 'b']), true));
        $this->assertFalse(ArrayHelper::isIn('1', [1, 'b'], true));

        $this->assertTrue(ArrayHelper::isIn(['a'], new \ArrayObject([['a'], 'b'])));
        $this->assertFalse(ArrayHelper::isIn('a', new \ArrayObject([['a'], 'b'])));
        $this->assertFalse(ArrayHelper::isIn('a', [['a'], 'b']));
    }

    public function testIsInStrict(): void
    {
        // strict comparison
        $this->assertTrue(ArrayHelper::isIn(1, new \ArrayObject([1, 'a']), true));
        $this->assertTrue(ArrayHelper::isIn(1, [1, 'a'], true));

        $this->assertFalse(ArrayHelper::isIn('1', new \ArrayObject([1, 'a']), true));
        $this->assertFalse(ArrayHelper::isIn('1', [1, 'a'], true));
    }

    public function testInException(): void
    {
        $this->expectException(\yii\base\InvalidArgumentException::class);
        $this->expectExceptionMessage('Argument $haystack must be an array or implement Traversable');
        ArrayHelper::isIn('value', null);
    }

    public function testIsSubset(): void
    {
        $this->assertTrue(ArrayHelper::isSubset(['a'], new \ArrayObject(['a', 'b'])));
        $this->assertTrue(ArrayHelper::isSubset(new \ArrayObject(['a']), ['a', 'b']));

        $this->assertTrue(ArrayHelper::isSubset([1], new \ArrayObject(['1', 'b'])));
        $this->assertTrue(ArrayHelper::isSubset(new \ArrayObject([1]), ['1', 'b']));

        $this->assertFalse(ArrayHelper::isSubset([1], new \ArrayObject(['1', 'b']), true));
        $this->assertFalse(ArrayHelper::isSubset(new \ArrayObject([1]), ['1', 'b'], true));
    }

    public function testIsSubsetException(): void
    {
        $this->expectException(\yii\base\InvalidArgumentException::class);
        $this->expectExceptionMessage('Argument $needles must be an array or implement Traversable');
        ArrayHelper::isSubset('a', new \ArrayObject(['a', 'b']));
    }

    public function testIsArray(): void
    {
        $this->assertTrue(ArrayHelper::isTraversable(['a']));
        $this->assertTrue(ArrayHelper::isTraversable(new \ArrayObject(['1'])));
        $this->assertFalse(ArrayHelper::isTraversable(new \stdClass()));
        $this->assertFalse(ArrayHelper::isTraversable('A,B,C'));
        $this->assertFalse(ArrayHelper::isTraversable(12));
        $this->assertFalse(ArrayHelper::isTraversable(false));
        $this->assertFalse(ArrayHelper::isTraversable(null));
    }

    public function testFilter(): void
    {
        $array = [
            'A' => [
                'B' => 1,
                'C' => 2,
                'D' => [
                    'E' => 1,
                    'F' => 2,
                ],
            ],
            'G' => 1,
        ];

        //Include tests
        $this->assertEquals([
            'A' => [
                'B' => 1,
                'C' => 2,
                'D' => [
                    'E' => 1,
                    'F' => 2,
                ],
            ],
        ], ArrayHelper::filter($array, ['A']));
        $this->assertEquals([
            'A' => [
                'B' => 1,
            ],
        ], ArrayHelper::filter($array, ['A.B']));
        $this->assertEquals([
            'A' => [
                'D' => [
                    'E' => 1,
                    'F' => 2,
                ],
            ],
        ], ArrayHelper::filter($array, ['A.D']));
        $this->assertEquals([
            'A' => [
                'D' => [
                    'E' => 1,
                ],
            ],
        ], ArrayHelper::filter($array, ['A.D.E']));
        $this->assertEquals([
            'A' => [
                'B' => 1,
                'C' => 2,
                'D' => [
                    'E' => 1,
                    'F' => 2,
                ],
            ],
            'G' => 1,
        ], ArrayHelper::filter($array, ['A', 'G']));
        $this->assertEquals([
            'A' => [
                'D' => [
                    'E' => 1,
                ],
            ],
            'G' => 1,
        ], ArrayHelper::filter($array, ['A.D.E', 'G']));

        //Exclude (combined with include) tests
        $this->assertEquals([
            'A' => [
                'C' => 2,
                'D' => [
                    'E' => 1,
                    'F' => 2,
                ],
            ],
        ], ArrayHelper::filter($array, ['A', '!A.B']));
        $this->assertEquals([
            'A' => [
                'C' => 2,
                'D' => [
                    'E' => 1,
                    'F' => 2,
                ],
            ],
        ], ArrayHelper::filter($array, ['!A.B', 'A']));
        $this->assertEquals([
            'A' => [
                'B' => 1,
                'C' => 2,
                'D' => [
                    'F' => 2,
                ],
            ],
        ], ArrayHelper::filter($array, ['A', '!A.D.E']));
        $this->assertEquals([
            'A' => [
                'B' => 1,
                'C' => 2,
            ],
        ], ArrayHelper::filter($array, ['A', '!A.D']));
        $this->assertEquals([
            'G' => 1
        ], ArrayHelper::filter($array, ['G', '!Z', '!X.A']));

        //Non existing keys tests
        $this->assertEquals([], ArrayHelper::filter($array, ['X']));
        $this->assertEquals([], ArrayHelper::filter($array, ['X.Y']));
        $this->assertEquals([], ArrayHelper::filter($array, ['X.Y.Z']));
        $this->assertEquals([], ArrayHelper::filter($array, ['A.X']));

        //Values that evaluate to `true` with `empty()` tests
        $tmp = [
            'a' => 0,
            'b' => '',
            'c' => false,
            'd' => null,
            'e' => true,
        ];

        $this->assertEquals($tmp, ArrayHelper::filter($tmp, array_keys($tmp)));
    }

    /**
     * @see https://github.com/yiisoft/yii2/issues/18395
     */
    public function testFilterForIntegerKeys(): void
    {
        $array = ['a', 'b', ['c', 'd']];

        // to make sure order is changed test it encoded
        $this->assertEquals('{"1":"b","0":"a"}', json_encode(ArrayHelper::filter($array, [1, 0]), JSON_THROW_ON_ERROR));
        $this->assertEquals([2 => ['c']], ArrayHelper::filter($array, ['2.0']));
        $this->assertEquals([2 => [1 => 'd']], ArrayHelper::filter($array, [2, '!2.0']));
    }

    public function testFilterWithInvalidValues(): void
    {
        $array = ['a' => 'b'];

        $this->assertEquals([], ArrayHelper::filter($array, [new \stdClass()]));
        $this->assertEquals([], ArrayHelper::filter($array, [['a']]));
    }

    /**
     * @see https://github.com/yiisoft/yii2/issues/18086
     */
    public function testArrayAccessWithPublicProperty(): void
    {
        $data = new ArrayAccessibleObject(['value' => 123]);

        $this->assertEquals(123, ArrayHelper::getValue($data, 'value'));
        $this->assertEquals('bar1', ArrayHelper::getValue($data, 'name'));
    }

    /**
     * https://github.com/yiisoft/yii2/commit/35fb9c624893855317e5fe52e6a21f6518a9a31c changed the way
     * ArrayHelper works with existing object properties in case of ArrayAccess.
     */
    public function testArrayAccessWithMagicProperty(): void
    {
        $model = new MagicModel();
        $this->assertEquals(42, ArrayHelper::getValue($model, 'magic'));
        $this->assertEquals('ta-da', ArrayHelper::getValue($model, 'moreMagic'));
    }

    /**
     * @dataProvider dataProviderRecursiveSort
     *
     * @param array $expected_result The expected result.
     * @param array $input_array The input array.
     */
    public function testRecursiveSort(array $expected_result, array $input_array): void
    {
        $actual = ArrayHelper::recursiveSort($input_array);
        $this->assertEquals($expected_result, $actual);
    }

    /**
     * Data provider for [[testRecursiveSort()]].
     * @return array test data
     */
    public static function dataProviderRecursiveSort(): array
    {
        return [
            //Normal index array
            [
                [1, 2, 3, 4],
                [4, 1, 3, 2]
            ],
            //Normal associative array
            [
                ['a' => 1, 'b' => 2, 'c' => 3, 'd' => 4],
                ['b' => 2, 'a' => 1, 'd' => 4, 'c' => 3],
            ],
            //Normal index array
            [
                [1, 2, 3, 4],
                [4, 1, 3, 2]
            ],
            //Multidimensional associative array
            [
                [
                    'a' => ['a' => 1, 'b' => 2, 'c' => 3, 'd' => 4],
                    'b' => ['a' => 1, 'b' => 2, 'c' => 3, 'd' => 4],
                    'c' => ['a' => 1, 'b' => 2, 'c' => 3, 'd' => 4],
                    'd' => ['a' => 1, 'b' => 2, 'c' => 3, 'd' => 4],
                ],
                [
                    'b' => ['a' => 1, 'd' => 4, 'b' => 2, 'c' => 3],
                    'd' => ['b' => 2, 'c' => 3, 'a' => 1, 'd' => 4],
                    'c' => ['c' => 3, 'a' => 1, 'd' => 4, 'b' => 2],
                    'a' => ['d' => 4, 'b' => 2, 'c' => 3, 'a' => 1],
                ],
            ],
            //Multidimensional associative array
            [
                [
                    'a' => ['a' => 1, 'b' => 2, 'c' => 3, 'd' => ['a' => 1, 'b' => 2, 'c' => 3, 'd' => 4]],
                    'b' => ['a' => 1, 'b' => 2, 'c' => ['a' => 1, 'b' => 2, 'c' => 3, 'd' => 4], 'd' => 4],
                    'c' => ['a' => 1, 'b' => ['a' => 1, 'b' => 2, 'c' => 3, 'd' => 4], 'c' => 3, 'd' => 4],
                    'd' => ['a' => ['a' => 1, 'b' => 2, 'c' => 3, 'd' => 4], 'b' => 2, 'c' => 3, 'd' => 4],
                ],
                [
                    'b' => ['a' => 1, 'd' => 4, 'b' => 2, 'c' => ['b' => 2, 'c' => 3, 'a' => 1, 'd' => 4]],
                    'd' => ['b' => 2, 'c' => 3, 'a' => ['a' => 1, 'd' => 4, 'b' => 2, 'c' => 3], 'd' => 4],
                    'c' => ['c' => 3, 'a' => 1, 'd' => 4, 'b' => ['c' => 3, 'a' => 1, 'd' => 4, 'b' => 2]],
                    'a' => ['d' => ['d' => 4, 'b' => 2, 'c' => 3, 'a' => 1], 'b' => 2, 'c' => 3, 'a' => 1],
                ]
            ],
        ];
    }

    public function testFlatten()
    {
        // Test with deeply nested arrays
        $array = [
            'a' => [
                'b' => [
                    'c' => [
                        'd' => 1,
                        'e' => 2,
                    ],
                    'f' => 3,
                ],
                'g' => 4,
            ],
            'h' => 5,
        ];
        $expected = [
            'a.b.c.d' => 1,
            'a.b.c.e' => 2,
            'a.b.f' => 3,
            'a.g' => 4,
            'h' => 5,
        ];
        $this->assertEquals($expected, ArrayHelper::flatten($array));

        // Test with arrays containing different data types
        $array = [
            'a' => [
                'b' => [
                    'c' => 'string',
                    'd' => 123,
                    'e' => true,
                    'f' => null,
                ],
                'g' => [1, 2, 3],
            ],
        ];
        $expected = [
            'a.b.c' => 'string',
            'a.b.d' => 123,
            'a.b.e' => true,
            'a.b.f' => null,
            'a.g.0' => 1,
            'a.g.1' => 2,
            'a.g.2' => 3,
        ];
        $this->assertEquals($expected, ArrayHelper::flatten($array));

        // Test with arrays containing special characters in keys
        $array = [
            'a.b' => [
                'c.d' => [
                    'e.f' => 1,
                ],
            ],
            'g.h' => 2,
        ];
        $expected = [
            'a.b.c.d.e.f' => 1,
            'g.h' => 2,
        ];
        $this->assertEquals($expected, ArrayHelper::flatten($array));

        // Test with custom separator
        $array = [
            'a' => [
                'b' => [
                    'c' => [
                        'd' => 1,
                        'e' => 2,
                    ],
                    'f' => 3,
                ],
                'g' => 4,
            ],
            'h' => 5,
        ];
        $result = ArrayHelper::flatten($array, '_');
        $expected = [
            'a_b_c_d' => 1,
            'a_b_c_e' => 2,
            'a_b_f' => 3,
            'a_g' => 4,
            'h' => 5,
        ];

        $this->assertEquals($expected, $result);
    }

    public function testFlattenEdgeCases()
    {
        // Empty array
        $array = [];
        $expected = [];
        $this->assertEquals($expected, ArrayHelper::flatten($array));

        // Non-array value
        $array = 'string';
        $expected = ['string'];
        $this->expectException('yii\base\InvalidArgumentException');
        $this->expectExceptionMessage('Argument $array must be an array or implement Traversable');
        $this->assertEquals($expected, ArrayHelper::flatten($array));

        // Special characters in keys
        $array = ['a.b' => ['c.d' => 1]];
        $expected = ['a.b.c.d' => 1];
        $this->assertEquals($expected, ArrayHelper::flatten($array));

        // Mixed data types
        $array = ['a' => ['b' => 'string', 'c' => 123, 'd' => true, 'e' => null]];
        $expected = ['a.b' => 'string', 'a.c' => 123, 'a.d' => true, 'a.e' => null];
        $this->assertEquals($expected, ArrayHelper::flatten($array));

        // Key collisions
        $array = ['a' => ['b' => 1], 'a.b' => 2];
        $expected = ['a.b' => 2];
        $this->assertEquals($expected, ArrayHelper::flatten($array));
    }
}

class Post1
{
    public $id = 23;
    public $title = 'tt';
}

class Post2 extends BaseObject
{
    public $id = 123;
    public $content = 'test';
<<<<<<< HEAD
    private string $secret = 's';
=======
    private $secret = 's';

>>>>>>> a2b344f2
    public function getSecret()
    {
        return $this->secret;
    }
}

class Post3 extends BaseObject
{
    public $id = 33;
    /** @var BaseObject */
    public $subObject;

    public function init(): void
    {
        $this->subObject = new Post2();
    }
}

class ArrayAccessibleObject implements ArrayAccess
{
    public $name = 'bar1';

    public function __construct(protected $container)
    {
    }

    public function offsetSet($offset, $value): void
    {
        if (is_null($offset)) {
            $this->container[] = $value;
        } else {
            $this->container[$offset] = $value;
        }
    }

    public function offsetExists($offset): bool
    {
        return array_key_exists($offset, $this->container);
    }

    public function offsetUnset($offset): void
    {
        unset($this->container[$offset]);
    }

    public function offsetGet($offset): mixed
    {
        return $this->offsetExists($offset) ? $this->container[$offset] : null;
    }
}

class TraversableArrayAccessibleObject extends ArrayAccessibleObject implements Iterator
{
    private int $position = 0;

    public function __construct($container)
    {
        $this->position = 0;

        parent::__construct($container);
    }

    protected function getContainerKey($keyIndex)
    {
        $keys = array_keys($this->container);
        return array_key_exists($keyIndex, $keys) ? $keys[$keyIndex] : false;
    }

    public function rewind(): void
    {
        $this->position = 0;
    }

    public function current(): mixed
    {
        return $this->offsetGet($this->getContainerKey($this->position));
    }

    public function key(): mixed
    {
        return $this->getContainerKey($this->position);
    }

    public function next(): void
    {
        ++$this->position;
    }

    public function valid(): bool
    {
        $key = $this->getContainerKey($this->position);
        return !(!$key || !$this->offsetExists($key));
    }
}

class MagicModel extends Model
{
    protected $magic;

    public function getMagic()
    {
        return 42;
    }

    private $moreMagic;

    public function getMoreMagic()
    {
        return 'ta-da';
    }
}<|MERGE_RESOLUTION|>--- conflicted
+++ resolved
@@ -1721,12 +1721,8 @@
 {
     public $id = 123;
     public $content = 'test';
-<<<<<<< HEAD
-    private string $secret = 's';
-=======
     private $secret = 's';
 
->>>>>>> a2b344f2
     public function getSecret()
     {
         return $this->secret;
