<?php
/**
 * @link http://www.yiiframework.com/
 * @copyright Copyright (c) 2008 Yii Software LLC
 * @license http://www.yiiframework.com/license/
 */

namespace yiiunit\framework\helpers;

use yii\base\Object;
use yii\data\Sort;
use yii\helpers\ArrayHelper;
use yiiunit\TestCase;

class Post1
{
    public $id = 23;
    public $title = 'tt';
}

class Post2 extends Object
{
    public $id = 123;
    public $content = 'test';
    private $secret = 's';
    public function getSecret()
    {
        return $this->secret;
    }
}

class Post3 extends Object
{
    public $id = 33;
    /** @var Object */
    public $subObject;

    public function init()
    {
        $this->subObject = new Post2();
    }
}

/**
 * @group helpers
 */
class ArrayHelperTest extends TestCase
{
    protected function setUp()
    {
        parent::setUp();

        // destroy application, Helper must work without Yii::$app
        $this->destroyApplication();
    }

    public function testToArray()
    {
<<<<<<< HEAD
        $object = new Post1();
=======
        $dataArrayable = $this->getMock('yii\\base\\Arrayable');
        $dataArrayable->method('toArray')->willReturn([]);
        $this->assertEquals([], ArrayHelper::toArray($dataArrayable));
        $this->assertEquals(['foo'], ArrayHelper::toArray('foo'));
        $object = new Post1;
>>>>>>> ab68caa8
        $this->assertEquals(get_object_vars($object), ArrayHelper::toArray($object));
        $object = new Post2();
        $this->assertEquals(get_object_vars($object), ArrayHelper::toArray($object));

        $object1 = new Post1();
        $object2 = new Post2();
        $this->assertEquals([
            get_object_vars($object1),
            get_object_vars($object2),
        ], ArrayHelper::toArray([
            $object1,
            $object2,
        ]));

        $object = new Post2();
        $this->assertEquals([
            'id' => 123,
            'secret' => 's',
            '_content' => 'test',
            'length' => 4,
        ], ArrayHelper::toArray($object, [
            $object->className() => [
                'id', 'secret',
                '_content' => 'content',
                'length' => function ($post) {
                    return strlen($post->content);
                },
            ],
        ]));

        $object = new Post3();
        $this->assertEquals(get_object_vars($object), ArrayHelper::toArray($object, [], false));
        $this->assertEquals([
            'id' => 33,
            'subObject' => [
                'id' => 123,
                'content' => 'test',
            ],
        ], ArrayHelper::toArray($object));

        //recursive with attributes of object and subobject
        $this->assertEquals([
            'id' => 33,
            'id_plus_1' => 34,
            'subObject' => [
                'id' => 123,
                'id_plus_1' => 124,
            ],
        ], ArrayHelper::toArray($object, [
            $object->className() => [
                'id', 'subObject',
                'id_plus_1' => function ($post) {
                    return $post->id + 1;
                },
            ],
            $object->subObject->className() => [
                'id',
                'id_plus_1' => function ($post) {
                    return $post->id + 1;
                },
            ],
        ]));

        //recursive with attributes of subobject only
        $this->assertEquals([
            'id' => 33,
            'subObject' => [
                'id' => 123,
                'id_plus_1' => 124,
            ],
        ], ArrayHelper::toArray($object, [
            $object->subObject->className() => [
                'id',
                'id_plus_1' => function ($post) {
                    return $post->id + 1;
                },
            ],
        ]));
    }

    public function testRemove()
    {
        $array = ['name' => 'b', 'age' => 3];
        $name = ArrayHelper::remove($array, 'name');

        $this->assertEquals($name, 'b');
        $this->assertEquals($array, ['age' => 3]);

        $default = ArrayHelper::remove($array, 'nonExisting', 'defaultValue');
        $this->assertEquals('defaultValue', $default);
    }

    public function testRemoveValueMultiple()
    {
        $array = [
            'Bob' => 'Dylan',
            'Michael' => 'Jackson',
            'Mick' => 'Jagger',
            'Janet' => 'Jackson',
        ];

        $removed = ArrayHelper::removeValue($array, 'Jackson');

        $this->assertEquals([
            'Bob' => 'Dylan',
            'Mick' => 'Jagger',
        ], $array);
        $this->assertEquals([
            'Michael' => 'Jackson',
            'Janet' => 'Jackson',
        ], $removed);
    }

    public function testRemoveValueNotExisting()
    {
        $array = [
            'Bob' => 'Dylan',
            'Michael' => 'Jackson',
            'Mick' => 'Jagger',
            'Janet' => 'Jackson',
        ];

        $removed = ArrayHelper::removeValue($array, 'Marley');

        $this->assertEquals([
            'Bob' => 'Dylan',
            'Michael' => 'Jackson',
            'Mick' => 'Jagger',
            'Janet' => 'Jackson',
        ], $array);
        $this->assertEquals([], $removed);
    }

    public function testMultisort()
    {
        // empty key
        $dataEmpty = [];
        ArrayHelper::multisort($dataEmpty, '');
        $this->assertEquals([], $dataEmpty);

        // single key
        $array = [
            ['name' => 'b', 'age' => 3],
            ['name' => 'a', 'age' => 1],
            ['name' => 'c', 'age' => 2],
        ];
        ArrayHelper::multisort($array, 'name');
        $this->assertEquals(['name' => 'a', 'age' => 1], $array[0]);
        $this->assertEquals(['name' => 'b', 'age' => 3], $array[1]);
        $this->assertEquals(['name' => 'c', 'age' => 2], $array[2]);

        // multiple keys
        $array = [
            ['name' => 'b', 'age' => 3],
            ['name' => 'a', 'age' => 2],
            ['name' => 'a', 'age' => 1],
        ];
        ArrayHelper::multisort($array, ['name', 'age']);
        $this->assertEquals(['name' => 'a', 'age' => 1], $array[0]);
        $this->assertEquals(['name' => 'a', 'age' => 2], $array[1]);
        $this->assertEquals(['name' => 'b', 'age' => 3], $array[2]);

        // case-insensitive
        $array = [
            ['name' => 'a', 'age' => 3],
            ['name' => 'b', 'age' => 2],
            ['name' => 'B', 'age' => 4],
            ['name' => 'A', 'age' => 1],
        ];

        ArrayHelper::multisort($array, ['name', 'age'], SORT_ASC, [SORT_STRING, SORT_REGULAR]);
        $this->assertEquals(['name' => 'A', 'age' => 1], $array[0]);
        $this->assertEquals(['name' => 'B', 'age' => 4], $array[1]);
        $this->assertEquals(['name' => 'a', 'age' => 3], $array[2]);
        $this->assertEquals(['name' => 'b', 'age' => 2], $array[3]);

        ArrayHelper::multisort($array, ['name', 'age'], SORT_ASC, [SORT_STRING | SORT_FLAG_CASE, SORT_REGULAR]);
        $this->assertEquals(['name' => 'A', 'age' => 1], $array[0]);
        $this->assertEquals(['name' => 'a', 'age' => 3], $array[1]);
        $this->assertEquals(['name' => 'b', 'age' => 2], $array[2]);
        $this->assertEquals(['name' => 'B', 'age' => 4], $array[3]);
    }

    public function testMultisortNestedObjects()
    {
        $obj1 = new \stdClass();
        $obj1->type = 'def';
        $obj1->owner = $obj1;

        $obj2 = new \stdClass();
        $obj2->type = 'abc';
        $obj2->owner = $obj2;

        $obj3 = new \stdClass();
        $obj3->type = 'abc';
        $obj3->owner = $obj3;

        $models = [
            $obj1,
            $obj2,
            $obj3,
        ];

        $this->assertEquals($obj2, $obj3);

        ArrayHelper::multisort($models, 'type', SORT_ASC);
        $this->assertEquals($obj2, $models[0]);
        $this->assertEquals($obj3, $models[1]);
        $this->assertEquals($obj1, $models[2]);

        ArrayHelper::multisort($models, 'type', SORT_DESC);
        $this->assertEquals($obj1, $models[0]);
        $this->assertEquals($obj2, $models[1]);
        $this->assertEquals($obj3, $models[2]);
    }

    public function testMultisortUseSort()
    {
        // single key
        $sort = new Sort([
            'attributes' => ['name', 'age'],
            'defaultOrder' => ['name' => SORT_ASC],
            'params' => [],
        ]);
        $orders = $sort->getOrders();

        $array = [
            ['name' => 'b', 'age' => 3],
            ['name' => 'a', 'age' => 1],
            ['name' => 'c', 'age' => 2],
        ];
        ArrayHelper::multisort($array, array_keys($orders), array_values($orders));
        $this->assertEquals(['name' => 'a', 'age' => 1], $array[0]);
        $this->assertEquals(['name' => 'b', 'age' => 3], $array[1]);
        $this->assertEquals(['name' => 'c', 'age' => 2], $array[2]);

        // multiple keys
        $sort = new Sort([
            'attributes' => ['name', 'age'],
            'defaultOrder' => ['name' => SORT_ASC, 'age' => SORT_DESC],
            'params' => [],
        ]);
        $orders = $sort->getOrders();

        $array = [
            ['name' => 'b', 'age' => 3],
            ['name' => 'a', 'age' => 2],
            ['name' => 'a', 'age' => 1],
        ];
        ArrayHelper::multisort($array, array_keys($orders), array_values($orders));
        $this->assertEquals(['name' => 'a', 'age' => 2], $array[0]);
        $this->assertEquals(['name' => 'a', 'age' => 1], $array[1]);
        $this->assertEquals(['name' => 'b', 'age' => 3], $array[2]);
    }

    public function testMultisortClosure()
    {
        $changelog = [
            '- Enh #123: test1',
            '- Bug #125: test2',
            '- Bug #123: test2',
            '- Enh: test3',
            '- Bug: test4',
        ];
        $i = 0;
        ArrayHelper::multisort($changelog, function ($line) use (&$i) {
            if (preg_match('/^- (Enh|Bug)( #\d+)?: .+$/', $line, $m)) {
                $o = ['Bug' => 'C', 'Enh' => 'D'];
                return $o[$m[1]] . ' ' . (!empty($m[2]) ? $m[2] : 'AAAA' . $i++);
            }
            return 'B' . $i++;
        }, SORT_ASC, SORT_NATURAL);
        $this->assertEquals([
            '- Bug #123: test2',
            '- Bug #125: test2',
            '- Bug: test4',
            '- Enh #123: test1',
            '- Enh: test3',
        ], $changelog);
    }
    
    /**
     * @expectedException \yii\base\InvalidParamException
     */
    public function testMultisortInvalidParamExceptionDirection()
    {
        $data = ['foo' => 'bar'];
        ArrayHelper::multisort($data, ['foo'], []);
    }

    /**
     * @expectedException \yii\base\InvalidParamException
     */
    public function testMultisortInvalidParamExceptionSortFlag()
    {
        $data = ['foo' => 'bar'];
        ArrayHelper::multisort($data, ['foo'], ['foo'], []);
    }

    public function testMerge()
    {
        $a = [
            'name' => 'Yii',
            'version' => '1.0',
            'options' => [
                'namespace' => false,
                'unittest' => false,
            ],
            'features' => [
                'mvc',
            ],
        ];
        $b = [
            'version' => '1.1',
            'options' => [
                'unittest' => true,
            ],
            'features' => [
                'gii',
            ],
        ];
        $c = [
            'version' => '2.0',
            'options' => [
                'namespace' => true,
            ],
            'features' => [
                'debug',
            ],
            'foo',
        ];

        $result = ArrayHelper::merge($a, $b, $c);
        $expected = [
            'name' => 'Yii',
            'version' => '2.0',
            'options' => [
                'namespace' => true,
                'unittest' => true,
            ],
            'features' => [
                'mvc',
                'gii',
                'debug',
            ],
            'foo',
        ];

        $this->assertEquals($expected, $result);
    }

    public function testMergeWithUnset()
    {
        $a = [
            'name' => 'Yii',
            'version' => '1.0',
            'options' => [
                'namespace' => false,
                'unittest' => false,
            ],
            'features' => [
                'mvc',
            ],
        ];
        $b = [
            'version' => '1.1',
            'options' => new \yii\helpers\UnsetArrayValue(),
            'features' => [
                'gii',
            ],
        ];

        $result = ArrayHelper::merge($a, $b);
        $expected = [
            'name' => 'Yii',
            'version' => '1.1',
            'features' => [
                'mvc',
                'gii',
            ],
        ];

        $this->assertEquals($expected, $result);
    }

    public function testMergeWithReplace()
    {
        $a = [
            'name' => 'Yii',
            'version' => '1.0',
            'options' => [
                'namespace' => false,
                'unittest' => false,
            ],
            'features' => [
                'mvc',
            ],
        ];
        $b = [
            'version' => '1.1',
            'options' => [
                'unittest' => true,
            ],
            'features' => new \yii\helpers\ReplaceArrayValue([
                'gii',
            ]),
        ];

        $result = ArrayHelper::merge($a, $b);
        $expected = [
            'name' => 'Yii',
            'version' => '1.1',
            'options' => [
                'namespace' => false,
                'unittest' => true,
            ],
            'features' => [
                'gii',
            ],
        ];

        $this->assertEquals($expected, $result);
    }

    /**
     * @see https://github.com/yiisoft/yii2/pull/11549
     */
    public function test()
    {
        $array = [];
        $array[1.0] = 'some value';

        $result = ArrayHelper::getValue($array, 1.0);

        $this->assertEquals('some value', $result);
    }

    public function testIndex()
    {
        $array = [
            ['id' => '123', 'data' => 'abc'],
            ['id' => '345', 'data' => 'def'],
            ['id' => '345', 'data' => 'ghi'],
        ];
        $result = ArrayHelper::index($array, 'id');
        $this->assertEquals([
            '123' => ['id' => '123', 'data' => 'abc'],
            '345' => ['id' => '345', 'data' => 'ghi'],
        ], $result);

        $result = ArrayHelper::index($array, function ($element) {
            return $element['data'];
        });
        $this->assertEquals([
            'abc' => ['id' => '123', 'data' => 'abc'],
            'def' => ['id' => '345', 'data' => 'def'],
            'ghi' => ['id' => '345', 'data' => 'ghi'],
        ], $result);

        $result = ArrayHelper::index($array, null);
        $this->assertEquals([], $result);

        $result = ArrayHelper::index($array, function ($element) {
            return null;
        });
        $this->assertEquals([], $result);

        $result = ArrayHelper::index($array, function ($element) {
            return $element['id'] == '345' ? null : $element['id'];
        });
        $this->assertEquals([
            '123' => ['id' => '123', 'data' => 'abc'],
        ], $result);
    }

    public function testIndexGroupBy()
    {
        $array = [
            ['id' => '123', 'data' => 'abc'],
            ['id' => '345', 'data' => 'def'],
            ['id' => '345', 'data' => 'ghi'],
        ];

        $expected = [
            '123' => [
                ['id' => '123', 'data' => 'abc'],
            ],
            '345' => [
                ['id' => '345', 'data' => 'def'],
                ['id' => '345', 'data' => 'ghi'],
            ],
        ];
        $result = ArrayHelper::index($array, null, ['id']);
        $this->assertEquals($expected, $result);
        $result = ArrayHelper::index($array, null, 'id');
        $this->assertEquals($expected, $result);

        $result = ArrayHelper::index($array, null, ['id', 'data']);
        $this->assertEquals([
            '123' => [
                'abc' => [
                    ['id' => '123', 'data' => 'abc'],
                ],
            ],
            '345' => [
                'def' => [
                    ['id' => '345', 'data' => 'def'],
                ],
                'ghi' => [
                    ['id' => '345', 'data' => 'ghi'],
                ],
            ],
        ], $result);

        $expected = [
            '123' => [
                'abc' => ['id' => '123', 'data' => 'abc'],
            ],
            '345' => [
                'def' => ['id' => '345', 'data' => 'def'],
                'ghi' => ['id' => '345', 'data' => 'ghi'],
            ],
        ];
        $result = ArrayHelper::index($array, 'data', ['id']);
        $this->assertEquals($expected, $result);
        $result = ArrayHelper::index($array, 'data', 'id');
        $this->assertEquals($expected, $result);
        $result = ArrayHelper::index($array, function ($element) {
            return $element['data'];
        }, 'id');
        $this->assertEquals($expected, $result);

        $expected = [
            '123' => [
                'abc' => [
                    'abc' => ['id' => '123', 'data' => 'abc'],
                ],
            ],
            '345' => [
                'def' => [
                    'def' => ['id' => '345', 'data' => 'def'],
                ],
                'ghi' => [
                    'ghi' => ['id' => '345', 'data' => 'ghi'],
                ],
            ],
        ];
        $result = ArrayHelper::index($array, 'data', ['id', 'data']);
        $this->assertEquals($expected, $result);
        $result = ArrayHelper::index($array, function ($element) {
            return $element['data'];
        }, ['id', 'data']);
        $this->assertEquals($expected, $result);
    }

    /**
     * @see https://github.com/yiisoft/yii2/issues/11739
     */
    public function testIndexFloat()
    {
        $array = [
            ['id' => 1e6],
            ['id' => 1e32],
            ['id' => 1e64],
            ['id' => 1465540807.522109],
        ];

        $expected = [
            '1000000' => ['id' => 1e6],
            '1.0E+32' => ['id' => 1e32],
            '1.0E+64' => ['id' => 1e64],
            '1465540807.5221' => ['id' => 1465540807.522109],
        ];

        $result = ArrayHelper::index($array, 'id');

        $this->assertEquals($expected, $result);
    }

    public function testGetColumn()
    {
        $array = [
            'a' => ['id' => '123', 'data' => 'abc'],
            'b' => ['id' => '345', 'data' => 'def'],
        ];
        $result = ArrayHelper::getColumn($array, 'id');
        $this->assertEquals(['a' => '123', 'b' => '345'], $result);
        $result = ArrayHelper::getColumn($array, 'id', false);
        $this->assertEquals(['123', '345'], $result);

        $result = ArrayHelper::getColumn($array, function ($element) {
            return $element['data'];
        });
        $this->assertEquals(['a' => 'abc', 'b' => 'def'], $result);
        $result = ArrayHelper::getColumn($array, function ($element) {
            return $element['data'];
        }, false);
        $this->assertEquals(['abc', 'def'], $result);
    }

    public function testMap()
    {
        $array = [
            ['id' => '123', 'name' => 'aaa', 'class' => 'x'],
            ['id' => '124', 'name' => 'bbb', 'class' => 'x'],
            ['id' => '345', 'name' => 'ccc', 'class' => 'y'],
        ];

        $result = ArrayHelper::map($array, 'id', 'name');
        $this->assertEquals([
            '123' => 'aaa',
            '124' => 'bbb',
            '345' => 'ccc',
        ], $result);

        $result = ArrayHelper::map($array, 'id', 'name', 'class');
        $this->assertEquals([
            'x' => [
                '123' => 'aaa',
                '124' => 'bbb',
            ],
            'y' => [
                '345' => 'ccc',
            ],
        ], $result);
    }

    public function testKeyExists()
    {
        $array = [
            'a' => 1,
            'B' => 2,
        ];
        $this->assertTrue(ArrayHelper::keyExists('a', $array));
        $this->assertFalse(ArrayHelper::keyExists('b', $array));
        $this->assertTrue(ArrayHelper::keyExists('B', $array));
        $this->assertFalse(ArrayHelper::keyExists('c', $array));

        $this->assertTrue(ArrayHelper::keyExists('a', $array, false));
        $this->assertTrue(ArrayHelper::keyExists('b', $array, false));
        $this->assertTrue(ArrayHelper::keyExists('B', $array, false));
        $this->assertFalse(ArrayHelper::keyExists('c', $array, false));
    }

    public function valueProvider()
    {
        return [
            ['name', 'test'],
            ['noname', null],
            ['noname', 'test', 'test'],
            ['post.id', 5],
            ['post.id', 5, 'test'],
            ['nopost.id', null],
            ['nopost.id', 'test', 'test'],
            ['post.author.name', 'cebe'],
            ['post.author.noname', null],
            ['post.author.noname', 'test', 'test'],
            ['post.author.profile.title', '1337'],
            ['admin.firstname', 'Qiang'],
            ['admin.firstname', 'Qiang', 'test'],
            ['admin.lastname', 'Xue'],
            [
                function ($array, $defaultValue) {
                    return $array['date'] . $defaultValue;
                },
                '31-12-2113test',
                'test',
            ],
            [['version', '1.0', 'status'], 'released'],
            [['version', '1.0', 'date'], 'defaultValue', 'defaultValue'],
        ];
    }

    /**
     * @dataProvider valueProvider
     *
     * @param $key
     * @param $expected
     * @param null $default
     */
    public function testGetValue($key, $expected, $default = null)
    {
        $array = [
            'name' => 'test',
            'date' => '31-12-2113',
            'post' => [
                'id' => 5,
                'author' => [
                    'name' => 'cebe',
                    'profile' => [
                        'title' => '1337',
                    ],
                ],
            ],
            'admin.firstname' => 'Qiang',
            'admin.lastname' => 'Xue',
            'admin' => [
                'lastname' => 'cebe',
            ],
            'version' => [
                '1.0' => [
                    'status' => 'released',
                ],
            ],
        ];

        $this->assertEquals($expected, ArrayHelper::getValue($array, $key, $default));
    }

    public function testGetValueObjects()
    {
        $arrayObject = new \ArrayObject(['id' => 23], \ArrayObject::ARRAY_AS_PROPS);
        $this->assertEquals(23, ArrayHelper::getValue($arrayObject, 'id'));

        $object = new Post1();
        $this->assertEquals(23, ArrayHelper::getValue($object, 'id'));
    }

    /**
     * This is expected to result in a PHP error
     * @expectedException \PHPUnit_Framework_Error
     */
    public function testGetValueNonexistingProperties1()
    {
        $object = new Post1();
        $this->assertEquals(null, ArrayHelper::getValue($object, 'nonExisting'));
    }

    /**
     * This is expected to result in a PHP error
     * @expectedException \PHPUnit_Framework_Error
     */
    public function testGetValueNonexistingProperties2()
    {
        $arrayObject = new \ArrayObject(['id' => 23], \ArrayObject::ARRAY_AS_PROPS);
        $this->assertEquals(23, ArrayHelper::getValue($arrayObject, 'nonExisting'));
    }

    public function testIsAssociative()
    {
        $this->assertFalse(ArrayHelper::isAssociative('test'));
        $this->assertFalse(ArrayHelper::isAssociative([]));
        $this->assertFalse(ArrayHelper::isAssociative([1, 2, 3]));
        $this->assertFalse(ArrayHelper::isAssociative([1], false));
        $this->assertTrue(ArrayHelper::isAssociative(['name' => 1, 'value' => 'test']));
        $this->assertFalse(ArrayHelper::isAssociative(['name' => 1, 'value' => 'test', 3]));
        $this->assertTrue(ArrayHelper::isAssociative(['name' => 1, 'value' => 'test', 3], false));
    }

    public function testIsIndexed()
    {
        $this->assertFalse(ArrayHelper::isIndexed('test'));
        $this->assertTrue(ArrayHelper::isIndexed([]));
        $this->assertTrue(ArrayHelper::isIndexed([1, 2, 3]));
        $this->assertTrue(ArrayHelper::isIndexed([2 => 'a', 3 => 'b']));
        $this->assertFalse(ArrayHelper::isIndexed([2 => 'a', 3 => 'b'], true));
        $this->assertFalse(ArrayHelper::isIndexed(['a' => 'b'], false));
    }

    public function testHtmlEncode()
    {
        $array = [
            'abc' => '123',
            '<' => '>',
            'cde' => false,
            3 => 'blank',
            [
                '<>' => 'a<>b',
                '23' => true,
            ],
            'invalid' => "a\x80b",
        ];
        $this->assertEquals([
            'abc' => '123',
            '<' => '&gt;',
            'cde' => false,
            3 => 'blank',
            [
                '<>' => 'a&lt;&gt;b',
                '23' => true,
            ],
            'invalid' => 'a�b',
        ], ArrayHelper::htmlEncode($array));
        $this->assertEquals([
            'abc' => '123',
            '&lt;' => '&gt;',
            'cde' => false,
            3 => 'blank',
            [
                '&lt;&gt;' => 'a&lt;&gt;b',
                '23' => true,
            ],
            'invalid' => 'a�b',
        ], ArrayHelper::htmlEncode($array, false));
    }

    public function testHtmlDecode()
    {
        $array = [
            'abc' => '123',
            '&lt;' => '&gt;',
            'cde' => false,
            3 => 'blank',
            [
                '<>' => 'a&lt;&gt;b',
                '23' => true,
            ],
        ];
        $this->assertEquals([
            'abc' => '123',
            '&lt;' => '>',
            'cde' => false,
            3 => 'blank',
            [
                '<>' => 'a<>b',
                '23' => true,
            ],
        ], ArrayHelper::htmlDecode($array));
        $this->assertEquals([
            'abc' => '123',
            '<' => '>',
            'cde' => false,
            3 => 'blank',
            [
                '<>' => 'a<>b',
                '23' => true,
            ],
        ], ArrayHelper::htmlDecode($array, false));
    }

    public function testIsIn()
    {
        $this->assertTrue(ArrayHelper::isIn('a', new \ArrayObject(['a', 'b'])));
        $this->assertTrue(ArrayHelper::isIn('a', ['a', 'b']));

        $this->assertTrue(ArrayHelper::isIn('1', new \ArrayObject([1, 'b'])));
        $this->assertTrue(ArrayHelper::isIn('1', [1, 'b']));

        $this->assertFalse(ArrayHelper::isIn('1', new \ArrayObject([1, 'b']), true));
        $this->assertFalse(ArrayHelper::isIn('1', [1, 'b'], true));

        $this->assertTrue(ArrayHelper::isIn(['a'], new \ArrayObject([['a'], 'b'])));
        $this->assertFalse(ArrayHelper::isIn('a', new \ArrayObject([['a'], 'b'])));
        $this->assertFalse(ArrayHelper::isIn('a', [['a'], 'b']));
    }

    public function testIsInStrict()
    {
        // strict comparison
        $this->assertTrue(ArrayHelper::isIn(1, new \ArrayObject([1, 'a']), true));
        $this->assertTrue(ArrayHelper::isIn(1, [1, 'a'], true));

        $this->assertFalse(ArrayHelper::isIn('1', new \ArrayObject([1, 'a']), true));
        $this->assertFalse(ArrayHelper::isIn('1', [1, 'a'], true));
    }

    /**
     * @expectedException \yii\base\InvalidParamException
     * @expectedExceptionMessage Argument $haystack must be an array or implement Traversable
     */
    public function testInException()
    {
        ArrayHelper::isIn('value', null);
    }

    public function testIsSubset()
    {
        $this->assertTrue(ArrayHelper::isSubset(['a'], new \ArrayObject(['a', 'b'])));
        $this->assertTrue(ArrayHelper::isSubset(new \ArrayObject(['a']), ['a', 'b']));

        $this->assertTrue(ArrayHelper::isSubset([1], new \ArrayObject(['1', 'b'])));
        $this->assertTrue(ArrayHelper::isSubset(new \ArrayObject([1]), ['1', 'b']));

        $this->assertFalse(ArrayHelper::isSubset([1], new \ArrayObject(['1', 'b']), true));
        $this->assertFalse(ArrayHelper::isSubset(new \ArrayObject([1]), ['1', 'b'], true));
    }

    /**
     * @expectedException \yii\base\InvalidParamException
     * @expectedExceptionMessage Argument $needles must be an array or implement Traversable
     */
    public function testIsSubsetException()
    {
        ArrayHelper::isSubset('a', new \ArrayObject(['a', 'b']));
    }

    public function testIsArray()
    {
        $this->assertTrue(ArrayHelper::isTraversable(['a']));
        $this->assertTrue(ArrayHelper::isTraversable(new \ArrayObject(['1'])));
        $this->assertFalse(ArrayHelper::isTraversable(new \stdClass()));
        $this->assertFalse(ArrayHelper::isTraversable('A,B,C'));
        $this->assertFalse(ArrayHelper::isTraversable(12));
        $this->assertFalse(ArrayHelper::isTraversable(false));
        $this->assertFalse(ArrayHelper::isTraversable(null));
    }

    public function testFilter()
    {
        $array = [
            'A' => [
                'B' => 1,
                'C' => 2,
            ],
            'G' => 1,
        ];
        $this->assertEquals(ArrayHelper::filter($array, ['A']), [
            'A' => [
                'B' => 1,
                'C' => 2,
            ],
        ]);
        $this->assertEquals(ArrayHelper::filter($array, ['A.B']), [
            'A' => [
                'B' => 1,
            ],
        ]);
        $this->assertEquals(ArrayHelper::filter($array, ['A', '!A.B']), [
            'A' => [
                'C' => 2,
            ],
        ]);
        $this->assertEquals(ArrayHelper::filter($array, ['!A.B', 'A']), [
            'A' => [
                'C' => 2,
            ],
        ]);
        $this->assertEquals(ArrayHelper::filter($array, ['A', 'G']), [
            'A' => [
                'B' => 1,
                'C' => 2,
            ],
            'G' => 1,
        ]);
        $this->assertEquals(ArrayHelper::filter($array, ['X']), []);
        $this->assertEquals(ArrayHelper::filter($array, ['X.Y']), []);
        $this->assertEquals(ArrayHelper::filter($array, ['A.X']), []);
    }
}<|MERGE_RESOLUTION|>--- conflicted
+++ resolved
@@ -56,15 +56,11 @@
 
     public function testToArray()
     {
-<<<<<<< HEAD
-        $object = new Post1();
-=======
         $dataArrayable = $this->getMock('yii\\base\\Arrayable');
         $dataArrayable->method('toArray')->willReturn([]);
         $this->assertEquals([], ArrayHelper::toArray($dataArrayable));
         $this->assertEquals(['foo'], ArrayHelper::toArray('foo'));
-        $object = new Post1;
->>>>>>> ab68caa8
+        $object = new Post1();
         $this->assertEquals(get_object_vars($object), ArrayHelper::toArray($object));
         $object = new Post2();
         $this->assertEquals(get_object_vars($object), ArrayHelper::toArray($object));
@@ -345,7 +341,7 @@
             '- Enh: test3',
         ], $changelog);
     }
-    
+
     /**
      * @expectedException \yii\base\InvalidParamException
      */
