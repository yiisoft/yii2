--- conflicted
+++ resolved
@@ -244,17 +244,8 @@
             $data = ['a' => $fp];
             Json::encode($data);
             fclose($fp);
-<<<<<<< HEAD
-        } catch (\yii\base\InvalidArgumentException $e) {
+        } catch (InvalidArgumentException $e) {
             $this->assertSame(Json::$jsonErrorMessages['JSON_ERROR_UNSUPPORTED_TYPE'], $e->getMessage());
-=======
-        } catch (InvalidArgumentException $e) {
-            if (PHP_VERSION_ID >= 50500) {
-                $this->assertSame(Json::$jsonErrorMessages['JSON_ERROR_UNSUPPORTED_TYPE'], $e->getMessage());
-            } else {
-                $this->assertSame(Json::$jsonErrorMessages['JSON_ERROR_SYNTAX'], $e->getMessage());
-            }
->>>>>>> fa724b12
         }
     }
 
