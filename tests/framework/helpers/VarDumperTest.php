<?php

/**
 * @link https://www.yiiframework.com/
 * @copyright Copyright (c) 2008 Yii Software LLC
 * @license https://www.yiiframework.com/license/
 */

namespace yiiunit\framework\helpers;

use StdClass;
use yii\helpers\VarDumper;
use yiiunit\data\helpers\CustomDebugInfo;
use yiiunit\TestCase;

/**
 * @group helpers
 */
class VarDumperTest extends TestCase
{
    protected function setUp(): void
    {
        parent::setUp();

        // destroy application, Helper must work without Yii::$app
        $this->destroyApplication();
    }

    public function testDumpIncompleteObject(): void
    {
        $serializedObj = 'O:16:"nonExistingClass":0:{}';
        $incompleteObj = unserialize($serializedObj);
        $dumpResult = VarDumper::dumpAsString($incompleteObj);
        $this->assertStringContainsString("__PHP_Incomplete_Class#1\n(", $dumpResult);
        $this->assertStringContainsString('nonExistingClass', $dumpResult);
    }

    public function testExportIncompleteObject(): void
    {
        $serializedObj = 'O:16:"nonExistingClass":0:{}';
        $incompleteObj = unserialize($serializedObj);
        $exportResult = VarDumper::export($incompleteObj);
        $this->assertStringContainsString('nonExistingClass', $exportResult);
    }

    public function testDumpObject(): void
    {
        $obj = new StdClass();
        $this->assertEquals("stdClass#1\n(\n)", VarDumper::dumpAsString($obj));

        $obj = new StdClass();
        $obj->name = 'test-name';
        $obj->price = 19;
        $dumpResult = VarDumper::dumpAsString($obj);
        $this->assertStringContainsString("stdClass#1\n(", $dumpResult);
        $this->assertStringContainsString("[name] => 'test-name'", $dumpResult);
        $this->assertStringContainsString('[price] => 19', $dumpResult);
    }

    /**
     * Data provider for [[testExport()]].
     * @return array test data
     */
    public static function dataProviderExport(): array
    {
        // Regular :

        $data = [
            [
                'test string',
                var_export('test string', true),
            ],
            [
                75,
                var_export(75, true),
            ],
            [
                7.5,
                var_export(7.5, true),
            ],
            [
                null,
                'null',
            ],
            [
                true,
                'true',
            ],
            [
                false,
                'false',
            ],
            [
                [],
                '[]',
            ],
        ];

        // Arrays :

        $var = [
            'key1' => 'value1',
            'key2' => 'value2',
        ];
        $expectedResult = <<<'RESULT'
[
    'key1' => 'value1',
    'key2' => 'value2',
]
RESULT;
        $data[] = [$var, $expectedResult];

        $var = [
            'value1',
            'value2',
        ];
        $expectedResult = <<<'RESULT'
[
    'value1',
    'value2',
]
RESULT;
        $data[] = [$var, $expectedResult];

        $var = [
            'key1' => [
                'subkey1' => 'value2',
            ],
            'key2' => [
                'subkey2' => 'value3',
            ],
        ];
        $expectedResult = <<<'RESULT'
[
    'key1' => [
        'subkey1' => 'value2',
    ],
    'key2' => [
        'subkey2' => 'value3',
    ],
]
RESULT;
        $data[] = [$var, $expectedResult];

        // Objects :

        $var = new StdClass();
        $var->testField = 'Test Value';
        $expectedResult = "unserialize('" . serialize($var) . "')";
        $data[] = [$var, $expectedResult];

        $var = function () {
            return 2;
        };
        $expectedResult = 'function () {

            return 2;

        }';
        $data[] = [$var, $expectedResult];

        return $data;
    }

    /**
     * @dataProvider dataProviderExport
     *
     * @param mixed $var
     * @param string $expectedResult
     */
<<<<<<< HEAD
    public function testExport(mixed $var, string $expectedResult): void
=======
    public function testExport($var, $expectedResult): void
>>>>>>> fa724b12
    {
        $exportResult = VarDumper::export($var);
        $this->assertEqualsWithoutLE($expectedResult, $exportResult);
        $this->assertEquals($var, eval('return ' . $exportResult . ';'));
    }

    /**
     * @depends testExport
     */
    public function testExportObjectFallback(): void
    {
        $var = new StdClass();
        $var->testFunction = function () {
            return 2;
        };
        $exportResult = VarDumper::export($var);
        $this->assertNotEmpty($exportResult);

        $master = new StdClass();
        $slave = new StdClass();
        $master->slave = $slave;
        $slave->master = $master;
        $master->function = function () {
            return true;
        };

        $exportResult = VarDumper::export($master);
        $this->assertNotEmpty($exportResult);
    }

    /**
     * @depends testDumpObject
     */
    public function testDumpClassWithCustomDebugInfo(): void
    {
        $object = new CustomDebugInfo();
        $object->volume = 10;
        $object->unitPrice = 15;

        $dumpResult = VarDumper::dumpAsString($object);
        $this->assertStringContainsString('totalPrice', $dumpResult);
        $this->assertStringNotContainsString('unitPrice', $dumpResult);
    }
}<|MERGE_RESOLUTION|>--- conflicted
+++ resolved
@@ -168,11 +168,7 @@
      * @param mixed $var
      * @param string $expectedResult
      */
-<<<<<<< HEAD
     public function testExport(mixed $var, string $expectedResult): void
-=======
-    public function testExport($var, $expectedResult): void
->>>>>>> fa724b12
     {
         $exportResult = VarDumper::export($var);
         $this->assertEqualsWithoutLE($expectedResult, $exportResult);
