--- conflicted
+++ resolved
@@ -267,13 +267,9 @@
         $this->assertEquals(['Здесь', 'multibyte', 'строка'], StringHelper::explode('Здесь我 multibyte我 строка', '我'));
         $this->assertEquals(['Disable', '  trim  ', 'here but ignore empty'], StringHelper::explode('Disable,  trim  ,,,here but ignore empty', ',', false, true));
         $this->assertEquals(['It/', ' is?', ' a', ' test with rtrim'], StringHelper::explode('It/, is?, a , test with rtrim', ',', 'rtrim'));
-<<<<<<< HEAD
-        $this->assertEquals(['It', ' is', ' a ', ' test with closure'], StringHelper::explode('It/, is?, a , test with closure', ',', fn($value) => trim((string) $value, '/?')));
-=======
         $this->assertEquals(['It', ' is', ' a ', ' test with closure'], StringHelper::explode('It/, is?, a , test with closure', ',', function ($value) {
             return trim($value, '/?');
         }));
->>>>>>> a2b344f2
     }
 
     public function testWordCount(): void
