--- conflicted
+++ resolved
@@ -12,19 +12,13 @@
  */
 class ConsoleTest extends TestCase
 {
-<<<<<<< HEAD
 
-    protected function setUp() {
-        parent::setUp();
-        $this->mockApplication();
-=======
     protected function setUp()
     {
         parent::setUp();
 
         // destroy application, Helper must work without Yii::$app
         $this->destroyApplication();
->>>>>>> fc8ea483
     }
 
     public function testStripAnsiFormat()
