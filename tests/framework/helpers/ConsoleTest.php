--- conflicted
+++ resolved
@@ -205,7 +205,6 @@
         $this->assertEquals($html, Console::ansiToHtml($ansi));
     }
 
-<<<<<<< HEAD
     public function testErrorSummary()
     {
         $model = new TestConsoleModel();
@@ -237,7 +236,8 @@
     public function init()
     {
         $this->defineAttribute('name');
-=======
+    }
+
     /**
      * @covers \yii\helpers\BaseConsole::input()
      */
@@ -446,6 +446,5 @@
             $this->readOutput()
         );
         $this->truncateStreams();
->>>>>>> b20d2692
     }
 }