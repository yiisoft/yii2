<?php
/**
 * @link https://www.yiiframework.com/
 * @copyright Copyright (c) 2008 Yii Software LLC
 * @license https://www.yiiframework.com/license/
 */

namespace yiiunit\framework\caching;

use yii\caching\FileCache;

/**
 * Class for testing file cache backend.
 * @group caching
 */
class FileCacheTest extends CacheTestCase
{
    private ?\yii\caching\FileCache $_cacheInstance = null;

    /**
     * @return FileCache
     */
    protected function getCacheInstance()
    {
        if ($this->_cacheInstance === null) {
            $this->_cacheInstance = new FileCache(['cachePath' => '@yiiunit/runtime/cache']);
        }

        return $this->_cacheInstance;
    }

    public function testExpire(): void
    {
        $cache = $this->getCacheInstance();

        static::$time = \time();
        $this->assertTrue($cache->set('expire_test', 'expire_test', 2));
        static::$time++;
        $this->assertEquals('expire_test', $cache->get('expire_test'));
        static::$time++;
        $this->assertFalse($cache->get('expire_test'));
    }

    public function testExpireAdd(): void
    {
        $cache = $this->getCacheInstance();

        static::$time = \time();
        $this->assertTrue($cache->add('expire_testa', 'expire_testa', 2));
        static::$time++;
        $this->assertEquals('expire_testa', $cache->get('expire_testa'));
        static::$time++;
        $this->assertFalse($cache->get('expire_testa'));
    }

    public function testKeyPrefix(): void
    {
        $keyPrefix = 'foobar';
        $key = uniqid('uid-cache_');
        $cache = $this->getCacheInstance();
        $cache->flush();

        $cache->directoryLevel = 1;
        $cache->keyPrefix = $keyPrefix;
        $normalizeKey = $cache->buildKey($key);
        $expectedDirectoryName = substr($normalizeKey, 6, 2);

        $value = \time();

        $refClass = new \ReflectionClass($cache);

        $refMethodGetCacheFile = $refClass->getMethod('getCacheFile');
        $refMethodGetCacheFile->setAccessible(true);
        $refMethodGet = $refClass->getMethod('get');
        $refMethodSet = $refClass->getMethod('set');

        $cacheFile = $refMethodGetCacheFile->invoke($cache, $normalizeKey);

        $this->assertTrue($refMethodSet->invoke($cache, $key, $value));
<<<<<<< HEAD
        $this->assertStringContainsString($keyPrefix, basename((string) $cacheFile));
        $this->assertEquals($expectedDirectoryName, basename(dirname((string) $cacheFile)), $cacheFile);
        $this->assertTrue(is_dir(dirname((string) $cacheFile)), 'File not found ' . $cacheFile);
        $this->assertEquals($value, $refMethodGet->invoke($cache, $key));
    }

    public function testCacheRenewalOnDifferentOwnership(): void
=======
        $this->assertStringContainsString($keyPrefix, basename($cacheFile));
        $this->assertEquals($expectedDirectoryName, basename(dirname($cacheFile)), $cacheFile);
        $this->assertTrue(is_dir(dirname($cacheFile)), 'File not found ' . $cacheFile);
        $this->assertEquals($value, $refMethodGet->invoke($cache, $key));
    }

    public function testStatCache()
>>>>>>> 7037fd46
    {
        $cache = $this->getCacheInstance();
        $cache->set(__FUNCTION__, 'cache1', 2);

        $normalizeKey = $cache->buildKey(__FUNCTION__);
        $refClass = new \ReflectionClass($cache);
        $refMethodGetCacheFile = $refClass->getMethod('getCacheFile');
        $refMethodGetCacheFile->setAccessible(true);
<<<<<<< HEAD
        $cacheFile = $refMethodGetCacheFile->invoke($cache, $cacheInternalKey);
        $refMethodGetCacheFile->setAccessible(false);

        $output = [];
        $returnVar = null;
        exec(sprintf('sudo chown %s %s',
            escapeshellarg($TRAVIS_SECOND_USER),
            escapeshellarg((string) $cacheFile)
        ), $output, $returnVar);
=======
        $cacheFile = $refMethodGetCacheFile->invoke($cache, $normalizeKey);
>>>>>>> 7037fd46

        // simulate cache expire 10 seconds ago
        touch($cacheFile, time() - 10);
        clearstatcache();

        $this->assertFalse($cache->get(__FUNCTION__));
        $this->assertTrue($cache->set(__FUNCTION__, 'cache2', 2));
        $this->assertSame('cache2', $cache->get(__FUNCTION__));
    }
}<|MERGE_RESOLUTION|>--- conflicted
+++ resolved
@@ -77,23 +77,13 @@
         $cacheFile = $refMethodGetCacheFile->invoke($cache, $normalizeKey);
 
         $this->assertTrue($refMethodSet->invoke($cache, $key, $value));
-<<<<<<< HEAD
         $this->assertStringContainsString($keyPrefix, basename((string) $cacheFile));
         $this->assertEquals($expectedDirectoryName, basename(dirname((string) $cacheFile)), $cacheFile);
         $this->assertTrue(is_dir(dirname((string) $cacheFile)), 'File not found ' . $cacheFile);
         $this->assertEquals($value, $refMethodGet->invoke($cache, $key));
     }
 
-    public function testCacheRenewalOnDifferentOwnership(): void
-=======
-        $this->assertStringContainsString($keyPrefix, basename($cacheFile));
-        $this->assertEquals($expectedDirectoryName, basename(dirname($cacheFile)), $cacheFile);
-        $this->assertTrue(is_dir(dirname($cacheFile)), 'File not found ' . $cacheFile);
-        $this->assertEquals($value, $refMethodGet->invoke($cache, $key));
-    }
-
-    public function testStatCache()
->>>>>>> 7037fd46
+    public function testStatCache(): void
     {
         $cache = $this->getCacheInstance();
         $cache->set(__FUNCTION__, 'cache1', 2);
@@ -102,19 +92,7 @@
         $refClass = new \ReflectionClass($cache);
         $refMethodGetCacheFile = $refClass->getMethod('getCacheFile');
         $refMethodGetCacheFile->setAccessible(true);
-<<<<<<< HEAD
-        $cacheFile = $refMethodGetCacheFile->invoke($cache, $cacheInternalKey);
-        $refMethodGetCacheFile->setAccessible(false);
-
-        $output = [];
-        $returnVar = null;
-        exec(sprintf('sudo chown %s %s',
-            escapeshellarg($TRAVIS_SECOND_USER),
-            escapeshellarg((string) $cacheFile)
-        ), $output, $returnVar);
-=======
         $cacheFile = $refMethodGetCacheFile->invoke($cache, $normalizeKey);
->>>>>>> 7037fd46
 
         // simulate cache expire 10 seconds ago
         touch($cacheFile, time() - 10);
