<?php

/**
 * @link https://www.yiiframework.com/
 * @copyright Copyright (c) 2008 Yii Software LLC
 * @license https://www.yiiframework.com/license/
 */

namespace yiiunit\framework\mail;

use Yii;
use yii\base\View;
use yii\helpers\FileHelper;
use yii\mail\BaseMailer;
use yii\mail\BaseMessage;
use yiiunit\TestCase;

/**
 * @group mail
 */
class BaseMailerTest extends TestCase
{
    protected function setUp(): void
    {
        $this->mockApplication([
            'components' => [
                'mailer' => $this->createTestMailComponent(),
            ],
        ]);
        $filePath = $this->getTestFilePath();
        if (!file_exists($filePath)) {
            FileHelper::createDirectory($filePath);
        }
    }

    protected function tearDown(): void
    {
        $filePath = $this->getTestFilePath();
        if (file_exists($filePath)) {
            FileHelper::removeDirectory($filePath);
        }
    }

    /**
     * @return string test file path.
     */
    protected function getTestFilePath()
    {
        return Yii::getAlias('@yiiunit/runtime') . DIRECTORY_SEPARATOR . basename(str_replace('\\', DIRECTORY_SEPARATOR, static::class)) . '_' . getmypid();
    }

    /**
     * @return Mailer test email component instance.
     */
    protected function createTestMailComponent()
    {
        $component = new Mailer();
        $component->viewPath = $this->getTestFilePath();

        return $component;
    }

    /**
     * @return Mailer mailer instance
     */
    protected function getTestMailComponent()
    {
        return Yii::$app->get('mailer');
    }

    // Tests :

    public function testSetupView(): void
    {
        $mailer = new Mailer();

        $view = new View();
        $mailer->setView($view);
        $this->assertEquals($view, $mailer->getView(), 'Unable to setup view!');

        $viewConfig = [
            'params' => [
                'param1' => 'value1',
                'param2' => 'value2',
            ],
        ];
        $mailer->setView($viewConfig);
        $view = $mailer->getView();
        $this->assertIsObject($view, 'Unable to setup view via config!');
        $this->assertEquals($viewConfig['params'], $view->params, 'Unable to configure view via config array!');
    }

    /**
     * @depends testSetupView
     */
    public function testGetDefaultView(): void
    {
        $mailer = new Mailer();
        $view = $mailer->getView();
        $this->assertIsObject($view, 'Unable to get default view!');
    }

    public function testCreateMessage(): void
    {
        $mailer = new Mailer();
        $message = $mailer->compose();
        $this->assertIsObject($message, 'Unable to create message instance!');
        $this->assertEquals($mailer->messageClass, $message::class, 'Invalid message class!');
    }

    /**
     * @depends testCreateMessage
     */
    public function testDefaultMessageConfig(): void
    {
        $mailer = new Mailer();

        $notPropertyConfig = [
            'charset' => 'utf-16',
            'from' => 'from@domain.com',
            'to' => 'to@domain.com',
            'cc' => 'cc@domain.com',
            'bcc' => 'bcc@domain.com',
            'subject' => 'Test subject',
            'textBody' => 'Test text body',
            'htmlBody' => 'Test HTML body',
        ];
        $propertyConfig = [
            'id' => 'test-id',
            'encoding' => 'test-encoding',
        ];
        $messageConfig = [...$notPropertyConfig, ...$propertyConfig];
        $mailer->messageConfig = $messageConfig;

        $message = $mailer->compose();

        foreach ($notPropertyConfig as $name => $value) {
            $this->assertEquals($value, $message->{'_' . $name});
        }
        foreach ($propertyConfig as $name => $value) {
            $this->assertEquals($value, $message->$name);
        }
    }

    /**
     * @depends testGetDefaultView
     */
    public function testRender(): void
    {
        $mailer = $this->getTestMailComponent();

        $viewName = 'test_view';
        $viewFileName = $this->getTestFilePath() . DIRECTORY_SEPARATOR . $viewName . '.php';
        $viewFileContent = '<?php echo $testParam; ?>';
        file_put_contents($viewFileName, $viewFileContent);

        $params = [
            'testParam' => 'test output',
        ];
        $renderResult = $mailer->render($viewName, $params);
        $this->assertEquals($params['testParam'], $renderResult);
    }

    /**
     * @depends testRender
     */
    public function testRenderLayout(): void
    {
        $mailer = $this->getTestMailComponent();

        $filePath = $this->getTestFilePath();

        $viewName = 'test_view2';
        $viewFileName = $filePath . DIRECTORY_SEPARATOR . $viewName . '.php';
        $viewFileContent = 'view file content';
        file_put_contents($viewFileName, $viewFileContent);

        $layoutName = 'test_layout';
        $layoutFileName = $filePath . DIRECTORY_SEPARATOR . $layoutName . '.php';
        $layoutFileContent = 'Begin Layout <?php echo $content; ?> End Layout';
        file_put_contents($layoutFileName, $layoutFileContent);

        $renderResult = $mailer->render($viewName, [], $layoutName);
        $this->assertEquals('Begin Layout ' . $viewFileContent . ' End Layout', $renderResult);
    }

    /**
     * @depends testCreateMessage
     * @depends testRender
     */
    public function testCompose(): void
    {
        $mailer = $this->getTestMailComponent();
        $mailer->htmlLayout = false;
        $mailer->textLayout = false;

        $htmlViewName = 'test_html_view';
        $htmlViewFileName = $this->getTestFilePath() . DIRECTORY_SEPARATOR . $htmlViewName . '.php';
        $htmlViewFileContent = 'HTML <b>view file</b> content';
        file_put_contents($htmlViewFileName, $htmlViewFileContent);

        $textViewName = 'test_text_view';
        $textViewFileName = $this->getTestFilePath() . DIRECTORY_SEPARATOR . $textViewName . '.php';
        $textViewFileContent = 'Plain text view file content';
        file_put_contents($textViewFileName, $textViewFileContent);

        $message = $mailer->compose([
            'html' => $htmlViewName,
            'text' => $textViewName,
        ]);
        $this->assertEquals($htmlViewFileContent, $message->_htmlBody, 'Unable to render html!');
        $this->assertEquals($textViewFileContent, $message->_textBody, 'Unable to render text!');

        $message = $mailer->compose($htmlViewName);
        $this->assertEquals($htmlViewFileContent, $message->_htmlBody, 'Unable to render html by direct view!');
        $this->assertEquals(strip_tags($htmlViewFileContent), $message->_textBody, 'Unable to render text by direct view!');
    }

<<<<<<< HEAD
    public static function htmlAndPlainProvider()
=======
    public static function htmlAndPlainProvider(): array
>>>>>>> fa724b12
    {
        return [
            [
                1,
                'HTML <b>view file</b> content <a href="http://yiifresh.com/index.php?r=site%2Freset-password&amp;token=abcdef">http://yiifresh.com/index.php?r=site%2Freset-password&amp;token=abcdef</a>',
                'HTML view file content http://yiifresh.com/index.php?r=site%2Freset-password&token=abcdef',
            ],
            [
                2, <<<'HTML'
<html><head><style type="text/css">.content{color: #112345;}</style><title>TEST</title></head>
<body>
    <style type="text/css">.content{color: #112345;}</style>
    <p> First paragraph
    second line

     <a href="http://yiifresh.com/index.php?r=site%2Freset-password&amp;token=abcdef">http://yiifresh.com/index.php?r=site%2Freset-password&amp;token=abcdef</a>

     </p><script>alert("hi")</script>

<p>Test Lorem ipsum...</p>
</body>
</html>
HTML
,                <<<'TEXT'
First paragraph
second line

http://yiifresh.com/index.php?r=site%2Freset-password&token=abcdef

Test Lorem ipsum...
TEXT
            ],
        ];
    }

    /**
     * @dataProvider htmlAndPlainProvider
     */
<<<<<<< HEAD
    public function testComposePlainTextFallback(int $i, string $htmlViewFileContent, string $expectedTextRendering): void
=======
    public function testComposePlainTextFallback($i, $htmlViewFileContent, $expectedTextRendering): void
>>>>>>> fa724b12
    {
        $mailer = $this->getTestMailComponent();
        $mailer->htmlLayout = false;
        $mailer->textLayout = false;

        $htmlViewName = 'test_html_view' . $i; // $i is needed to generate different view files to ensure it works on HHVM
        $htmlViewFileName = $this->getTestFilePath() . DIRECTORY_SEPARATOR . $htmlViewName . '.php';
        file_put_contents($htmlViewFileName, $htmlViewFileContent);

        $message = $mailer->compose([
            'html' => $htmlViewName,
        ]);
        $this->assertEqualsWithoutLE($htmlViewFileContent, $message->_htmlBody, 'Unable to render html!');
        $this->assertEqualsWithoutLE($expectedTextRendering, $message->_textBody, 'Unable to render text!');
    }

    public function testUseFileTransport(): void
    {
        $mailer = new Mailer();
        $this->assertFalse($mailer->useFileTransport);
        $this->assertEquals('@runtime/mail', $mailer->fileTransportPath);

        $mailer->fileTransportPath = '@yiiunit/runtime/mail';
        $mailer->useFileTransport = true;
        $mailer->fileTransportCallback = fn() => 'message.txt';
        $message = $mailer->compose()
            ->setTo('to@example.com')
            ->setFrom('from@example.com')
            ->setSubject('test subject')
            ->setTextBody('text body' . microtime(true));
        $this->assertTrue($mailer->send($message));
        $file = Yii::getAlias($mailer->fileTransportPath) . '/message.txt';
        $this->assertTrue(is_file($file));
        $this->assertStringEqualsFile($file, $message->toString());
    }

    public function testBeforeSendEvent(): void
    {
        $message = new Message();

<<<<<<< HEAD
        $mailerMock = $this->createPartialMock(Mailer::class, ['beforeSend', 'afterSend']);
=======
        /** @var Mailer $mailerMock */
        $mailerMock = $this->createPartialMock(
            Mailer::class,
            [
                'afterSend',
                'beforeSend',
            ],
        );
>>>>>>> fa724b12

        $mailerMock->expects($this->once())->method('beforeSend')->with($message)->will($this->returnValue(true));
        $mailerMock->expects($this->once())->method('afterSend')->with($message, true);

        $mailerMock->send($message);
    }
}

/**
 * Test Mailer class.
 */
class Mailer extends BaseMailer
{
    public $messageClass = 'yiiunit\framework\mail\Message';
    public $sentMessages = [];

    protected function sendMessage($message)
    {
        $this->sentMessages[] = $message;

        return true;
    }
}

/**
 * Test Message class.
 */
class Message extends BaseMessage
{
    public $id;
    public $encoding;
    public $_charset;
    public $_from;
    public $_replyTo;
    public $_to;
    public $_cc;
    public $_bcc;
    public $_subject;
    public $_textBody;
    public $_htmlBody;

    public function getCharset()
    {
        return $this->_charset;
    }

    public function setCharset($charset)
    {
        $this->_charset = $charset;

        return $this;
    }

    public function getFrom()
    {
        return $this->_from;
    }

    public function setFrom($from)
    {
        $this->_from = $from;

        return $this;
    }

    public function getTo()
    {
        return $this->_to;
    }

    public function setTo($to)
    {
        $this->_to = $to;

        return $this;
    }

    public function getCc()
    {
        return $this->_cc;
    }

    public function setCc($cc)
    {
        $this->_cc = $cc;

        return $this;
    }

    public function getBcc()
    {
        return $this->_bcc;
    }

    public function setBcc($bcc)
    {
        $this->_bcc = $bcc;

        return $this;
    }

    public function getSubject()
    {
        return $this->_subject;
    }

    public function setSubject($subject)
    {
        $this->_subject = $subject;

        return $this;
    }

    public function getReplyTo()
    {
        return $this->_replyTo;
    }

    public function setReplyTo($replyTo)
    {
        $this->_replyTo = $replyTo;

        return $this;
    }

    public function setTextBody($text)
    {
        $this->_textBody = $text;

        return $this;
    }

    public function setHtmlBody($html)
    {
        $this->_htmlBody = $html;

        return $this;
    }

    public function attachContent($content, array $options = []): void
    {
    }

    public function attach($fileName, array $options = []): void
    {
    }

    public function embed($fileName, array $options = []): void
    {
    }

    public function embedContent($content, array $options = []): void
    {
    }

    public function toString()
    {
        $mailer = $this->mailer;
        $this->mailer = null;
        $s = var_export($this, true);
        $this->mailer = $mailer;
        return $s;
    }
}<|MERGE_RESOLUTION|>--- conflicted
+++ resolved
@@ -216,11 +216,7 @@
         $this->assertEquals(strip_tags($htmlViewFileContent), $message->_textBody, 'Unable to render text by direct view!');
     }
 
-<<<<<<< HEAD
-    public static function htmlAndPlainProvider()
-=======
     public static function htmlAndPlainProvider(): array
->>>>>>> fa724b12
     {
         return [
             [
@@ -259,11 +255,7 @@
     /**
      * @dataProvider htmlAndPlainProvider
      */
-<<<<<<< HEAD
     public function testComposePlainTextFallback(int $i, string $htmlViewFileContent, string $expectedTextRendering): void
-=======
-    public function testComposePlainTextFallback($i, $htmlViewFileContent, $expectedTextRendering): void
->>>>>>> fa724b12
     {
         $mailer = $this->getTestMailComponent();
         $mailer->htmlLayout = false;
@@ -304,9 +296,6 @@
     {
         $message = new Message();
 
-<<<<<<< HEAD
-        $mailerMock = $this->createPartialMock(Mailer::class, ['beforeSend', 'afterSend']);
-=======
         /** @var Mailer $mailerMock */
         $mailerMock = $this->createPartialMock(
             Mailer::class,
@@ -315,7 +304,6 @@
                 'beforeSend',
             ],
         );
->>>>>>> fa724b12
 
         $mailerMock->expects($this->once())->method('beforeSend')->with($message)->will($this->returnValue(true));
         $mailerMock->expects($this->once())->method('afterSend')->with($message, true);
