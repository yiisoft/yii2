<?php
/**
 * @link https://www.yiiframework.com/
 * @copyright Copyright (c) 2008 Yii Software LLC
 * @license https://www.yiiframework.com/license/
 */

namespace yiiunit\framework\mail;

use Yii;
use yii\base\View;
use yii\helpers\FileHelper;
use yii\mail\BaseMailer;
use yii\mail\BaseMessage;
use yiiunit\TestCase;

/**
 * @group mail
 */
class BaseMailerTest extends TestCase
{
<<<<<<< HEAD
    public function setUp(): void
=======
    protected function setUp(): void
>>>>>>> 7037fd46
    {
        $this->mockApplication([
            'components' => [
                'mailer' => $this->createTestMailComponent(),
            ],
        ]);
        $filePath = $this->getTestFilePath();
        if (!file_exists($filePath)) {
            FileHelper::createDirectory($filePath);
        }
    }

<<<<<<< HEAD
    public function tearDown(): void
=======
    protected function tearDown(): void
>>>>>>> 7037fd46
    {
        $filePath = $this->getTestFilePath();
        if (file_exists($filePath)) {
            FileHelper::removeDirectory($filePath);
        }
    }

    /**
     * @return string test file path.
     */
    protected function getTestFilePath()
    {
        return Yii::getAlias('@yiiunit/runtime') . DIRECTORY_SEPARATOR . basename(str_replace('\\', DIRECTORY_SEPARATOR, static::class)) . '_' . getmypid();
    }

    /**
     * @return Mailer test email component instance.
     */
    protected function createTestMailComponent()
    {
        $component = new Mailer();
        $component->viewPath = $this->getTestFilePath();

        return $component;
    }

    /**
     * @return Mailer mailer instance
     */
    protected function getTestMailComponent()
    {
        return Yii::$app->get('mailer');
    }

    // Tests :

    public function testSetupView(): void
    {
        $mailer = new Mailer();

        $view = new View();
        $mailer->setView($view);
        $this->assertEquals($view, $mailer->getView(), 'Unable to setup view!');

        $viewConfig = [
            'params' => [
                'param1' => 'value1',
                'param2' => 'value2',
            ],
        ];
        $mailer->setView($viewConfig);
        $view = $mailer->getView();
        $this->assertIsObject($view, 'Unable to setup view via config!');
        $this->assertEquals($viewConfig['params'], $view->params, 'Unable to configure view via config array!');
    }

    /**
     * @depends testSetupView
     */
    public function testGetDefaultView(): void
    {
        $mailer = new Mailer();
        $view = $mailer->getView();
        $this->assertIsObject($view, 'Unable to get default view!');
    }

    public function testCreateMessage(): void
    {
        $mailer = new Mailer();
        $message = $mailer->compose();
        $this->assertIsObject($message, 'Unable to create message instance!');
<<<<<<< HEAD
        $this->assertEquals($mailer->messageClass, $message::class, 'Invalid message class!');
=======
        $this->assertEquals($mailer->messageClass, get_class($message), 'Invalid message class!');
>>>>>>> 7037fd46
    }

    /**
     * @depends testCreateMessage
     */
    public function testDefaultMessageConfig(): void
    {
        $mailer = new Mailer();

        $notPropertyConfig = [
            'charset' => 'utf-16',
            'from' => 'from@domain.com',
            'to' => 'to@domain.com',
            'cc' => 'cc@domain.com',
            'bcc' => 'bcc@domain.com',
            'subject' => 'Test subject',
            'textBody' => 'Test text body',
            'htmlBody' => 'Test HTML body',
        ];
        $propertyConfig = [
            'id' => 'test-id',
            'encoding' => 'test-encoding',
        ];
        $messageConfig = [...$notPropertyConfig, ...$propertyConfig];
        $mailer->messageConfig = $messageConfig;

        $message = $mailer->compose();

        foreach ($notPropertyConfig as $name => $value) {
            $this->assertEquals($value, $message->{'_' . $name});
        }
        foreach ($propertyConfig as $name => $value) {
            $this->assertEquals($value, $message->$name);
        }
    }

    /**
     * @depends testGetDefaultView
     */
    public function testRender(): void
    {
        $mailer = $this->getTestMailComponent();

        $viewName = 'test_view';
        $viewFileName = $this->getTestFilePath() . DIRECTORY_SEPARATOR . $viewName . '.php';
        $viewFileContent = '<?php echo $testParam; ?>';
        file_put_contents($viewFileName, $viewFileContent);

        $params = [
            'testParam' => 'test output',
        ];
        $renderResult = $mailer->render($viewName, $params);
        $this->assertEquals($params['testParam'], $renderResult);
    }

    /**
     * @depends testRender
     */
    public function testRenderLayout(): void
    {
        $mailer = $this->getTestMailComponent();

        $filePath = $this->getTestFilePath();

        $viewName = 'test_view2';
        $viewFileName = $filePath . DIRECTORY_SEPARATOR . $viewName . '.php';
        $viewFileContent = 'view file content';
        file_put_contents($viewFileName, $viewFileContent);

        $layoutName = 'test_layout';
        $layoutFileName = $filePath . DIRECTORY_SEPARATOR . $layoutName . '.php';
        $layoutFileContent = 'Begin Layout <?php echo $content; ?> End Layout';
        file_put_contents($layoutFileName, $layoutFileContent);

        $renderResult = $mailer->render($viewName, [], $layoutName);
        $this->assertEquals('Begin Layout ' . $viewFileContent . ' End Layout', $renderResult);
    }

    /**
     * @depends testCreateMessage
     * @depends testRender
     */
    public function testCompose(): void
    {
        $mailer = $this->getTestMailComponent();
        $mailer->htmlLayout = false;
        $mailer->textLayout = false;

        $htmlViewName = 'test_html_view';
        $htmlViewFileName = $this->getTestFilePath() . DIRECTORY_SEPARATOR . $htmlViewName . '.php';
        $htmlViewFileContent = 'HTML <b>view file</b> content';
        file_put_contents($htmlViewFileName, $htmlViewFileContent);

        $textViewName = 'test_text_view';
        $textViewFileName = $this->getTestFilePath() . DIRECTORY_SEPARATOR . $textViewName . '.php';
        $textViewFileContent = 'Plain text view file content';
        file_put_contents($textViewFileName, $textViewFileContent);

        $message = $mailer->compose([
            'html' => $htmlViewName,
            'text' => $textViewName,
        ]);
        $this->assertEquals($htmlViewFileContent, $message->_htmlBody, 'Unable to render html!');
        $this->assertEquals($textViewFileContent, $message->_textBody, 'Unable to render text!');

        $message = $mailer->compose($htmlViewName);
        $this->assertEquals($htmlViewFileContent, $message->_htmlBody, 'Unable to render html by direct view!');
        $this->assertEquals(strip_tags($htmlViewFileContent), $message->_textBody, 'Unable to render text by direct view!');
    }

    public static function htmlAndPlainProvider()
    {
        return [
            [
                1,
                'HTML <b>view file</b> content <a href="http://yiifresh.com/index.php?r=site%2Freset-password&amp;token=abcdef">http://yiifresh.com/index.php?r=site%2Freset-password&amp;token=abcdef</a>',
                'HTML view file content http://yiifresh.com/index.php?r=site%2Freset-password&token=abcdef',
            ],
            [
                2, <<<'HTML'
<html><head><style type="text/css">.content{color: #112345;}</style><title>TEST</title></head>
<body>
    <style type="text/css">.content{color: #112345;}</style>
    <p> First paragraph
    second line

     <a href="http://yiifresh.com/index.php?r=site%2Freset-password&amp;token=abcdef">http://yiifresh.com/index.php?r=site%2Freset-password&amp;token=abcdef</a>

     </p><script>alert("hi")</script>

<p>Test Lorem ipsum...</p>
</body>
</html>
HTML
,                <<<'TEXT'
First paragraph
second line

http://yiifresh.com/index.php?r=site%2Freset-password&token=abcdef

Test Lorem ipsum...
TEXT
            ],
        ];
    }

    /**
     * @dataProvider htmlAndPlainProvider
     */
    public function testComposePlainTextFallback(int $i, string $htmlViewFileContent, string $expectedTextRendering): void
    {
        $mailer = $this->getTestMailComponent();
        $mailer->htmlLayout = false;
        $mailer->textLayout = false;

        $htmlViewName = 'test_html_view' . $i; // $i is needed to generate different view files to ensure it works on HHVM
        $htmlViewFileName = $this->getTestFilePath() . DIRECTORY_SEPARATOR . $htmlViewName . '.php';
        file_put_contents($htmlViewFileName, $htmlViewFileContent);

        $message = $mailer->compose([
            'html' => $htmlViewName,
        ]);
        $this->assertEqualsWithoutLE($htmlViewFileContent, $message->_htmlBody, 'Unable to render html!');
        $this->assertEqualsWithoutLE($expectedTextRendering, $message->_textBody, 'Unable to render text!');
    }

    public function testUseFileTransport(): void
    {
        $mailer = new Mailer();
        $this->assertFalse($mailer->useFileTransport);
        $this->assertEquals('@runtime/mail', $mailer->fileTransportPath);

        $mailer->fileTransportPath = '@yiiunit/runtime/mail';
        $mailer->useFileTransport = true;
        $mailer->fileTransportCallback = fn() => 'message.txt';
        $message = $mailer->compose()
            ->setTo('to@example.com')
            ->setFrom('from@example.com')
            ->setSubject('test subject')
            ->setTextBody('text body' . microtime(true));
        $this->assertTrue($mailer->send($message));
        $file = Yii::getAlias($mailer->fileTransportPath) . '/message.txt';
        $this->assertTrue(is_file($file));
        $this->assertStringEqualsFile($file, $message->toString());
    }

    public function testBeforeSendEvent(): void
    {
        $message = new Message();

        $mailerMock = $this->createPartialMock(Mailer::class, ['beforeSend', 'afterSend']);

        $mailerMock->expects($this->once())->method('beforeSend')->with($message)->will($this->returnValue(true));
        $mailerMock->expects($this->once())->method('afterSend')->with($message, true);
        $mailerMock->send($message);
    }
}

/**
 * Test Mailer class.
 */
class Mailer extends BaseMailer
{
    public $messageClass = 'yiiunit\framework\mail\Message';
    public $sentMessages = [];

    protected function sendMessage($message)
    {
        $this->sentMessages[] = $message;

        return true;
    }
}

/**
 * Test Message class.
 */
class Message extends BaseMessage
{
    public $id;
    public $encoding;
    public $_charset;
    public $_from;
    public $_replyTo;
    public $_to;
    public $_cc;
    public $_bcc;
    public $_subject;
    public $_textBody;
    public $_htmlBody;

    public function getCharset()
    {
        return $this->_charset;
    }

    public function setCharset($charset)
    {
        $this->_charset = $charset;

        return $this;
    }

    public function getFrom()
    {
        return $this->_from;
    }

    public function setFrom($from)
    {
        $this->_from = $from;

        return $this;
    }

    public function getTo()
    {
        return $this->_to;
    }

    public function setTo($to)
    {
        $this->_to = $to;

        return $this;
    }

    public function getCc()
    {
        return $this->_cc;
    }

    public function setCc($cc)
    {
        $this->_cc = $cc;

        return $this;
    }

    public function getBcc()
    {
        return $this->_bcc;
    }

    public function setBcc($bcc)
    {
        $this->_bcc = $bcc;

        return $this;
    }

    public function getSubject()
    {
        return $this->_subject;
    }

    public function setSubject($subject)
    {
        $this->_subject = $subject;

        return $this;
    }

    public function getReplyTo()
    {
        return $this->_replyTo;
    }

    public function setReplyTo($replyTo)
    {
        $this->_replyTo = $replyTo;

        return $this;
    }

    public function setTextBody($text)
    {
        $this->_textBody = $text;

        return $this;
    }

    public function setHtmlBody($html)
    {
        $this->_htmlBody = $html;

        return $this;
    }

    public function attachContent($content, array $options = []): void
    {
    }

    public function attach($fileName, array $options = []): void
    {
    }

    public function embed($fileName, array $options = []): void
    {
    }

    public function embedContent($content, array $options = []): void
    {
    }

    public function toString()
    {
        $mailer = $this->mailer;
        $this->mailer = null;
        $s = var_export($this, true);
        $this->mailer = $mailer;
        return $s;
    }
}<|MERGE_RESOLUTION|>--- conflicted
+++ resolved
@@ -19,11 +19,7 @@
  */
 class BaseMailerTest extends TestCase
 {
-<<<<<<< HEAD
-    public function setUp(): void
-=======
     protected function setUp(): void
->>>>>>> 7037fd46
     {
         $this->mockApplication([
             'components' => [
@@ -36,11 +32,7 @@
         }
     }
 
-<<<<<<< HEAD
-    public function tearDown(): void
-=======
     protected function tearDown(): void
->>>>>>> 7037fd46
     {
         $filePath = $this->getTestFilePath();
         if (file_exists($filePath)) {
@@ -112,11 +104,7 @@
         $mailer = new Mailer();
         $message = $mailer->compose();
         $this->assertIsObject($message, 'Unable to create message instance!');
-<<<<<<< HEAD
         $this->assertEquals($mailer->messageClass, $message::class, 'Invalid message class!');
-=======
-        $this->assertEquals($mailer->messageClass, get_class($message), 'Invalid message class!');
->>>>>>> 7037fd46
     }
 
     /**
