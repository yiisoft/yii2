--- conflicted
+++ resolved
@@ -145,13 +145,9 @@
         $model->save();
 
         $model = new ActiveRecordSluggableUnique();
-<<<<<<< HEAD
-        $model->sluggable->uniqueSlugGenerator = fn($baseSlug, $iteration) => $baseSlug . '-callback';
-=======
         $model->sluggable->uniqueSlugGenerator = function ($baseSlug, $iteration) {
             return $baseSlug . '-callback';
         };
->>>>>>> a2b344f2
         $model->name = $name;
         $model->save();
 
