--- conflicted
+++ resolved
@@ -133,16 +133,12 @@
     public static function expressionProvider(): array
     {
         return [
-<<<<<<< HEAD
-            [fn() => '2015-01-01', '2015-01-01'],
-=======
             [
                 function () {
                     return '2015-01-01';
                 },
                 '2015-01-01',
             ],
->>>>>>> a2b344f2
             [new Expression("strftime('%Y')"), date('Y')],
             ['2015-10-20', '2015-10-20'],
             [time(), time()],
