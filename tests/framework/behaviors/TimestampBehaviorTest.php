--- conflicted
+++ resolved
@@ -35,11 +35,7 @@
         }
     }
 
-<<<<<<< HEAD
-    public function setUp(): void
-=======
     protected function setUp(): void
->>>>>>> 7037fd46
     {
         $this->mockApplication([
             'components' => [
@@ -65,11 +61,7 @@
         Yii::$app->getDb()->createCommand()->createTable('test_auto_timestamp_string', $columns)->execute();
     }
 
-<<<<<<< HEAD
-    public function tearDown(): void
-=======
     protected function tearDown(): void
->>>>>>> 7037fd46
     {
         Yii::$app->getDb()->close();
         parent::tearDown();
