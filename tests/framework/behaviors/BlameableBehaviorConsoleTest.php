--- conflicted
+++ resolved
@@ -90,13 +90,9 @@
         return [
             'blameable' => [
                 'class' => BlameableBehavior::class,
-<<<<<<< HEAD
-                'defaultValue' => fn() => 10 + 1
-=======
                 'defaultValue' => function () {
                     return 10 + 1;
                 }
->>>>>>> fa724b12
             ],
         ];
     }
