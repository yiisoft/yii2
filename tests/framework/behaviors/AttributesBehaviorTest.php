<?php

/**
 * @link https://www.yiiframework.com/
 * @copyright Copyright (c) 2008 Yii Software LLC
 * @license https://www.yiiframework.com/license/
 */

declare(strict_types=1);

namespace yiiunit\framework\behaviors;

use Yii;
use yii\behaviors\AttributesBehavior;
use yii\db\ActiveRecord;
use yii\db\Connection;
use yiiunit\TestCase;

/**
 * Unit test for [[\yii\behaviors\AttributesBehavior]].
 * @see AttributesBehavior
 *
 * @group behaviors
 */
class AttributesBehaviorTest extends TestCase
{
    /**
     * @var Connection test db connection
     */
    protected $dbConnection;

    public static function setUpBeforeClass(): void
    {
        if (!extension_loaded('pdo') || !extension_loaded('pdo_sqlite')) {
            static::markTestSkipped('PDO and SQLite extensions are required.');
        }
    }

    protected function setUp(): void
    {
        $this->mockApplication([
            'components' => [
                'db' => [
                    'class' => '\yii\db\Connection',
                    'dsn' => 'sqlite::memory:',
                ],
            ],
        ]);

        $columns = [
            'id' => 'pk',
            'name' => 'string',
            'alias' => 'string',
        ];
        Yii::$app->getDb()->createCommand()->createTable('test_attribute', $columns)->execute();
    }

    protected function tearDown(): void
    {
        Yii::$app->getDb()->close();
        parent::tearDown();
    }

    // Tests :

    /**
     * @return array
     */
    public static function preserveNonEmptyValuesDataProvider(): array
    {
        return [
            [
                'John Doe',
                false,
                'John Doe',
                null,
            ],
            [
                'John Doe',
                false,
                'John Doe',
                'Johnny',
            ],
            [
                'John Doe',
                true,
                'John Doe',
                null,
            ],
            [
                'Johnny',
                true,
                'John Doe',
                'Johnny',
            ],
        ];
    }

    /**
     * @dataProvider preserveNonEmptyValuesDataProvider
     *
     * @param string $aliasExpected The expected value of the alias attribute.
     * @param bool $preserveNonEmptyValues Whether to preserve non-empty values.
     * @param string $name The value of the name attribute.
     * @param string|null $alias The value of the alias attribute.
     */
    public function testPreserveNonEmptyValues(
<<<<<<< HEAD
        string $aliasExpected,
        bool $preserveNonEmptyValues,
        string $name,
        string|null $alias = null
=======
        $aliasExpected,
        $preserveNonEmptyValues,
        $name,
        $alias
>>>>>>> 813dfc07
    ): void {
        $model = new ActiveRecordWithAttributesBehavior();
        $model->attributesBehavior->preserveNonEmptyValues = $preserveNonEmptyValues;
        $model->name = $name;
        $model->alias = $alias;
        $model->validate();

        $this->assertEquals($aliasExpected, $model->alias);
    }

    /**
     * @return array
     */
    public static function orderProvider(): array
    {
        return [
            [
                'name: Johnny',
                [ActiveRecordWithAttributesBehavior::EVENT_BEFORE_VALIDATE => ['name', 'alias']],
                // 1: name = alias; 2: alias = name; check alias
                'John Doe', // name
                'Johnny', // alias
            ],
            [
                'John Doe',
                [ActiveRecordWithAttributesBehavior::EVENT_BEFORE_VALIDATE => ['alias', 'name']],
                // 2: alias = name; 1: name = alias; check alias
                'John Doe', // name
                'Johnny', // alias
            ],
        ];
    }

    /**
     * @dataProvider orderProvider
     *
     * @param string $aliasExpected The expected value of the alias attribute.
     * @param array $order The order of the attributes.
     * @param string $name The value of the name attribute.
     * @param string $alias The value of the alias attribute.
     */
    public function testOrder(
<<<<<<< HEAD
        string $aliasExpected,
        array $order,
        string $name,
        string $alias
=======
        $aliasExpected,
        $order,
        $name,
        $alias
>>>>>>> 813dfc07
    ): void {
        $model = new ActiveRecordWithAttributesBehavior();
        $model->attributesBehavior->order = $order;
        $model->name = $name;
        $model->alias = $alias;
        $model->validate();

        $this->assertEquals($aliasExpected, $model->alias);
    }
}

/**
 * Test Active Record class with [[AttributesBehavior]] behavior attached.
 *
 * @property int $id
 * @property string $name
 * @property string $alias
 *
 * @property AttributesBehavior $attributesBehavior
 */
class ActiveRecordWithAttributesBehavior extends ActiveRecord
{
    /**
     * {@inheritdoc}
     */
    public function behaviors()
    {
        return [
            'attributes' => [
                'class' => AttributesBehavior::class,
                'attributes' => [
                    'alias' => [
                        self::EVENT_BEFORE_VALIDATE => fn($event) => $event->sender->name,
                    ],
                    'name' => [
                        self::EVENT_BEFORE_VALIDATE => fn($event, $attribute) => $attribute . ': ' . $event->sender->alias,
                    ],
                ],
            ],
        ];
    }

    /**
     * {@inheritdoc}
     */
    public static function tableName()
    {
        return 'test_attribute';
    }

    /**
     * @return AttributesBehavior
     */
    public function getAttributesBehavior()
    {
        return $this->getBehavior('attributes');
    }
}<|MERGE_RESOLUTION|>--- conflicted
+++ resolved
@@ -105,17 +105,10 @@
      * @param string|null $alias The value of the alias attribute.
      */
     public function testPreserveNonEmptyValues(
-<<<<<<< HEAD
         string $aliasExpected,
         bool $preserveNonEmptyValues,
         string $name,
         string|null $alias = null
-=======
-        $aliasExpected,
-        $preserveNonEmptyValues,
-        $name,
-        $alias
->>>>>>> 813dfc07
     ): void {
         $model = new ActiveRecordWithAttributesBehavior();
         $model->attributesBehavior->preserveNonEmptyValues = $preserveNonEmptyValues;
@@ -158,17 +151,10 @@
      * @param string $alias The value of the alias attribute.
      */
     public function testOrder(
-<<<<<<< HEAD
         string $aliasExpected,
         array $order,
         string $name,
         string $alias
-=======
-        $aliasExpected,
-        $order,
-        $name,
-        $alias
->>>>>>> 813dfc07
     ): void {
         $model = new ActiveRecordWithAttributesBehavior();
         $model->attributesBehavior->order = $order;
