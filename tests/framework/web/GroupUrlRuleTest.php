--- conflicted
+++ resolved
@@ -9,11 +9,8 @@
 
 use yii\web\GroupUrlRule;
 use yii\web\Request;
-<<<<<<< HEAD
 use yii\web\UrlManager;
-=======
 use yii\web\UrlRule;
->>>>>>> ab68caa8
 use yiiunit\TestCase;
 
 /**
@@ -35,11 +32,7 @@
             list($name, $config, $tests) = $suite;
             $rule = new GroupUrlRule($config);
             foreach ($tests as $j => $test) {
-<<<<<<< HEAD
-                list($route, $params, $expected) = $test;
-=======
-                list ($route, $params, $expected, $status) = $test;
->>>>>>> ab68caa8
+                list($route, $params, $expected, $status) = $test;
                 $url = $rule->createUrl($manager, $route, $params);
                 $this->assertEquals($expected, $url, "Test#$i-$j: $name");
                 $this->assertSame($status, $rule->getCreateUrlStatus(), "Test#$i-$j: $name");
