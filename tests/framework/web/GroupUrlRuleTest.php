--- conflicted
+++ resolved
@@ -26,11 +26,7 @@
         foreach ($suites as $i => [$name, $config, $tests]) {
             $rule = new GroupUrlRule($config);
             foreach ($tests as $j => $test) {
-<<<<<<< HEAD
-                [$route, $params, $expected] = $test;
-=======
-                list ($route, $params, $expected, $status) = $test;
->>>>>>> 0afc410d
+                [$route, $params, $expected, $status] = $test;
                 $url = $rule->createUrl($manager, $route, $params);
                 $this->assertEquals($expected, $url, "Test#$i-$j: $name");
                 $this->assertSame($status, $rule->getCreateUrlStatus(), "Test#$i-$j: $name");
