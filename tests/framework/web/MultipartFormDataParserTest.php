--- conflicted
+++ resolved
@@ -170,12 +170,8 @@
         $this->assertEquals(UPLOAD_ERR_INI_SIZE, $_FILES['thirdFile']['error']);
     }
 
-<<<<<<< HEAD
-    public function testUploadFileAsArray(): void{
-=======
-    public function testUploadFileAsArray()
-    {
->>>>>>> a2b344f2
+    public function testUploadFileAsArray(): void
+    {
         $parser = new MultipartFormDataParser();
 
         $boundary = '---------------------------22472926011618';
