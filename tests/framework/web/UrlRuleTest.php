--- conflicted
+++ resolved
@@ -1298,11 +1298,7 @@
      * @param array $config UrlRule config.
      * @param array $tests Array of tests.
      */
-<<<<<<< HEAD
     public function testGetCreateUrlStatus(array $config, array $tests): void
-=======
-    public function testGetCreateUrlStatus($config, $tests): void
->>>>>>> fa724b12
     {
         foreach ($tests as $test) {
             [$route, $params, $expected, $status] = $test;
