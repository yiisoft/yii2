--- conflicted
+++ resolved
@@ -33,7 +33,11 @@
     public function actionModuleServiceInjection(DataProviderInterface $dataProvider)
     {
     }
-<<<<<<< HEAD
+
+    public function actionModelBindingInjection(ModelBindingStub $model)
+    {
+
+    }
 }
 
 /**
@@ -80,11 +84,5 @@
         }
 
         return true;
-=======
-
-    public function actionModelBindingInjection(ModelBindingStub $model)
-    {
-
->>>>>>> ad2ce6ad
     }
 }