<?php

/**
 * @link https://www.yiiframework.com/
 * @copyright Copyright (c) 2008 Yii Software LLC
 * @license https://www.yiiframework.com/license/
 */

namespace yii\web;

/**
 * Mock for the time() function for web classes.
 * @return int
 */
function time()
{
    return \yiiunit\framework\web\UserTest::$time ?: \time();
}

namespace yiiunit\framework\web;

use Yii;
use yii\base\BaseObject;
use yii\rbac\CheckAccessInterface;
use yii\rbac\PhpManager;
use yii\web\Cookie;
use yii\web\CookieCollection;
use yii\web\ForbiddenHttpException;
use yiiunit\TestCase;

/**
 * @group web
 */
class UserTest extends TestCase
{
    /**
     * @var int virtual time to be returned by mocked time() function.
     * Null means normal time() behavior.
     */
    public static $time;

    protected function tearDown(): void
    {
        Yii::$app->session->removeAll();
        static::$time = null;
        parent::tearDown();
    }

    public function testLoginExpires(): void
    {
        $appConfig = [
            'components' => [
                'user' => [
                    'identityClass' => UserIdentity::class,
                    'authTimeout' => 10,
                ],
                'authManager' => [
                    'class' => PhpManager::class,
                    'itemFile' => '@runtime/user_test_rbac_items.php',
                    'assignmentFile' => '@runtime/user_test_rbac_assignments.php',
                    'ruleFile' => '@runtime/user_test_rbac_rules.php',
                ],
            ],
        ];
        $this->mockWebApplication($appConfig);

        $am = Yii::$app->authManager;
        $am->removeAll();
        $am->add($role = $am->createPermission('rUser'));
        $am->add($perm = $am->createPermission('doSomething'));
        $am->addChild($role, $perm);
        $am->assign($role, 'user1');

        Yii::$app->session->removeAll();
        static::$time = \time();
        Yii::$app->user->login(UserIdentity::findIdentity('user1'));

        //        print_r(Yii::$app->session);
        //        print_r($_SESSION);

        $this->mockWebApplication($appConfig);
        $this->assertFalse(Yii::$app->user->isGuest);
        $this->assertTrue(Yii::$app->user->can('doSomething'));

        static::$time += 5;
        $this->mockWebApplication($appConfig);
        $this->assertFalse(Yii::$app->user->isGuest);
        $this->assertTrue(Yii::$app->user->can('doSomething'));

        static::$time += 11;
        $this->mockWebApplication($appConfig);
        $this->assertTrue(Yii::$app->user->isGuest);
        $this->assertFalse(Yii::$app->user->can('doSomething'));
    }

    /**
     * Make sure autologin works more than once.
     * @see https://github.com/yiisoft/yii2/issues/11825
     */
    public function testIssue11825(): void
    {
        global $cookiesMock;
        $cookiesMock = new CookieCollection();

        $appConfig = [
            'components' => [
                'user' => [
                    'identityClass' => UserIdentity::class,
                    'authTimeout' => 10,
                    'enableAutoLogin' => true,
                    'autoRenewCookie' => false,
                ],
                'response' => [
                    'class' => MockResponse::class,
                ],
                'request' => [
                    'class' => MockRequest::class,
                ],
            ],
        ];
        $this->mockWebApplication($appConfig);

        Yii::$app->session->removeAll();
        static::$time = \time();
        Yii::$app->user->login(UserIdentity::findIdentity('user1'), 20);

        // User is logged in
        $this->mockWebApplication($appConfig);
        $this->assertFalse(Yii::$app->user->isGuest);

        // IdentityCookie is valid
        Yii::$app->session->removeAll();
        static::$time += 5;
        $this->mockWebApplication($appConfig);
        $this->assertFalse(Yii::$app->user->isGuest);

        // IdentityCookie is still valid
        Yii::$app->session->removeAll();
        static::$time += 10;
        $this->mockWebApplication($appConfig);
        $this->assertFalse(Yii::$app->user->isGuest);

        // IdentityCookie is no longer valid (we remove it manually, but browser will do it automatically)
        $this->invokeMethod(Yii::$app->user, 'removeIdentityCookie');
        Yii::$app->session->removeAll();
        static::$time += 25;
        $this->mockWebApplication($appConfig);
        $this->assertTrue(Yii::$app->user->isGuest);
    }

    public function testCookieCleanup(): void
    {
        global $cookiesMock;

        $cookiesMock = new CookieCollection();

        $appConfig = [
            'components' => [
                'user' => [
                    'identityClass' => UserIdentity::class,
                    'enableAutoLogin' => true,
                ],
                'response' => [
                    'class' => MockResponse::class,
                ],
                'request' => [
                    'class' => MockRequest::class,
                ],
            ],
        ];

        $this->mockWebApplication($appConfig);
        $id1 = Yii::$app->session->id;
        Yii::$app->session->removeAll();

        $cookie = new Cookie(Yii::$app->user->identityCookie);
        $cookie->value = 'junk';
        $cookiesMock->add($cookie);
        Yii::$app->user->getIdentity();
        $this->assertEquals(strlen((string) $cookiesMock->getValue(Yii::$app->user->identityCookie['name'])), 0);
        $this->assertSame($id1, Yii::$app->session->id);

        Yii::$app->user->login(UserIdentity::findIdentity('user1'), 3600);
        $this->assertFalse(Yii::$app->user->isGuest);
        $this->assertSame(Yii::$app->user->id, 'user1');
        $this->assertNotEquals(strlen((string) $cookiesMock->getValue(Yii::$app->user->identityCookie['name'])), 0);
        $id2 = Yii::$app->session->id;
        $this->assertNotSame($id1, $id2);

        Yii::$app->user->login(UserIdentity::findIdentity('user2'), 0);
        $this->assertFalse(Yii::$app->user->isGuest);
        $this->assertSame(Yii::$app->user->id, 'user2');
        $this->assertEquals(strlen((string) $cookiesMock->getValue(Yii::$app->user->identityCookie['name'])), 0);
        $id3 = Yii::$app->session->id;
        $this->assertNotSame($id2, $id3);
    }

    /**
     * Resets request, response and $_SERVER.
     */
    protected function reset()
    {
        static $server;

        if (!isset($server)) {
            $server = $_SERVER;
        }

        $_SERVER = $server;
        Yii::$app->set('response', ['class' => 'yii\web\Response']);
        Yii::$app->set('request', [
            'class' => 'yii\web\Request',
            'scriptFile' => __DIR__ . '/index.php',
            'scriptUrl' => '/index.php',
            'url' => '',
        ]);
        Yii::$app->user->setReturnUrl(null);
    }
<<<<<<< HEAD
    public function testLoginRequired(): void
=======

    public function testLoginRequired()
>>>>>>> a2b344f2
    {
        $appConfig = [
            'components' => [
                'user' => [
                    'identityClass' => UserIdentity::class,
                ],
                'authManager' => [
                    'class' => PhpManager::class,
                    'itemFile' => '@runtime/user_test_rbac_items.php',
                    'assignmentFile' => '@runtime/user_test_rbac_assignments.php',
                    'ruleFile' => '@runtime/user_test_rbac_rules.php',
                ],
            ],
        ];
        $this->mockWebApplication($appConfig);
        $id = Yii::$app->session->id;

        $user = Yii::$app->user;

        $this->reset();
        Yii::$app->request->setUrl('normal');
        $user->loginRequired();
        $this->assertEquals('normal', $user->getReturnUrl());
        $this->assertTrue(Yii::$app->response->getIsRedirection());
        $this->assertSame($id, Yii::$app->session->id);


        $this->reset();
        Yii::$app->request->setUrl('ajax');
        $_SERVER['HTTP_X_REQUESTED_WITH'] = 'XMLHttpRequest';

        $user->loginRequired();
        $this->assertEquals(Yii::$app->getHomeUrl(), $user->getReturnUrl());
        // AJAX requests don't update returnUrl, but they do cause redirection.
        $this->assertTrue(Yii::$app->response->getIsRedirection());

        $user->loginRequired(false);
        $this->assertEquals('ajax', $user->getReturnUrl());
        $this->assertTrue(Yii::$app->response->getIsRedirection());
        $this->assertSame($id, Yii::$app->session->id);

        $this->reset();
        Yii::$app->request->setUrl('json-only');
        $_SERVER['HTTP_ACCEPT'] = 'Accept:  text/json, q=0.1';
        $user->loginRequired(true, false);
        $this->assertEquals('json-only', $user->getReturnUrl());
        $this->assertTrue(Yii::$app->response->getIsRedirection());
        $this->assertSame($id, Yii::$app->session->id);

        $this->reset();
        Yii::$app->request->setUrl('json-only');
        $_SERVER['HTTP_ACCEPT'] = 'text/json,q=0.1';
        $user->loginRequired(true, false);
        $this->assertEquals('json-only', $user->getReturnUrl());
        $this->assertTrue(Yii::$app->response->getIsRedirection());
        $this->assertSame($id, Yii::$app->session->id);

        $this->reset();
        Yii::$app->request->setUrl('accept-all');
        $_SERVER['HTTP_ACCEPT'] = '*/*;q=0.1';
        $user->loginRequired();
        $this->assertEquals('accept-all', $user->getReturnUrl());
        $this->assertTrue(Yii::$app->response->getIsRedirection());
        $this->assertSame($id, Yii::$app->session->id);

        $this->reset();
        Yii::$app->request->setUrl('json-and-accept-all');
        $_SERVER['HTTP_ACCEPT'] = 'text/json, */*; q=0.1';
        try {
            $user->loginRequired();
        } catch (ForbiddenHttpException $e) {
        }
        $this->assertFalse(Yii::$app->response->getIsRedirection());
        $this->assertSame($id, Yii::$app->session->id);

        $this->reset();
        Yii::$app->request->setUrl('accept-html-json');
        $_SERVER['HTTP_ACCEPT'] = 'text/json; q=1, text/html; q=0.1';
        $user->loginRequired();
        $this->assertEquals('accept-html-json', $user->getReturnUrl());
        $this->assertTrue(Yii::$app->response->getIsRedirection());
        $this->assertSame($id, Yii::$app->session->id);

        $this->reset();
        Yii::$app->request->setUrl('accept-html-json');
        $_SERVER['HTTP_ACCEPT'] = 'text/json;q=1,application/xhtml+xml;q=0.1';
        $user->loginRequired();
        $this->assertEquals('accept-html-json', $user->getReturnUrl());
        $this->assertTrue(Yii::$app->response->getIsRedirection());
        $this->assertSame($id, Yii::$app->session->id);

        $this->reset();
        $_SERVER['REQUEST_METHOD'] = 'POST';
        Yii::$app->request->setUrl('dont-set-return-url-on-post-request');
        Yii::$app->getSession()->set($user->returnUrlParam, null);
        $user->loginRequired();
        $this->assertNull(Yii::$app->getSession()->get($user->returnUrlParam));
        $this->assertSame($id, Yii::$app->session->id);

        $this->reset();
        $_SERVER['REQUEST_METHOD'] = 'GET';
        Yii::$app->request->setUrl('set-return-url-on-get-request');
        Yii::$app->getSession()->set($user->returnUrlParam, null);
        $user->loginRequired();
        $this->assertEquals('set-return-url-on-get-request', Yii::$app->getSession()->get($user->returnUrlParam));
        $this->assertSame($id, Yii::$app->session->id);

        // Confirm that returnUrl is not set.
        $this->reset();
        Yii::$app->request->setUrl('json-only');
        $_SERVER['HTTP_ACCEPT'] = 'text/json;q=0.1';
        try {
            $user->loginRequired();
        } catch (ForbiddenHttpException) {
        }
        $this->assertNotEquals('json-only', $user->getReturnUrl());
        $this->assertSame($id, Yii::$app->session->id);

        $this->reset();
        $_SERVER['HTTP_ACCEPT'] = 'text/json;q=0.1';
        $this->expectException('yii\\web\\ForbiddenHttpException');
        $user->loginRequired();
        $this->assertSame($id, Yii::$app->session->id);
    }

    public function testLoginRequiredException1(): void
    {
        $appConfig = [
            'components' => [
                'user' => [
                    'identityClass' => UserIdentity::class,
                ],
                'authManager' => [
                    'class' => PhpManager::class,
                    'itemFile' => '@runtime/user_test_rbac_items.php',
                    'assignmentFile' => '@runtime/user_test_rbac_assignments.php',
                    'ruleFile' => '@runtime/user_test_rbac_rules.php',
                ],
            ],
        ];

        $this->mockWebApplication($appConfig);
        $this->reset();
        $_SERVER['HTTP_ACCEPT'] = 'text/json,q=0.1';
        $this->expectException('yii\\web\\ForbiddenHttpException');
        Yii::$app->user->loginRequired();
    }

    public function testAccessChecker(): void
    {
        $this->mockWebApplication([
            'components' => [
                'user' => [
                    'identityClass' => UserIdentity::class,
                    'accessChecker' => AccessChecker::class
                ]
            ],
        ]);
        $this->assertInstanceOf(AccessChecker::class, Yii::$app->user->accessChecker);

        $this->mockWebApplication([
            'components' => [
                'user' => [
                    'identityClass' => UserIdentity::class,
                    'accessChecker' => [
                        'class' => AccessChecker::class,
                    ],
                ],
            ],
        ]);
        $this->assertInstanceOf(AccessChecker::class, Yii::$app->user->accessChecker);

        $this->mockWebApplication([
            'components' => [
                'user' => [
                    'identityClass' => UserIdentity::class,
                    'accessChecker' => 'accessChecker',
                ],
                'accessChecker' => [
                    'class' => AccessChecker::class,
                ]
            ],
        ]);
        $this->assertInstanceOf(AccessChecker::class, Yii::$app->user->accessChecker);
    }

    public function testGetIdentityException(): void
    {
        $session = $this->getMockBuilder(\yii\web\Session::class)->getMock();
        $session->method('getHasSessionId')->willReturn(true);
        $session->method('get')->with($this->equalTo('__id'))->willReturn('1');

        $appConfig = [
            'components' => [
                'user' => [
                    'identityClass' => ExceptionIdentity::class,
                ],
                'session' => $session,
            ],
        ];
        $this->mockWebApplication($appConfig);

        $exceptionThrown = false;
        try {
            Yii::$app->getUser()->getIdentity();
        } catch (\Exception) {
            $exceptionThrown = true;
        }
        $this->assertTrue($exceptionThrown);

        // Do it again to make sure the exception is thrown the second time
        $this->expectException('Exception');
        Yii::$app->getUser()->getIdentity();
    }

    public function testSetIdentity(): void
    {
        $appConfig = [
            'components' => [
                'user' => [
                    'identityClass' => UserIdentity::class,
                ],
                'authManager' => [
                    'class' => PhpManager::class,
                    'itemFile' => '@runtime/user_test_rbac_items.php',
                    'assignmentFile' => '@runtime/user_test_rbac_assignments.php',
                    'ruleFile' => '@runtime/user_test_rbac_rules.php',
                ],
            ],
        ];
        $this->mockWebApplication($appConfig);

        $am = Yii::$app->authManager;
        $am->removeAll();
        $am->add($role = $am->createPermission('rUser'));
        $am->add($perm = $am->createPermission('doSomething'));
        $am->addChild($role, $perm);
        $am->assign($role, 'user1');

        $this->assertNull(Yii::$app->user->identity);
        $this->assertFalse(Yii::$app->user->can('doSomething'));

        Yii::$app->user->setIdentity(UserIdentity::findIdentity('user1'));
        $this->assertInstanceOf(UserIdentity::class, Yii::$app->user->identity);
        $this->assertTrue(Yii::$app->user->can('doSomething'));

        Yii::$app->user->setIdentity(null);
        $this->assertNull(Yii::$app->user->identity);
        $this->assertFalse(Yii::$app->user->can('doSomething'));

        $this->expectException('\yii\base\InvalidValueException');
        Yii::$app->user->setIdentity(new \stdClass());
    }

    public function testSessionAuthWithNonExistingId(): void
    {
        $appConfig = [
            'components' => [
                'user' => [
                    'identityClass' => UserIdentity::class,
                ],
            ],
        ];

        $this->mockWebApplication($appConfig);

        Yii::$app->session->set('__id', '1');

        $this->assertNull(Yii::$app->user->getIdentity());
    }

    public function testSessionAuthWithMissingKey(): void
    {
        $appConfig = [
            'components' => [
                'user' => [
                    'identityClass' => UserIdentity::class,
                ],
            ],
        ];

        $this->mockWebApplication($appConfig);

        Yii::$app->session->set('__id', 'user1');
        $id = Yii::$app->session->id;

        $this->assertNotNull(Yii::$app->user->getIdentity());
        $this->assertSame($id, Yii::$app->session->id);
    }

    public function testSessionAuthWithInvalidKey(): void
    {
        $appConfig = [
            'components' => [
                'user' => [
                    'identityClass' => UserIdentity::class,
                ],
            ],
        ];

        $this->mockWebApplication($appConfig);
        $id = Yii::$app->session->id;

        Yii::$app->session->set('__id', 'user1');
        Yii::$app->session->set('__authKey', 'invalid');

        $this->assertNull(Yii::$app->user->getIdentity());
        $this->assertSame($id, Yii::$app->session->id);
    }

    public function testSessionAuthWithValidKey(): void
    {
        $appConfig = [
            'components' => [
                'user' => [
                    'identityClass' => UserIdentity::class,
                ],
            ],
        ];

        $this->mockWebApplication($appConfig);
        $id = Yii::$app->session->id;

        Yii::$app->session->set('__id', 'user1');
        Yii::$app->session->set('__authKey', 'ABCD1234');

        $this->assertNotNull(Yii::$app->user->getIdentity());
        $this->assertSame($id, Yii::$app->session->id);
    }

    public function testSessionAuthWhenIdentityReturnsNull(): void
    {
        $appConfig = [
            'components' => [
                'user' => [
                    'identityClass' => UserIdentity::class,
                ],
            ],
        ];

        $this->mockWebApplication($appConfig);
        $id = Yii::$app->session->id;

        Yii::$app->session->set('__id', 'user999999');
        Yii::$app->session->set('__authKey', 'ABCD1234');

        $this->assertNull(Yii::$app->user->getIdentity());
        $this->assertNotSame($id, Yii::$app->session->id);
    }
}

static $cookiesMock;

class MockRequest extends \yii\web\Request
{
    public function getCookies()
    {
        global $cookiesMock;

        return $cookiesMock;
    }
}

class MockResponse extends \yii\web\Response
{
    public function getCookies()
    {
        global $cookiesMock;

        return $cookiesMock;
    }
}

class AccessChecker extends BaseObject implements CheckAccessInterface
{
<<<<<<< HEAD

    public function checkAccess($userId, $permissionName, $params = []): void
=======
    public function checkAccess($userId, $permissionName, $params = [])
>>>>>>> a2b344f2
    {
        // Implement checkAccess() method.
    }
}

class ExceptionIdentity extends \yiiunit\framework\filters\stubs\UserIdentity
{
    public static function findIdentity($id): never
    {
        throw new \Exception();
    }
}<|MERGE_RESOLUTION|>--- conflicted
+++ resolved
@@ -216,12 +216,8 @@
         ]);
         Yii::$app->user->setReturnUrl(null);
     }
-<<<<<<< HEAD
+
     public function testLoginRequired(): void
-=======
-
-    public function testLoginRequired()
->>>>>>> a2b344f2
     {
         $appConfig = [
             'components' => [
@@ -597,12 +593,7 @@
 
 class AccessChecker extends BaseObject implements CheckAccessInterface
 {
-<<<<<<< HEAD
-
     public function checkAccess($userId, $permissionName, $params = []): void
-=======
-    public function checkAccess($userId, $permissionName, $params = [])
->>>>>>> a2b344f2
     {
         // Implement checkAccess() method.
     }
