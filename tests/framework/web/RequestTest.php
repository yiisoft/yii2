<?php
/**
 * @link http://www.yiiframework.com/
 * @copyright Copyright (c) 2008 Yii Software LLC
 * @license http://www.yiiframework.com/license/
 */

namespace yiiunit\framework\web;

use yii\web\Request;
use yiiunit\TestCase;

/**
 * @group web
 */
class RequestTest extends TestCase
{
    public function testParseAcceptHeader()
    {
        $request = new Request();

        $this->assertEquals([], $request->parseAcceptHeader(' '));

        $this->assertEquals([
            'audio/basic' => ['q' => 1],
            'audio/*' => ['q' => 0.2],
        ], $request->parseAcceptHeader('audio/*; q=0.2, audio/basic'));

        $this->assertEquals([
            'application/json' => ['q' => 1, 'version' => '1.0'],
            'application/xml' => ['q' => 1, 'version' => '2.0', 'x'],
            'text/x-c' => ['q' => 1],
            'text/x-dvi' => ['q' => 0.8],
            'text/plain' => ['q' => 0.5],
        ], $request->parseAcceptHeader('text/plain; q=0.5,
            application/json; version=1.0,
            application/xml; version=2.0; x,
            text/x-dvi; q=0.8, text/x-c'));
    }

    public function testPreferredLanguage()
    {
        $this->mockApplication([
            'language' => 'en',
        ]);

        $request = new Request();
        $request->acceptableLanguages = [];
        $this->assertEquals('en', $request->getPreferredLanguage());

        $request = new Request();
        $request->acceptableLanguages = ['de'];
        $this->assertEquals('en', $request->getPreferredLanguage());

        $request = new Request();
        $request->acceptableLanguages = ['en-us', 'de', 'ru-RU'];
        $this->assertEquals('en', $request->getPreferredLanguage(['en']));

        $request = new Request();
        $request->acceptableLanguages = ['en-us', 'de', 'ru-RU'];
        $this->assertEquals('de', $request->getPreferredLanguage(['ru', 'de']));
        $this->assertEquals('de-DE', $request->getPreferredLanguage(['ru', 'de-DE']));

        $request = new Request();
        $request->acceptableLanguages = ['en-us', 'de', 'ru-RU'];
        $this->assertEquals('de', $request->getPreferredLanguage(['de', 'ru']));

        $request = new Request();
        $request->acceptableLanguages = ['en-us', 'de', 'ru-RU'];
        $this->assertEquals('ru-ru', $request->getPreferredLanguage(['ru-ru']));

        $request = new Request();
        $request->acceptableLanguages = ['en-us', 'de'];
        $this->assertEquals('ru-ru', $request->getPreferredLanguage(['ru-ru', 'pl']));
        $this->assertEquals('ru-RU', $request->getPreferredLanguage(['ru-RU', 'pl']));

        $request = new Request();
        $request->acceptableLanguages = ['en-us', 'de'];
        $this->assertEquals('pl', $request->getPreferredLanguage(['pl', 'ru-ru']));
    }

    public function testCsrfTokenValidation()
    {
        $this->mockWebApplication();

        $request = new Request();
        $request->enableCsrfCookie = false;

        $token = $request->getCsrfToken();

        // accept any value if CSRF validation is disabled
        $request->enableCsrfValidation = false;
        $this->assertTrue($request->validateCsrfToken($token));
        $this->assertTrue($request->validateCsrfToken($token . 'a'));
        $this->assertTrue($request->validateCsrfToken([]));
        $this->assertTrue($request->validateCsrfToken([$token]));
        $this->assertTrue($request->validateCsrfToken(0));
        $this->assertTrue($request->validateCsrfToken(null));

        // enable validation
        $request->enableCsrfValidation = true;

        // accept any value on GET request
        foreach (['GET', 'HEAD', 'OPTIONS'] as $method) {
            $_POST[$request->methodParam] = $method;
            $this->assertTrue($request->validateCsrfToken($token));
            $this->assertTrue($request->validateCsrfToken($token . 'a'));
            $this->assertTrue($request->validateCsrfToken([]));
            $this->assertTrue($request->validateCsrfToken([$token]));
            $this->assertTrue($request->validateCsrfToken(0));
            $this->assertTrue($request->validateCsrfToken(null));
        }

        // only accept valid token on POST
        foreach (['POST', 'PUT', 'DELETE'] as $method) {
            $_POST[$request->methodParam] = $method;
            $this->assertTrue($request->validateCsrfToken($token));
            $this->assertFalse($request->validateCsrfToken($token . 'a'));
            $this->assertFalse($request->validateCsrfToken([]));
            $this->assertFalse($request->validateCsrfToken([$token]));
            $this->assertFalse($request->validateCsrfToken(0));
            $this->assertFalse($request->validateCsrfToken(null));
        }
    }

    /**
     * test CSRF token validation by POST param
     */
    public function testCsrfTokenPost()
    {
        $this->mockWebApplication();

        $request = new Request();
        $request->enableCsrfCookie = false;

        $token = $request->getCsrfToken();

        // accept no value on GET request
        foreach (['GET', 'HEAD', 'OPTIONS'] as $method) {
            $_POST[$request->methodParam] = $method;
            $this->assertTrue($request->validateCsrfToken());
        }

        // only accept valid token on POST
        foreach (['POST', 'PUT', 'DELETE'] as $method) {
            $_POST[$request->methodParam] = $method;
            $request->setBodyParams([]);
            $this->assertFalse($request->validateCsrfToken());
            $request->setBodyParams([$request->csrfParam => $token]);
            $this->assertTrue($request->validateCsrfToken());
        }
    }

    /**
     * test CSRF token validation by POST param
     */
    public function testCsrfTokenHeader()
    {
        $this->mockWebApplication();

        $request = new Request();
        $request->enableCsrfCookie = false;

        $token = $request->getCsrfToken();

        // accept no value on GET request
        foreach (['GET', 'HEAD', 'OPTIONS'] as $method) {
            $_POST[$request->methodParam] = $method;
            $this->assertTrue($request->validateCsrfToken());
        }

        // only accept valid token on POST
        foreach (['POST', 'PUT', 'DELETE'] as $method) {
            $_POST[$request->methodParam] = $method;
            $request->setBodyParams([]);
            $request->headers->remove(Request::CSRF_HEADER);
            $this->assertFalse($request->validateCsrfToken());
            $request->headers->add(Request::CSRF_HEADER, $token);
            $this->assertTrue($request->validateCsrfToken());
        }
    }

    public function testResolve()
    {
        $this->mockWebApplication([
            'components' => [
                'urlManager' => [
                    'enablePrettyUrl' => true,
                    'showScriptName' => false,
                    'cache' => null,
                    'rules' => [
                        'posts' => 'post/list',
                        'post/<id>' => 'post/view',
                    ],
                ],
            ],
        ]);

        $request = new Request();
        $request->pathInfo = 'posts';

        $_GET['page'] = 1;
        $result = $request->resolve();
        $this->assertEquals(['post/list', ['page' => 1]], $result);
        $this->assertEquals($_GET, ['page' => 1]);

        $request->setQueryParams(['page' => 5]);
        $result = $request->resolve();
        $this->assertEquals(['post/list', ['page' => 5]], $result);
        $this->assertEquals($_GET, ['page' => 1]);

        $request->setQueryParams(['custom-page' => 5]);
        $result = $request->resolve();
        $this->assertEquals(['post/list', ['custom-page' => 5]], $result);
        $this->assertEquals($_GET, ['page' => 1]);

        unset($_GET['page']);

        $request = new Request();
        $request->pathInfo = 'post/21';

        $this->assertEquals($_GET, []);
        $result = $request->resolve();
        $this->assertEquals(['post/view', ['id' => 21]], $result);
        $this->assertEquals($_GET, ['id' => 21]);

        $_GET['id'] = 42;
        $result = $request->resolve();
        $this->assertEquals(['post/view', ['id' => 21]], $result);
        $this->assertEquals($_GET, ['id' => 21]);

        $_GET['id'] = 63;
        $request->setQueryParams(['token' => 'secret']);
        $result = $request->resolve();
        $this->assertEquals(['post/view', ['id' => 21, 'token' => 'secret']], $result);
        $this->assertEquals($_GET, ['id' => 63]);
    }

    public function testGetHostInfo()
    {
        $request = new Request();

        unset($_SERVER['SERVER_NAME'], $_SERVER['HTTP_HOST']);
        $this->assertNull($request->getHostInfo());
        $this->assertNull($request->getHostName());

        $request->setHostInfo('http://servername.com:80');
        $this->assertSame('http://servername.com:80', $request->getHostInfo());
        $this->assertSame('servername.com', $request->getHostName());
    }

    /**
     * @expectedException \yii\base\InvalidConfigException
     */
    public function testGetScriptFileWithEmptyServer()
    {
        $request = new Request();
        $_SERVER = [];

        $request->getScriptFile();
    }

    /**
     * @expectedException \yii\base\InvalidConfigException
     */
    public function testGetScriptUrlWithEmptyServer()
    {
        $request = new Request();
        $_SERVER = [];

        $request->getScriptUrl();
    }

    public function testGetServerName()
    {
        $request = new Request();

        $_SERVER['SERVER_NAME'] = 'servername';
        $this->assertEquals('servername', $request->getServerName());

        unset($_SERVER['SERVER_NAME']);
        $this->assertEquals(null, $request->getServerName());
    }

    public function testGetServerPort()
    {
        $request = new Request();

        $_SERVER['SERVER_PORT'] = 33;
        $this->assertEquals(33, $request->getServerPort());

        unset($_SERVER['SERVER_PORT']);
        $this->assertEquals(null, $request->getServerPort());
    }

<<<<<<< HEAD
    public function isSecureServerDataProvider() {
        return [
            [['HTTPS' => 1], true],
            [['HTTPS' => 'on'], true],
            [['HTTPS' => 0], false],
            [['HTTPS' => 'off'], false],
            [[], false],
            [['HTTP_X_FORWARDED_PROTO' => 'https'], false],
            [['HTTP_X_FORWARDED_PROTO' => 'http'], false],
            [[
                'HTTP_X_FORWARDED_PROTO' => 'https',
                'REMOTE_HOST' => 'test.com'
            ], true],
            [[
                'HTTP_X_FORWARDED_PROTO' => 'https',
                'REMOTE_HOST' => 'othertest.com'
            ], false],
            [[
                'HTTP_X_FORWARDED_PROTO' => 'https',
                'REMOTE_ADDR' => '192.168.0.1'
            ], true],
            [[
                'HTTP_X_FORWARDED_PROTO' => 'https',
                'REMOTE_ADDR' => '192.169.0.1'
            ], false],
            [['HTTP_FRONT_END_HTTPS' => 'on'], false],
            [['HTTP_FRONT_END_HTTPS' => 'off'], false],
            [[
                'HTTP_FRONT_END_HTTPS' => 'on',
                'REMOTE_HOST' => 'test.com'
            ], true],
            [[
                'HTTP_FRONT_END_HTTPS' => 'on',
                'REMOTE_HOST' => 'othertest.com'
            ], false],
            [[
                'HTTP_FRONT_END_HTTPS' => 'on',
                'REMOTE_ADDR' => '192.168.0.1'
            ], true],
            [[
                'HTTP_FRONT_END_HTTPS' => 'on',
                'REMOTE_ADDR' => '192.169.0.1'
            ], false]
        ];
    }

    /**
     * @dataProvider isSecureServerDataProvider
     */
    public function testGetIsSecureConnection($server, $expected)
    {
        $original = $_SERVER;
        $request = new Request([
            'trustedHosts' => [
                '/^test.com$/',
                '/^192\.168/'
            ]
        ]);
        $_SERVER = $server;

        $this->assertEquals($expected, $request->getIsSecureConnection());
        $_SERVER = $original;
    }

    public function getUserIPDataProvider() {
        return [
            [
                [
                    'HTTP_X_FORWARDED_PROTO' => 'https',
                    'HTTP_X_FORWARDED_FOR' => '123.123.123.123',
                    'REMOTE_ADDR' => '192.168.0.1'
                ],
                '123.123.123.123'
            ], [
                [
                    'HTTP_X_FORWARDED_PROTO' => 'https',
                    'HTTP_X_FORWARDED_FOR' => '123.123.123.123',
                    'REMOTE_ADDR' => '192.169.1.1'
                ],
                '192.169.1.1'
            ], [
                [
                    'HTTP_X_FORWARDED_PROTO' => 'https',
                    'HTTP_X_FORWARDED_FOR' => '123.123.123.123',
                    'REMOTE_HOST' => 'trusted.com',
                    'REMOTE_ADDR' => '192.169.1.1'

                ],
                '123.123.123.123'
            ], [
                [
                    'HTTP_X_FORWARDED_PROTO' => 'https',
                    'HTTP_X_FORWARDED_FOR' => '192.169.1.1',
                    'REMOTE_HOST' => 'untrusted.com',
                    'REMOTE_ADDR' => '192.169.1.1'

                ],
                '192.169.1.1'
            ]
        ];
    }

    /**
     * @dataProvider getUserIPDataProvider
     */
    public function testGetUserIP($server, $expected)
    {
        $original = $_SERVER;
        $_SERVER = $server;
        $request = new Request([
            'trustedHosts' => [
                '/^192\.168/',
                '/^trusted.com$/'
            ],

        ]);

        $this->assertEquals($expected, $request->getUserIP());
        $_SERVER = $original;

    }

    public function getMethodDataProvider() {
        return [
            [
                [
                    'REQUEST_METHOD' => 'DEFAULT',
                    'HTTP_X-HTTP-METHOD-OVERRIDE' => 'OVERRIDE'
                ],
                'OVERRIDE'
            ], [
                [
                    'REQUEST_METHOD' => 'DEFAULT',
                ],
                'DEFAULT'
            ]
        ];
    }

    /**
     * @dataProvider getMethodDataProvider
     */
    public function testGetMethod($server, $expected)
    {
        $original = $_SERVER;
        $_SERVER = $server;
        $request = new Request();

        $this->assertEquals($expected, $request->getMethod());
        $_SERVER = $original;
    }

    public function getIsAjaxDataProvider() {
        return [
            [
                [

                ],
                false
            ], [
                [
                    'HTTP_X_REQUESTED_WITH' => 'XMLHttpRequest',
                ],
                true
            ]
        ];
    }

    /**
     * @dataProvider getIsAjaxDataProvider
     */
    public function testGetIsAjax($server, $expected)
    {
        $original = $_SERVER;
        $_SERVER = $server;
        $request = new Request();

        $this->assertEquals($expected, $request->getIsAjax());
        $_SERVER = $original;
    }

    public function getIsPjaxDataProvider() {
        return [
            [
                [

                ],
                false
            ], [
                [
                    'HTTP_X_REQUESTED_WITH' => 'XMLHttpRequest',
                    'HTTP_X_PJAX' => 'any value',
                ],
                true
            ]
        ];
    }

    /**
     * @dataProvider getIsPjaxDataProvider
     */
    public function testGetIsPjax($server, $expected)
    {
        $original = $_SERVER;
        $_SERVER = $server;
        $request = new Request();

        $this->assertEquals($expected, $request->getIsPjax());
        $_SERVER = $original;
    }

=======
    public function testGetOrigin()
    {
        $_SERVER['HTTP_ORIGIN'] = 'https://www.w3.org';
        $request = new Request();
        $this->assertEquals('https://www.w3.org', $request->getOrigin());

        unset($_SERVER['HTTP_ORIGIN']);
        $request = new Request();
        $this->assertEquals(null, $request->getOrigin());
    }
>>>>>>> f83e23ff
}<|MERGE_RESOLUTION|>--- conflicted
+++ resolved
@@ -293,7 +293,6 @@
         $this->assertEquals(null, $request->getServerPort());
     }
 
-<<<<<<< HEAD
     public function isSecureServerDataProvider() {
         return [
             [['HTTPS' => 1], true],
@@ -505,7 +504,6 @@
         $_SERVER = $original;
     }
 
-=======
     public function testGetOrigin()
     {
         $_SERVER['HTTP_ORIGIN'] = 'https://www.w3.org';
@@ -516,5 +514,4 @@
         $request = new Request();
         $this->assertEquals(null, $request->getOrigin());
     }
->>>>>>> f83e23ff
 }