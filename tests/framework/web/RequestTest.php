<?php

/**
 * @link https://www.yiiframework.com/
 * @copyright Copyright (c) 2008 Yii Software LLC
 * @license https://www.yiiframework.com/license/
 */

namespace yiiunit\framework\web;

use yii\web\Request;
use yiiunit\TestCase;

/**
 * @group web
 * @backupGlobals enabled
 */
class RequestTest extends TestCase
{
    public function testParseAcceptHeader(): void
    {
        $request = new Request();

        $this->assertEquals([], $request->parseAcceptHeader(' '));

        $this->assertEquals([
            'audio/basic' => ['q' => 1],
            'audio/*' => ['q' => 0.2],
        ], $request->parseAcceptHeader('audio/*; q=0.2, audio/basic'));

        $this->assertEquals([
            'application/json' => ['q' => 1, 'version' => '1.0'],
            'application/xml' => ['q' => 1, 'version' => '2.0', 'x'],
            'text/x-c' => ['q' => 1],
            'text/x-dvi' => ['q' => 0.8],
            'text/plain' => ['q' => 0.5],
        ], $request->parseAcceptHeader('text/plain; q=0.5,
            application/json; version=1.0,
            application/xml; version=2.0; x,
            text/x-dvi; q=0.8, text/x-c'));
    }

    public function testPreferredLanguage(): void
    {
        $this->mockApplication([
            'language' => 'en',
        ]);

        $request = new Request();
        $request->acceptableLanguages = [];
        $this->assertEquals('en', $request->getPreferredLanguage());

        $request = new Request();
        $request->acceptableLanguages = ['de'];
        $this->assertEquals('en', $request->getPreferredLanguage());

        $request = new Request();
        $request->acceptableLanguages = ['en-us', 'de', 'ru-RU'];
        $this->assertEquals('en', $request->getPreferredLanguage(['en']));

        $request = new Request();
        $request->acceptableLanguages = ['en-us', 'de', 'ru-RU'];
        $this->assertEquals('de', $request->getPreferredLanguage(['ru', 'de']));
        $this->assertEquals('de-DE', $request->getPreferredLanguage(['ru', 'de-DE']));

        $request = new Request();
        $request->acceptableLanguages = ['en-us', 'de', 'ru-RU'];
        $this->assertEquals('de', $request->getPreferredLanguage(['de', 'ru']));

        $request = new Request();
        $request->acceptableLanguages = ['en-us', 'de', 'ru-RU'];
        $this->assertEquals('ru-ru', $request->getPreferredLanguage(['ru-ru']));

        $request = new Request();
        $request->acceptableLanguages = ['en-us', 'de'];
        $this->assertEquals('ru-ru', $request->getPreferredLanguage(['ru-ru', 'pl']));
        $this->assertEquals('ru-RU', $request->getPreferredLanguage(['ru-RU', 'pl']));

        $request = new Request();
        $request->acceptableLanguages = ['en-us', 'de'];
        $this->assertEquals('pl', $request->getPreferredLanguage(['pl', 'ru-ru']));
    }

    /**
     * @see https://github.com/yiisoft/yii2/issues/14542
     */
    public function testCsrfTokenContainsASCIIOnly(): void
    {
        $this->mockWebApplication();

        $request = new Request();
        $request->enableCsrfCookie = false;

        $token = $request->getCsrfToken();
        $this->assertMatchesRegularExpression('~[-_=a-z0-9]~i', $token);
    }

    public function testCsrfTokenValidation(): void
    {
        $this->mockWebApplication();

        $request = new Request();
        $request->enableCsrfCookie = false;

        $token = $request->getCsrfToken();

        // accept any value if CSRF validation is disabled
        $request->enableCsrfValidation = false;
        $this->assertTrue($request->validateCsrfToken($token));
        $this->assertTrue($request->validateCsrfToken($token . 'a'));
        $this->assertTrue($request->validateCsrfToken([]));
        $this->assertTrue($request->validateCsrfToken([$token]));
        $this->assertTrue($request->validateCsrfToken(0));
        $this->assertTrue($request->validateCsrfToken(null));

        // enable validation
        $request->enableCsrfValidation = true;

        // accept any value on GET request
        foreach (['GET', 'HEAD', 'OPTIONS'] as $method) {
            $_POST[$request->methodParam] = $method;
            $this->assertTrue($request->validateCsrfToken($token));
            $this->assertTrue($request->validateCsrfToken($token . 'a'));
            $this->assertTrue($request->validateCsrfToken([]));
            $this->assertTrue($request->validateCsrfToken([$token]));
            $this->assertTrue($request->validateCsrfToken(0));
            $this->assertTrue($request->validateCsrfToken(null));
        }

        // only accept valid token on POST
        foreach (['POST', 'PUT', 'DELETE'] as $method) {
            $_POST[$request->methodParam] = $method;
            $this->assertTrue($request->validateCsrfToken($token));
            $this->assertFalse($request->validateCsrfToken($token . 'a'));
            $this->assertFalse($request->validateCsrfToken([]));
            $this->assertFalse($request->validateCsrfToken([$token]));
            $this->assertFalse($request->validateCsrfToken(0));
            $this->assertFalse($request->validateCsrfToken(null));
        }
    }

    public function testIssue15317(): void
    {
        $this->mockWebApplication();
        $_COOKIE[(new Request())->csrfParam] = '';
        $request = new Request();
        $request->enableCsrfCookie = true;
        $request->enableCookieValidation = false;

        $_SERVER['REQUEST_METHOD'] = 'POST';
        \Yii::$app->security->unmaskToken('');
        $this->assertFalse($request->validateCsrfToken(''));

        // When an empty CSRF token is given it is regenerated.
        $this->assertNotEmpty($request->getCsrfToken());
    }

    /**
     * Test CSRF token validation by POST param.
     */
    public function testCsrfTokenPost(): void
    {
        $this->mockWebApplication();

        $request = new Request();
        $request->enableCsrfCookie = false;

        $token = $request->getCsrfToken();

        // accept no value on GET request
        foreach (['GET', 'HEAD', 'OPTIONS'] as $method) {
            $_POST[$request->methodParam] = $method;
            $this->assertTrue($request->validateCsrfToken());
        }

        // only accept valid token on POST
        foreach (['POST', 'PUT', 'DELETE'] as $method) {
            $_POST[$request->methodParam] = $method;
            $request->setBodyParams([]);
            $this->assertFalse($request->validateCsrfToken());
            $request->setBodyParams([$request->csrfParam => $token]);
            $this->assertTrue($request->validateCsrfToken());
        }
    }

    /**
     * Test CSRF token validation by POST param.
     */
    public function testCsrfTokenHeader(): void
    {
        $this->mockWebApplication();

        $request = new Request();
        $request->enableCsrfCookie = false;

        $token = $request->getCsrfToken();

        // accept no value on GET request
        foreach (['GET', 'HEAD', 'OPTIONS'] as $method) {
            $_POST[$request->methodParam] = $method;
            $this->assertTrue($request->validateCsrfToken());
        }

        // only accept valid token on POST
        foreach (['POST', 'PUT', 'DELETE'] as $method) {
            $_POST[$request->methodParam] = $method;
            $request->setBodyParams([]);
            $request->headers->remove(Request::CSRF_HEADER);
            $this->assertFalse($request->validateCsrfToken());
            $request->headers->add(Request::CSRF_HEADER, $token);
            $this->assertTrue($request->validateCsrfToken());
        }
    }

    public function testCustomSafeMethodsCsrfTokenValidation()
    {
        $this->mockWebApplication();

        $request = new Request();
        $request->csrfTokenSafeMethods = ['OPTIONS'];
        $request->enableCsrfCookie = false;
        $request->enableCsrfValidation = true;

        $token = $request->getCsrfToken();

        // accept any value on custom safe request
        foreach (['OPTIONS'] as $method) {
            $_SERVER['REQUEST_METHOD'] = $method;
            $this->assertTrue($request->validateCsrfToken($token));
            $this->assertTrue($request->validateCsrfToken($token . 'a'));
            $this->assertTrue($request->validateCsrfToken([]));
            $this->assertTrue($request->validateCsrfToken([$token]));
            $this->assertTrue($request->validateCsrfToken(0));
            $this->assertTrue($request->validateCsrfToken(null));
            $this->assertTrue($request->validateCsrfToken());
        }

        // only accept valid token on other requests
        foreach (['GET', 'HEAD', 'POST'] as $method) {
            $_SERVER['REQUEST_METHOD'] = $method;
            $this->assertTrue($request->validateCsrfToken($token));
            $this->assertFalse($request->validateCsrfToken($token . 'a'));
            $this->assertFalse($request->validateCsrfToken([]));
            $this->assertFalse($request->validateCsrfToken([$token]));
            $this->assertFalse($request->validateCsrfToken(0));
            $this->assertFalse($request->validateCsrfToken(null));
            $this->assertFalse($request->validateCsrfToken());
        }
    }

    public function testCsrfHeaderValidation()
    {
        $this->mockWebApplication();

        $request = new Request();
        $request->validateCsrfHeaderOnly = true;
        $request->enableCsrfValidation = true;

        // only accept valid header on unsafe requests
        foreach (['GET', 'HEAD', 'POST'] as $method) {
            $_SERVER['REQUEST_METHOD'] = $method;
            $request->headers->remove(Request::CSRF_HEADER);
            $this->assertFalse($request->validateCsrfToken());

            $request->headers->add(Request::CSRF_HEADER, '');
            $this->assertTrue($request->validateCsrfToken());
        }

        // accept no value on other requests
        foreach (['DELETE', 'PATCH', 'PUT', 'OPTIONS'] as $method) {
            $_SERVER['REQUEST_METHOD'] = $method;
            $this->assertTrue($request->validateCsrfToken());
        }
    }

    public function testCustomHeaderCsrfHeaderValidation()
    {
        $this->mockWebApplication();

        $request = new Request();
        $request->csrfHeader = 'X-JGURDA';
        $request->validateCsrfHeaderOnly = true;
        $request->enableCsrfValidation = true;

        // only accept valid header on unsafe requests
        foreach (['GET', 'HEAD', 'POST'] as $method) {
            $_SERVER['REQUEST_METHOD'] = $method;
            $request->headers->remove('X-JGURDA');
            $this->assertFalse($request->validateCsrfToken());

            $request->headers->add('X-JGURDA', '');
            $this->assertTrue($request->validateCsrfToken());
        }
    }

    public function testCustomUnsafeMethodsCsrfHeaderValidation()
    {
        $this->mockWebApplication();

        $request = new Request();
        $request->csrfHeaderUnsafeMethods = ['POST'];
        $request->validateCsrfHeaderOnly = true;
        $request->enableCsrfValidation = true;

        // only accept valid custom header on unsafe requests
        foreach (['POST'] as $method) {
            $_SERVER['REQUEST_METHOD'] = $method;
            $request->headers->remove(Request::CSRF_HEADER);
            $this->assertFalse($request->validateCsrfToken());

            $request->headers->add(Request::CSRF_HEADER, '');
            $this->assertTrue($request->validateCsrfToken());
        }

        // accept no value on other requests
        foreach (['GET', 'HEAD'] as $method) {
            $_SERVER['REQUEST_METHOD'] = $method;
            $request->headers->remove(Request::CSRF_HEADER);
            $this->assertTrue($request->validateCsrfToken());
        }
    }

    public function testNoCsrfTokenCsrfHeaderValidation()
    {
        $this->mockWebApplication();

        $request = new Request();
        $request->validateCsrfHeaderOnly = true;

        $this->assertEquals($request->getCsrfToken(), null);
    }

    public function testResolve()
    {
        $this->mockWebApplication([
            'components' => [
                'urlManager' => [
                    'enablePrettyUrl' => true,
                    'showScriptName' => false,
                    'cache' => null,
                    'rules' => [
                        'posts' => 'post/list',
                        'post/<id>' => 'post/view',
                    ],
                ],
            ],
        ]);

        $request = new Request();
        $request->pathInfo = 'posts';

        $_GET['page'] = 1;
        $result = $request->resolve();
        $this->assertEquals(['post/list', ['page' => 1]], $result);
        $this->assertEquals($_GET, ['page' => 1]);

        $request->setQueryParams(['page' => 5]);
        $result = $request->resolve();
        $this->assertEquals(['post/list', ['page' => 5]], $result);
        $this->assertEquals($_GET, ['page' => 1]);

        $request->setQueryParams(['custom-page' => 5]);
        $result = $request->resolve();
        $this->assertEquals(['post/list', ['custom-page' => 5]], $result);
        $this->assertEquals($_GET, ['page' => 1]);

        unset($_GET['page']);

        $request = new Request();
        $request->pathInfo = 'post/21';

        $this->assertEquals($_GET, []);
        $result = $request->resolve();
        $this->assertEquals(['post/view', ['id' => 21]], $result);
        $this->assertEquals($_GET, ['id' => 21]);

        $_GET['id'] = 42;
        $result = $request->resolve();
        $this->assertEquals(['post/view', ['id' => 21]], $result);
        $this->assertEquals($_GET, ['id' => 21]);

        $_GET['id'] = 63;
        $request->setQueryParams(['token' => 'secret']);
        $result = $request->resolve();
        $this->assertEquals(['post/view', ['id' => 21, 'token' => 'secret']], $result);
        $this->assertEquals($_GET, ['id' => 63]);
    }

    public static function getHostInfoDataProvider()
    {
        return [
            // empty
            [
                [],
                [null, null]
            ],
            // normal
            [
                [
                    'HTTP_HOST' => 'example1.com',
                    'SERVER_NAME' => 'example2.com',
                ],
                [
                    'http://example1.com',
                    'example1.com',
                ]
            ],
            // HTTP header missing
            [
                [
                    'SERVER_NAME' => 'example2.com',
                ],
                [
                    'http://example2.com',
                    'example2.com',
                ]
            ],
            // forwarded from untrusted server
            [
                [
                    'HTTP_X_FORWARDED_HOST' => 'example3.com',
                    'HTTP_HOST' => 'example1.com',
                    'SERVER_NAME' => 'example2.com',
                ],
                [
                    'http://example1.com',
                    'example1.com',
                ]
            ],
            // forwarded from trusted proxy
            [
                [
                    'HTTP_X_FORWARDED_HOST' => 'example3.com',
                    'HTTP_HOST' => 'example1.com',
                    'SERVER_NAME' => 'example2.com',
                    'REMOTE_ADDR' => '192.168.0.1',
                ],
                [
                    'http://example3.com',
                    'example3.com',
                ]
            ],
            // forwarded from trusted proxy
            [
                [
                    'HTTP_X_FORWARDED_HOST' => 'example3.com, example2.com',
                    'HTTP_HOST' => 'example1.com',
                    'SERVER_NAME' => 'example2.com',
                    'REMOTE_ADDR' => '192.168.0.1',
                ],
                [
                    'http://example3.com',
                    'example3.com',
                ]
            ],
            // RFC 7239 forwarded from untrusted server
            [
                [
                    'HTTP_FORWARDED' => 'host=example3.com',
                    'HTTP_HOST' => 'example1.com',
                    'SERVER_NAME' => 'example2.com',
                ],
                [
                    'http://example1.com',
                    'example1.com',
                ]
            ],
            // RFC 7239 forwarded from trusted proxy
            [
                [
                    'HTTP_FORWARDED' => 'host=example3.com',
                    'HTTP_HOST' => 'example1.com',
                    'REMOTE_ADDR' => '192.168.0.1',
                ],
                [
                    'http://example3.com',
                    'example3.com',
                ]
            ],
            // RFC 7239 forwarded from trusted proxy
            [
                [
                    'HTTP_FORWARDED' => 'host=example3.com,host=example2.com',
                    'HTTP_HOST' => 'example1.com',
                    'REMOTE_ADDR' => '192.168.0.1',
                ],
                [
                    'http://example2.com',
                    'example2.com',
                ]
            ],
        ];
    }

    /**
     * @dataProvider getHostInfoDataProvider
     */
    public function testGetHostInfo(array $server, array $expected): void
    {
        $original = $_SERVER;
        $_SERVER = $server;
        $request = new Request([
            'trustedHosts' => [
                '192.168.0.0/24',
            ],
            'secureHeaders' => [
                'X-Forwarded-For',
                'X-Forwarded-Host',
                'X-Forwarded-Proto',
                'forwarded',
            ],
        ]);


        $this->assertEquals($expected[0], $request->getHostInfo());
        $this->assertEquals($expected[1], $request->getHostName());

        $request = new Request([
            'trustedHosts' => [
                '192.168.0.0/24' => ['X-Forwarded-Host', 'forwarded'],
            ],
            'secureHeaders' => [
                'X-Forwarded-For',
                'X-Forwarded-Host',
                'X-Forwarded-Proto',
                'forwarded',
            ],
        ]);


        $this->assertEquals($expected[0], $request->getHostInfo());
        $this->assertEquals($expected[1], $request->getHostName());
        $_SERVER = $original;
    }

<<<<<<< HEAD

    public function testSetHostInfo(): void
=======
    public function testSetHostInfo()
>>>>>>> a2b344f2
    {
        $request = new Request();

        unset($_SERVER['SERVER_NAME'], $_SERVER['HTTP_HOST']);
        $this->assertNull($request->getHostInfo());
        $this->assertNull($request->getHostName());

        $request->setHostInfo('http://servername.com:80');
        $this->assertSame('http://servername.com:80', $request->getHostInfo());
        $this->assertSame('servername.com', $request->getHostName());
    }

    public function testGetScriptFileWithEmptyServer(): void
    {
        $request = new Request();
        $_SERVER = [];

        $this->expectException(\yii\base\InvalidConfigException::class);

        $request->getScriptFile();
    }

    public function testGetScriptUrlWithEmptyServer(): void
    {
        $request = new Request();
        $_SERVER = [];

        $this->expectException(\yii\base\InvalidConfigException::class);
<<<<<<< HEAD
=======

>>>>>>> a2b344f2
        $request->getScriptUrl();
    }

    public function testGetServerName(): void
    {
        $request = new Request();

        $_SERVER['SERVER_NAME'] = 'servername';
        $this->assertEquals('servername', $request->getServerName());

        unset($_SERVER['SERVER_NAME']);
        $this->assertNull($request->getServerName());
    }

    public function testGetServerPort(): void
    {
        $request = new Request();

        $_SERVER['SERVER_PORT'] = 33;
        $this->assertEquals(33, $request->getServerPort());

        unset($_SERVER['SERVER_PORT']);
        $this->assertNull($request->getServerPort());
    }

    public static function isSecureServerDataProvider()
    {
        return [
            [['HTTPS' => 1], true],
            [['HTTPS' => 'on'], true],
            [['HTTPS' => 0], false],
            [['HTTPS' => 'off'], false],
            [[], false],
            [['HTTP_X_FORWARDED_PROTO' => 'https'], false],
            [['HTTP_X_FORWARDED_PROTO' => 'http'], false],
            [[
                'HTTP_X_FORWARDED_PROTO' => 'https',
                'REMOTE_HOST' => 'test.com',
            ], false],
            [[
                'HTTP_X_FORWARDED_PROTO' => 'https',
                'REMOTE_HOST' => 'othertest.com',
            ], false],
            [[
                'HTTP_X_FORWARDED_PROTO' => 'https',
                'REMOTE_ADDR' => '192.168.0.1',
            ], true],
            [[
                'HTTP_X_FORWARDED_PROTO' => 'https',
                'REMOTE_ADDR' => '192.169.0.1',
            ], false],
            [['HTTP_FRONT_END_HTTPS' => 'on'], false],
            [['HTTP_FRONT_END_HTTPS' => 'off'], false],
            [[
                'HTTP_FRONT_END_HTTPS' => 'on',
                'REMOTE_HOST' => 'test.com',
            ], false],
            [[
                'HTTP_FRONT_END_HTTPS' => 'on',
                'REMOTE_HOST' => 'othertest.com',
            ], false],
            [[
                'HTTP_FRONT_END_HTTPS' => 'on',
                'REMOTE_ADDR' => '192.168.0.1',
            ], true],
            [[
                'HTTP_FRONT_END_HTTPS' => 'on',
                'REMOTE_ADDR' => '192.169.0.1',
            ], false],
            // RFC 7239 forwarded from untrusted proxy
            [[
                'HTTP_FORWARDED' => 'proto=https',
            ], false],
            // RFC 7239 forwarded from two untrusted proxies
            [[
                'HTTP_FORWARDED' => 'proto=https,proto=http',
            ], false],
            // RFC 7239 forwarded from trusted proxy
            [[
                'HTTP_FORWARDED' => 'proto=https',
                'REMOTE_ADDR' => '192.168.0.1',
            ], true],
            // RFC 7239 forwarded from trusted proxy, second proxy not encrypted
            [[
                'HTTP_FORWARDED' => 'proto=https,proto=http',
                'REMOTE_ADDR' => '192.168.0.1',
            ], false],
            // RFC 7239 forwarded from trusted proxy, second proxy encrypted, while client request not encrypted
            [[
                'HTTP_FORWARDED' => 'proto=http,proto=https',
                'REMOTE_ADDR' => '192.168.0.1',
            ], true],
            // RFC 7239 forwarded from untrusted proxy
            [[
                'HTTP_FORWARDED' => 'proto=https',
                'REMOTE_ADDR' => '192.169.0.1',
            ], false],
            // RFC 7239 forwarded from untrusted proxy, second proxy not encrypted
            [[
                'HTTP_FORWARDED' => 'proto=https,proto=http',
                'REMOTE_ADDR' => '192.169.0.1',
            ], false],
            // RFC 7239 forwarded from untrusted proxy, second proxy encrypted, while client request not encrypted
            [[
                'HTTP_FORWARDED' => 'proto=http,proto=https',
                'REMOTE_ADDR' => '192.169.0.1',
            ], false],
        ];
    }

    /**
     * @dataProvider isSecureServerDataProvider
     */
    public function testGetIsSecureConnection(array $server, bool $expected): void
    {
        $original = $_SERVER;
        $_SERVER = $server;

        $request = new Request([
            'trustedHosts' => [
                '192.168.0.0/24',
            ],
            'secureHeaders' => [
                'Front-End-Https',
                'X-Rewrite-Url',
                'X-Forwarded-For',
                'X-Forwarded-Host',
                'X-Forwarded-Proto',
                'forwarded',
            ],
        ]);
        $this->assertEquals($expected, $request->getIsSecureConnection());

        $request = new Request([
            'trustedHosts' => [
                '192.168.0.0/24' => ['Front-End-Https', 'X-Forwarded-Proto', 'forwarded'],
            ],
            'secureHeaders' => [
                'Front-End-Https',
                'X-Rewrite-Url',
                'X-Forwarded-For',
                'X-Forwarded-Host',
                'X-Forwarded-Proto',
                'forwarded',
            ],
        ]);
        $this->assertEquals($expected, $request->getIsSecureConnection());

        $_SERVER = $original;
    }

    public static function isSecureServerWithoutTrustedHostDataProvider()
    {
        return [
            // RFC 7239 forwarded header is not enabled
            [[
                'HTTP_FORWARDED' => 'proto=https',
                'REMOTE_ADDR' => '192.168.0.1',
            ], false],
        ];
    }

    /**
     * @dataProvider isSecureServerWithoutTrustedHostDataProvider
     */
    public function testGetIsSecureConnectionWithoutTrustedHost(array $server, bool $expected): void
    {
        $original = $_SERVER;
        $_SERVER = $server;

        $request = new Request([
            'trustedHosts' => [
                '192.168.0.0/24' => ['Front-End-Https', 'X-Forwarded-Proto'],
            ],
            'secureHeaders' => [
                'Front-End-Https',
                'X-Rewrite-Url',
                'X-Forwarded-For',
                'X-Forwarded-Host',
                'X-Forwarded-Proto',
                'forwarded',
            ],
        ]);
        $this->assertEquals($expected, $request->getIsSecureConnection());

        $_SERVER = $original;
    }

    public static function getUserIPDataProvider()
    {
        return [
            [
                [
                    'HTTP_X_FORWARDED_PROTO' => 'https',
                    'HTTP_X_FORWARDED_FOR' => '123.123.123.123',
                    'REMOTE_ADDR' => '192.168.0.1',
                ],
                '123.123.123.123',
            ],
            [
                [
                    'HTTP_X_FORWARDED_PROTO' => 'https',
                    'HTTP_X_FORWARDED_FOR' => '123.123.123.123',
                    'REMOTE_ADDR' => '192.169.1.1',
                ],
                '192.169.1.1',
            ],
            [
                [
                    'HTTP_X_FORWARDED_PROTO' => 'https',
                    'HTTP_X_FORWARDED_FOR' => '123.123.123.123',
                    'REMOTE_HOST' => 'untrusted.com',
                    'REMOTE_ADDR' => '192.169.1.1',
                ],
                '192.169.1.1',
            ],
            [
                [
                    'HTTP_X_FORWARDED_PROTO' => 'https',
                    'HTTP_X_FORWARDED_FOR' => '192.169.1.1',
                    'REMOTE_HOST' => 'untrusted.com',
                    'REMOTE_ADDR' => '192.169.1.1',
                ],
                '192.169.1.1',
            ],
            // RFC 7239 forwarded from trusted proxy
            [
                [
                    'HTTP_FORWARDED' => 'for=123.123.123.123',
                    'REMOTE_ADDR' => '192.168.0.1',
                ],
                '123.123.123.123',
            ],
            // RFC 7239 forwarded from trusted proxy with optinal port
            [
                [
                    'HTTP_FORWARDED' => 'for=123.123.123.123:2222',
                    'REMOTE_ADDR' => '192.168.0.1',
                ],
                '123.123.123.123',
            ],
            // RFC 7239 forwarded from trusted proxy, through another proxy
            [
                [
                    'HTTP_FORWARDED' => 'for=123.123.123.123,for=122.122.122.122',
                    'REMOTE_ADDR' => '192.168.0.1',
                ],
                '122.122.122.122',
            ],
            // RFC 7239 forwarded from trusted proxy, through another proxy, client IP with optional port
            [
                [
                    'HTTP_FORWARDED' => 'for=123.123.123.123:2222,for=122.122.122.122:2222',
                    'REMOTE_ADDR' => '192.168.0.1',
                ],
                '122.122.122.122',
            ],
            // RFC 7239 forwarded from untrusted proxy
            [
                [
                    'HTTP_FORWARDED' => 'for=123.123.123.123',
                    'REMOTE_ADDR' => '192.169.1.1',
                ],
                '192.169.1.1',
            ],
            // RFC 7239 forwarded from trusted proxy with optional port
            [
                [
                    'HTTP_FORWARDED' => 'for=123.123.123.123:2222',
                    'REMOTE_ADDR' => '192.169.1.1',
                ],
                '192.169.1.1',
            ],
            // RFC 7239 forwarded from trusted proxy with client IPv6
            [
                [
                    'HTTP_FORWARDED' => 'for="2001:0db8:85a3:0000:0000:8a2e:0370:7334"',
                    'REMOTE_ADDR' => '192.168.0.1',
                ],
                '2001:0db8:85a3:0000:0000:8a2e:0370:7334',
            ],
            // RFC 7239 forwarded from trusted proxy with client IPv6 and optional port
            [
                [
                    'HTTP_FORWARDED' => 'for="[2001:0db8:85a3:0000:0000:8a2e:0370:7334]:2222"',
                    'REMOTE_ADDR' => '192.168.0.1',
                ],
                '2001:0db8:85a3:0000:0000:8a2e:0370:7334',
            ],
            // RFC 7239 forwarded from trusted proxy, through another proxy with client IPv6
            [
                [
                    'HTTP_FORWARDED' => 'for=122.122.122.122,for="2001:0db8:85a3:0000:0000:8a2e:0370:7334"',
                    'REMOTE_ADDR' => '192.168.0.1',
                ],
                '2001:0db8:85a3:0000:0000:8a2e:0370:7334',
            ],
            // RFC 7239 forwarded from trusted proxy, through another proxy with client IPv6 and optional port
            [
                [
                    'HTTP_FORWARDED' => 'for=122.122.122.122:2222,for="[2001:0db8:85a3:0000:0000:8a2e:0370:7334]:2222"',
                    'REMOTE_ADDR' => '192.168.0.1',
                ],
                '2001:0db8:85a3:0000:0000:8a2e:0370:7334',
            ],
            // RFC 7239 forwarded from untrusted proxy with client IPv6
            [
                [
                    'HTTP_FORWARDED' => 'for"=2001:0db8:85a3:0000:0000:8a2e:0370:7334"',
                    'REMOTE_ADDR' => '192.169.1.1',
                ],
                '192.169.1.1',
            ],
            // RFC 7239 forwarded from untrusted proxy, through another proxy with client IPv6 and optional port
            [
                [
                    'HTTP_FORWARDED' => 'for="[2001:0db8:85a3:0000:0000:8a2e:0370:7334]:2222"',
                    'REMOTE_ADDR' => '192.169.1.1',
                ],
                '192.169.1.1',
            ],
        ];
    }

    /**
     * @dataProvider getUserIPDataProvider
     */
    public function testGetUserIP(array $server, string $expected): void
    {
        $original = $_SERVER;
        $_SERVER = $server;
        $request = new Request([
            'trustedHosts' => [
                '192.168.0.0/24',
            ],
            'secureHeaders' => [
                'Front-End-Https',
                'X-Rewrite-Url',
                'X-Forwarded-For',
                'X-Forwarded-Host',
                'X-Forwarded-Proto',
                'forwarded',
            ],
        ]);
        $this->assertEquals($expected, $request->getUserIP());

        $request = new Request([
            'trustedHosts' => [
                '192.168.0.0/24' => ['X-Forwarded-For', 'forwarded'],
            ],
            'secureHeaders' => [
                'Front-End-Https',
                'X-Rewrite-Url',
                'X-Forwarded-For',
                'X-Forwarded-Host',
                'X-Forwarded-Proto',
                'forwarded',
            ],
        ]);
        $this->assertEquals($expected, $request->getUserIP());

        $_SERVER = $original;
    }

    public static function getUserIPWithoutTruestHostDataProvider()
    {
        return [
            // RFC 7239 forwarded is not enabled
            [
                [
                    'HTTP_FORWARDED' => 'for=123.123.123.123',
                    'REMOTE_ADDR' => '192.168.0.1',
                ],
                '192.168.0.1',
            ],
        ];
    }

    /**
    * @dataProvider getUserIPWithoutTruestHostDataProvider
    */
<<<<<<< HEAD
   public function testGetUserIPWithoutTrustedHost(array $server, string $expected): void
   {
       $original = $_SERVER;
       $_SERVER = $server;

       $request = new Request([
           'trustedHosts' => [
               '192.168.0.0/24' => ['X-Forwarded-For'],
           ],
           'secureHeaders' => [
               'Front-End-Https',
               'X-Rewrite-Url',
               'X-Forwarded-For',
               'X-Forwarded-Host',
               'X-Forwarded-Proto',
               'forwarded',
           ],
       ]);
       $this->assertEquals($expected, $request->getUserIP());

       $_SERVER = $original;
   }
=======
    public function testGetUserIPWithoutTrustedHost($server, $expected)
    {
        $original = $_SERVER;
        $_SERVER = $server;

        $request = new Request([
            'trustedHosts' => [
                '192.168.0.0/24' => ['X-Forwarded-For'],
            ],
            'secureHeaders' => [
                'Front-End-Https',
                'X-Rewrite-Url',
                'X-Forwarded-For',
                'X-Forwarded-Host',
                'X-Forwarded-Proto',
                'forwarded',
            ],
        ]);
        $this->assertEquals($expected, $request->getUserIP());

        $_SERVER = $original;
    }
>>>>>>> a2b344f2

    public static function getMethodDataProvider()
    {
        return [
            [
                [
                    'REQUEST_METHOD' => 'DEFAULT',
                    'HTTP_X-HTTP-METHOD-OVERRIDE' => 'OVERRIDE',
                ],
                'OVERRIDE',
            ],
            [
                [
                    'REQUEST_METHOD' => 'DEFAULT',
                ],
                'DEFAULT',
            ],
        ];
    }

    /**
     * @dataProvider getMethodDataProvider
     */
    public function testGetMethod(array $server, string $expected): void
    {
        $original = $_SERVER;
        $_SERVER = $server;
        $request = new Request();

        $this->assertEquals($expected, $request->getMethod());
        $_SERVER = $original;
    }

    public static function getIsAjaxDataProvider()
    {
        return [
            [
                [
                ],
                false,
            ],
            [
                [
                    'HTTP_X_REQUESTED_WITH' => 'XMLHttpRequest',
                ],
                true,
            ],
        ];
    }

    /**
     * @dataProvider getIsAjaxDataProvider
     */
    public function testGetIsAjax(array $server, bool $expected): void
    {
        $original = $_SERVER;
        $_SERVER = $server;
        $request = new Request();

        $this->assertEquals($expected, $request->getIsAjax());
        $_SERVER = $original;
    }

    public static function getIsPjaxDataProvider()
    {
        return [
            [
                [
                ],
                false,
            ],
            [
                [
                    'HTTP_X_REQUESTED_WITH' => 'XMLHttpRequest',
                    'HTTP_X_PJAX' => 'any value',
                ],
                true,
            ],
        ];
    }

    /**
     * @dataProvider getIsPjaxDataProvider
     */
    public function testGetIsPjax(array $server, bool $expected): void
    {
        $original = $_SERVER;
        $_SERVER = $server;
        $request = new Request();

        $this->assertEquals($expected, $request->getIsPjax());
        $_SERVER = $original;
    }

    public function testGetOrigin(): void
    {
        $_SERVER['HTTP_ORIGIN'] = 'https://www.w3.org';
        $request = new Request();
        $this->assertEquals('https://www.w3.org', $request->getOrigin());

        unset($_SERVER['HTTP_ORIGIN']);
        $request = new Request();
        $this->assertNull($request->getOrigin());
    }

    public static function httpAuthorizationHeadersProvider()
    {
        return [
            ['not a base64 at all', [base64_decode('not a base64 at all'), null]],
            [base64_encode('user:'), ['user', null]],
            [base64_encode('user'), ['user', null]],
            [base64_encode('user:pw'), ['user', 'pw']],
            [base64_encode('user:pw'), ['user', 'pw']],
            [base64_encode('user:a:b'), ['user', 'a:b']],
            [base64_encode(':a:b'), [null, 'a:b']],
            [base64_encode(':'), [null, null]],
        ];
    }

    /**
     * @dataProvider httpAuthorizationHeadersProvider
     */
    public function testHttpAuthCredentialsFromHttpAuthorizationHeader(string $secret, array $expected): void
    {
        $original = $_SERVER;

        $request = new Request();
        $_SERVER['HTTP_AUTHORIZATION'] = 'Basic ' . $secret;
        $this->assertSame($request->getAuthCredentials(), $expected);
        $this->assertSame($request->getAuthUser(), $expected[0]);
        $this->assertSame($request->getAuthPassword(), $expected[1]);
        $_SERVER = $original;

        $request = new Request();
        $_SERVER['REDIRECT_HTTP_AUTHORIZATION'] = 'Basic ' . $secret;
        $this->assertSame($request->getAuthCredentials(), $expected);
        $this->assertSame($request->getAuthUser(), $expected[0]);
        $this->assertSame($request->getAuthPassword(), $expected[1]);
        $_SERVER = $original;
    }

    public function testHttpAuthCredentialsFromServerSuperglobal(): void
    {
        $original = $_SERVER;
        [$user, $pw] = ['foo', 'bar'];
        $_SERVER['PHP_AUTH_USER'] = $user;
        $_SERVER['PHP_AUTH_PW'] = $pw;

        $request = new Request();
        $request->getHeaders()->set('Authorization', 'Basic ' . base64_encode('less-priority:than-PHP_AUTH_*'));

        $this->assertSame($request->getAuthCredentials(), [$user, $pw]);
        $this->assertSame($request->getAuthUser(), $user);
        $this->assertSame($request->getAuthPassword(), $pw);

        $_SERVER = $original;
    }

    public function testGetBodyParam(): void
    {
        $request = new Request();

        $request->setBodyParams([
            'someParam' => 'some value',
            'param.dot' => 'value.dot',
        ]);
        $this->assertSame('some value', $request->getBodyParam('someParam'));
        $this->assertSame('value.dot', $request->getBodyParam('param.dot'));
        $this->assertSame(null, $request->getBodyParam('unexisting'));
        $this->assertSame('default', $request->getBodyParam('unexisting', 'default'));

        // @see https://github.com/yiisoft/yii2/issues/14135
        $bodyParams = new \stdClass();
        $bodyParams->someParam = 'some value';
        $bodyParams->{'param.dot'} = 'value.dot';
        $request->setBodyParams($bodyParams);
        $this->assertSame('some value', $request->getBodyParam('someParam'));
        $this->assertSame('value.dot', $request->getBodyParam('param.dot'));
        $this->assertSame(null, $request->getBodyParam('unexisting'));
        $this->assertSame('default', $request->getBodyParam('unexisting', 'default'));
    }

    public static function getBodyParamsDataProvider()
    {
        return [
            'json' => ['application/json', '{"foo":"bar","baz":1}', ['foo' => 'bar', 'baz' => 1]],
            'jsonp' => ['application/javascript', 'parseResponse({"foo":"bar","baz":1});', ['foo' => 'bar', 'baz' => 1]],
            'get' => ['application/x-www-form-urlencoded', 'foo=bar&baz=1', ['foo' => 'bar', 'baz' => '1']],
        ];
    }

    /**
     * @dataProvider getBodyParamsDataProvider
     */
    public function testGetBodyParams(string $contentType, string $rawBody, array $expected): void
    {
        $_SERVER['CONTENT_TYPE'] = $contentType;
        $request = new Request();
        $request->parsers = [
            'application/json' => 'yii\web\JsonParser',
            'application/javascript' => 'yii\web\JsonParser',
        ];
        $request->setRawBody($rawBody);
        $this->assertSame($expected, $request->getBodyParams());
    }

    public function trustedHostAndInjectedXForwardedForDataProvider()
    {
        return [
            'emptyIPs' => ['1.1.1.1', '', null, ['10.10.10.10'], '1.1.1.1'],
            'invalidIp' => ['1.1.1.1', '127.0.0.1, 8.8.8.8, 2.2.2.2, apple', null, ['10.10.10.10'], '1.1.1.1'],
            'invalidIp2' => ['1.1.1.1', '127.0.0.1, 8.8.8.8, 2.2.2.2, 300.300.300.300', null, ['10.10.10.10'], '1.1.1.1'],
            'invalidIp3' => ['1.1.1.1', '127.0.0.1, 8.8.8.8, 2.2.2.2, 10.0.0.0/26', null, ['10.0.0.0/24'], '1.1.1.1'],
            'invalidLatestIp' => ['1.1.1.1', '127.0.0.1, 8.8.8.8, 2.2.2.2, apple, 2.2.2.2', null, ['1.1.1.1', '2.2.2.2'], '2.2.2.2'],
            'notTrusted' => ['1.1.1.1', '127.0.0.1, 8.8.8.8, 2.2.2.2', null, ['10.10.10.10'], '1.1.1.1'],
            'trustedLevel1' => ['1.1.1.1', '127.0.0.1, 8.8.8.8, 2.2.2.2', null, ['1.1.1.1'], '2.2.2.2'],
            'trustedLevel2' => ['1.1.1.1', '127.0.0.1, 8.8.8.8, 2.2.2.2', null, ['1.1.1.1', '2.2.2.2'], '8.8.8.8'],
            'trustedLevel3' => ['1.1.1.1', '127.0.0.1, 8.8.8.8, 2.2.2.2', null, ['1.1.1.1', '2.2.2.2', '8.8.8.8'], '127.0.0.1'],
            'trustedLevel4' => ['1.1.1.1', '127.0.0.1, 8.8.8.8, 2.2.2.2', null, ['1.1.1.1', '2.2.2.2', '8.8.8.8', '127.0.0.1'], '127.0.0.1'],
            'trustedLevel4EmptyElements' => ['1.1.1.1', '127.0.0.1, 8.8.8.8,,,, ,   , 2.2.2.2', null, ['1.1.1.1', '2.2.2.2', '8.8.8.8', '127.0.0.1'], '127.0.0.1'],
            'trustedWithCidr' => ['10.0.0.2', '127.0.0.1, 8.8.8.8, 10.0.0.240, 10.0.0.32, 10.0.0.99', null, ['10.0.0.0/24'], '8.8.8.8'],
            'trustedAll' => ['10.0.0.2', '127.0.0.1, 8.8.8.8, 10.0.0.240, 10.0.0.32, 10.0.0.99', null, ['0.0.0.0/0'], '127.0.0.1'],
            'emptyIpHeaders' => ['1.1.1.1', '127.0.0.1, 8.8.8.8, 2.2.2.2', [], ['1.1.1.1'], '1.1.1.1'],
        ];
    }

    /**
     * @dataProvider trustedHostAndInjectedXForwardedForDataProvider
     */
    public function testTrustedHostAndInjectedXForwardedFor(string $remoteAddress, string $xForwardedFor, ?array $ipHeaders, array $trustedHosts, string $expectedUserIp): void
    {
        $_SERVER['REMOTE_ADDR'] = $remoteAddress;
        $_SERVER['HTTP_X_FORWARDED_FOR'] = $xForwardedFor;
        $params = [
            'trustedHosts' => $trustedHosts,
        ];
        if ($ipHeaders !== null) {
            $params['ipHeaders'] = $ipHeaders;
        }
        $request = new Request($params);
        $this->assertSame($expectedUserIp, $request->getUserIP());
    }

    public static function trustedHostAndXForwardedPortDataProvider()
    {
        return [
            'defaultPlain' => ['1.1.1.1', 80, null, null, 80],
            'defaultSSL' => ['1.1.1.1', 443, null, null, 443],
            'untrustedForwardedSSL' => ['1.1.1.1', 80, 443, ['10.0.0.0/8'], 80],
            'untrustedForwardedPlain' => ['1.1.1.1', 443, 80, ['10.0.0.0/8'], 443],
            'trustedForwardedSSL' => ['10.10.10.10', 80, 443, ['10.0.0.0/8'], 443],
            'trustedForwardedPlain' => ['10.10.10.10', 443, 80, ['10.0.0.0/8'], 80],
        ];
    }

    /**
     * @dataProvider trustedHostAndXForwardedPortDataProvider
     */
    public function testTrustedHostAndXForwardedPort(string $remoteAddress, int $requestPort, ?int $xForwardedPort, ?array $trustedHosts, int $expectedPort): void
    {
        $_SERVER['REMOTE_ADDR'] = $remoteAddress;
        $_SERVER['SERVER_PORT'] = $requestPort;
        $_SERVER['HTTP_X_FORWARDED_PORT'] = $xForwardedPort;
        $params = [
            'trustedHosts' => $trustedHosts,
        ];
        $request = new Request($params);
        $this->assertSame($expectedPort, $request->getServerPort());
    }

    /**
     * @testWith    ["POST", "GET", "POST"]
     *              ["POST", "OPTIONS", "POST"]
     *              ["POST", "HEAD", "POST"]
     *              ["POST", "DELETE", "DELETE"]
     *              ["POST", "CUSTOM", "CUSTOM"]
     */
    public function testRequestMethodCanNotBeDowngraded($requestMethod, $requestOverrideMethod, $expectedMethod): void
    {
        $request = new Request();

        $_SERVER['REQUEST_METHOD'] = $requestMethod;
        $_POST[$request->methodParam] = $requestOverrideMethod;

        $this->assertSame($expectedMethod, $request->getMethod());
    }

<<<<<<< HEAD
    public static function alreadyResolvedIpDataProvider() {
=======
    public function alreadyResolvedIpDataProvider()
    {
>>>>>>> a2b344f2
        return [
            'resolvedXForwardedFor' => [
                '50.0.0.1',
                '1.1.1.1, 8.8.8.8, 9.9.9.9',
                'http',
                ['0.0.0.0/0'],
                // checks:
                '50.0.0.1',
                '50.0.0.1',
                false,
            ],
            'resolvedXForwardedForWithHttps' => [
                '50.0.0.1',
                '1.1.1.1, 8.8.8.8, 9.9.9.9',
                'https',
                ['0.0.0.0/0'],
                // checks:
                '50.0.0.1',
                '50.0.0.1',
                true,
            ],
        ];
    }

    /**
     * @dataProvider alreadyResolvedIpDataProvider
     */
<<<<<<< HEAD
    public function testAlreadyResolvedIp($remoteAddress, $xForwardedFor, $xForwardedProto, $trustedHosts, $expectedRemoteAddress, $expectedUserIp, $expectedIsSecureConnection): void {
=======
    public function testAlreadyResolvedIp($remoteAddress, $xForwardedFor, $xForwardedProto, $trustedHosts, $expectedRemoteAddress, $expectedUserIp, $expectedIsSecureConnection)
    {
>>>>>>> a2b344f2
        $_SERVER['REMOTE_ADDR'] = $remoteAddress;
        $_SERVER['HTTP_X_FORWARDED_FOR'] = $xForwardedFor;
        $_SERVER['HTTP_X_FORWARDED_PROTO'] = $xForwardedProto;
        $request = new Request([
            'trustedHosts' => $trustedHosts,
            'ipHeaders' => []
        ]);
        $this->assertSame($expectedRemoteAddress, $request->remoteIP, 'Remote IP fail!');
        $this->assertSame($expectedUserIp, $request->userIP, 'User IP fail!');
        $this->assertSame($expectedIsSecureConnection, $request->isSecureConnection, 'Secure connection fail!');
    }

    public static function parseForwardedHeaderDataProvider()
    {
        return [
            [
                '192.168.10.10',
                'for=10.0.0.2;host=yiiframework.com;proto=https',
                'https://yiiframework.com',
                '10.0.0.2'
            ],
            [
                '192.168.10.10',
                'for=10.0.0.2;proto=https',
                'https://example.com',
                '10.0.0.2'
            ],
            [
                '192.168.10.10',
                'host=yiiframework.com;proto=https',
                'https://yiiframework.com',
                '192.168.10.10'
            ],
            [
                '192.168.10.10',
                'host=yiiframework.com;for=10.0.0.2',
                'http://yiiframework.com',
                '10.0.0.2'
            ],
            [
                '192.168.20.10',
                'host=yiiframework.com;for=10.0.0.2;proto=https',
                'https://yiiframework.com',
                '10.0.0.2'
            ],
            [
                '192.168.10.10',
                'for=10.0.0.1;host=yiiframework.com;proto=https, for=192.168.20.20;host=awesome.proxy.com;proto=http',
                'https://yiiframework.com',
                '10.0.0.1'
            ],
            [
                '192.168.10.10',
                'for=8.8.8.8;host=spoofed.host;proto=https, for=10.0.0.1;host=yiiframework.com;proto=https, for=192.168.20.20;host=trusted.proxy;proto=http',
                'https://yiiframework.com',
                '10.0.0.1'
            ]
        ];
    }

    /**
     * @dataProvider parseForwardedHeaderDataProvider
     */
    public function testParseForwardedHeaderParts($remoteAddress, $forwardedHeader, $expectedHostInfo, $expectedUserIp): void
    {
        $_SERVER['REMOTE_ADDR'] = $remoteAddress;
        $_SERVER['HTTP_HOST'] = 'example.com';
        $_SERVER['HTTP_FORWARDED'] = $forwardedHeader;

        $request = new Request([
            'trustedHosts' => [
                '192.168.10.0/24',
                '192.168.20.0/24'
            ],
            'secureHeaders' => [
                'X-Forwarded-For',
                'X-Forwarded-Host',
                'X-Forwarded-Proto',
                'forwarded',
            ],
        ]);

        $this->assertSame($expectedUserIp, $request->userIP, 'User IP fail!');
        $this->assertSame($expectedHostInfo, $request->hostInfo, 'Host info fail!');
    }

    public function testForwardedNotTrusted(): void
    {
        $_SERVER['REMOTE_ADDR'] = '192.168.10.10';
        $_SERVER['HTTP_HOST'] = 'example.com';
        $_SERVER['HTTP_FORWARDED'] = 'for=8.8.8.8;host=spoofed.host;proto=https';
        $_SERVER['HTTP_X_FORWARDED_FOR'] = '10.0.0.1';
        $_SERVER['HTTP_X_FORWARDED_HOST'] = 'yiiframework.com';
        $_SERVER['HTTP_X_FORWARDED_PROTO'] = 'http';

        $request = new Request([
            'trustedHosts' => [
                '192.168.10.0/24',
                '192.168.20.0/24'
            ],
            'secureHeaders' => [
                'X-Forwarded-For',
                'X-Forwarded-Host',
                'X-Forwarded-Proto',
            ],
        ]);

        $this->assertSame('10.0.0.1', $request->userIP, 'User IP fail!');
        $this->assertSame('http://yiiframework.com', $request->hostInfo, 'Host info fail!');
    }
}<|MERGE_RESOLUTION|>--- conflicted
+++ resolved
@@ -533,12 +533,7 @@
         $_SERVER = $original;
     }
 
-<<<<<<< HEAD
-
     public function testSetHostInfo(): void
-=======
-    public function testSetHostInfo()
->>>>>>> a2b344f2
     {
         $request = new Request();
 
@@ -567,10 +562,6 @@
         $_SERVER = [];
 
         $this->expectException(\yii\base\InvalidConfigException::class);
-<<<<<<< HEAD
-=======
-
->>>>>>> a2b344f2
         $request->getScriptUrl();
     }
 
@@ -952,31 +943,7 @@
     /**
     * @dataProvider getUserIPWithoutTruestHostDataProvider
     */
-<<<<<<< HEAD
-   public function testGetUserIPWithoutTrustedHost(array $server, string $expected): void
-   {
-       $original = $_SERVER;
-       $_SERVER = $server;
-
-       $request = new Request([
-           'trustedHosts' => [
-               '192.168.0.0/24' => ['X-Forwarded-For'],
-           ],
-           'secureHeaders' => [
-               'Front-End-Https',
-               'X-Rewrite-Url',
-               'X-Forwarded-For',
-               'X-Forwarded-Host',
-               'X-Forwarded-Proto',
-               'forwarded',
-           ],
-       ]);
-       $this->assertEquals($expected, $request->getUserIP());
-
-       $_SERVER = $original;
-   }
-=======
-    public function testGetUserIPWithoutTrustedHost($server, $expected)
+    public function testGetUserIPWithoutTrustedHost(array $server, string $expected): void
     {
         $original = $_SERVER;
         $_SERVER = $server;
@@ -998,7 +965,6 @@
 
         $_SERVER = $original;
     }
->>>>>>> a2b344f2
 
     public static function getMethodDataProvider()
     {
@@ -1286,12 +1252,8 @@
         $this->assertSame($expectedMethod, $request->getMethod());
     }
 
-<<<<<<< HEAD
-    public static function alreadyResolvedIpDataProvider() {
-=======
-    public function alreadyResolvedIpDataProvider()
-    {
->>>>>>> a2b344f2
+    public static function alreadyResolvedIpDataProvider()
+    {
         return [
             'resolvedXForwardedFor' => [
                 '50.0.0.1',
@@ -1319,12 +1281,8 @@
     /**
      * @dataProvider alreadyResolvedIpDataProvider
      */
-<<<<<<< HEAD
-    public function testAlreadyResolvedIp($remoteAddress, $xForwardedFor, $xForwardedProto, $trustedHosts, $expectedRemoteAddress, $expectedUserIp, $expectedIsSecureConnection): void {
-=======
-    public function testAlreadyResolvedIp($remoteAddress, $xForwardedFor, $xForwardedProto, $trustedHosts, $expectedRemoteAddress, $expectedUserIp, $expectedIsSecureConnection)
-    {
->>>>>>> a2b344f2
+    public function testAlreadyResolvedIp($remoteAddress, $xForwardedFor, $xForwardedProto, $trustedHosts, $expectedRemoteAddress, $expectedUserIp, $expectedIsSecureConnection): void
+    {
         $_SERVER['REMOTE_ADDR'] = $remoteAddress;
         $_SERVER['HTTP_X_FORWARDED_FOR'] = $xForwardedFor;
         $_SERVER['HTTP_X_FORWARDED_PROTO'] = $xForwardedProto;
