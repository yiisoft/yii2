--- conflicted
+++ resolved
@@ -20,7 +20,6 @@
  */
 class RequestTest extends TestCase
 {
-<<<<<<< HEAD
     protected function setUp(): void
     {
         parent::setUp();
@@ -35,8 +34,6 @@
         $this->destroyApplication();
     }
 
-=======
->>>>>>> fa724b12
     public function testParseAcceptHeader(): void
     {
         $request = new Request();
@@ -406,11 +403,7 @@
         $this->assertEquals($_GET, ['id' => 63]);
     }
 
-<<<<<<< HEAD
-    public static function getHostInfoDataProvider()
-=======
     public static function getHostInfoDataProvider(): array
->>>>>>> fa724b12
     {
         return [
             // empty
@@ -519,11 +512,7 @@
     /**
      * @dataProvider getHostInfoDataProvider
      */
-<<<<<<< HEAD
     public function testGetHostInfo(array $server, array $expected): void
-=======
-    public function testGetHostInfo($server, $expected): void
->>>>>>> fa724b12
     {
         $original = $_SERVER;
         $_SERVER = $server;
@@ -589,12 +578,8 @@
         $request = new Request();
         $_SERVER = [];
 
-<<<<<<< HEAD
-        $this->expectException(\yii\base\InvalidConfigException::class);
-=======
         $this->expectException(InvalidConfigException::class);
 
->>>>>>> fa724b12
         $request->getScriptUrl();
     }
 
@@ -620,11 +605,7 @@
         $this->assertNull($request->getServerPort());
     }
 
-<<<<<<< HEAD
-    public static function isSecureServerDataProvider()
-=======
     public static function isSecureServerDataProvider(): array
->>>>>>> fa724b12
     {
         return [
             [['HTTPS' => 1], true],
@@ -712,11 +693,7 @@
     /**
      * @dataProvider isSecureServerDataProvider
      */
-<<<<<<< HEAD
     public function testGetIsSecureConnection(array $server, bool $expected): void
-=======
-    public function testGetIsSecureConnection($server, $expected): void
->>>>>>> fa724b12
     {
         $original = $_SERVER;
         $_SERVER = $server;
@@ -754,11 +731,7 @@
         $_SERVER = $original;
     }
 
-<<<<<<< HEAD
-    public static function isSecureServerWithoutTrustedHostDataProvider()
-=======
     public static function isSecureServerWithoutTrustedHostDataProvider(): array
->>>>>>> fa724b12
     {
         return [
             // RFC 7239 forwarded header is not enabled
@@ -772,11 +745,7 @@
     /**
      * @dataProvider isSecureServerWithoutTrustedHostDataProvider
      */
-<<<<<<< HEAD
     public function testGetIsSecureConnectionWithoutTrustedHost(array $server, bool $expected): void
-=======
-    public function testGetIsSecureConnectionWithoutTrustedHost($server, $expected): void
->>>>>>> fa724b12
     {
         $original = $_SERVER;
         $_SERVER = $server;
@@ -799,11 +768,7 @@
         $_SERVER = $original;
     }
 
-<<<<<<< HEAD
-    public static function getUserIPDataProvider()
-=======
     public static function getUserIPDataProvider(): array
->>>>>>> fa724b12
     {
         return [
             [
@@ -942,11 +907,7 @@
     /**
      * @dataProvider getUserIPDataProvider
      */
-<<<<<<< HEAD
     public function testGetUserIP(array $server, string $expected): void
-=======
-    public function testGetUserIP($server, $expected): void
->>>>>>> fa724b12
     {
         $original = $_SERVER;
         $_SERVER = $server;
@@ -983,11 +944,7 @@
         $_SERVER = $original;
     }
 
-<<<<<<< HEAD
-    public static function getUserIPWithoutTruestHostDataProvider()
-=======
     public static function getUserIPWithoutTruestHostDataProvider(): array
->>>>>>> fa724b12
     {
         return [
             // RFC 7239 forwarded is not enabled
@@ -1004,11 +961,7 @@
     /**
     * @dataProvider getUserIPWithoutTruestHostDataProvider
     */
-<<<<<<< HEAD
     public function testGetUserIPWithoutTrustedHost(array $server, string $expected): void
-=======
-    public function testGetUserIPWithoutTrustedHost($server, $expected): void
->>>>>>> fa724b12
     {
         $original = $_SERVER;
         $_SERVER = $server;
@@ -1031,11 +984,7 @@
         $_SERVER = $original;
     }
 
-<<<<<<< HEAD
-    public static function getMethodDataProvider()
-=======
     public static function getMethodDataProvider(): array
->>>>>>> fa724b12
     {
         return [
             [
@@ -1057,11 +1006,7 @@
     /**
      * @dataProvider getMethodDataProvider
      */
-<<<<<<< HEAD
     public function testGetMethod(array $server, string $expected): void
-=======
-    public function testGetMethod($server, $expected): void
->>>>>>> fa724b12
     {
         $original = $_SERVER;
         $_SERVER = $server;
@@ -1071,11 +1016,7 @@
         $_SERVER = $original;
     }
 
-<<<<<<< HEAD
-    public static function getIsAjaxDataProvider()
-=======
     public static function getIsAjaxDataProvider(): array
->>>>>>> fa724b12
     {
         return [
             [
@@ -1095,11 +1036,7 @@
     /**
      * @dataProvider getIsAjaxDataProvider
      */
-<<<<<<< HEAD
     public function testGetIsAjax(array $server, bool $expected): void
-=======
-    public function testGetIsAjax($server, $expected): void
->>>>>>> fa724b12
     {
         $original = $_SERVER;
         $_SERVER = $server;
@@ -1109,11 +1046,7 @@
         $_SERVER = $original;
     }
 
-<<<<<<< HEAD
-    public static function getIsPjaxDataProvider()
-=======
     public static function getIsPjaxDataProvider(): array
->>>>>>> fa724b12
     {
         return [
             [
@@ -1134,11 +1067,7 @@
     /**
      * @dataProvider getIsPjaxDataProvider
      */
-<<<<<<< HEAD
     public function testGetIsPjax(array $server, bool $expected): void
-=======
-    public function testGetIsPjax($server, $expected): void
->>>>>>> fa724b12
     {
         $original = $_SERVER;
         $_SERVER = $server;
@@ -1159,11 +1088,7 @@
         $this->assertNull($request->getOrigin());
     }
 
-<<<<<<< HEAD
-    public static function httpAuthorizationHeadersProvider()
-=======
     public static function httpAuthorizationHeadersProvider(): array
->>>>>>> fa724b12
     {
         return [
             ['not a base64 at all', [base64_decode('not a base64 at all'), null]],
@@ -1180,11 +1105,7 @@
     /**
      * @dataProvider httpAuthorizationHeadersProvider
      */
-<<<<<<< HEAD
     public function testHttpAuthCredentialsFromHttpAuthorizationHeader(string $secret, array $expected): void
-=======
-    public function testHttpAuthCredentialsFromHttpAuthorizationHeader($secret, $expected): void
->>>>>>> fa724b12
     {
         $original = $_SERVER;
 
@@ -1244,11 +1165,7 @@
         $this->assertSame('default', $request->getBodyParam('unexisting', 'default'));
     }
 
-<<<<<<< HEAD
-    public static function getBodyParamsDataProvider()
-=======
     public static function getBodyParamsDataProvider(): array
->>>>>>> fa724b12
     {
         return [
             'json' => ['application/json', '{"foo":"bar","baz":1}', ['foo' => 'bar', 'baz' => 1]],
@@ -1260,11 +1177,7 @@
     /**
      * @dataProvider getBodyParamsDataProvider
      */
-<<<<<<< HEAD
     public function testGetBodyParams(string $contentType, string $rawBody, array $expected): void
-=======
-    public function testGetBodyParams($contentType, $rawBody, array $expected): void
->>>>>>> fa724b12
     {
         $_SERVER['CONTENT_TYPE'] = $contentType;
         $request = new Request();
@@ -1299,11 +1212,7 @@
     /**
      * @dataProvider trustedHostAndInjectedXForwardedForDataProvider
      */
-<<<<<<< HEAD
     public function testTrustedHostAndInjectedXForwardedFor(string $remoteAddress, string $xForwardedFor, ?array $ipHeaders, array $trustedHosts, string $expectedUserIp): void
-=======
-    public function testTrustedHostAndInjectedXForwardedFor($remoteAddress, $xForwardedFor, $ipHeaders, $trustedHosts, $expectedUserIp): void
->>>>>>> fa724b12
     {
         $_SERVER['REMOTE_ADDR'] = $remoteAddress;
         $_SERVER['HTTP_X_FORWARDED_FOR'] = $xForwardedFor;
@@ -1317,11 +1226,7 @@
         $this->assertSame($expectedUserIp, $request->getUserIP());
     }
 
-<<<<<<< HEAD
-    public static function trustedHostAndXForwardedPortDataProvider()
-=======
     public static function trustedHostAndXForwardedPortDataProvider(): array
->>>>>>> fa724b12
     {
         return [
             'defaultPlain' => ['1.1.1.1', 80, null, null, 80],
@@ -1336,11 +1241,7 @@
     /**
      * @dataProvider trustedHostAndXForwardedPortDataProvider
      */
-<<<<<<< HEAD
     public function testTrustedHostAndXForwardedPort(string $remoteAddress, int $requestPort, ?int $xForwardedPort, ?array $trustedHosts, int $expectedPort): void
-=======
-    public function testTrustedHostAndXForwardedPort($remoteAddress, $requestPort, $xForwardedPort, $trustedHosts, $expectedPort): void
->>>>>>> fa724b12
     {
         $_SERVER['REMOTE_ADDR'] = $remoteAddress;
         $_SERVER['SERVER_PORT'] = $requestPort;
@@ -1369,11 +1270,7 @@
         $this->assertSame($expectedMethod, $request->getMethod());
     }
 
-<<<<<<< HEAD
-    public static function alreadyResolvedIpDataProvider()
-=======
     public static function alreadyResolvedIpDataProvider(): array
->>>>>>> fa724b12
     {
         return [
             'resolvedXForwardedFor' => [
@@ -1416,11 +1313,7 @@
         $this->assertSame($expectedIsSecureConnection, $request->isSecureConnection, 'Secure connection fail!');
     }
 
-<<<<<<< HEAD
-    public static function parseForwardedHeaderDataProvider()
-=======
     public static function parseForwardedHeaderDataProvider(): array
->>>>>>> fa724b12
     {
         return [
             [
