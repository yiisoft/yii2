--- conflicted
+++ resolved
@@ -194,11 +194,7 @@
      * @param string $userAgent User agent string
      * @param array $statusCodes Status codes
      */
-<<<<<<< HEAD
     public function testAjaxRedirectInternetExplorer11(string $userAgent, array $statusCodes): void
-=======
-    public function testAjaxRedirectInternetExplorer11($userAgent, $statusCodes)
->>>>>>> a2b344f2
     {
         $_SERVER['REQUEST_URI'] = 'http://test-domain.com/';
         $request = Yii::$app->request;
@@ -223,11 +219,7 @@
      * @link https://developer.mozilla.org/en-US/docs/Web/HTTP/Headers/User-Agent/Firefox
      * @return array
      */
-<<<<<<< HEAD
     public static function dataProviderAjaxRedirectInternetExplorer11(): array
-=======
-    public function dataProviderAjaxRedirectInternetExplorer11()
->>>>>>> a2b344f2
     {
         return [
             ['Mozilla/5.0 (Android 4.4; Mobile; rv:41.0) Gecko/41.0 Firefox/41.0', [301 => 301, 302 => 302]], // Firefox
@@ -486,25 +478,15 @@
         }
 
         $cookies = [];
-<<<<<<< HEAD
-        foreach(xdebug_get_headers() as $header) {
-            if (!str_starts_with((string) $header, 'Set-Cookie: ')) {
-=======
         foreach (xdebug_get_headers() as $header) {
             if (strpos($header, 'Set-Cookie: ') !== 0) {
->>>>>>> a2b344f2
                 continue;
             }
 
             $name = null;
             $params = [];
-<<<<<<< HEAD
-            $pairs = explode(';', substr((string) $header, 12));
-            foreach ($pairs as  $index => $pair) {
-=======
             $pairs = explode(';', substr($header, 12));
             foreach ($pairs as $index => $pair) {
->>>>>>> a2b344f2
                 $pair = trim($pair);
                 if (!str_contains($pair, '=')) {
                     $params[strtolower($pair)] = true;
