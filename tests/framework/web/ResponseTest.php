<?php

/**
 * @link https://www.yiiframework.com/
 * @copyright Copyright (c) 2008 Yii Software LLC
 * @license https://www.yiiframework.com/license/
 */

namespace yiiunit\framework\web;

use yiiunit\TestCase;
use DateTime;
use DateTimeImmutable;
use Error;
use Exception;
use RuntimeException;
use Yii;
use yii\helpers\StringHelper;
use yii\web\Cookie;
use yii\web\HttpException;
use yii\web\Response;
use yiiunit\framework\web\mocks\TestRequestComponent;

/**
 * @group web
 */
class ResponseTest extends TestCase
{
    /**
     * @var Response
     */
    public $response;

    protected function setUp(): void
    {
        parent::setUp();
        $this->mockWebApplication([
            'components' => [
                'request' => [
                    'class' => TestRequestComponent::class,
                ],
            ],
        ]);
        $this->response = new Response();
    }

    public static function rightRanges(): array
    {
        // TODO test more cases for range requests and check for rfc compatibility
        // https://tools.ietf.org/html/rfc2616
        return [
            ['0-5', '0-5', 6, '12ёж'],
            ['2-', '2-66', 65, 'ёжик3456798áèabcdefghijklmnopqrstuvwxyz!"§$%&/(ёжик)=?'],
            ['-12', '55-66', 12, '(ёжик)=?'],
        ];
    }

    /**
     * @dataProvider rightRanges
     *
     * @param string $rangeHeader The range header.
     * @param string $expectedHeader The expected header.
     * @param int $length The length of the content.
     * @param string $expectedContent The expected content.
     */
<<<<<<< HEAD
    public function testSendFileRanges(
        string $rangeHeader,
        string $expectedHeader,
        int $length,
        string $expectedContent
    ): void {
=======
    public function testSendFileRanges($rangeHeader, $expectedHeader, $length, $expectedContent): void
    {
>>>>>>> fa724b12
        $dataFile = Yii::getAlias('@yiiunit/data/web/data.txt');
        $fullContent = file_get_contents($dataFile);
        $_SERVER['HTTP_RANGE'] = 'bytes=' . $rangeHeader;
        ob_start();
        $this->response->sendFile($dataFile)->send();
        $content = ob_get_clean();

        $this->assertEquals($expectedContent, $content);
        $this->assertEquals(206, $this->response->statusCode);
        $headers = $this->response->headers;
        $this->assertEquals('bytes', $headers->get('Accept-Ranges'));
        $this->assertEquals(
            'bytes ' . $expectedHeader . '/' . StringHelper::byteLength($fullContent),
            $headers->get('Content-Range')
        );
        $this->assertEquals('text/plain', $headers->get('Content-Type'));
        $this->assertEquals((string)$length, $headers->get('Content-Length'));
    }

    public static function wrongRanges(): array
    {
        // TODO test more cases for range requests and check for rfc compatibility
        // https://tools.ietf.org/html/rfc2616
        return [
            ['1-2,3-5,6-10'], // multiple range request not supported
            ['5-1'],          // last-byte-pos value is less than its first-byte-pos value
            ['-100000'],      // last-byte-pos bigger then content length
            ['10000-'],       // first-byte-pos bigger then content length
        ];
    }

    /**
     * @dataProvider wrongRanges
     *
     * @param string $rangeHeader the range header.
     */
<<<<<<< HEAD
    public function testSendFileWrongRanges(string $rangeHeader): void
=======
    public function testSendFileWrongRanges($rangeHeader): void
>>>>>>> fa724b12
    {
        $this->expectException('yii\web\RangeNotSatisfiableHttpException');

        $dataFile = Yii::getAlias('@yiiunit/data/web/data.txt');
        $_SERVER['HTTP_RANGE'] = 'bytes=' . $rangeHeader;
        $this->response->sendFile($dataFile);
    }

    protected function generateTestFileContent()
    {
        return '12ёжик3456798áèabcdefghijklmnopqrstuvwxyz!"§$%&/(ёжик)=?';
    }

    /**
     * @see https://github.com/yiisoft/yii2/issues/7529
     */
    public function testSendContentAsFile(): void
    {
        ob_start();
        $this->response->sendContentAsFile('test', 'test.txt')->send();
        $content = ob_get_clean();

        static::assertEquals('test', $content);
        static::assertEquals(200, $this->response->statusCode);
        $headers = $this->response->headers;
        static::assertEquals('application/octet-stream', $headers->get('Content-Type'));
        static::assertEquals('attachment; filename="test.txt"', $headers->get('Content-Disposition'));
        static::assertEquals(4, $headers->get('Content-Length'));
    }

    public function testRedirect(): void
    {
        $_SERVER['REQUEST_URI'] = 'http://test-domain.com/';
        $this->assertEquals('/', $this->response->redirect('')->headers->get('location'));
        $this->assertFalse($this->response->redirect(null)->headers->get('location'));
        $this->assertEquals(
            'http://some-external-domain.com',
            $this->response->redirect('http://some-external-domain.com')->headers->get('location')
        );
        $this->assertEquals('/', $this->response->redirect('/')->headers->get('location'));
        $this->assertEquals(
            '/something-relative',
            $this->response->redirect('/something-relative')->headers->get('location')
        );
        $this->assertEquals('/index.php?r=', $this->response->redirect(['/'])->headers->get('location'));
        $this->assertEquals(
            '/index.php?r=view',
            $this->response->redirect(['view'])->headers->get('location')
        );
        $this->assertEquals(
            '/index.php?r=controller',
            $this->response->redirect(['/controller'])->headers->get('location')
        );
        $this->assertEquals(
            '/index.php?r=controller%2Findex',
            $this->response->redirect(['/controller/index'])->headers->get('location')
        );
        $this->assertEquals(
            '/index.php?r=controller%2Findex',
            $this->response->redirect(['//controller/index'])->headers->get('location')
        );
        $this->assertEquals(
            '/index.php?r=controller%2Findex&id=3',
            $this->response->redirect(['//controller/index', 'id' => 3])->headers->get('location')
        );
        $this->assertEquals(
            '/index.php?r=controller%2Findex&id_1=3&id_2=4',
            $this->response->redirect(['//controller/index', 'id_1' => 3, 'id_2' => 4])->headers->get('location')
        );
        $this->assertEquals(
            '/index.php?r=controller%2Findex&slug=%C3%A4%C3%B6%C3%BC%C3%9F%21%22%C2%A7%24%25%26%2F%28%29',
            $this->response->redirect(['//controller/index', 'slug' => 'äöüß!"§$%&/()'])->headers->get('location')
        );
    }

    /**
     * @see https://github.com/yiisoft/yii2/issues/19795
     */
    public function testRedirectNewLine(): void
    {
        $this->expectException('yii\base\InvalidRouteException');

        $this->response->redirect(urldecode('http://test-domain.com/gql.json;%0aa.html'));
    }

    /**
     * @dataProvider dataProviderAjaxRedirectInternetExplorer11
     *
     * @param string $userAgent User agent string
     * @param array $statusCodes Status codes
     */
<<<<<<< HEAD
    public function testAjaxRedirectInternetExplorer11(string $userAgent, array $statusCodes): void
=======
    public function testAjaxRedirectInternetExplorer11($userAgent, $statusCodes): void
>>>>>>> fa724b12
    {
        $_SERVER['REQUEST_URI'] = 'http://test-domain.com/';
        $request = Yii::$app->request;
        /** @var TestRequestComponent $request */
        $request->getIssAjaxOverride = true;
        $request->getUserAgentOverride = $userAgent;
        foreach ([true, false] as $pjaxOverride) {
            $request->getIsPjaxOverride = $pjaxOverride;
            foreach (['GET', 'POST'] as $methodOverride) {
                $request->getMethodOverride = $methodOverride;
                foreach ($statusCodes as $statusCode => $expectStatusCode) {
                    $this->assertEquals($expectStatusCode, $this->response->redirect(['view'], $statusCode)->statusCode);
                }
            }
        }
    }

    /**
     * @link https://blogs.msdn.microsoft.com/ieinternals/2013/09/21/internet-explorer-11s-many-user-agent-strings/
     * @link https://stackoverflow.com/questions/30591706/what-is-the-user-agent-string-name-for-microsoft-edge/31279980#31279980
     * @link https://developers.whatismybrowser.com/useragents/explore/software_name/chrome/
     * @link https://developer.mozilla.org/en-US/docs/Web/HTTP/Headers/User-Agent/Firefox
     * @return array
     */
    public static function dataProviderAjaxRedirectInternetExplorer11(): array
    {
        return [
            ['Mozilla/5.0 (Android 4.4; Mobile; rv:41.0) Gecko/41.0 Firefox/41.0', [301 => 301, 302 => 302]], // Firefox
            ['Mozilla/5.0 (Windows NT 6.3; Trident/7.0; rv:11.0) like Gecko', [301 => 200, 302 => 200]], // IE 11
            [ // IE 11
                'Mozilla/5.0 (Windows NT 6.3; Trident/7.0; .NET4.0E; .NET4.0C; rv:11.0) like Gecko',
                [301 => 200, 302 => 200]
            ],
            [ // Chrome
                'Mozilla/5.0 (Windows NT 10.0; Win64; x64) AppleWebKit/537.36 (KHTML, like Gecko) Chrome/74.0.3729.169 Safari/537.36',
                [301 => 301, 302 => 302]
            ],
            [ // Edge
                'Mozilla/5.0 (Windows NT 10.0) AppleWebKit/537.36 (KHTML, like Gecko) Chrome/42.0.2311.135 Safari/537.36 Edge/12.10136',
                [301 => 301, 302 => 302]
            ],
            [ // special windows versions (for tablets or IoT devices)
                'Mozilla/4.0 (compatible; MSIE 7.0; Windows NT 6.2; WOW64; Trident/7.0; .NET4.0C; .NET4.0E; Tablet PC 2.0)',
                [301 => 200, 302 => 200]
            ],
        ];
    }

    /**
     * @dataProvider dataProviderSetStatusCodeByException
     *
     * @param Exception $exception The exception to set.
     * @param int $statusCode The expected status code.
     */
<<<<<<< HEAD
    public function testSetStatusCodeByException(Exception|Error $exception, int $statusCode): void
=======
    public function testSetStatusCodeByException($exception, $statusCode): void
>>>>>>> fa724b12
    {
        $this->response->setStatusCodeByException($exception);
        $this->assertEquals($statusCode, $this->response->getStatusCode());
    }

    /**
     * @see https://github.com/yiisoft/yii2/pull/18290
     */
    public function testNonSeekableStream(): void
    {
        $stream = fopen('php://output', 'r+');
        ob_start();
        $this->response->sendStreamAsFile($stream, 'test-stream')->send();
        ob_get_clean();
        static::assertEquals(200, $this->response->statusCode);
    }

    public static function dataProviderSetStatusCodeByException(): array
    {
        $data = [
            [
                new Exception(),
                500,
            ],
            [
                new RuntimeException(),
                500,
            ],
            [
                new HttpException(500),
                500,
            ],
            [
                new HttpException(403),
                403,
            ],
            [
                new HttpException(404),
                404,
            ],
            [
                new HttpException(301),
                301,
            ],
            [
                new HttpException(200),
                200,
            ],
        ];

        if (class_exists('Error')) {
            $data[] = [
                new Error(),
                500,
            ];
        }

        return $data;
    }

    public static function formatDataProvider(): array
    {
        return [
            [Response::FORMAT_JSON, '{"value":1}'],
            [Response::FORMAT_HTML, '<html><head><title>Test</title></head><body>Test Body</body></html>'],
            [Response::FORMAT_XML, '<?xml ?><test></test>'],
            [Response::FORMAT_RAW, 'Something'],
        ];
    }

    /**
     * @dataProvider formatDataProvider
     *
     * @param string $format Response format.
     * @param string $content Response content.
     */
<<<<<<< HEAD
    public function testSkipFormatter(string $format, string $content): void
=======
    public function testSkipFormatter($format, $content): void
>>>>>>> fa724b12
    {
        $response = new Response();
        $response->format = $format;
        $response->content = $content;
        ob_start();
        $response->send();
        $actualContent = ob_get_clean();

        $this->assertSame($content, $actualContent);
    }

    /**
     * @see https://github.com/yiisoft/yii2/issues/17094
     */
    public function testEmptyContentOn204(): void
    {
        $this->assertEmptyContentOn(204);
    }

    public function testSettingContentToNullOn204(): void
    {
        $this->assertEmptyContentOn(
            204,
            function (Response $response) {
                $this->assertSame($response->content, '');
            }
        );
    }

    public function testSettingStreamToNullOn204(): void
    {
        $this->assertSettingStreamToNullOn(204);
    }

    /**
     * @see https://github.com/yiisoft/yii2/issues/18199
     */
    public function testEmptyContentOn304(): void
    {
        $this->assertEmptyContentOn(304);
    }

    /**
     * @see https://github.com/yiisoft/yii2/issues/18199
     */
    public function testSettingContentToNullOn304(): void
    {
        $this->assertEmptyContentOn(
            304,
            function (Response $response) {
                $this->assertSame($response->content, '');
            }
        );
    }

    public function testSettingStreamToNullOn304(): void
    {
        $this->assertSettingStreamToNullOn(304);
    }

    public function testSendFileWithInvalidCharactersInFileName(): void
    {
        $response = new Response();
        $dataFile = Yii::getAlias('@yiiunit/data/web/data.txt');

        $response->sendFile($dataFile, "test\x7Ftest.txt");

        $this->assertSame(
            "attachment; filename=\"test_test.txt\"; filename*=utf-8''test%7Ftest.txt",
            $response->headers['content-disposition']
        );
    }

    /**
     * @dataProvider cookiesTestProvider
     */
    public function testCookies($cookieConfig, $expected): void
    {
        $response = new Response();
        $response->cookies->add(new Cookie(array_merge(
            [
                'name'     => 'test',
                'value'    => 'testValue',
            ],
            $cookieConfig
        )));

        ob_start();
        $response->send();
        $content = ob_get_clean();

        $cookies = $this->parseHeaderCookies();
        if ($cookies === false) {
            // Unable to resolve cookies, only way to test is that it doesn't create any errors
            $this->assertEquals('', $content);
        } else {
            $testCookie = $cookies['test'];
            $actual = array_intersect_key($testCookie, $expected);
            ksort($actual);
            ksort($expected);
            $this->assertEquals($expected, $actual);
        }
    }

    public static function cookiesTestProvider(): array
    {
        $expireInt = time() + 3600;
        $expireString = date('D, d-M-Y H:i:s', $expireInt) . ' GMT';

        $testCases = [
            'same-site' => [
                ['sameSite' => Cookie::SAME_SITE_STRICT],
                ['samesite' => Cookie::SAME_SITE_STRICT],
            ],
            'expire-as-int' => [
                ['expire' => $expireInt],
                ['expires' => $expireString],
            ],
            'expire-as-string' => [
                ['expire' => $expireString],
                ['expires' => $expireString],
            ],
        ];

        if (version_compare(PHP_VERSION, '5.5.0', '>=')) {
<<<<<<< HEAD
            $testCases = [...$testCases, 'expire-as-date_time' => [
                ['expire' => new \DateTime('@' . $expireInt)],
                ['expires' => $expireString],
            ], 'expire-as-date_time_immutable' => [
                ['expire' => new \DateTimeImmutable('@' . $expireInt)],
                ['expires' => $expireString],
            ]];
=======
            $testCases = array_merge($testCases, [
                'expire-as-date_time' => [
                    ['expire' => new DateTime('@' . $expireInt)],
                    ['expires' => $expireString],
                ],
                'expire-as-date_time_immutable' => [
                    ['expire' => new DateTimeImmutable('@' . $expireInt)],
                    ['expires' => $expireString],
                ],
            ]);
>>>>>>> fa724b12
        }

        return $testCases;
    }

    /**
     * Tries to parse cookies set in the response headers.
     * When running PHP on the CLI headers are not available (the `headers_list()` function always returns an
     * empty array). If possible use xDebug: http://xdebug.org/docs/all_functions#xdebug_get_headers
     * @param $name
     * @return array|false
     */
    protected function parseHeaderCookies()
    {
        if (!function_exists('xdebug_get_headers')) {
            return false;
        }

        $cookies = [];
        foreach (xdebug_get_headers() as $header) {
            if (strpos($header, 'Set-Cookie: ') !== 0) {
                continue;
            }

            $name = null;
            $params = [];
            $pairs = explode(';', substr($header, 12));
            foreach ($pairs as $index => $pair) {
                $pair = trim($pair);
                if (!str_contains($pair, '=')) {
                    $params[strtolower($pair)] = true;
                } else {
                    [$paramName, $paramValue] = explode('=', $pair, 2);
                    if ($index === 0) {
                        $name = $paramName;
                        $params['value'] = urldecode($paramValue);
                    } else {
                        $params[strtolower($paramName)] = urldecode($paramValue);
                    }
                }
            }
            if ($name === null) {
                throw new Exception('Could not determine cookie name for header "' . $header . '".');
            }
            $cookies[$name] = $params;
        }

        return $cookies;
    }

    /**
     * Asserts that given a status code, the response will have an empty content body. If the lambda is present, it will
     * call the lambda what is supposed to handle other assertions.
     *
     * @param int $statusCode
     * @param callable|null $callback lambda in charge to handle other assertions
     *                                callable(\yii\web\Response $response):void
     */
    protected function assertEmptyContentOn($statusCode, $callback = null)
    {
        $response = new Response();
        $response->setStatusCode($statusCode);
        $response->content = 'not empty content';

        ob_start();
        $response->send();
        $content = ob_get_clean();
        $this->assertSame($content, '');

        if ($callback && is_callable($callback)) {
            $callback($response);
        }
    }

    /**
     * Asserts that given a status code, the response will have an empty content body, no matter
     * if the response is a stream as file
     *
     * @param int $statusCode
     */
    protected function assertSettingStreamToNullOn($statusCode)
    {
        $response = new Response();
        $dataFile = Yii::getAlias('@yiiunit/data/web/data.txt');

        $response->sendFile($dataFile);
        $response->setStatusCode($statusCode);

        ob_start();
        $response->send();
        $content = ob_get_clean();
        $this->assertSame($content, '');
        $this->assertNull($response->stream);
    }
}<|MERGE_RESOLUTION|>--- conflicted
+++ resolved
@@ -63,17 +63,12 @@
      * @param int $length The length of the content.
      * @param string $expectedContent The expected content.
      */
-<<<<<<< HEAD
     public function testSendFileRanges(
         string $rangeHeader,
         string $expectedHeader,
         int $length,
         string $expectedContent
     ): void {
-=======
-    public function testSendFileRanges($rangeHeader, $expectedHeader, $length, $expectedContent): void
-    {
->>>>>>> fa724b12
         $dataFile = Yii::getAlias('@yiiunit/data/web/data.txt');
         $fullContent = file_get_contents($dataFile);
         $_SERVER['HTTP_RANGE'] = 'bytes=' . $rangeHeader;
@@ -110,11 +105,7 @@
      *
      * @param string $rangeHeader the range header.
      */
-<<<<<<< HEAD
     public function testSendFileWrongRanges(string $rangeHeader): void
-=======
-    public function testSendFileWrongRanges($rangeHeader): void
->>>>>>> fa724b12
     {
         $this->expectException('yii\web\RangeNotSatisfiableHttpException');
 
@@ -206,11 +197,7 @@
      * @param string $userAgent User agent string
      * @param array $statusCodes Status codes
      */
-<<<<<<< HEAD
     public function testAjaxRedirectInternetExplorer11(string $userAgent, array $statusCodes): void
-=======
-    public function testAjaxRedirectInternetExplorer11($userAgent, $statusCodes): void
->>>>>>> fa724b12
     {
         $_SERVER['REQUEST_URI'] = 'http://test-domain.com/';
         $request = Yii::$app->request;
@@ -265,11 +252,7 @@
      * @param Exception $exception The exception to set.
      * @param int $statusCode The expected status code.
      */
-<<<<<<< HEAD
     public function testSetStatusCodeByException(Exception|Error $exception, int $statusCode): void
-=======
-    public function testSetStatusCodeByException($exception, $statusCode): void
->>>>>>> fa724b12
     {
         $this->response->setStatusCodeByException($exception);
         $this->assertEquals($statusCode, $this->response->getStatusCode());
@@ -346,11 +329,7 @@
      * @param string $format Response format.
      * @param string $content Response content.
      */
-<<<<<<< HEAD
     public function testSkipFormatter(string $format, string $content): void
-=======
-    public function testSkipFormatter($format, $content): void
->>>>>>> fa724b12
     {
         $response = new Response();
         $response->format = $format;
@@ -476,26 +455,13 @@
         ];
 
         if (version_compare(PHP_VERSION, '5.5.0', '>=')) {
-<<<<<<< HEAD
             $testCases = [...$testCases, 'expire-as-date_time' => [
-                ['expire' => new \DateTime('@' . $expireInt)],
+                ['expire' => new DateTime('@' . $expireInt)],
                 ['expires' => $expireString],
             ], 'expire-as-date_time_immutable' => [
-                ['expire' => new \DateTimeImmutable('@' . $expireInt)],
+                ['expire' => new DateTimeImmutable('@' . $expireInt)],
                 ['expires' => $expireString],
             ]];
-=======
-            $testCases = array_merge($testCases, [
-                'expire-as-date_time' => [
-                    ['expire' => new DateTime('@' . $expireInt)],
-                    ['expires' => $expireString],
-                ],
-                'expire-as-date_time_immutable' => [
-                    ['expire' => new DateTimeImmutable('@' . $expireInt)],
-                    ['expires' => $expireString],
-                ],
-            ]);
->>>>>>> fa724b12
         }
 
         return $testCases;
