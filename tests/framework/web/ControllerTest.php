--- conflicted
+++ resolved
@@ -234,13 +234,8 @@
 
         $aksi1 = new InlineAction('aksi1', $this->controller, 'actionAksi1');
 
-<<<<<<< HEAD
-        $params = ['foo' => '100', 'bar' => null, 'true' => 'on', 'false' => 'false'];
-        [$foo, $bar, $true, $false] = $this->controller->bindActionParams($aksi1, $params);
-=======
         $params = ['foo' => '100', 'bar' => null, 'true' => 'on', 'false' => 'false', 'string' => 'strong'];
         list($foo, $bar, $true, $false, $string) = $this->controller->bindActionParams($aksi1, $params);
->>>>>>> d0c150c7
         $this->assertSame(100, $foo);
         $this->assertSame(null, $bar);
         $this->assertSame(true, $true);
@@ -249,13 +244,8 @@
 
         // allow nullable argument to be set to empty string (as null)
         // https://github.com/yiisoft/yii2/issues/18450
-<<<<<<< HEAD
-        $params = ['foo' => 100, 'bar' => '', 'true' => true, 'false' => true];
-        [, $bar] = $this->controller->bindActionParams($aksi1, $params);
-=======
         $params = ['foo' => 100, 'bar' => '', 'true' => true, 'false' => true, 'string' => 'strong'];
         list(, $bar) = $this->controller->bindActionParams($aksi1, $params);
->>>>>>> d0c150c7
         $this->assertSame(null, $bar);
 
         // make sure nullable string argument is not set to null when empty string is passed
