<?php

/**
 * @link https://www.yiiframework.com/
 * @copyright Copyright (c) 2008 Yii Software LLC
 * @license https://www.yiiframework.com/license/
 */

namespace yiiunit\framework\web;

use yii\web\Application;
use yiiunit\framework\web\stubs\ModelBindingStub;
use yii\base\Module;
use yii\data\ArrayDataProvider;
use RuntimeException;
use Yii;
use yii\base\InlineAction;
use yii\web\BadRequestHttpException;
use yii\web\NotFoundHttpException;
use yii\web\Response;
use yii\web\ServerErrorHttpException;
use yiiunit\framework\web\stubs\VendorImage;
use yiiunit\TestCase;

/**
 * @group web
 */
class ControllerTest extends TestCase
{
    private \yiiunit\framework\web\FakeController|\yiiunit\framework\web\FakePhp71Controller|\yiiunit\framework\web\FakePhp7Controller|\yiiunit\framework\web\FakePhp80Controller $controller;

    protected function setUp(): void
    {
        parent::setUp();

        $this->mockWebApplication();
        $this->controller = new FakeController('fake', new Application([
            'id' => 'app',
            'basePath' => __DIR__,
            'components' => [
                'request' => [
                    'cookieValidationKey' => 'wefJDF8sfdsfSDefwqdxj9oq',
                    'scriptFile' => __DIR__ . '/index.php',
                    'scriptUrl' => '/index.php',
                ],
            ],
        ]));

        Yii::$app->controller = $this->controller;
    }

    public function testBindActionParams(): void
    {
        $aksi1 = new InlineAction('aksi1', $this->controller, 'actionAksi1');

        $params = ['fromGet' => 'from query params', 'q' => 'd426', 'validator' => 'available'];
        [$fromGet, $other] = $this->controller->bindActionParams($aksi1, $params);
        $this->assertEquals('from query params', $fromGet);
        $this->assertEquals('default', $other);

        $params = ['fromGet' => 'from query params', 'q' => 'd426', 'other' => 'available'];
        [$fromGet, $other] = $this->controller->bindActionParams($aksi1, $params);
        $this->assertEquals('from query params', $fromGet);
        $this->assertEquals('available', $other);
    }

    public function testNullableInjectedActionParams(): void
    {
        // Use the PHP71 controller for this test
        $this->controller = new FakePhp71Controller('fake', new Application([
            'id' => 'app',
            'basePath' => __DIR__,

            'components' => [
                'request' => [
                    'cookieValidationKey' => 'wefJDF8sfdsfSDefwqdxj9oq',
                    'scriptFile' => __DIR__ . '/index.php',
                    'scriptUrl' => '/index.php',
                ],
            ],
        ]));

        $injectionAction = new InlineAction('injection', $this->controller, 'actionNullableInjection');
        $params = [];
        $args = $this->controller->bindActionParams($injectionAction, $params);
        $this->assertEquals(Yii::$app->request, $args[0]);
        $this->assertNull($args[1]);
    }

    public function testModelBindingHttpException(): void
    {
        $this->controller = new FakePhp71Controller('fake', new Application([
            'id' => 'app',
            'basePath' => __DIR__,
            'container' => [
                'definitions' => [
                    ModelBindingStub::class => [
                        ModelBindingStub::class,
                        'build',
                    ],
                ],
            ],
            'components' => [
                'request' => [
                    'cookieValidationKey' => 'wefJDF8sfdsfSDefwqdxj9oq',
                    'scriptFile' => __DIR__ . '/index.php',
                    'scriptUrl' => '/index.php',
                ],
            ],
        ]));
        Yii::$container->set(VendorImage::class, VendorImage::class);
        $this->mockWebApplication(['controller' => $this->controller]);
        $injectionAction = new InlineAction('injection', $this->controller, 'actionModelBindingInjection');
        $this->expectException(get_class(new NotFoundHttpException('Not Found Item.')));
        $this->expectExceptionMessage('Not Found Item.');
        $this->controller->bindActionParams($injectionAction, []);
    }

    public function testInjectionContainerException(): void
    {
        // Use the PHP71 controller for this test
        $this->controller = new FakePhp71Controller('fake', new Application([
            'id' => 'app',
            'basePath' => __DIR__,

            'components' => [
                'request' => [
                    'cookieValidationKey' => 'wefJDF8sfdsfSDefwqdxj9oq',
                    'scriptFile' => __DIR__ . '/index.php',
                    'scriptUrl' => '/index.php',
                ],
            ],
        ]));
        $this->mockWebApplication(['controller' => $this->controller]);

        $injectionAction = new InlineAction('injection', $this->controller, 'actionInjection');
        $params = ['between' => 'test', 'after' => 'another', 'before' => 'test'];
        Yii::$container->set(VendorImage::class, function () {
            throw new RuntimeException('uh oh');
        });

        $this->expectException((new RuntimeException())::class);
        $this->expectExceptionMessage('uh oh');
        $this->controller->bindActionParams($injectionAction, $params);
    }

    public function testUnknownInjection(): void
    {
        // Use the PHP71 controller for this test
        $this->controller = new FakePhp71Controller('fake', new Application([
            'id' => 'app',
            'basePath' => __DIR__,
            'components' => [
                'request' => [
                    'cookieValidationKey' => 'wefJDF8sfdsfSDefwqdxj9oq',
                    'scriptFile' => __DIR__ . '/index.php',
                    'scriptUrl' => '/index.php',
                ],
            ],
        ]));
        $this->mockWebApplication(['controller' => $this->controller]);

        $injectionAction = new InlineAction('injection', $this->controller, 'actionInjection');
        $params = ['between' => 'test', 'after' => 'another', 'before' => 'test'];
        Yii::$container->clear(VendorImage::class);
<<<<<<< HEAD
        $this->expectException((new ServerErrorHttpException())::class);
=======
        $this->expectException(get_class(new ServerErrorHttpException()));
>>>>>>> fa724b12
        $this->expectExceptionMessage('Could not load required service: vendorImage');
        $this->controller->bindActionParams($injectionAction, $params);
    }

    public function testInjectedActionParams(): void
    {
        // Use the PHP71 controller for this test
        $this->controller = new FakePhp71Controller('fake', new Application([
            'id' => 'app',
            'basePath' => __DIR__,
            'components' => [
                'request' => [
                    'cookieValidationKey' => 'wefJDF8sfdsfSDefwqdxj9oq',
                    'scriptFile' => __DIR__ . '/index.php',
                    'scriptUrl' => '/index.php',
                ],
            ],
        ]));

        $injectionAction = new InlineAction('injection', $this->controller, 'actionInjection');
        $params = ['between' => 'test', 'after' => 'another', 'before' => 'test'];
        Yii::$container->set(VendorImage::class, VendorImage::class);
        $args = $this->controller->bindActionParams($injectionAction, $params);
        $this->assertEquals($params['before'], $args[0]);
        $this->assertEquals(Yii::$app->request, $args[1]);
        $this->assertEquals('Component: yii\web\Request $request', Yii::$app->requestedParams['request']);
        $this->assertEquals($params['between'], $args[2]);
        $this->assertInstanceOf(VendorImage::class, $args[3]);
        $this->assertEquals('Container DI: yiiunit\framework\web\stubs\VendorImage $vendorImage', Yii::$app->requestedParams['vendorImage']);
        $this->assertNull($args[4]);
        $this->assertEquals('Unavailable service: post', Yii::$app->requestedParams['post']);
        $this->assertEquals($params['after'], $args[5]);
    }

    public function testInjectedActionParamsFromModule(): void
    {
        $module = new Module('fake', new Application([
            'id' => 'app',
            'basePath' => __DIR__,
            'components' => [
                'request' => [
                    'cookieValidationKey' => 'wefJDF8sfdsfSDefwqdxj9oq',
                    'scriptFile' => __DIR__ . '/index.php',
                    'scriptUrl' => '/index.php',
                ],
            ],
        ]));
        $module->set('yii\data\DataProviderInterface', [
<<<<<<< HEAD
            'class' => \yii\data\ArrayDataProvider::class,
=======
            'class' => ArrayDataProvider::class,
>>>>>>> fa724b12
        ]);
        // Use the PHP71 controller for this test
        $this->controller = new FakePhp71Controller('fake', $module);
        $this->mockWebApplication(['controller' => $this->controller]);

        $injectionAction = new InlineAction('injection', $this->controller, 'actionModuleServiceInjection');
        $args = $this->controller->bindActionParams($injectionAction, []);
<<<<<<< HEAD
        $this->assertInstanceOf(\yii\data\ArrayDataProvider::class, $args[0]);
=======
        $this->assertInstanceOf(ArrayDataProvider::class, $args[0]);
>>>>>>> fa724b12
        $this->assertEquals('Module yii\base\Module DI: yii\data\DataProviderInterface $dataProvider', Yii::$app->requestedParams['dataProvider']);
    }

    /**
     * @see https://github.com/yiisoft/yii2/issues/17701
     */
    public function testBindTypedActionParams(): void
    {
        // Use the PHP7 controller for this test
        $this->controller = new FakePhp7Controller('fake', new Application([
            'id' => 'app',
            'basePath' => __DIR__,
            'components' => [
                'request' => [
                    'cookieValidationKey' => 'wefJDF8sfdsfSDefwqdxj9oq',
                    'scriptFile' => __DIR__ . '/index.php',
                    'scriptUrl' => '/index.php',
                ],
            ],
        ]));
        $this->mockWebApplication(['controller' => $this->controller]);

        $aksi1 = new InlineAction('aksi1', $this->controller, 'actionAksi1');

        $params = ['foo' => '100', 'bar' => null, 'true' => 'on', 'false' => 'false', 'string' => 'strong'];
        list($foo, $bar, $true, $false, $string) = $this->controller->bindActionParams($aksi1, $params);
        $this->assertSame(100, $foo);
        $this->assertSame(null, $bar);
        $this->assertSame(true, $true);
        $this->assertSame(false, $false);
        $this->assertSame('strong', $string);

        // allow nullable argument to be set to empty string (as null)
        // https://github.com/yiisoft/yii2/issues/18450
        $params = ['foo' => 100, 'bar' => '', 'true' => true, 'false' => true, 'string' => 'strong'];
        list(, $bar) = $this->controller->bindActionParams($aksi1, $params);
        $this->assertSame(null, $bar);

        // make sure nullable string argument is not set to null when empty string is passed
        $stringy = new InlineAction('stringy', $this->controller, 'actionStringy');
        [$foo] = $this->controller->bindActionParams($stringy, ['foo' => '']);
        $this->assertSame('', $foo);

        // make sure mixed type works
        $params = ['foo' => 100];
        $mixedParameter = new InlineAction('mixed-parameter', $this->controller, 'actionMixedParameter');
        list($foo) = $this->controller->bindActionParams($mixedParameter, $params);
        $this->assertSame(100, $foo);
        $params = ['foo' => 'foobar'];
        $mixedParameter = new InlineAction('mixed-parameter', $this->controller, 'actionMixedParameter');
        list($foo) = $this->controller->bindActionParams($mixedParameter, $params);
        $this->assertSame('foobar', $foo);


        $params = ['foo' => 'oops', 'bar' => null];
        $this->expectException('yii\web\BadRequestHttpException');
        $this->expectExceptionMessage('Invalid data received for parameter "foo".');
        $this->controller->bindActionParams($aksi1, $params);
    }

    public function testAsJson(): void
    {
        $data = [
            'test' => 123,
            'example' => 'data',
        ];
        $result = $this->controller->asJson($data);
        $this->assertInstanceOf('yii\web\Response', $result);
        $this->assertSame(Yii::$app->response, $result, 'response should be the same as Yii::$app->response');
        $this->assertEquals(Response::FORMAT_JSON, $result->format);
        $this->assertEquals($data, $result->data);
    }

    public function testAsXml(): void
    {
        $data = [
            'test' => 123,
            'example' => 'data',
        ];
        $result = $this->controller->asXml($data);
        $this->assertInstanceOf('yii\web\Response', $result);
        $this->assertSame(Yii::$app->response, $result, 'response should be the same as Yii::$app->response');
        $this->assertEquals(Response::FORMAT_XML, $result->format);
        $this->assertEquals($data, $result->data);
    }

    public function testRedirect(): void
    {
        $_SERVER['REQUEST_URI'] = 'http://test-domain.com/';
        $this->assertEquals($this->controller->redirect('')->headers->get('location'), '/');
        $this->assertEquals($this->controller->redirect('http://some-external-domain.com')->headers->get('location'), 'http://some-external-domain.com');
        $this->assertEquals($this->controller->redirect('/')->headers->get('location'), '/');
        $this->assertEquals($this->controller->redirect('/something-relative')->headers->get('location'), '/something-relative');
        $this->assertEquals($this->controller->redirect(['/'])->headers->get('location'), '/index.php?r=');
        $this->assertEquals($this->controller->redirect(['view'])->headers->get('location'), '/index.php?r=fake%2Fview');
        $this->assertEquals($this->controller->redirect(['/controller'])->headers->get('location'), '/index.php?r=controller');
        $this->assertEquals($this->controller->redirect(['/controller/index'])->headers->get('location'), '/index.php?r=controller%2Findex');
        $this->assertEquals($this->controller->redirect(['//controller/index'])->headers->get('location'), '/index.php?r=controller%2Findex');
        $this->assertEquals($this->controller->redirect(['//controller/index', 'id' => 3])->headers->get('location'), '/index.php?r=controller%2Findex&id=3');
        $this->assertEquals($this->controller->redirect(['//controller/index', 'id_1' => 3, 'id_2' => 4])->headers->get('location'), '/index.php?r=controller%2Findex&id_1=3&id_2=4');
        $this->assertEquals($this->controller->redirect(['//controller/index', 'slug' => 'äöüß!"§$%&/()'])->headers->get('location'), '/index.php?r=controller%2Findex&slug=%C3%A4%C3%B6%C3%BC%C3%9F%21%22%C2%A7%24%25%26%2F%28%29');
    }

    public function testUnionBindingActionParams(): void
    {
        // Use the PHP80 controller for this test
        $this->controller = new FakePhp80Controller('fake', new Application([
            'id' => 'app',
            'basePath' => __DIR__,
            'components' => [
                'request' => [
                    'cookieValidationKey' => 'wefJDF8sfdsfSDefwqdxj9oq',
                    'scriptFile' => __DIR__ . '/index.php',
                    'scriptUrl' => '/index.php',
                ],
            ],
        ]));

        $this->mockWebApplication(['controller' => $this->controller]);

        $injectionAction = new InlineAction('injection', $this->controller, 'actionInjection');
        $params = ['arg' => 'test', 'second' => 1];

        $args = $this->controller->bindActionParams($injectionAction, $params);
        $this->assertSame('test', $args[0]);
        $this->assertSame(1, $args[1]);

        // test that a value PHP parsed to a string but that should be an int becomes one
        $params = ['arg' => 'test', 'second' => '1'];

        $args = $this->controller->bindActionParams($injectionAction, $params);
        $this->assertSame('test', $args[0]);
        $this->assertSame(1, $args[1]);
    }

    public function testUnionBindingActionParamsWithArray(): void
    {
        // Use the PHP80 controller for this test
        $this->controller = new FakePhp80Controller('fake', new Application([
            'id' => 'app',
            'basePath' => __DIR__,
            'components' => [
                'request' => [
                    'cookieValidationKey' => 'wefJDF8sfdsfSDefwqdxj9oq',
                    'scriptFile' => __DIR__ . '/index.php',
                    'scriptUrl' => '/index.php',
                ],
            ],
        ]));

        $this->mockWebApplication(['controller' => $this->controller]);

        $injectionAction = new InlineAction('array-or-int', $this->controller, 'actionArrayOrInt');
        $params = ['foo' => 1];

        try {
            $args = $this->controller->bindActionParams($injectionAction, $params);
            $this->assertSame(1, $args[0]);
        } catch (BadRequestHttpException $e) {
            $this->fail('Failed to bind int param for array|int union type!');
        }

        try {
            $paramsArray = ['foo' => [1, 2, 3, 4]];
            $args = $this->controller->bindActionParams($injectionAction, $paramsArray);
            $this->assertSame([1, 2, 3, 4], $args[0]);
        } catch (BadRequestHttpException $e) {
            $this->fail('Failed to bind array param for array|int union type!');
        }
    }
}<|MERGE_RESOLUTION|>--- conflicted
+++ resolved
@@ -163,11 +163,7 @@
         $injectionAction = new InlineAction('injection', $this->controller, 'actionInjection');
         $params = ['between' => 'test', 'after' => 'another', 'before' => 'test'];
         Yii::$container->clear(VendorImage::class);
-<<<<<<< HEAD
         $this->expectException((new ServerErrorHttpException())::class);
-=======
-        $this->expectException(get_class(new ServerErrorHttpException()));
->>>>>>> fa724b12
         $this->expectExceptionMessage('Could not load required service: vendorImage');
         $this->controller->bindActionParams($injectionAction, $params);
     }
@@ -216,11 +212,7 @@
             ],
         ]));
         $module->set('yii\data\DataProviderInterface', [
-<<<<<<< HEAD
-            'class' => \yii\data\ArrayDataProvider::class,
-=======
             'class' => ArrayDataProvider::class,
->>>>>>> fa724b12
         ]);
         // Use the PHP71 controller for this test
         $this->controller = new FakePhp71Controller('fake', $module);
@@ -228,11 +220,7 @@
 
         $injectionAction = new InlineAction('injection', $this->controller, 'actionModuleServiceInjection');
         $args = $this->controller->bindActionParams($injectionAction, []);
-<<<<<<< HEAD
-        $this->assertInstanceOf(\yii\data\ArrayDataProvider::class, $args[0]);
-=======
         $this->assertInstanceOf(ArrayDataProvider::class, $args[0]);
->>>>>>> fa724b12
         $this->assertEquals('Module yii\base\Module DI: yii\data\DataProviderInterface $dataProvider', Yii::$app->requestedParams['dataProvider']);
     }
 
