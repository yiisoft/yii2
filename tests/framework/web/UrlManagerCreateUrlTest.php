<?php
/**
 * @link http://www.yiiframework.com/
 * @copyright Copyright (c) 2008 Yii Software LLC
 * @license http://www.yiiframework.com/license/
 */

namespace yiiunit\framework\web;

use Yii;
use yii\web\UrlManager;
use yii\web\UrlRule;
use yiiunit\framework\web\stubs\CachedUrlRule;
use yiiunit\TestCase;

/**
 * This class implements the tests for URL creation with "pretty" url format.
 *
 * See [[UrlManagerTest]] for tests with "default" URL format.
 * See [[UrlManagerParseUrlTest]] for url parsing with "pretty" URL format.
 *
 * Behavior of UrlManager::createUrl() for the "pretty" URL format varies among the following options:
 *  - show script name = true / false
 *  - rules format
 *    - key => value
 *    - array config
 *
 * The following features are tested:
 *  - route only Url::to(['post/index']);
 *  - with params Url::to(['post/view', 'id' => 100]);
 *  - with anchor Url::to(['post/view', 'id' => 100, '#' => 'content']);
 *  - named parameters
 *    - as query params
 *    - as controller/actions '<controller:(post|comment)>/<id:\d+>/<action:(update|delete)>' => '<controller>/<action>',
 *  - Rules with Server Names
 *    - with protocol (TODO)
 *    - without protocol i.e protocol relative, see https://github.com/yiisoft/yii2/pull/12697 (TODO)
 *    - with parameters
 *  - with suffix
 *  - with default values
 *  - with HTTP methods (TODO)
 *  - absolute/relative
 *
 *  - Adding rules dynamically (TODO)
 *  - Test custom rules that only implement the interface (TODO)
 *
 * NOTE: if a test is added here, you probably also need to add one in UrlManagerParseUrlTest.
 *
 * @group web
 */
class UrlManagerCreateUrlTest extends TestCase
{
    protected function getUrlManager($config = [], $showScriptName = true)
    {
        // in this test class, all tests have enablePrettyUrl enabled.
        $config['enablePrettyUrl'] = true;
        $config['cache'] = null;

        // set default values if they are not set
        $config = array_merge([
            'baseUrl' => '',
            'scriptUrl' => '/index.php',
            'hostInfo' => 'http://www.example.com',
            'showScriptName' => $showScriptName,
        ], $config);

        return new UrlManager($config);
    }


    public function variationsProvider()
    {
        $baseUrlConfig = [
            'baseUrl' => '/test',
            'scriptUrl' => '/test/index.php',
        ];

        return [
            // method name, $showScriptName, expected URL prefix
            ['createUrl', true, '/index.php', []],
            ['createUrl', false, '', []],
            ['createAbsoluteUrl', true, 'http://www.example.com/index.php', []],
            ['createAbsoluteUrl', false, 'http://www.example.com', []],

            // with different baseUrl
            ['createUrl', true, '/test/index.php', $baseUrlConfig],
            ['createUrl', false, '/test', $baseUrlConfig],
            ['createAbsoluteUrl', true, 'http://www.example.com/test/index.php', $baseUrlConfig],
            ['createAbsoluteUrl', false, 'http://www.example.com/test', $baseUrlConfig],
        ];
    }

    /**
     * Test createUrl() and createAbsoluteUrl()
     * with varying $showScriptName
     * without rules.
     *
     * @dataProvider variationsProvider
     */
    public function testWithoutRules($method, $showScriptName, $prefix, $config)
    {
        $manager = $this->getUrlManager($config, $showScriptName);

        $url = $manager->$method('post/view');
        $this->assertEquals("$prefix/post/view", $url);
        $url = $manager->$method(['post/view']);
        $this->assertEquals("$prefix/post/view", $url);

        $url = $manager->$method(['post/view', 'id' => 1, 'title' => 'sample post']);
        $this->assertEquals("$prefix/post/view?id=1&title=sample+post", $url);

        $url = $manager->$method(['post/view', '#' => 'testhash']);
        $this->assertEquals("$prefix/post/view#testhash", $url);

        $url = $manager->$method(['post/view', 'id' => 1, 'title' => 'sample post', '#' => 'testhash']);
        $this->assertEquals("$prefix/post/view?id=1&title=sample+post#testhash", $url);

        // with defaultAction
        $url = $manager->$method(['/post', 'page' => 1]);
        $this->assertEquals("$prefix/post?page=1", $url);
    }

    /**
     * Test createUrl() and createAbsoluteUrl()
     * with varying $showScriptName
     * without rules.
     * With UrlManager::$suffix
     *
     * @dataProvider variationsProvider
     */
    public function testWithoutRulesWithSuffix($method, $showScriptName, $prefix, $config)
    {
        $config['suffix'] = '.html';
        $manager = $this->getUrlManager($config, $showScriptName);

        $url = $manager->$method('post/view');
        $this->assertEquals("$prefix/post/view.html", $url);
        $url = $manager->$method(['post/view']);
        $this->assertEquals("$prefix/post/view.html", $url);

        $url = $manager->$method(['post/view', 'id' => 1, 'title' => 'sample post']);
        $this->assertEquals("$prefix/post/view.html?id=1&title=sample+post", $url);

        $url = $manager->$method(['post/view', '#' => 'testhash']);
        $this->assertEquals("$prefix/post/view.html#testhash", $url);

        $url = $manager->$method(['post/view', 'id' => 1, 'title' => 'sample post', '#' => 'testhash']);
        $this->assertEquals("$prefix/post/view.html?id=1&title=sample+post#testhash", $url);

        // with defaultAction
        $url = $manager->$method(['/post', 'page' => 1]);
        $this->assertEquals("$prefix/post.html?page=1", $url);


        // test suffix '/' as it may be trimmed
        $config['suffix'] = '/';
        $manager = $this->getUrlManager($config, $showScriptName);

        $url = $manager->$method('post/view');
        $this->assertEquals("$prefix/post/view/", $url);
        $url = $manager->$method(['post/view']);
        $this->assertEquals("$prefix/post/view/", $url);

        $url = $manager->$method(['post/view', 'id' => 1, 'title' => 'sample post']);
        $this->assertEquals("$prefix/post/view/?id=1&title=sample+post", $url);

        $url = $manager->$method(['post/view', '#' => 'testhash']);
        $this->assertEquals("$prefix/post/view/#testhash", $url);

        $url = $manager->$method(['post/view', 'id' => 1, 'title' => 'sample post', '#' => 'testhash']);
        $this->assertEquals("$prefix/post/view/?id=1&title=sample+post#testhash", $url);

        // with defaultAction
        $url = $manager->$method(['/post', 'page' => 1]);
        $this->assertEquals("$prefix/post/?page=1", $url);
    }

    /**
     * Test createUrl() and createAbsoluteUrl()
     * with varying $showScriptName
     * with simple rules.
     *
     * @dataProvider variationsProvider
     */
    public function testSimpleRules($method, $showScriptName, $prefix, $config)
    {
        $config['rules'] = [
            'post/<id:\d+>' => 'post/view',
            'posts' => 'post/index',
            'book/<id:\d+>/<title>' => 'book/view',
        ];
        $manager = $this->getUrlManager($config, $showScriptName);

        // does not match any rule
        $url = $manager->$method(['post/view']);
        $this->assertEquals("$prefix/post/view", $url);

        // with defaultAction also does not match any rule
        $url = $manager->$method(['/post', 'page' => 1]);
        $this->assertEquals("$prefix/post?page=1", $url);

        // match first rule
        $url = $manager->$method(['post/view', 'id' => 1]);
        $this->assertEquals("$prefix/post/1", $url);

        // match first rule with additional param
        $url = $manager->$method(['post/view', 'id' => 1, 'title' => 'sample post']);
        $this->assertEquals("$prefix/post/1?title=sample+post", $url);
        // match first rule with hash
        $url = $manager->$method(['post/view', 'id' => 1, '#' => 'testhash']);
        $this->assertEquals("$prefix/post/1#testhash", $url);

        // match second rule
        $url = $manager->$method(['post/index']);
        $this->assertEquals("$prefix/posts", $url);

        // match second rule with additional param
        $url = $manager->$method(['post/index', 'category' => 'test']);
        $this->assertEquals("$prefix/posts?category=test", $url);

        // match third rule, ensure encoding of params
        $url = $manager->$method(['book/view', 'id' => 1, 'title' => 'sample post']);
        $this->assertEquals("$prefix/book/1/sample+post", $url);
    }

    /**
     * Test createUrl() and createAbsoluteUrl()
     * with varying $showScriptName
     * with simple rules.
     * With UrlManager::$suffix
     *
     * @dataProvider variationsProvider
     */
    public function testSimpleRulesWithSuffix($method, $showScriptName, $prefix, $config)
    {
        $config['rules'] = [
            'post/<id:\d+>' => 'post/view',
            'posts' => 'post/index',
            'book/<id:\d+>/<title>' => 'book/view',
        ];
        $config['suffix'] = '/';
        $manager = $this->getUrlManager($config, $showScriptName);

        // does not match any rule
        $url = $manager->$method(['post/view']);
        $this->assertEquals("$prefix/post/view/", $url);

        // with defaultAction also does not match any rule
        $url = $manager->$method(['/post', 'page' => 1]);
        $this->assertEquals("$prefix/post/?page=1", $url);

        // match first rule
        $url = $manager->$method(['post/view', 'id' => 1]);
        $this->assertEquals("$prefix/post/1/", $url);

        // match first rule with additional param
        $url = $manager->$method(['post/view', 'id' => 1, 'title' => 'sample post']);
        $this->assertEquals("$prefix/post/1/?title=sample+post", $url);
        // match first rule with hash
        $url = $manager->$method(['post/view', 'id' => 1, '#' => 'testhash']);
        $this->assertEquals("$prefix/post/1/#testhash", $url);

        // match second rule
        $url = $manager->$method(['post/index']);
        $this->assertEquals("$prefix/posts/", $url);

        // match second rule with additional param
        $url = $manager->$method(['post/index', 'category' => 'test']);
        $this->assertEquals("$prefix/posts/?category=test", $url);

        // match third rule, ensure encoding of params
        $url = $manager->$method(['book/view', 'id' => 1, 'title' => 'sample post']);
        $this->assertEquals("$prefix/book/1/sample+post/", $url);
    }

    /**
     * Test createUrl() and createAbsoluteUrl()
     * with varying $showScriptName
     * with rules that have varadic controller/actions.
     *
     * @dataProvider variationsProvider
     */
    public function testControllerActionParams($method, $showScriptName, $prefix, $config)
    {
        $config['rules'] = [
            '<controller>/<id:\d+>' => '<controller>/view',
            '<controller>s' => '<controller>/index',
            '<controller>/default' => '<controller>', // rule to match default action
            '<controller>/test/<action:\w+>' => '<controller>/<action>',
        ];
        $manager = $this->getUrlManager($config, $showScriptName);

        // match last rule
        $url = $manager->$method(['post/view']);
        $this->assertEquals("$prefix/post/test/view", $url);

        // defaultAction should match third rule
        $url = $manager->$method(['/post/']);
        $this->assertEquals("$prefix/post/default", $url);
        $url = $manager->$method(['/post']);
        $this->assertEquals("$prefix/post/default", $url);

        // match first rule
        $url = $manager->$method(['post/view', 'id' => 1]);
        $this->assertEquals("$prefix/post/1", $url);

        // match first rule with additional param
        $url = $manager->$method(['post/view', 'id' => 1, 'title' => 'sample post']);
        $this->assertEquals("$prefix/post/1?title=sample+post", $url);
        // match first rule with hash
        $url = $manager->$method(['post/view', 'id' => 1, '#' => 'testhash']);
        $this->assertEquals("$prefix/post/1#testhash", $url);

        // match second rule
        $url = $manager->$method(['post/index']);
        $this->assertEquals("$prefix/posts", $url);

        // match second rule with additional param
        $url = $manager->$method(['post/index', 'category' => 'test']);
        $this->assertEquals("$prefix/posts?category=test", $url);
    }

    /**
     * Test createUrl() and createAbsoluteUrl()
     * with varying $showScriptName
     * with rules that have default values for parameters.
     *
     * @dataProvider variationsProvider
     */
    public function testRulesWithDefaultParams($method, $showScriptName, $prefix, $config)
    {
        $config['rules'] = [
            [
                'pattern' => '',
                'route' => 'frontend/page/view',
                'defaults' => ['slug' => 'index'],
            ],
            'page/<slug>' => 'frontend/page/view',
            [
                'pattern' => '<language>',
                'route' => 'site/index',
                'defaults' => [
                    'language' => 'en',
                ],
            ],
        ];
        $manager = $this->getUrlManager($config, $showScriptName);

        // match first rule
        $url = $manager->$method(['frontend/page/view', 'slug' => 'index']);
        $this->assertEquals("$prefix/", $url);

        // match first rule with additional param
        $url = $manager->$method(['frontend/page/view', 'slug' => 'index', 'sort' => 'name']);
        $this->assertEquals("$prefix/?sort=name", $url);

        // match first rule with hash
        $url = $manager->$method(['frontend/page/view', 'slug' => 'index', '#' => 'testhash']);
        $this->assertEquals("$prefix/#testhash", $url);

        // match second rule
        $url = $manager->$method(['frontend/page/view', 'slug' => 'services']);
        $this->assertEquals("$prefix/page/services", $url);

        // match second rule with additional param
        $url = $manager->$method(['frontend/page/view', 'slug' => 'services', 'sort' => 'name']);
        $this->assertEquals("$prefix/page/services?sort=name", $url);

        // match second rule with hash
        $url = $manager->$method(['frontend/page/view', 'slug' => 'services', '#' => 'testhash']);
        $this->assertEquals("$prefix/page/services#testhash", $url);

        // match third rule
        $url = $manager->$method(['site/index', 'language' => 'en']);
        $this->assertEquals("$prefix/", $url);
        $url = $manager->$method(['site/index', 'language' => 'de']);
        $this->assertEquals("$prefix/de", $url);

        // match third rule with additional param
        $url = $manager->$method(['site/index', 'language' => 'en', 'sort' => 'name']);
        $this->assertEquals("$prefix/?sort=name", $url);
        $url = $manager->$method(['site/index', 'language' => 'de', 'sort' => 'name']);
        $this->assertEquals("$prefix/de?sort=name", $url);

        // match first rule with hash
        $url = $manager->$method(['site/index', 'language' => 'en', '#' => 'testhash']);
        $this->assertEquals("$prefix/#testhash", $url);
        $url = $manager->$method(['site/index', 'language' => 'de', '#' => 'testhash']);
        $this->assertEquals("$prefix/de#testhash", $url);

        // matches none of the rules
        $url = $manager->$method(['frontend/page/view']);
        $this->assertEquals("$prefix/frontend/page/view", $url);
    }

    /**
     * Test createUrl() and createAbsoluteUrl()
     * with varying $showScriptName
     * with empty or null parameters.
     *
     * @dataProvider variationsProvider
     * @see https://github.com/yiisoft/yii2/issues/10935
     */
    public function testWithNullParams($method, $showScriptName, $prefix, $config)
    {
        $config['rules'] = [
            '<param1>/<param2>' => 'site/index',
            '<param1>' => 'site/index',
        ];
        $manager = $this->getUrlManager($config, $showScriptName);

        // match first rule
        $url = $manager->$method(['site/index', 'param1' => 111, 'param2' => 222]);
        $this->assertEquals("$prefix/111/222", $url);
        $url = $manager->$method(['site/index', 'param1' => 112, 'param2' => 222]);
        $this->assertEquals("$prefix/112/222", $url);

        // match second rule
        $url = $manager->$method(['site/index', 'param1' => 111, 'param2' => null]);
        $this->assertEquals("$prefix/111", $url);
        $url = $manager->$method(['site/index', 'param1' => 123, 'param2' => null]);
        $this->assertEquals("$prefix/123", $url);

        // match none of the rules
        $url = $manager->$method(['site/index', 'param1' => null, 'param2' => 111]);
        $this->assertEquals("$prefix/site/index?param2=111", $url);
        $url = $manager->$method(['site/index', 'param1' => null, 'param2' => 123]);
        $this->assertEquals("$prefix/site/index?param2=123", $url);
    }


    /**
     * Test createUrl() and createAbsoluteUrl()
     * with varying $showScriptName
     * with empty pattern.
     *
     * @dataProvider variationsProvider
     * @see https://github.com/yiisoft/yii2/issues/6717
     */
    public function testWithEmptyPattern($method, $showScriptName, $prefix, $config)
    {
        $assertations = function ($manager) use ($method, $prefix) {
            // match first rule
            $url = $manager->$method(['front/site/index']);
            $this->assertEquals("$prefix/", $url);
            $url = $manager->$method(['/front/site/index']);
            $this->assertEquals("$prefix/", $url);

            // match first rule with additional parameter
            $url = $manager->$method(['front/site/index', 'page' => 1]);
            $this->assertEquals("$prefix/?page=1", $url);
            $url = $manager->$method(['/front/site/index', 'page' => 1]);
            $this->assertEquals("$prefix/?page=1", $url);

            // no match
            $url = $manager->$method(['']);
            $this->assertEquals("$prefix/", $url);
            $url = $manager->$method(['/']);
            $this->assertEquals("$prefix/", $url);
        };

        // normal rule
        $config['rules'] = [
            '' => 'front/site/index',
        ];
        $manager = $this->getUrlManager($config, $showScriptName);
        $assertations($manager);

        // rule prefixed with /
        $config['rules'] = [
            '' => '/front/site/index',
        ];
        $manager = $this->getUrlManager($config, $showScriptName);
        $assertations($manager);

        // with suffix
        $config['rules'] = [
            '' => 'front/site/index',
        ];
        $config['suffix'] = '/';
        $manager = $this->getUrlManager($config, $showScriptName);
        $assertations($manager);
    }


    public function absolutePatternsVariations()
    {
        $baseUrlConfig = [
            'baseUrl' => '/test',
            'scriptUrl' => '/test/index.php',
        ];

        return [
            // $showScriptName, expected URL prefix
            [true, '/index.php', []],
            [false, '', []],

            // with different baseUrl
            [true, '/test/index.php', $baseUrlConfig],
            [false, '/test', $baseUrlConfig],
        ];
    }

    /**
     * Test rules that have host info in the patterns.
     * @dataProvider absolutePatternsVariations
     */
    public function testAbsolutePatterns($showScriptName, $prefix, $config)
    {
        $config['rules'] = [
            [
                'pattern' => 'post/<id>/<title>',
                'route' => 'post/view',
                'host' => 'http://<lang:en|fr>.example.com',
            ],
            // note: baseUrl is not included in the pattern
            'http://www.example.com/login' => 'site/login',
        ];
        $manager = $this->getUrlManager($config, $showScriptName);
        // first rule matches
        $urlParams = ['post/view', 'id' => 1, 'title' => 'sample post', 'lang' => 'en'];
        $expected = "http://en.example.com$prefix/post/1/sample+post";
        $this->assertEquals($expected, $manager->createUrl($urlParams));
        $this->assertEquals($expected, $manager->createAbsoluteUrl($urlParams));
        $this->assertEquals($expected, $manager->createAbsoluteUrl($urlParams, true));
        $this->assertEquals($expected, $manager->createAbsoluteUrl($urlParams, 'http'));
        $this->assertEquals('https' . substr($expected, 4), $manager->createAbsoluteUrl($urlParams, 'https'));
        $this->assertEquals(substr($expected, 5), $manager->createAbsoluteUrl($urlParams, '')); // protocol relative Url

        $urlParams = ['post/view', 'id' => 1, 'title' => 'sample post', 'lang' => 'en', '#' => 'testhash'];
        $expected = "http://en.example.com$prefix/post/1/sample+post#testhash";
        $this->assertEquals($expected, $manager->createUrl($urlParams));
        $this->assertEquals($expected, $manager->createAbsoluteUrl($urlParams));

        // second rule matches
        $urlParams = ['site/login'];
        $expected = "http://www.example.com$prefix/login";
        $this->assertEquals($expected, $manager->createUrl($urlParams));
        $this->assertEquals($expected, $manager->createAbsoluteUrl($urlParams));
        $this->assertEquals($expected, $manager->createAbsoluteUrl($urlParams, true));
        $this->assertEquals($expected, $manager->createAbsoluteUrl($urlParams, 'http'));
        $this->assertEquals('https' . substr($expected, 4), $manager->createAbsoluteUrl($urlParams, 'https'));
        $this->assertEquals(substr($expected, 5), $manager->createAbsoluteUrl($urlParams, '')); // protocol relative Url

        // none of the rules matches
        $urlParams = ['post/index', 'page' => 1];
        $this->assertEquals("$prefix/post/index?page=1", $manager->createUrl($urlParams));
        $expected = "http://www.example.com$prefix/post/index?page=1";
        $this->assertEquals($expected, $manager->createAbsoluteUrl($urlParams));
        $this->assertEquals($expected, $manager->createAbsoluteUrl($urlParams, true));
        $this->assertEquals($expected, $manager->createAbsoluteUrl($urlParams, 'http'));
        $this->assertEquals('https' . substr($expected, 4), $manager->createAbsoluteUrl($urlParams, 'https'));
        $this->assertEquals(substr($expected, 5), $manager->createAbsoluteUrl($urlParams, '')); // protocol relative Url

        $urlParams = ['post/index', 'page' => 1, '#' => 'testhash'];
        $this->assertEquals("$prefix/post/index?page=1#testhash", $manager->createUrl($urlParams));
        $expected = "http://www.example.com$prefix/post/index?page=1#testhash";
        $this->assertEquals($expected, $manager->createAbsoluteUrl($urlParams));
    }

    /**
     * Test rules that have host info in the patterns, that are protocol relative.
     * @dataProvider absolutePatternsVariations
     * @see https://github.com/yiisoft/yii2/issues/12691
     */
    public function testProtocolRelativeAbsolutePattern($showScriptName, $prefix, $config)
    {
        $config['rules'] = [
            [
                'pattern' => 'post/<id>/<title>',
                'route' => 'post/view',
                'host' => '//<lang:en|fr>.example.com',
            ],
            // note: baseUrl is not included in the pattern
            '//www.example.com/login' => 'site/login',
            '//app.example.com' => 'app/index',
            '//app2.example.com/' => 'app2/index',
        ];
        $manager = $this->getUrlManager($config, $showScriptName);
        // first rule matches
        $urlParams = ['post/view', 'id' => 1, 'title' => 'sample post', 'lang' => 'en'];
        $expected = "//en.example.com$prefix/post/1/sample+post";
        $this->assertEquals($expected, $manager->createUrl($urlParams));
        $this->assertEquals("http:$expected", $manager->createAbsoluteUrl($urlParams));
        $this->assertEquals("http:$expected", $manager->createAbsoluteUrl($urlParams, true));
        $this->assertEquals("http:$expected", $manager->createAbsoluteUrl($urlParams, 'http'));
        $this->assertEquals("https:$expected", $manager->createAbsoluteUrl($urlParams, 'https'));
        $this->assertEquals($expected, $manager->createAbsoluteUrl($urlParams, '')); // protocol relative Url

        $urlParams = ['post/view', 'id' => 1, 'title' => 'sample post', 'lang' => 'en', '#' => 'testhash'];
        $expected = "//en.example.com$prefix/post/1/sample+post#testhash";
        $this->assertEquals($expected, $manager->createUrl($urlParams));
        $this->assertEquals("http:$expected", $manager->createAbsoluteUrl($urlParams));

        // second rule matches
        $urlParams = ['site/login'];
        $expected = "//www.example.com$prefix/login";
        $this->assertEquals($expected, $manager->createUrl($urlParams));
        $this->assertEquals("http:$expected", $manager->createAbsoluteUrl($urlParams));
        $this->assertEquals("http:$expected", $manager->createAbsoluteUrl($urlParams, true));
        $this->assertEquals("http:$expected", $manager->createAbsoluteUrl($urlParams, 'http'));
        $this->assertEquals("https:$expected", $manager->createAbsoluteUrl($urlParams, 'https'));
        $this->assertEquals($expected, $manager->createAbsoluteUrl($urlParams, '')); // protocol relative Url

        // third rule matches
        $urlParams = ['app/index'];
        $expected = "//app.example.com$prefix";
        $this->assertEquals($expected, $manager->createUrl($urlParams));
        $this->assertEquals("http:$expected", $manager->createAbsoluteUrl($urlParams));
        $this->assertEquals("http:$expected", $manager->createAbsoluteUrl($urlParams, true));
        $this->assertEquals("http:$expected", $manager->createAbsoluteUrl($urlParams, 'http'));
        $this->assertEquals("https:$expected", $manager->createAbsoluteUrl($urlParams, 'https'));
        $this->assertEquals($expected, $manager->createAbsoluteUrl($urlParams, '')); // protocol relative Url

        // fourth rule matches
        $urlParams = ['app2/index'];
        $expected = "//app2.example.com$prefix";
        $this->assertEquals($expected, $manager->createUrl($urlParams));
        $this->assertEquals("http:$expected", $manager->createAbsoluteUrl($urlParams));
        $this->assertEquals("http:$expected", $manager->createAbsoluteUrl($urlParams, true));
        $this->assertEquals("http:$expected", $manager->createAbsoluteUrl($urlParams, 'http'));
        $this->assertEquals("https:$expected", $manager->createAbsoluteUrl($urlParams, 'https'));
        $this->assertEquals($expected, $manager->createAbsoluteUrl($urlParams, '')); // protocol relative Url

        // none of the rules matches
        $urlParams = ['post/index', 'page' => 1];
        $this->assertEquals("$prefix/post/index?page=1", $manager->createUrl($urlParams));
        $expected = "//www.example.com$prefix/post/index?page=1";
        $this->assertEquals("http:$expected", $manager->createAbsoluteUrl($urlParams));
        $this->assertEquals("http:$expected", $manager->createAbsoluteUrl($urlParams, true));
        $this->assertEquals("http:$expected", $manager->createAbsoluteUrl($urlParams, 'http'));
        $this->assertEquals("https:$expected", $manager->createAbsoluteUrl($urlParams, 'https'));
        $this->assertEquals($expected, $manager->createAbsoluteUrl($urlParams, '')); // protocol relative Url

        $urlParams = ['post/index', 'page' => 1, '#' => 'testhash'];
        $this->assertEquals("$prefix/post/index?page=1#testhash", $manager->createUrl($urlParams));
        $expected = "http://www.example.com$prefix/post/index?page=1#testhash";
        $this->assertEquals($expected, $manager->createAbsoluteUrl($urlParams));
    }

    public function multipleHostsRulesDataProvider()
    {
        return [
            ['http://example.com'],
            ['https://example.com'],
            ['http://example.fr'],
            ['https://example.fr'],
        ];
    }

    /**
     * Test matching of Url rules dependent on the current host info
     *
     * @dataProvider multipleHostsRulesDataProvider
     * @see https://github.com/yiisoft/yii2/issues/7948
     */
    public function testMultipleHostsRules($host)
    {
        $manager = new UrlManager([
            'enablePrettyUrl' => true,
            'cache' => null,
            'rules' => [
                ['host' => 'http://example.com', 'pattern' => '<slug:(search)>', 'route' => 'products/search', 'defaults' => ['lang' => 'en']],
                ['host' => 'http://example.fr', 'pattern' => '<slug:(search)>', 'route' => 'products/search', 'defaults' => ['lang' => 'fr']],
            ],
            'hostInfo' => $host,
            'baseUrl' => '/',
            'scriptUrl' => '',
        ]);
        $url = $manager->createAbsoluteUrl(['products/search', 'lang' => 'en', 'slug' => 'search'], 'https');
        $this->assertEquals('https://example.com/search', $url);
        $url = $manager->createUrl(['products/search', 'lang' => 'en', 'slug' => 'search']);
        $this->assertEquals('http://example.com/search', $url);
        $url = $manager->createUrl(['products/search', 'lang' => 'en', 'slug' => 'search', 'param1' => 'value1']);
        $this->assertEquals('http://example.com/search?param1=value1', $url);
        $url = $manager->createAbsoluteUrl(['products/search', 'lang' => 'fr', 'slug' => 'search'], 'https');
        $this->assertEquals('https://example.fr/search', $url);
        $url = $manager->createUrl(['products/search', 'lang' => 'fr', 'slug' => 'search']);
        $this->assertEquals('http://example.fr/search', $url);
        $url = $manager->createUrl(['products/search', 'lang' => 'fr', 'slug' => 'search', 'param1' => 'value1']);
        $this->assertEquals('http://example.fr/search?param1=value1', $url);
    }
<<<<<<< HEAD
=======

    public function testCreateUrlCache()
    {
        /* @var $rules CachedUrlRule[] */
        $rules = [
            Yii::createObject([
                'class' => CachedUrlRule::className(),
                'route' => 'user/show',
                'pattern' => 'user/<name:[\w-]+>',
            ]),
            Yii::createObject([
                'class' => CachedUrlRule::className(),
                'route' => '<controller>/<action>',
                'pattern' => '<controller:\w+>/<action:\w+>',
            ]),
        ];
        $manager = $this->getUrlManager([
            'rules' => $rules,
        ], false);

        $this->assertEquals('/user/rob006', $manager->createUrl(['user/show', 'name' => 'rob006']));
        $this->assertEquals(UrlRule::CREATE_STATUS_SUCCESS, $rules[0]->getCreateUrlStatus());
        $this->assertEquals(1, $rules[0]->createCounter);
        $this->assertEquals(0, $rules[1]->createCounter);

        $this->assertEquals('/user/show?name=John+Doe', $manager->createUrl(['user/show', 'name' => 'John Doe']));
        $this->assertEquals(UrlRule::CREATE_STATUS_PARAMS_MISMATCH, $rules[0]->getCreateUrlStatus());
        $this->assertEquals(UrlRule::CREATE_STATUS_SUCCESS, $rules[1]->getCreateUrlStatus());
        $this->assertEquals(2, $rules[0]->createCounter);
        $this->assertEquals(1, $rules[1]->createCounter);

        $this->assertEquals('/user/profile?name=rob006', $manager->createUrl(['user/profile', 'name' => 'rob006']));
        $this->assertEquals(UrlRule::CREATE_STATUS_ROUTE_MISMATCH, $rules[0]->getCreateUrlStatus());
        $this->assertEquals(UrlRule::CREATE_STATUS_SUCCESS, $rules[1]->getCreateUrlStatus());
        $this->assertEquals(3, $rules[0]->createCounter);
        $this->assertEquals(2, $rules[1]->createCounter);

        $this->assertEquals('/user/profile?name=John+Doe', $manager->createUrl(['user/profile', 'name' => 'John Doe']));
        $this->assertEquals(UrlRule::CREATE_STATUS_ROUTE_MISMATCH, $rules[0]->getCreateUrlStatus());
        $this->assertEquals(UrlRule::CREATE_STATUS_SUCCESS, $rules[1]->getCreateUrlStatus());
        // fist rule is skipped - cached rule has precedence
        $this->assertEquals(3, $rules[0]->createCounter);
        $this->assertEquals(3, $rules[1]->createCounter);
    }

    /**
     * @see https://github.com/yiisoft/yii2/pull/1335
     */
    public function testUrlCreateCacheWithParameterMismatch()
    {
        /* @var $rules CachedUrlRule[] */
        $rules = [
            Yii::createObject([
                'class' => CachedUrlRule::className(),
                'route' => 'user/show',
                'pattern' => 'user/<name:[\w-]+>',
            ]),
            Yii::createObject([
                'class' => CachedUrlRule::className(),
                'route' => '<controller>/<action>',
                'pattern' => '<controller:\w+>/<action:\w+>',
            ]),
        ];
        $manager = $this->getUrlManager([
            'rules' => $rules,
        ], false);

        $this->assertEquals('/user/show?name=John+Doe', $manager->createUrl(['user/show', 'name' => 'John Doe']));
        $this->assertEquals(UrlRule::CREATE_STATUS_PARAMS_MISMATCH, $rules[0]->getCreateUrlStatus());
        $this->assertEquals(UrlRule::CREATE_STATUS_SUCCESS, $rules[1]->getCreateUrlStatus());
        $this->assertEquals(1, $rules[0]->createCounter);
        $this->assertEquals(1, $rules[1]->createCounter);

        $this->assertEquals('/user/rob006', $manager->createUrl(['user/show', 'name' => 'rob006']));
        $this->assertEquals(UrlRule::CREATE_STATUS_SUCCESS, $rules[0]->getCreateUrlStatus());
        $this->assertEquals(2, $rules[0]->createCounter);
        $this->assertEquals(1, $rules[1]->createCounter);
    }

>>>>>>> ab68caa8
}<|MERGE_RESOLUTION|>--- conflicted
+++ resolved
@@ -680,8 +680,6 @@
         $url = $manager->createUrl(['products/search', 'lang' => 'fr', 'slug' => 'search', 'param1' => 'value1']);
         $this->assertEquals('http://example.fr/search?param1=value1', $url);
     }
-<<<<<<< HEAD
-=======
 
     public function testCreateUrlCache()
     {
@@ -761,5 +759,4 @@
         $this->assertEquals(1, $rules[1]->createCounter);
     }
 
->>>>>>> ab68caa8
 }