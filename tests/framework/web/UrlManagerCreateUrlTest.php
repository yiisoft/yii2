<?php

/**
 * @link https://www.yiiframework.com/
 * @copyright Copyright (c) 2008 Yii Software LLC
 * @license https://www.yiiframework.com/license/
 */

namespace yiiunit\framework\web;

use Yii;
use yii\caching\ArrayCache;
use yii\web\UrlManager;
use yii\web\UrlRule;
use yiiunit\framework\web\stubs\CachedUrlRule;
use yiiunit\TestCase;

/**
 * This class implements the tests for URL creation with "pretty" url format.
 *
 * See [[UrlManagerTest]] for tests with "default" URL format.
 * See [[UrlManagerParseUrlTest]] for url parsing with "pretty" URL format.
 *
 * Behavior of UrlManager::createUrl() for the "pretty" URL format varies among the following options:
 *  - show script name = true / false
 *  - rules format
 *    - key => value
 *    - array config
 *
 * The following features are tested:
 *  - route only Url::to(['post/index']);
 *  - with params Url::to(['post/view', 'id' => 100]);
 *  - with anchor Url::to(['post/view', 'id' => 100, '#' => 'content']);
 *  - named parameters
 *    - as query params
 *    - as controller/actions '<controller:(post|comment)>/<id:\d+>/<action:(update|delete)>' => '<controller>/<action>',
 *  - Rules with Server Names
 *    - with protocol (TODO)
 *    - without protocol i.e protocol relative, see https://github.com/yiisoft/yii2/pull/12697 (TODO)
 *    - with parameters
 *  - with suffix
 *  - with default values
 *  - with HTTP methods (TODO)
 *  - absolute/relative
 *
 *  - Adding rules dynamically (TODO)
 *  - Test custom rules that only implement the interface (TODO)
 *
 * NOTE: if a test is added here, you probably also need to add one in UrlManagerParseUrlTest.
 *
 * @group web
 */
class UrlManagerCreateUrlTest extends TestCase
{
    protected function getUrlManager($config = [], $showScriptName = true)
    {
        // in this test class, all tests have enablePrettyUrl enabled.
        $config['enablePrettyUrl'] = true;

        // set default values if they are not set
        $config = array_merge([
            'baseUrl' => '',
            'scriptUrl' => '/index.php',
            'hostInfo' => 'http://www.example.com',
            'cache' => null,
            'showScriptName' => $showScriptName,
        ], $config);

        return new UrlManager($config);
    }

<<<<<<< HEAD
    public static function variationsProvider(): array
=======
    public function variationsProvider()
>>>>>>> a2b344f2
    {
        $baseUrlConfig = [
            'baseUrl' => '/test',
            'scriptUrl' => '/test/index.php',
        ];

        return [
            // method name, $showScriptName, expected URL prefix
            ['createUrl', true, '/index.php', []],
            ['createUrl', false, '', []],
            ['createAbsoluteUrl', true, 'http://www.example.com/index.php', []],
            ['createAbsoluteUrl', false, 'http://www.example.com', []],

            // with different baseUrl
            ['createUrl', true, '/test/index.php', $baseUrlConfig],
            ['createUrl', false, '/test', $baseUrlConfig],
            ['createAbsoluteUrl', true, 'http://www.example.com/test/index.php', $baseUrlConfig],
            ['createAbsoluteUrl', false, 'http://www.example.com/test', $baseUrlConfig],
        ];
    }

    /**
     * Test createUrl() and createAbsoluteUrl()
     * with varying $showScriptName
     * without rules.
     *
     * @dataProvider variationsProvider
     *
     * @param string $method The method.
     * @param bool $showScriptName Whether to show script name.
     * @param string $prefix The prefix.
     * @param array $config The config.
     */
    public function testWithoutRules(string $method, bool $showScriptName, string $prefix, array $config): void
    {
        $manager = $this->getUrlManager($config, $showScriptName);

        $url = $manager->$method('post/view');
        $this->assertEquals("$prefix/post/view", $url);
        $url = $manager->$method(['post/view']);
        $this->assertEquals("$prefix/post/view", $url);

        $url = $manager->$method(['post/view', 'id' => 1, 'title' => 'sample post']);
        $this->assertEquals("$prefix/post/view?id=1&title=sample+post", $url);

        $url = $manager->$method(['post/view', '#' => 'testhash']);
        $this->assertEquals("$prefix/post/view#testhash", $url);

        $url = $manager->$method(['post/view', 'id' => 1, 'title' => 'sample post', '#' => 'testhash']);
        $this->assertEquals("$prefix/post/view?id=1&title=sample+post#testhash", $url);

        // with defaultAction
        $url = $manager->$method(['/post', 'page' => 1]);
        $this->assertEquals("$prefix/post?page=1", $url);
    }

    /**
     * Test createUrl() and createAbsoluteUrl().
     *
     * - with varying $showScriptName,
     * - without rules,
     * - with UrlManager::$suffix.
     *
     * @dataProvider variationsProvider
     *
     * @param string $method The method.
     * @param bool $showScriptName Whether to show script name.
     * @param string $prefix The prefix.
     * @param array $config The config.
     */
    public function testWithoutRulesWithSuffix(
        string $method,
        bool $showScriptName,
        string $prefix,
        array $config
    ): void {
        $config['suffix'] = '.html';
        $manager = $this->getUrlManager($config, $showScriptName);

        $url = $manager->$method('post/view');
        $this->assertEquals("$prefix/post/view.html", $url);
        $url = $manager->$method(['post/view']);
        $this->assertEquals("$prefix/post/view.html", $url);

        $url = $manager->$method(['post/view', 'id' => 1, 'title' => 'sample post']);
        $this->assertEquals("$prefix/post/view.html?id=1&title=sample+post", $url);

        $url = $manager->$method(['post/view', '#' => 'testhash']);
        $this->assertEquals("$prefix/post/view.html#testhash", $url);

        $url = $manager->$method(['post/view', 'id' => 1, 'title' => 'sample post', '#' => 'testhash']);
        $this->assertEquals("$prefix/post/view.html?id=1&title=sample+post#testhash", $url);

        // with defaultAction
        $url = $manager->$method(['/post', 'page' => 1]);
        $this->assertEquals("$prefix/post.html?page=1", $url);


        // test suffix '/' as it may be trimmed
        $config['suffix'] = '/';
        $manager = $this->getUrlManager($config, $showScriptName);

        $url = $manager->$method('post/view');
        $this->assertEquals("$prefix/post/view/", $url);
        $url = $manager->$method(['post/view']);
        $this->assertEquals("$prefix/post/view/", $url);

        $url = $manager->$method(['post/view', 'id' => 1, 'title' => 'sample post']);
        $this->assertEquals("$prefix/post/view/?id=1&title=sample+post", $url);

        $url = $manager->$method(['post/view', '#' => 'testhash']);
        $this->assertEquals("$prefix/post/view/#testhash", $url);

        $url = $manager->$method(['post/view', 'id' => 1, 'title' => 'sample post', '#' => 'testhash']);
        $this->assertEquals("$prefix/post/view/?id=1&title=sample+post#testhash", $url);

        // with defaultAction
        $url = $manager->$method(['/post', 'page' => 1]);
        $this->assertEquals("$prefix/post/?page=1", $url);
    }

    /**
     * Test createUrl() and createAbsoluteUrl()
     * with varying $showScriptName
     * with simple rules.
     *
     * @dataProvider variationsProvider
     *
     * @param string $method The method.
     * @param bool $showScriptName Whether to show script name.
     * @param string $prefix The prefix.
     * @param array $config The config.
     */
    public function testSimpleRules(string  $method, bool $showScriptName, string $prefix, array $config): void
    {
        $config['rules'] = [
            'post/<id:\d+>' => 'post/view',
            'posts' => 'post/index',
            'book/<id:\d+>/<title>' => 'book/view',
            'POST posts' => 'post/create',
        ];
        $manager = $this->getUrlManager($config, $showScriptName);

        // does not match any rule
        $url = $manager->$method(['post/view']);
        $this->assertEquals("$prefix/post/view", $url);

        // with defaultAction also does not match any rule
        $url = $manager->$method(['/post', 'page' => 1]);
        $this->assertEquals("$prefix/post?page=1", $url);

        // match first rule
        $url = $manager->$method(['post/view', 'id' => 1]);
        $this->assertEquals("$prefix/post/1", $url);

        // match first rule with additional param
        $url = $manager->$method(['post/view', 'id' => 1, 'title' => 'sample post']);
        $this->assertEquals("$prefix/post/1?title=sample+post", $url);
        // match first rule with hash
        $url = $manager->$method(['post/view', 'id' => 1, '#' => 'testhash']);
        $this->assertEquals("$prefix/post/1#testhash", $url);

        // match second rule
        $url = $manager->$method(['post/index']);
        $this->assertEquals("$prefix/posts", $url);

        // match second rule with additional param
        $url = $manager->$method(['post/index', 'category' => 'test']);
        $this->assertEquals("$prefix/posts?category=test", $url);

        // match third rule, ensure encoding of params
        $url = $manager->$method(['book/view', 'id' => 1, 'title' => 'sample post']);
        $this->assertEquals("$prefix/book/1/sample+post", $url);

        // match fourth rule, since 2.0.41 non-GET verbs are allowed
        $url = $manager->$method(['post/create']);
        $this->assertEquals("$prefix/posts", $url);
    }

    /**
     * Test createUrl() and createAbsoluteUrl().
     *
     * - with varying $showScriptName,
     * - with simple rules,
     * - with UrlManager::$suffix.
     *
     * @dataProvider variationsProvider
     *
     * @param string $method The method.
     * @param bool $showScriptName Whether to show script name.
     * @param string $prefix The prefix.
     * @param array $config The config.
     */
    public function testSimpleRulesWithSuffix(string $method, bool $showScriptName, string $prefix, array $config): void
    {
        $config['rules'] = [
            'post/<id:\d+>' => 'post/view',
            'posts' => 'post/index',
            'book/<id:\d+>/<title>' => 'book/view',
        ];
        $config['suffix'] = '/';
        $manager = $this->getUrlManager($config, $showScriptName);

        // does not match any rule
        $url = $manager->$method(['post/view']);
        $this->assertEquals("$prefix/post/view/", $url);

        // with defaultAction also does not match any rule
        $url = $manager->$method(['/post', 'page' => 1]);
        $this->assertEquals("$prefix/post/?page=1", $url);

        // match first rule
        $url = $manager->$method(['post/view', 'id' => 1]);
        $this->assertEquals("$prefix/post/1/", $url);

        // match first rule with additional param
        $url = $manager->$method(['post/view', 'id' => 1, 'title' => 'sample post']);
        $this->assertEquals("$prefix/post/1/?title=sample+post", $url);
        // match first rule with hash
        $url = $manager->$method(['post/view', 'id' => 1, '#' => 'testhash']);
        $this->assertEquals("$prefix/post/1/#testhash", $url);

        // match second rule
        $url = $manager->$method(['post/index']);
        $this->assertEquals("$prefix/posts/", $url);

        // match second rule with additional param
        $url = $manager->$method(['post/index', 'category' => 'test']);
        $this->assertEquals("$prefix/posts/?category=test", $url);

        // match third rule, ensure encoding of params
        $url = $manager->$method(['book/view', 'id' => 1, 'title' => 'sample post']);
        $this->assertEquals("$prefix/book/1/sample+post/", $url);
    }

    /**
     * Test createUrl() and createAbsoluteUrl()
     * with varying $showScriptName
     * with rules that have varadic controller/actions.
     *
     * @dataProvider variationsProvider
     *
     * @param string $method The method.
     * @param bool $showScriptName Whether to show script name.
     * @param string $prefix The prefix.
     * @param array $config The config.
     */
    public function testControllerActionParams(
        string $method,
        bool $showScriptName,
        string $prefix,
        array $config
    ): void {
        $config['rules'] = [
            '<controller>/<id:\d+>' => '<controller>/view',
            '<controller>s' => '<controller>/index',
            '<controller>/default' => '<controller>', // rule to match default action
            '<controller>/test/<action:\w+>' => '<controller>/<action>',
        ];
        $manager = $this->getUrlManager($config, $showScriptName);

        // match last rule
        $url = $manager->$method(['post/view']);
        $this->assertEquals("$prefix/post/test/view", $url);

        // defaultAction should match third rule
        $url = $manager->$method(['/post/']);
        $this->assertEquals("$prefix/post/default", $url);
        $url = $manager->$method(['/post']);
        $this->assertEquals("$prefix/post/default", $url);

        // match first rule
        $url = $manager->$method(['post/view', 'id' => 1]);
        $this->assertEquals("$prefix/post/1", $url);

        // match first rule with additional param
        $url = $manager->$method(['post/view', 'id' => 1, 'title' => 'sample post']);
        $this->assertEquals("$prefix/post/1?title=sample+post", $url);
        // match first rule with hash
        $url = $manager->$method(['post/view', 'id' => 1, '#' => 'testhash']);
        $this->assertEquals("$prefix/post/1#testhash", $url);

        // match second rule
        $url = $manager->$method(['post/index']);
        $this->assertEquals("$prefix/posts", $url);

        // match second rule with additional param
        $url = $manager->$method(['post/index', 'category' => 'test']);
        $this->assertEquals("$prefix/posts?category=test", $url);
    }

    /**
     * Test createUrl() and createAbsoluteUrl()
     * with varying $showScriptName
     * with rules that have default values for parameters.
     *
     * @dataProvider variationsProvider
     *
     * @param string $method The method.
     * @param bool $showScriptName Whether to show script name.
     * @param string $prefix The prefix.
     * @param array $config The config.
     */
    public function testRulesWithDefaultParams(
        string $method,
        bool $showScriptName,
        string $prefix,
        array $config
    ): void {
        $config['rules'] = [
            [
                'pattern' => '',
                'route' => 'frontend/page/view',
                'defaults' => ['slug' => 'index'],
            ],
            'page/<slug>' => 'frontend/page/view',
            [
                'pattern' => '<language>',
                'route' => 'site/index',
                'defaults' => [
                    'language' => 'en',
                ],
            ],
        ];
        $manager = $this->getUrlManager($config, $showScriptName);

        // match first rule
        $url = $manager->$method(['frontend/page/view', 'slug' => 'index']);
        $this->assertEquals("$prefix/", $url);

        // match first rule with additional param
        $url = $manager->$method(['frontend/page/view', 'slug' => 'index', 'sort' => 'name']);
        $this->assertEquals("$prefix/?sort=name", $url);

        // match first rule with hash
        $url = $manager->$method(['frontend/page/view', 'slug' => 'index', '#' => 'testhash']);
        $this->assertEquals("$prefix/#testhash", $url);

        // match second rule
        $url = $manager->$method(['frontend/page/view', 'slug' => 'services']);
        $this->assertEquals("$prefix/page/services", $url);

        // match second rule with additional param
        $url = $manager->$method(['frontend/page/view', 'slug' => 'services', 'sort' => 'name']);
        $this->assertEquals("$prefix/page/services?sort=name", $url);

        // match second rule with hash
        $url = $manager->$method(['frontend/page/view', 'slug' => 'services', '#' => 'testhash']);
        $this->assertEquals("$prefix/page/services#testhash", $url);

        // match third rule
        $url = $manager->$method(['site/index', 'language' => 'en']);
        $this->assertEquals("$prefix/", $url);
        $url = $manager->$method(['site/index', 'language' => 'de']);
        $this->assertEquals("$prefix/de", $url);

        // match third rule with additional param
        $url = $manager->$method(['site/index', 'language' => 'en', 'sort' => 'name']);
        $this->assertEquals("$prefix/?sort=name", $url);
        $url = $manager->$method(['site/index', 'language' => 'de', 'sort' => 'name']);
        $this->assertEquals("$prefix/de?sort=name", $url);

        // match first rule with hash
        $url = $manager->$method(['site/index', 'language' => 'en', '#' => 'testhash']);
        $this->assertEquals("$prefix/#testhash", $url);
        $url = $manager->$method(['site/index', 'language' => 'de', '#' => 'testhash']);
        $this->assertEquals("$prefix/de#testhash", $url);

        // matches none of the rules
        $url = $manager->$method(['frontend/page/view']);
        $this->assertEquals("$prefix/frontend/page/view", $url);
    }

    /**
     * Test createUrl() and createAbsoluteUrl()
     * with varying $showScriptName
     * with empty or null parameters.
     *
     * @dataProvider variationsProvider
     *
     * @see https://github.com/yiisoft/yii2/issues/10935
     *
     * @param string $method The method.
     * @param bool $showScriptName Whether to show script name.
     * @param string $prefix The prefix.
     * @param array $config The config.
     */
    public function testWithNullParams(string $method, bool $showScriptName, string $prefix, array $config): void
    {
        $config['rules'] = [
            '<param1>/<param2>' => 'site/index',
            '<param1>' => 'site/index',
        ];
        $manager = $this->getUrlManager($config, $showScriptName);

        // match first rule
        $url = $manager->$method(['site/index', 'param1' => 111, 'param2' => 222]);
        $this->assertEquals("$prefix/111/222", $url);
        $url = $manager->$method(['site/index', 'param1' => 112, 'param2' => 222]);
        $this->assertEquals("$prefix/112/222", $url);

        // match second rule
        $url = $manager->$method(['site/index', 'param1' => 111, 'param2' => null]);
        $this->assertEquals("$prefix/111", $url);
        $url = $manager->$method(['site/index', 'param1' => 123, 'param2' => null]);
        $this->assertEquals("$prefix/123", $url);

        // match none of the rules
        $url = $manager->$method(['site/index', 'param1' => null, 'param2' => 111]);
        $this->assertEquals("$prefix/site/index?param2=111", $url);
        $url = $manager->$method(['site/index', 'param1' => null, 'param2' => 123]);
        $this->assertEquals("$prefix/site/index?param2=123", $url);
    }

    /**
     * Test createUrl() and createAbsoluteUrl()
     * with varying $showScriptName
     * with empty pattern.
     *
     * @dataProvider variationsProvider
     *
     * @see https://github.com/yiisoft/yii2/issues/6717
     *
     * @param string $method The method.
     * @param bool $showScriptName Whether to show script name.
     * @param string $prefix The prefix.
     * @param array $config The config.
     */
    public function testWithEmptyPattern(string $method, bool $showScriptName, string $prefix, array $config): void
    {
        $assertations = function ($manager) use ($method, $prefix): void {
            // match first rule
            $url = $manager->$method(['front/site/index']);
            $this->assertEquals("$prefix/", $url);
            $url = $manager->$method(['/front/site/index']);
            $this->assertEquals("$prefix/", $url);

            // match first rule with additional parameter
            $url = $manager->$method(['front/site/index', 'page' => 1]);
            $this->assertEquals("$prefix/?page=1", $url);
            $url = $manager->$method(['/front/site/index', 'page' => 1]);
            $this->assertEquals("$prefix/?page=1", $url);

            // no match
            $url = $manager->$method(['']);
            $this->assertEquals("$prefix/", $url);
            $url = $manager->$method(['/']);
            $this->assertEquals("$prefix/", $url);
        };

        // normal rule
        $config['rules'] = [
            '' => 'front/site/index',
        ];
        $manager = $this->getUrlManager($config, $showScriptName);
        $assertations($manager);

        // rule prefixed with /
        $config['rules'] = [
            '' => '/front/site/index',
        ];
        $manager = $this->getUrlManager($config, $showScriptName);
        $assertations($manager);

        // with suffix
        $config['rules'] = [
            '' => 'front/site/index',
        ];
        $config['suffix'] = '/';
        $manager = $this->getUrlManager($config, $showScriptName);
        $assertations($manager);
    }

<<<<<<< HEAD

    public static function absolutePatternsVariations(): array
=======
    public function absolutePatternsVariations()
>>>>>>> a2b344f2
    {
        $baseUrlConfig = [
            'baseUrl' => '/test',
            'scriptUrl' => '/test/index.php',
        ];

        return [
            // $showScriptName, expected URL prefix
            [true, '/index.php', []],
            [false, '', []],

            // with different baseUrl
            [true, '/test/index.php', $baseUrlConfig],
            [false, '/test', $baseUrlConfig],
        ];
    }

    /**
     * Test rules that have host info in the patterns.
     *
     * @dataProvider absolutePatternsVariations
     *
     * @param bool $showScriptName Whether to show script name in URL.
     * @param string $prefix The expected URL prefix.
     * @param array $config The URL manager config.
     */
    public function testAbsolutePatterns(bool $showScriptName, string $prefix, array $config): void
    {
        $config['rules'] = [
            [
                'pattern' => 'post/<id>/<title>',
                'route' => 'post/view',
                'host' => 'http://<lang:en|fr>.example.com',
            ],
            // note: baseUrl is not included in the pattern
            'http://www.example.com/login' => 'site/login',
        ];
        $manager = $this->getUrlManager($config, $showScriptName);
        // first rule matches
        $urlParams = ['post/view', 'id' => 1, 'title' => 'sample post', 'lang' => 'en'];
        $expected = "http://en.example.com$prefix/post/1/sample+post";
        $this->assertEquals($expected, $manager->createUrl($urlParams));
        $this->assertEquals($expected, $manager->createAbsoluteUrl($urlParams));
        $this->assertEquals($expected, $manager->createAbsoluteUrl($urlParams, true));
        $this->assertEquals($expected, $manager->createAbsoluteUrl($urlParams, 'http'));
        $this->assertEquals('https' . substr($expected, 4), $manager->createAbsoluteUrl($urlParams, 'https'));
        $this->assertEquals(substr($expected, 5), $manager->createAbsoluteUrl($urlParams, '')); // protocol relative Url

        $urlParams = ['post/view', 'id' => 1, 'title' => 'sample post', 'lang' => 'en', '#' => 'testhash'];
        $expected = "http://en.example.com$prefix/post/1/sample+post#testhash";
        $this->assertEquals($expected, $manager->createUrl($urlParams));
        $this->assertEquals($expected, $manager->createAbsoluteUrl($urlParams));

        // second rule matches
        $urlParams = ['site/login'];
        $expected = "http://www.example.com$prefix/login";
        $this->assertEquals($expected, $manager->createUrl($urlParams));
        $this->assertEquals($expected, $manager->createAbsoluteUrl($urlParams));
        $this->assertEquals($expected, $manager->createAbsoluteUrl($urlParams, true));
        $this->assertEquals($expected, $manager->createAbsoluteUrl($urlParams, 'http'));
        $this->assertEquals('https' . substr($expected, 4), $manager->createAbsoluteUrl($urlParams, 'https'));
        $this->assertEquals(substr($expected, 5), $manager->createAbsoluteUrl($urlParams, '')); // protocol relative Url

        // none of the rules matches
        $urlParams = ['post/index', 'page' => 1];
        $this->assertEquals("$prefix/post/index?page=1", $manager->createUrl($urlParams));
        $expected = "http://www.example.com$prefix/post/index?page=1";
        $this->assertEquals($expected, $manager->createAbsoluteUrl($urlParams));
        $this->assertEquals($expected, $manager->createAbsoluteUrl($urlParams, true));
        $this->assertEquals($expected, $manager->createAbsoluteUrl($urlParams, 'http'));
        $this->assertEquals('https' . substr($expected, 4), $manager->createAbsoluteUrl($urlParams, 'https'));
        $this->assertEquals(substr($expected, 5), $manager->createAbsoluteUrl($urlParams, '')); // protocol relative Url

        $urlParams = ['post/index', 'page' => 1, '#' => 'testhash'];
        $this->assertEquals("$prefix/post/index?page=1#testhash", $manager->createUrl($urlParams));
        $expected = "http://www.example.com$prefix/post/index?page=1#testhash";
        $this->assertEquals($expected, $manager->createAbsoluteUrl($urlParams));
    }

    /**
     * Test rules that have host info in the patterns, that are protocol relative.
     *
     * @dataProvider absolutePatternsVariations
     *
     * @see https://github.com/yiisoft/yii2/issues/12691
     *
     * @param bool $showScriptName Whether to show script name in URL.
     * @param string $prefix The expected URL prefix.
     * @param array $config The URL manager config.
     */
    public function testProtocolRelativeAbsolutePattern(bool $showScriptName, string $prefix, array $config): void
    {
        $config['rules'] = [
            [
                'pattern' => 'post/<id>/<title>',
                'route' => 'post/view',
                'host' => '//<lang:en|fr>.example.com',
            ],
            // note: baseUrl is not included in the pattern
            '//www.example.com/login' => 'site/login',
            '//app.example.com' => 'app/index',
            '//app2.example.com/' => 'app2/index',
        ];
        $manager = $this->getUrlManager($config, $showScriptName);
        // first rule matches
        $urlParams = ['post/view', 'id' => 1, 'title' => 'sample post', 'lang' => 'en'];
        $expected = "//en.example.com$prefix/post/1/sample+post";
        $this->assertEquals($expected, $manager->createUrl($urlParams));
        $this->assertEquals("http:$expected", $manager->createAbsoluteUrl($urlParams));
        $this->assertEquals("http:$expected", $manager->createAbsoluteUrl($urlParams, true));
        $this->assertEquals("http:$expected", $manager->createAbsoluteUrl($urlParams, 'http'));
        $this->assertEquals("https:$expected", $manager->createAbsoluteUrl($urlParams, 'https'));
        $this->assertEquals($expected, $manager->createAbsoluteUrl($urlParams, '')); // protocol relative Url

        $urlParams = ['post/view', 'id' => 1, 'title' => 'sample post', 'lang' => 'en', '#' => 'testhash'];
        $expected = "//en.example.com$prefix/post/1/sample+post#testhash";
        $this->assertEquals($expected, $manager->createUrl($urlParams));
        $this->assertEquals("http:$expected", $manager->createAbsoluteUrl($urlParams));

        // second rule matches
        $urlParams = ['site/login'];
        $expected = "//www.example.com$prefix/login";
        $this->assertEquals($expected, $manager->createUrl($urlParams));
        $this->assertEquals("http:$expected", $manager->createAbsoluteUrl($urlParams));
        $this->assertEquals("http:$expected", $manager->createAbsoluteUrl($urlParams, true));
        $this->assertEquals("http:$expected", $manager->createAbsoluteUrl($urlParams, 'http'));
        $this->assertEquals("https:$expected", $manager->createAbsoluteUrl($urlParams, 'https'));
        $this->assertEquals($expected, $manager->createAbsoluteUrl($urlParams, '')); // protocol relative Url

        // third rule matches
        $urlParams = ['app/index'];
        $expected = "//app.example.com$prefix";
        $this->assertEquals($expected, $manager->createUrl($urlParams));
        $this->assertEquals("http:$expected", $manager->createAbsoluteUrl($urlParams));
        $this->assertEquals("http:$expected", $manager->createAbsoluteUrl($urlParams, true));
        $this->assertEquals("http:$expected", $manager->createAbsoluteUrl($urlParams, 'http'));
        $this->assertEquals("https:$expected", $manager->createAbsoluteUrl($urlParams, 'https'));
        $this->assertEquals($expected, $manager->createAbsoluteUrl($urlParams, '')); // protocol relative Url

        // fourth rule matches
        $urlParams = ['app2/index'];
        $expected = "//app2.example.com$prefix";
        $this->assertEquals($expected, $manager->createUrl($urlParams));
        $this->assertEquals("http:$expected", $manager->createAbsoluteUrl($urlParams));
        $this->assertEquals("http:$expected", $manager->createAbsoluteUrl($urlParams, true));
        $this->assertEquals("http:$expected", $manager->createAbsoluteUrl($urlParams, 'http'));
        $this->assertEquals("https:$expected", $manager->createAbsoluteUrl($urlParams, 'https'));
        $this->assertEquals($expected, $manager->createAbsoluteUrl($urlParams, '')); // protocol relative Url

        // none of the rules matches
        $urlParams = ['post/index', 'page' => 1];
        $this->assertEquals("$prefix/post/index?page=1", $manager->createUrl($urlParams));
        $expected = "//www.example.com$prefix/post/index?page=1";
        $this->assertEquals("http:$expected", $manager->createAbsoluteUrl($urlParams));
        $this->assertEquals("http:$expected", $manager->createAbsoluteUrl($urlParams, true));
        $this->assertEquals("http:$expected", $manager->createAbsoluteUrl($urlParams, 'http'));
        $this->assertEquals("https:$expected", $manager->createAbsoluteUrl($urlParams, 'https'));
        $this->assertEquals($expected, $manager->createAbsoluteUrl($urlParams, '')); // protocol relative Url

        $urlParams = ['post/index', 'page' => 1, '#' => 'testhash'];
        $this->assertEquals("$prefix/post/index?page=1#testhash", $manager->createUrl($urlParams));
        $expected = "http://www.example.com$prefix/post/index?page=1#testhash";
        $this->assertEquals($expected, $manager->createAbsoluteUrl($urlParams));
    }

    public static function multipleHostsRulesDataProvider(): array
    {
        return [
            ['http://example.com'],
            ['https://example.com'],
            ['http://example.fr'],
            ['https://example.fr'],
        ];
    }

    /**
     * Test matching of Url rules dependent on the current host info.
     *
     * @dataProvider multipleHostsRulesDataProvider
     *
     * @see https://github.com/yiisoft/yii2/issues/7948
     *
     * @param string $host The host info.
     */
    public function testMultipleHostsRules(string $host): void
    {
        $manager = new UrlManager([
            'enablePrettyUrl' => true,
            'cache' => null,
            'rules' => [
                ['host' => 'http://example.com', 'pattern' => '<slug:(search)>', 'route' => 'products/search', 'defaults' => ['lang' => 'en']],
                ['host' => 'http://example.fr', 'pattern' => '<slug:(search)>', 'route' => 'products/search', 'defaults' => ['lang' => 'fr']],
            ],
            'hostInfo' => $host,
            'baseUrl' => '/',
            'scriptUrl' => '',
        ]);
        $url = $manager->createAbsoluteUrl(['products/search', 'lang' => 'en', 'slug' => 'search'], 'https');
        $this->assertEquals('https://example.com/search', $url);
        $url = $manager->createUrl(['products/search', 'lang' => 'en', 'slug' => 'search']);
        $this->assertEquals('http://example.com/search', $url);
        $url = $manager->createUrl(['products/search', 'lang' => 'en', 'slug' => 'search', 'param1' => 'value1']);
        $this->assertEquals('http://example.com/search?param1=value1', $url);
        $url = $manager->createAbsoluteUrl(['products/search', 'lang' => 'fr', 'slug' => 'search'], 'https');
        $this->assertEquals('https://example.fr/search', $url);
        $url = $manager->createUrl(['products/search', 'lang' => 'fr', 'slug' => 'search']);
        $this->assertEquals('http://example.fr/search', $url);
        $url = $manager->createUrl(['products/search', 'lang' => 'fr', 'slug' => 'search', 'param1' => 'value1']);
        $this->assertEquals('http://example.fr/search?param1=value1', $url);
    }

    public function testCreateUrlCache(): void
    {
        /** @var CachedUrlRule[] $rules */
        $rules = [
            Yii::createObject([
                'class' => CachedUrlRule::class,
                'route' => 'user/show',
                'pattern' => 'user/<name:[\w-]+>',
            ]),
            Yii::createObject([
                'class' => CachedUrlRule::class,
                'route' => '<controller>/<action>',
                'pattern' => '<controller:\w+>/<action:\w+>',
            ]),
        ];
        $manager = $this->getUrlManager([
            'rules' => $rules,
        ], false);

        $this->assertEquals('/user/rob006', $manager->createUrl(['user/show', 'name' => 'rob006']));
        $this->assertEquals(UrlRule::CREATE_STATUS_SUCCESS, $rules[0]->getCreateUrlStatus());
        $this->assertEquals(1, $rules[0]->createCounter);
        $this->assertEquals(0, $rules[1]->createCounter);

        $this->assertEquals('/user/show?name=John+Doe', $manager->createUrl(['user/show', 'name' => 'John Doe']));
        $this->assertEquals(UrlRule::CREATE_STATUS_PARAMS_MISMATCH, $rules[0]->getCreateUrlStatus());
        $this->assertEquals(UrlRule::CREATE_STATUS_SUCCESS, $rules[1]->getCreateUrlStatus());
        $this->assertEquals(2, $rules[0]->createCounter);
        $this->assertEquals(1, $rules[1]->createCounter);

        $this->assertEquals('/user/profile?name=rob006', $manager->createUrl(['user/profile', 'name' => 'rob006']));
        $this->assertEquals(UrlRule::CREATE_STATUS_ROUTE_MISMATCH, $rules[0]->getCreateUrlStatus());
        $this->assertEquals(UrlRule::CREATE_STATUS_SUCCESS, $rules[1]->getCreateUrlStatus());
        $this->assertEquals(3, $rules[0]->createCounter);
        $this->assertEquals(2, $rules[1]->createCounter);

        $this->assertEquals('/user/profile?name=John+Doe', $manager->createUrl(['user/profile', 'name' => 'John Doe']));
        $this->assertEquals(UrlRule::CREATE_STATUS_ROUTE_MISMATCH, $rules[0]->getCreateUrlStatus());
        $this->assertEquals(UrlRule::CREATE_STATUS_SUCCESS, $rules[1]->getCreateUrlStatus());
        // fist rule is skipped - cached rule has precedence
        $this->assertEquals(3, $rules[0]->createCounter);
        $this->assertEquals(3, $rules[1]->createCounter);
    }

    /**
     * @see https://github.com/yiisoft/yii2/pull/1335
     */
    public function testUrlCreateCacheWithParameterMismatch(): void
    {
        /** @var CachedUrlRule[] $rules */
        $rules = [
            Yii::createObject([
                'class' => CachedUrlRule::class,
                'route' => 'user/show',
                'pattern' => 'user/<name:[\w-]+>',
            ]),
            Yii::createObject([
                'class' => CachedUrlRule::class,
                'route' => '<controller>/<action>',
                'pattern' => '<controller:\w+>/<action:\w+>',
            ]),
        ];
        $manager = $this->getUrlManager([
            'rules' => $rules,
        ], false);

        $this->assertEquals('/user/show?name=John+Doe', $manager->createUrl(['user/show', 'name' => 'John Doe']));
        $this->assertEquals(UrlRule::CREATE_STATUS_PARAMS_MISMATCH, $rules[0]->getCreateUrlStatus());
        $this->assertEquals(UrlRule::CREATE_STATUS_SUCCESS, $rules[1]->getCreateUrlStatus());
        $this->assertEquals(1, $rules[0]->createCounter);
        $this->assertEquals(1, $rules[1]->createCounter);

        $this->assertEquals('/user/rob006', $manager->createUrl(['user/show', 'name' => 'rob006']));
        $this->assertEquals(UrlRule::CREATE_STATUS_SUCCESS, $rules[0]->getCreateUrlStatus());
        $this->assertEquals(2, $rules[0]->createCounter);
        $this->assertEquals(1, $rules[1]->createCounter);
    }

    /**
     * @see https://github.com/yiisoft/yii2/issues/14406
     */
    public function testCreatingRulesWithDifferentRuleConfigAndEnabledCache(): void
    {
        $this->mockWebApplication([
            'components' => [
                'cache' => ArrayCache::class,
            ],
        ]);
        $urlManager = $this->getUrlManager([
            'cache' => 'cache',
            'rules' => [
                '/' => 'site/index',
            ],
        ]);

        $cachedUrlManager = $this->getUrlManager([
            'cache' => 'cache',
            'ruleConfig' => [
                'class' => CachedUrlRule::class,
            ],
            'rules' => [
                '/' => 'site/index',
            ],
        ]);

        $this->assertNotEquals($urlManager->rules, $cachedUrlManager->rules);
        $this->assertInstanceOf(UrlRule::class, $urlManager->rules[0]);
        $this->assertInstanceOf(CachedUrlRule::class, $cachedUrlManager->rules[0]);
    }

    public function testNotEnsuringCacheForEmptyRuleset(): void
    {
        $this->mockWebApplication([
            'components' => [
                'cache' => ArrayCache::class,
            ],
        ]);
        // no rules - don't ensure cache
        $urlManager = $this->getUrlManager([
            'cache' => 'cache',
            'rules' => [],
        ]);
        $this->assertSame('cache', $urlManager->cache);
        // with rules - ensure cache
        $urlManager = $this->getUrlManager([
            'cache' => 'cache',
            'rules' => ['/' => 'site/index'],
        ]);
        $this->assertInstanceOf(ArrayCache::class, $urlManager->cache);
    }
}<|MERGE_RESOLUTION|>--- conflicted
+++ resolved
@@ -69,11 +69,7 @@
         return new UrlManager($config);
     }
 
-<<<<<<< HEAD
     public static function variationsProvider(): array
-=======
-    public function variationsProvider()
->>>>>>> a2b344f2
     {
         $baseUrlConfig = [
             'baseUrl' => '/test',
@@ -207,7 +203,7 @@
      * @param string $prefix The prefix.
      * @param array $config The config.
      */
-    public function testSimpleRules(string  $method, bool $showScriptName, string $prefix, array $config): void
+    public function testSimpleRules(string $method, bool $showScriptName, string $prefix, array $config): void
     {
         $config['rules'] = [
             'post/<id:\d+>' => 'post/view',
@@ -547,12 +543,7 @@
         $assertations($manager);
     }
 
-<<<<<<< HEAD
-
     public static function absolutePatternsVariations(): array
-=======
-    public function absolutePatternsVariations()
->>>>>>> a2b344f2
     {
         $baseUrlConfig = [
             'baseUrl' => '/test',
