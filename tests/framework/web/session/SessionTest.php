--- conflicted
+++ resolved
@@ -34,23 +34,6 @@
     }
 
     /**
-<<<<<<< HEAD
-     * Test set name. Also check set name twice and after open
-     */
-    public function testSetName()
-    {
-        $session = new Session();
-        $session->setName('oldName');
-
-        $this->assertEquals('oldName', $session->getName());
-
-        $session->open();
-        $session->setName('newName');
-
-        $this->assertEquals('newName', $session->getName());
-
-        $session->destroy();
-=======
      * Test to prove that after Session::open changing session parameters will not throw exceptions
      * and its values will be changed as expected.
      */
@@ -86,6 +69,23 @@
         $newGcProbability = $session->getGCProbability();
         $this->assertNotEquals($oldGcProbability, $newGcProbability);
         $this->assertEquals(100, $newGcProbability);
->>>>>>> 313be2a5
+    }
+
+    /**
+     * Test set name. Also check set name twice and after open
+     */
+    public function testSetName()
+    {
+        $session = new Session();
+        $session->setName('oldName');
+
+        $this->assertEquals('oldName', $session->getName());
+
+        $session->open();
+        $session->setName('newName');
+
+        $this->assertEquals('newName', $session->getName());
+
+        $session->destroy();
     }
 }