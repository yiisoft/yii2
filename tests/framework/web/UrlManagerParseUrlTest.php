--- conflicted
+++ resolved
@@ -294,17 +294,8 @@
         $this->assertFalse($result);
     }
 
-
-
     // TODO implement with hostinfo
-
-<<<<<<< HEAD
-
-
     public function testParseRESTRequest(): void
-=======
-    public function testParseRESTRequest()
->>>>>>> a2b344f2
     {
         $request = new Request();
 
