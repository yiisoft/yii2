--- conflicted
+++ resolved
@@ -22,16 +22,11 @@
         parent::setUp();
         $this->mockApplication();
 
-<<<<<<< HEAD
         Yii::setAlias('@web', '/');
         Yii::setAlias('@webroot', '@yiiunit/data/web');
-=======
-        Yii::setAlias('@testWeb', '/');
-        Yii::setAlias('@testWebRoot', '@yiiunit/data/web');
-        Yii::setAlias('@testAssetsPath', '@testWebRoot/assets');
-        Yii::setAlias('@testAssetsUrl', '@testWeb/assets');
-        Yii::setAlias('@testSourcePath', '@testWebRoot/assetSources');
->>>>>>> 4f915d16
+        Yii::setAlias('@testAssetsPath', '@webroot/assets');
+        Yii::setAlias('@testAssetsUrl', '@web/assets');
+        Yii::setAlias('@testSourcePath', '@webroot/assetSources');
     }
 
     /**
@@ -44,18 +39,11 @@
     {
         $this->mockApplication();
         $view = new View();
-<<<<<<< HEAD
-        $view->setAssetManager(new AssetManager([
-            'basePath' => '@webroot/assets',
-            'baseUrl' => '@web/assets',
-        ]));
-=======
         $config = array_merge([
             'basePath' => '@testAssetsPath',
             'baseUrl' => '@testAssetsUrl',
         ], $config);
         $view->setAssetManager(new AssetManager($config));
->>>>>>> 4f915d16
 
         return $view;
     }
