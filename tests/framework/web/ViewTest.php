<?php
/**
 * @link http://www.yiiframework.com/
 * @copyright Copyright (c) 2008 Yii Software LLC
 * @license http://www.yiiframework.com/license/
 */

namespace yiiunit\framework\web;

use yii\web\View;
use yiiunit\TestCase;

/**
 * @group web
 */
class ViewTest extends TestCase
{
    protected function setUp()
    {
        parent::setUp();
    }

    public function testRegisterJsFileWithAlias()
    {
        $this->mockWebApplication([
            'components' => [
                'request' => [
                    'scriptFile' => __DIR__ . '/baseUrl/index.php',
                    'scriptUrl' => '/baseUrl/index.php',
                ],
            ],
        ]);

        $view = new View();
        $view->registerJsFile('@web/js/somefile.js', ['position' => View::POS_HEAD]);
        $html = $view->render('@yiiunit/data/views/layout.php', ['content' => 'content']);
        $this->assertContains('<script src="/baseUrl/js/somefile.js"></script></head>', $html);

        $view = new View();
        $view->registerJsFile('@web/js/somefile.js', ['position' => View::POS_BEGIN]);
        $html = $view->render('@yiiunit/data/views/layout.php', ['content' => 'content']);
<<<<<<< HEAD
        $this->assertContains('<body>' . PHP_EOL . '<script src="/baseUrl/js/somefile.js"></script>', $html);
=======
        $this->assertContains('<body>' . "\n" . '<script src="/baseUrl/js/somefile.js"></script>', $html);
>>>>>>> 6d2e0aff

        $view = new View();
        $view->registerJsFile('@web/js/somefile.js', ['position' => View::POS_END]);
        $html = $view->render('@yiiunit/data/views/layout.php', ['content' => 'content']);
        $this->assertContains('<script src="/baseUrl/js/somefile.js"></script></body>', $html);
    }

    public function testRegisterCssFileWithAlias()
    {
        $this->mockWebApplication([
            'components' => [
                'request' => [
                    'scriptFile' => __DIR__ . '/baseUrl/index.php',
                    'scriptUrl' => '/baseUrl/index.php',
                ],
            ],
        ]);

        $view = new View();
        $view->registerCssFile('@web/css/somefile.css');
        $html = $view->render('@yiiunit/data/views/layout.php', ['content' => 'content']);
        $this->assertContains('<link href="/baseUrl/css/somefile.css" rel="stylesheet"></head>', $html);
    }
}<|MERGE_RESOLUTION|>--- conflicted
+++ resolved
@@ -39,11 +39,7 @@
         $view = new View();
         $view->registerJsFile('@web/js/somefile.js', ['position' => View::POS_BEGIN]);
         $html = $view->render('@yiiunit/data/views/layout.php', ['content' => 'content']);
-<<<<<<< HEAD
-        $this->assertContains('<body>' . PHP_EOL . '<script src="/baseUrl/js/somefile.js"></script>', $html);
-=======
         $this->assertContains('<body>' . "\n" . '<script src="/baseUrl/js/somefile.js"></script>', $html);
->>>>>>> 6d2e0aff
 
         $view = new View();
         $view->registerJsFile('@web/js/somefile.js', ['position' => View::POS_END]);
