--- conflicted
+++ resolved
@@ -78,12 +78,7 @@
 
     public function testGuessColumns()
     {
-<<<<<<< HEAD
-        $this->mockApplication();
         $row = ['id' => 1, 'name' => 'Name1', 'value' => 'Value1', 'description' => 'Description1'];
-=======
-        $row = ['id' => 1, 'name' => 'Name1', 'value' => 'Value1', 'description' => 'Description1',];
->>>>>>> ab68caa8
 
         $grid = new GridView([
             'dataProvider' => new ArrayDataProvider(
