--- conflicted
+++ resolved
@@ -56,21 +56,13 @@
 
     /**
      * @dataProvider emptyDataProvider
-<<<<<<< HEAD
      *
      * @param bool|string|null $emptyText The empty text.
      * @param string $expectedText The expected text.
      *
-     * @throws \Exception
+     * @throws Exception
      */
     public function testEmpty(bool|string|null $emptyText, mixed $expectedText): void
-=======
-     * @param mixed $emptyText
-     * @param string $expectedText
-     * @throws Exception
-     */
-    public function testEmpty($emptyText, $expectedText): void
->>>>>>> fa724b12
     {
         $html = GridView::widget([
             'id' => 'grid',
@@ -176,11 +168,7 @@
         $this->mockApplication([
             'components' => [
                 'db' => [
-<<<<<<< HEAD
-                    'class' => \yii\db\Connection::class,
-=======
                     'class' => Connection::class,
->>>>>>> fa724b12
                     'dsn' => 'sqlite::memory:',
                 ],
             ],
