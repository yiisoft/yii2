<?php


namespace yiiunit\framework\grid;

<<<<<<< HEAD
use yii\base\Model;
=======

>>>>>>> 31e321b9
use yii\grid\ActionColumn;

/**
 * @author Vitaly S. <fornit1917@gmail.com>
 *
 * @group grid
 */
class ActionColumnTest extends \yiiunit\TestCase
{
    public function testInit()
    {
        $column = new ActionColumn();
        $this->assertEquals(['view', 'update', 'delete'], array_keys($column->buttons));

        $column = new ActionColumn(['template' => '{show} {edit} {delete}']);
        $this->assertEquals(['delete'], array_keys($column->buttons));

        $column = new ActionColumn(['template' => '{show} {edit} {remove}']);
        $this->assertEmpty($column->buttons);

        $column = new ActionColumn(['template' => '{view-items} {update-items} {delete-items}']);
        $this->assertEmpty($column->buttons);

        $column = new ActionColumn(['template' => '{view} {view-items}']);
        $this->assertEquals(['view'], array_keys($column->buttons));
    }

    public function testRenderDataCell()
    {
        $column = new ActionColumn();
        $column->urlCreator = function ($model, $key, $index) {
            return 'http://test.com';
        };
        $columnContents = $column->renderDataCell(['id' => 1], 1, 0);
        $viewButton = '<a href="http://test.com" title="View" aria-label="View" data-pjax="0"><span class="glyphicon glyphicon-eye-open"></span></a>';
        $updateButton = '<a href="http://test.com" title="Update" aria-label="Update" data-pjax="0"><span class="glyphicon glyphicon-pencil"></span></a>';
        $deleteButton = '<a href="http://test.com" title="Delete" aria-label="Delete" data-pjax="0" data-confirm="Are you sure you want to delete this item?" data-method="post"><span class="glyphicon glyphicon-trash"></span></a>';
        $expectedHtml = "<td>$viewButton $updateButton $deleteButton</td>";
        $this->assertEquals($expectedHtml, $columnContents);

        $column = new ActionColumn();
        $column->urlCreator = function ($model, $key, $index) {
            return 'http://test.com';
        };
        $column->template = '{update}';
        $column->buttons = [
            'update' => function ($url, $model, $key) {
                return 'update_button';
            }
        ];

        //test default visible button
        $columnContents = $column->renderDataCell(['id' => 1], 1, 0);
        $this->assertContains('update_button', $columnContents);

        //test visible button
        $column->visibleButtons = [
            'update' => true
        ];
        $columnContents = $column->renderDataCell(['id' => 1], 1, 0);
        $this->assertContains('update_button', $columnContents);

        //test visible button (condition is callback)
        $column->visibleButtons = [
            'update' => function ($model, $key, $index) {return $model['id'] == 1;}
        ];
        $columnContents = $column->renderDataCell(['id' => 1], 1, 0);
        $this->assertContains('update_button', $columnContents);

        //test invisible button
        $column->visibleButtons = [
            'update' => false
        ];
        $columnContents = $column->renderDataCell(['id' => 1], 1, 0);
        $this->assertNotContains('update_button', $columnContents);

        //test invisible button (condition is callback)
        $column->visibleButtons = [
            'update' => function ($model, $key, $index) {return $model['id'] != 1;}
        ];
        $columnContents = $column->renderDataCell(['id' => 1], 1, 0);
        $this->assertNotContains('update_button', $columnContents);
    }
}<|MERGE_RESOLUTION|>--- conflicted
+++ resolved
@@ -3,11 +3,7 @@
 
 namespace yiiunit\framework\grid;
 
-<<<<<<< HEAD
-use yii\base\Model;
-=======
 
->>>>>>> 31e321b9
 use yii\grid\ActionColumn;
 
 /**
