--- conflicted
+++ resolved
@@ -76,13 +76,9 @@
 
         //test visible button (condition is callback)
         $column->visibleButtons = [
-<<<<<<< HEAD
-            'update' => fn($model, $key, $index) => $model['id'] == 1,
-=======
             'update' => function ($model, $key, $index) {
                 return $model['id'] == 1;
             },
->>>>>>> a2b344f2
         ];
         $columnContents = $column->renderDataCell(['id' => 1], 1, 0);
         $this->assertStringContainsString('update_button', $columnContents);
@@ -96,13 +92,9 @@
 
         //test invisible button (condition is callback)
         $column->visibleButtons = [
-<<<<<<< HEAD
-            'update' => fn($model, $key, $index) => $model['id'] != 1,
-=======
             'update' => function ($model, $key, $index) {
                 return $model['id'] != 1;
             },
->>>>>>> a2b344f2
         ];
         $columnContents = $column->renderDataCell(['id' => 1], 1, 0);
         $this->assertStringNotContainsString('update_button', $columnContents);
