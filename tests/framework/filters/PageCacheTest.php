<?php

/**
 * @link https://www.yiiframework.com/
 * @copyright Copyright (c) 2008 Yii Software LLC
 * @license https://www.yiiframework.com/license/
 */

namespace yiiunit\framework\filters;

use Yii;
use yii\base\Action;
use yii\caching\ArrayCache;
use yii\caching\ExpressionDependency;
use yii\filters\PageCache;
use yii\helpers\ArrayHelper;
use yii\helpers\Json;
use yii\web\Controller;
use yii\web\Cookie;
use yii\web\View;
use yiiunit\framework\caching\CacheTestCase;
use yiiunit\TestCase;

/**
 * @group filters
 */
class PageCacheTest extends TestCase
{
    protected function setUp(): void
    {
        parent::setUp();
        $_SERVER['SCRIPT_FILENAME'] = '/index.php';
        $_SERVER['SCRIPT_NAME'] = '/index.php';
    }

    protected function tearDown(): void
    {
        CacheTestCase::$time = null;
        CacheTestCase::$microtime = null;
    }

    public static function cacheTestCaseProvider(): array
    {
        return [
            // Basic
            [[
                'name' => 'disabled',
                'properties' => [
                    'enabled' => false,
                ],
                'cacheable' => false,
            ]],
            [[
                'name' => 'simple',
            ]],

            // Cookies
            [[
                'name' => 'allCookies',
                'properties' => [
                    'cacheCookies' => true,
                ],
                'cookies' => [
                    'test-cookie-1' => true,
                    'test-cookie-2' => true,
                ],
            ]],
            [[
                'name' => 'someCookies',
                'properties' => [
                    'cacheCookies' => ['test-cookie-2'],
                ],
                'cookies' => [
                    'test-cookie-1' => false,
                    'test-cookie-2' => true,
                ],
            ]],
            [[
                'name' => 'noCookies',
                'properties' => [
                    'cacheCookies' => false,
                ],
                'cookies' => [
                    'test-cookie-1' => false,
                    'test-cookie-2' => false,
                ],
            ]],

            // Headers
            [[
                'name' => 'allHeaders',
                'properties' => [
                    'cacheHeaders' => true,
                ],
                'headers' => [
                    'test-header-1' => true,
                    'test-header-2' => true,
                ],
            ]],
            [[
                'name' => 'someHeaders',
                'properties' => [
                    'cacheHeaders' => ['test-header-2'],
                ],
                'headers' => [
                    'test-header-1' => false,
                    'test-header-2' => true,
                ],
            ]],
            [[
                'name' => 'noHeaders',
                'properties' => [
                    'cacheHeaders' => false,
                ],
                'headers' => [
                    'test-header-1' => false,
                    'test-header-2' => false,
                ],
            ]],
            [[
                'name' => 'originalNameHeaders',
                'properties' => [
                    'cacheHeaders' => ['Test-Header-1'],
                ],
                'headers' => [
                    'Test-Header-1' => true,
                    'Test-Header-2' => false,
                ],
            ]],

            // All together
            [[
                'name' => 'someCookiesSomeHeaders',
                'properties' => [
                    'cacheCookies' => ['test-cookie-2'],
                    'cacheHeaders' => ['test-header-2'],
                ],
                'cookies' => [
                    'test-cookie-1' => false,
                    'test-cookie-2' => true,
                ],
                'headers' => [
                    'test-header-1' => false,
                    'test-header-2' => true,
                ],
            ]],
        ];
    }

    /**
     * @dataProvider cacheTestCaseProvider
     *
     * @param array $testCase The cache test case.
     */
    public function testCache(array $testCase): void
    {
        $testCase = ArrayHelper::merge([
            'properties' => [],
            'cacheable' => true,
        ], $testCase);
        if (isset(Yii::$app)) {
            $this->destroyApplication();
        }
        // Prepares the test response
        $this->mockWebApplication();
        $controller = new Controller('test', Yii::$app);
        $action = new Action('test', $controller);
        $filter = new PageCache(array_merge([
            'cache' => $cache = new ArrayCache(),
            'view' => new View(),
        ], $testCase['properties']));
        $this->assertTrue($filter->beforeAction($action), $testCase['name']);
        // Cookies
        $cookies = [];
        if (isset($testCase['cookies'])) {
            foreach (array_keys($testCase['cookies']) as $name) {
                $value = Yii::$app->security->generateRandomString();
                Yii::$app->response->cookies->add(new Cookie([
                    'name' => $name,
                    'value' => $value,
                    'expire' => strtotime('now +1 year'),
                ]));
                $cookies[$name] = $value;
            }
        }
        // Headers
        $headers = [];
        if (isset($testCase['headers'])) {
            foreach (array_keys($testCase['headers']) as $name) {
                $value = Yii::$app->security->generateRandomString();
                Yii::$app->response->headers->add($name, $value);
                $headers[$name] = $value;
            }
        }
        // Content
        $static = Yii::$app->security->generateRandomString();
        Yii::$app->params['dynamic'] = $dynamic = Yii::$app->security->generateRandomString();
        $content = $filter->view->render('@yiiunit/data/views/pageCacheLayout.php', ['static' => $static]);
        Yii::$app->response->content = $content;
        ob_start();
        Yii::$app->response->send();
        ob_end_clean();
        // Metadata
        $metadata = [
            'format' => Yii::$app->response->format,
            'version' => Yii::$app->response->version,
            'statusCode' => Yii::$app->response->statusCode,
            'statusText' => Yii::$app->response->statusText,
        ];
        if ($testCase['cacheable']) {
            $this->assertNotEmpty($this->getInaccessibleProperty($filter->cache, '_cache'), $testCase['name']);
        } else {
            $this->assertEmpty($this->getInaccessibleProperty($filter->cache, '_cache'), $testCase['name']);
            return;
        }

        // Verifies the cached response
        $this->destroyApplication();
        $this->mockWebApplication();
        $controller = new Controller('test', Yii::$app);
        $action = new Action('test', $controller);
        $filter = new PageCache(['cache' => $cache, 'view' => new View()], $testCase['properties']);
        Yii::$app->params['dynamic'] = $dynamic = Yii::$app->security->generateRandomString();
        $this->assertFalse($filter->beforeAction($action), $testCase['name']);
        // Content
        $json = Json::decode(Yii::$app->response->content);
        $this->assertSame($static, $json['static'], $testCase['name']);
        $this->assertSame($dynamic, $json['dynamic'], $testCase['name']);
        // Metadata
        $this->assertSame($metadata['format'], Yii::$app->response->format, $testCase['name']);
        $this->assertSame($metadata['version'], Yii::$app->response->version, $testCase['name']);
        $this->assertSame($metadata['statusCode'], Yii::$app->response->statusCode, $testCase['name']);
        $this->assertSame($metadata['statusText'], Yii::$app->response->statusText, $testCase['name']);
        // Cookies
        if (isset($testCase['cookies'])) {
            foreach ($testCase['cookies'] as $name => $expected) {
                $this->assertSame($expected, Yii::$app->response->cookies->has($name), $testCase['name']);
                if ($expected) {
                    $this->assertSame($cookies[$name], Yii::$app->response->cookies->getValue($name), $testCase['name']);
                }
            }
        }
        // Headers
        if (isset($testCase['headers'])) {
            $headersExpected = Yii::$app->response->headers->toOriginalArray();
            foreach ($testCase['headers'] as $name => $expected) {
                $this->assertSame($expected, Yii::$app->response->headers->has($name), $testCase['name']);
                if ($expected) {
                    $this->assertSame($headers[$name], Yii::$app->response->headers->get($name), $testCase['name']);
                    $this->assertArrayHasKey($name, $headersExpected);
                }
            }
        }
    }

    public function testExpired(): void
    {
        CacheTestCase::$time = time();
        CacheTestCase::$microtime = microtime(true);

        // Prepares the test response
        $this->mockWebApplication();
        $controller = new Controller('test', Yii::$app);
        $action = new Action('test', $controller);
        $filter = new PageCache([
            'cache' => $cache = new ArrayCache(),
            'view' => new View(),
            'duration' => 1,
        ]);
        $this->assertTrue($filter->beforeAction($action));
        $static = Yii::$app->security->generateRandomString();
        Yii::$app->params['dynamic'] = $dynamic = Yii::$app->security->generateRandomString();
        $content = $filter->view->render('@yiiunit/data/views/pageCacheLayout.php', ['static' => $static]);
        Yii::$app->response->content = $content;
        ob_start();
        Yii::$app->response->send();
        ob_end_clean();

        $this->assertNotEmpty($this->getInaccessibleProperty($filter->cache, '_cache'));

        // mock sleep(2);
        CacheTestCase::$time += 2;
        CacheTestCase::$microtime += 2;

        // Verifies the cached response
        $this->destroyApplication();
        $this->mockWebApplication();
        $controller = new Controller('test', Yii::$app);
        $action = new Action('test', $controller);
        $filter = new PageCache([
            'cache' => $cache,
            'view' => new View(),
        ]);
        Yii::$app->params['dynamic'] = $dynamic = Yii::$app->security->generateRandomString();
        $this->assertTrue($filter->beforeAction($action));
        ob_start();
        Yii::$app->response->send();
        ob_end_clean();
    }

    public function testVaryByRoute(): void
    {
        $testCases = [
            false,
            true,
        ];

        foreach ($testCases as $enabled) {
            if (isset(Yii::$app)) {
                $this->destroyApplication();
            }
            // Prepares the test response
            $this->mockWebApplication();
            $controller = new Controller('test', Yii::$app);
            $action = new Action('test', $controller);
            Yii::$app->requestedRoute = $action->uniqueId;
            $filter = new PageCache([
                'cache' => $cache = new ArrayCache(),
                'view' => new View(),
                'varyByRoute' => $enabled,
            ]);
            $this->assertTrue($filter->beforeAction($action));
            $static = Yii::$app->security->generateRandomString();
            Yii::$app->params['dynamic'] = $dynamic = Yii::$app->security->generateRandomString();
            $content = $filter->view->render('@yiiunit/data/views/pageCacheLayout.php', ['static' => $static]);
            Yii::$app->response->content = $content;
            ob_start();
            Yii::$app->response->send();
            ob_end_clean();

            $this->assertNotEmpty($this->getInaccessibleProperty($filter->cache, '_cache'));

            // Verifies the cached response
            $this->destroyApplication();
            $this->mockWebApplication();
            $controller = new Controller('test', Yii::$app);
            $action = new Action('test2', $controller);
            Yii::$app->requestedRoute = $action->uniqueId;
            $filter = new PageCache([
                'cache' => $cache,
                'view' => new View(),
                'varyByRoute' => $enabled,
            ]);
            Yii::$app->params['dynamic'] = $dynamic = Yii::$app->security->generateRandomString();
            $this->assertSame($enabled, $filter->beforeAction($action), $enabled);
            ob_start();
            Yii::$app->response->send();
            ob_end_clean();
        }
    }

    public function testVariations(): void
    {
        $testCases = [
            [true, 'name' => 'value'],
            [false, 'name' => 'value2'],
        ];

        foreach ($testCases as $testCase) {
            if (isset(Yii::$app)) {
                $this->destroyApplication();
            }
            $expected = array_shift($testCase);
            // Prepares the test response
            $this->mockWebApplication();
            $controller = new Controller('test', Yii::$app);
            $action = new Action('test', $controller);
            $originalVariations = $testCases[0];
            array_shift($originalVariations);
            $filter = new PageCache([
                'cache' => $cache = new ArrayCache(),
                'view' => new View(),
                'variations' => $originalVariations,
            ]);
            $this->assertTrue($filter->beforeAction($action));
            $static = Yii::$app->security->generateRandomString();
            Yii::$app->params['dynamic'] = $dynamic = Yii::$app->security->generateRandomString();
            $content = $filter->view->render('@yiiunit/data/views/pageCacheLayout.php', ['static' => $static]);
            Yii::$app->response->content = $content;
            ob_start();
            Yii::$app->response->send();
            ob_end_clean();

            $this->assertNotEmpty($this->getInaccessibleProperty($filter->cache, '_cache'));

            // Verifies the cached response
            $this->destroyApplication();
            $this->mockWebApplication();
            $controller = new Controller('test', Yii::$app);
            $action = new Action('test', $controller);
            $filter = new PageCache([
                'cache' => $cache,
                'view' => new View(),
                'variations' => $testCase,
            ]);
            Yii::$app->params['dynamic'] = $dynamic = Yii::$app->security->generateRandomString();
            $this->assertNotSame($expected, $filter->beforeAction($action), $expected);
            ob_start();
            Yii::$app->response->send();
            ob_end_clean();
        }
    }

    public function testDependency(): void
    {
        $testCases = [
            false,
            true,
        ];

        foreach ($testCases as $changed) {
            if (isset(Yii::$app)) {
                $this->destroyApplication();
            }
            // Prepares the test response
            $this->mockWebApplication();
            $controller = new Controller('test', Yii::$app);
            $action = new Action('test', $controller);
            $filter = new PageCache([
                'cache' => $cache = new ArrayCache(),
                'view' => new View(),
                'dependency' => [
                    'class' => ExpressionDependency::class,
                    'expression' => 'Yii::$app->params[\'dependency\']',
                ],
            ]);
            $this->assertTrue($filter->beforeAction($action));
            $static = Yii::$app->security->generateRandomString();
            Yii::$app->params['dynamic'] = $dynamic = Yii::$app->security->generateRandomString();
            Yii::$app->params['dependency'] = $dependency = Yii::$app->security->generateRandomString();
            $content = $filter->view->render('@yiiunit/data/views/pageCacheLayout.php', ['static' => $static]);
            Yii::$app->response->content = $content;
            ob_start();
            Yii::$app->response->send();
            ob_end_clean();

            $this->assertNotEmpty($this->getInaccessibleProperty($filter->cache, '_cache'));

            // Verifies the cached response
            $this->destroyApplication();
            $this->mockWebApplication();
            $controller = new Controller('test', Yii::$app);
            $action = new Action('test', $controller);
            $filter = new PageCache([
                'cache' => $cache,
                'view' => new View(),
            ]);
            Yii::$app->params['dynamic'] = $dynamic = Yii::$app->security->generateRandomString();
            if ($changed) {
                Yii::$app->params['dependency'] = Yii::$app->security->generateRandomString();
            } else {
                Yii::$app->params['dependency'] = $dependency;
            }
            $this->assertSame($changed, $filter->beforeAction($action), $changed);
            ob_start();
            Yii::$app->response->send();
            ob_end_clean();
        }
    }

    public function testCalculateCacheKey(): void
    {
        $expected = ['yii\filters\PageCache', 'test', 'ru'];
        Yii::$app->requestedRoute = 'test';
        $keys = $this->invokeMethod(new PageCache(['variations' => ['ru']]), 'calculateCacheKey');
        $this->assertEquals($expected, $keys);

        $keys = $this->invokeMethod(new PageCache(['variations' => 'ru']), 'calculateCacheKey');
        $this->assertEquals($expected, $keys);

        $keys = $this->invokeMethod(new PageCache(), 'calculateCacheKey');
        $this->assertEquals(['yii\filters\PageCache', 'test'], $keys);
    }

    public function testClosureVariations(): void
    {
        $keys = $this->invokeMethod(new PageCache([
<<<<<<< HEAD
            'variations' => fn() => [
                'foobar'
            ]
=======
            'variations' => function () {
                return [
                    'foobar'
                ];
            }
>>>>>>> a2b344f2
        ]), 'calculateCacheKey');
        $this->assertEquals(['yii\filters\PageCache', 'test', 'foobar'], $keys);

        // test type cast of string
        $keys = $this->invokeMethod(new PageCache([
<<<<<<< HEAD
            'variations' => fn() => 'foobarstring'
=======
            'variations' => function () {
                return 'foobarstring';
            }
>>>>>>> a2b344f2
        ]), 'calculateCacheKey');
        $this->assertEquals(['yii\filters\PageCache', 'test', 'foobarstring'], $keys);
    }
}<|MERGE_RESOLUTION|>--- conflicted
+++ resolved
@@ -475,29 +475,19 @@
     public function testClosureVariations(): void
     {
         $keys = $this->invokeMethod(new PageCache([
-<<<<<<< HEAD
-            'variations' => fn() => [
-                'foobar'
-            ]
-=======
             'variations' => function () {
                 return [
                     'foobar'
                 ];
             }
->>>>>>> a2b344f2
         ]), 'calculateCacheKey');
         $this->assertEquals(['yii\filters\PageCache', 'test', 'foobar'], $keys);
 
         // test type cast of string
         $keys = $this->invokeMethod(new PageCache([
-<<<<<<< HEAD
-            'variations' => fn() => 'foobarstring'
-=======
             'variations' => function () {
                 return 'foobarstring';
             }
->>>>>>> a2b344f2
         ]), 'calculateCacheKey');
         $this->assertEquals(['yii\filters\PageCache', 'test', 'foobarstring'], $keys);
     }
