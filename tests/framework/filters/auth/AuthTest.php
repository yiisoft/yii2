<?php

/**
 * @link https://www.yiiframework.com/
 * @copyright Copyright (c) 2008 Yii Software LLC
 * @license https://www.yiiframework.com/license/
 */

namespace yiiunit\framework\filters\auth;

use yiiunit\TestCase;
use ReflectionClass;
use Yii;
use yii\base\Action;
use yii\filters\auth\AuthMethod;
use yii\filters\auth\HttpBearerAuth;
use yii\filters\auth\QueryParamAuth;
use yii\filters\auth\HttpHeaderAuth;
use yii\helpers\ArrayHelper;
use yii\rest\Controller;
use yii\web\UnauthorizedHttpException;
use yiiunit\framework\filters\stubs\UserIdentity;

/**
 * @group filters
 * @author Dmitry Naumenko <d.naumenko.a@gmail.com>
 * @since 2.0.7
 */
class AuthTest extends TestCase
{
    protected function setUp(): void
    {
        parent::setUp();

        $_SERVER['SCRIPT_FILENAME'] = '/index.php';
        $_SERVER['SCRIPT_NAME'] = '/index.php';

        $appConfig = [
            'components' => [
                'user' => [
                    'identityClass' => UserIdentity::class,
                ],
            ],
            'controllerMap' => [
                'test-auth' => TestAuthController::class,
            ],
        ];

        $this->mockWebApplication($appConfig);
    }

    public static function tokenProvider(): array
    {
        return [
            ['token1', 'user1'],
            ['token2', 'user2'],
            ['token3', 'user3'],
            ['unknown', null],
            [null, null],
        ];
    }

    public function authOnly($token, $login, $filter): void
    {
        /** @var TestAuthController $controller */
        $controller = Yii::$app->createController('test-auth')[0];
        $controller->authenticatorConfig = ArrayHelper::merge($filter, ['only' => ['filtered']]);
        try {
            $this->assertEquals($login, $controller->run('filtered'));
        } catch (UnauthorizedHttpException) {
        }
    }

    public function authOptional($token, $login, $filter): void
    {
        /** @var TestAuthController $controller */
        $controller = Yii::$app->createController('test-auth')[0];
        $controller->authenticatorConfig = ArrayHelper::merge($filter, ['optional' => ['filtered']]);
        try {
            $this->assertEquals($login, $controller->run('filtered'));
        } catch (UnauthorizedHttpException) {
        }
    }

    public function authExcept($token, $login, $filter): void
    {
        /** @var TestAuthController $controller */
        $controller = Yii::$app->createController('test-auth')[0];
        $controller->authenticatorConfig = ArrayHelper::merge($filter, ['except' => ['other']]);
        try {
            $this->assertEquals($login, $controller->run('filtered'));
        } catch (UnauthorizedHttpException) {
        }
    }

    public function ensureFilterApplies($token, $login, $filter): void
    {
        $this->authOnly($token, $login, $filter);
        $this->authOptional($token, $login, $filter);
        $this->authExcept($token, $login, $filter);
    }

    /**
     * @dataProvider tokenProvider
     *
     * @param string|null $token The token to be used for authentication.
     * @param string|null $login The login of the user that should be authenticated.
     */
<<<<<<< HEAD
    public function testQueryParamAuth(string|null $token, string|null $login): void
=======
    public function testQueryParamAuth($token, $login): void
>>>>>>> fa724b12
    {
        $_GET['access-token'] = $token;
        $filter = ['class' => QueryParamAuth::class];
        $this->ensureFilterApplies($token, $login, $filter);
    }

    /**
     * @dataProvider tokenProvider
     *
     * @param string|null $token The token to be used for authentication.
     * @param string|null $login The login of the user that should be authenticated.
     */
<<<<<<< HEAD
    public function testHttpHeaderAuth(string|null $token, string|null $login): void
=======
    public function testHttpHeaderAuth($token, $login): void
>>>>>>> fa724b12
    {
        Yii::$app->request->headers->set('X-Api-Key', $token);
        $filter = ['class' => HttpHeaderAuth::class];
        $this->ensureFilterApplies($token, $login, $filter);
    }

    /**
     * @dataProvider tokenProvider
     *
     * @param string|null $token The token to be used for authentication.
     * @param string|null $login The login of the user that should be authenticated.
     */
<<<<<<< HEAD
    public function testHttpBearerAuth(string|null $token, string|null $login): void
=======
    public function testHttpBearerAuth($token, $login): void
>>>>>>> fa724b12
    {
        Yii::$app->request->headers->set('Authorization', "Bearer $token");
        $filter = ['class' => HttpBearerAuth::class];
        $this->ensureFilterApplies($token, $login, $filter);
    }

<<<<<<< HEAD
    public static function authMethodProvider()
=======
    public static function authMethodProvider(): array
>>>>>>> fa724b12
    {
        return [
            ['yii\filters\auth\CompositeAuth'],
            ['yii\filters\auth\HttpBearerAuth'],
            ['yii\filters\auth\QueryParamAuth'],
            ['yii\filters\auth\HttpHeaderAuth'],
        ];
    }

    /**
     * @dataProvider authMethodProvider
     *
     * @param string $authClass The class name of the auth method to be tested.
     */
<<<<<<< HEAD
    public function testActive(string $authClass): void
=======
    public function testActive($authClass): void
>>>>>>> fa724b12
    {
        /** @var AuthMethod $filter */
        $filter = new $authClass();
        $reflection = new ReflectionClass($filter);
        $method = $reflection->getMethod('isActive');

        $controller = new \yii\web\Controller('test', Yii::$app);

        // active by default
        $this->assertTrue($method->invokeArgs($filter, [new Action('index', $controller)]));
        $this->assertTrue($method->invokeArgs($filter, [new Action('view', $controller)]));

        $filter->only = ['index'];
        $filter->except = [];
        $filter->optional = [];
        $this->assertTrue($method->invokeArgs($filter, [new Action('index', $controller)]));
        $this->assertFalse($method->invokeArgs($filter, [new Action('view', $controller)]));

        $filter->only = ['index'];
        $filter->except = [];
        $filter->optional = ['view'];
        $this->assertTrue($method->invokeArgs($filter, [new Action('index', $controller)]));
        $this->assertFalse($method->invokeArgs($filter, [new Action('view', $controller)]));

        $filter->only = ['index', 'view'];
        $filter->except = ['view'];
        $filter->optional = [];
        $this->assertTrue($method->invokeArgs($filter, [new Action('index', $controller)]));
        $this->assertFalse($method->invokeArgs($filter, [new Action('view', $controller)]));

        $filter->only = ['index', 'view'];
        $filter->except = ['view'];
        $filter->optional = ['view'];
        $this->assertTrue($method->invokeArgs($filter, [new Action('index', $controller)]));
        $this->assertFalse($method->invokeArgs($filter, [new Action('view', $controller)]));

        $filter->only = [];
        $filter->except = ['view'];
        $filter->optional = ['view'];
        $this->assertTrue($method->invokeArgs($filter, [new Action('index', $controller)]));
        $this->assertFalse($method->invokeArgs($filter, [new Action('view', $controller)]));
    }

    public function testHeaders(): void
    {
        Yii::$app->request->headers->set('Authorization', 'Bearer wrong_token');
        $filter = ['class' => HttpBearerAuth::class];
        $controller = Yii::$app->createController('test-auth')[0];
        $controller->authenticatorConfig = ArrayHelper::merge($filter, ['only' => ['filtered']]);
        try {
            $controller->run('filtered');
            $this->fail('Should throw UnauthorizedHttpException');
        } catch (UnauthorizedHttpException) {
            $this->assertArrayHasKey('WWW-Authenticate', Yii::$app->getResponse()->getHeaders());
        }
    }
}

/**
 * Class TestAuthController.
 *
 * @author Dmitry Naumenko <d.naumenko.a@gmail.com>
 * @since 2.0.7
 */
class TestAuthController extends Controller
{
    public $authenticatorConfig = [];

    public function behaviors()
    {
        return ['authenticator' => $this->authenticatorConfig];
    }

    public function actionFiltered()
    {
        return Yii::$app->user->id;
    }
}<|MERGE_RESOLUTION|>--- conflicted
+++ resolved
@@ -106,11 +106,7 @@
      * @param string|null $token The token to be used for authentication.
      * @param string|null $login The login of the user that should be authenticated.
      */
-<<<<<<< HEAD
     public function testQueryParamAuth(string|null $token, string|null $login): void
-=======
-    public function testQueryParamAuth($token, $login): void
->>>>>>> fa724b12
     {
         $_GET['access-token'] = $token;
         $filter = ['class' => QueryParamAuth::class];
@@ -123,11 +119,7 @@
      * @param string|null $token The token to be used for authentication.
      * @param string|null $login The login of the user that should be authenticated.
      */
-<<<<<<< HEAD
     public function testHttpHeaderAuth(string|null $token, string|null $login): void
-=======
-    public function testHttpHeaderAuth($token, $login): void
->>>>>>> fa724b12
     {
         Yii::$app->request->headers->set('X-Api-Key', $token);
         $filter = ['class' => HttpHeaderAuth::class];
@@ -140,22 +132,14 @@
      * @param string|null $token The token to be used for authentication.
      * @param string|null $login The login of the user that should be authenticated.
      */
-<<<<<<< HEAD
     public function testHttpBearerAuth(string|null $token, string|null $login): void
-=======
-    public function testHttpBearerAuth($token, $login): void
->>>>>>> fa724b12
     {
         Yii::$app->request->headers->set('Authorization', "Bearer $token");
         $filter = ['class' => HttpBearerAuth::class];
         $this->ensureFilterApplies($token, $login, $filter);
     }
 
-<<<<<<< HEAD
-    public static function authMethodProvider()
-=======
     public static function authMethodProvider(): array
->>>>>>> fa724b12
     {
         return [
             ['yii\filters\auth\CompositeAuth'],
@@ -170,11 +154,7 @@
      *
      * @param string $authClass The class name of the auth method to be tested.
      */
-<<<<<<< HEAD
     public function testActive(string $authClass): void
-=======
-    public function testActive($authClass): void
->>>>>>> fa724b12
     {
         /** @var AuthMethod $filter */
         $filter = new $authClass();
