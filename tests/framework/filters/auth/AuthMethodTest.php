--- conflicted
+++ resolved
@@ -78,11 +78,7 @@
 
     public function testIsOptional(): void
     {
-<<<<<<< HEAD
-        $reflection = new \ReflectionClass(AuthMethod::class);
-=======
         $reflection = new ReflectionClass(AuthMethod::class);
->>>>>>> fa724b12
         $method = $reflection->getMethod('isOptional');
 
         // @link https://wiki.php.net/rfc/deprecations_php_8_5#deprecate_reflectionsetaccessible
