<?php

/**
 * @link https://www.yiiframework.com/
 * @copyright Copyright (c) 2008 Yii Software LLC
 * @license https://www.yiiframework.com/license/
 */

namespace yiiunit\framework\filters;

use Yii;
use yii\filters\RateLimiter;
use yii\web\Request;
use yii\web\Response;
use yii\web\User;
use yiiunit\framework\filters\stubs\ExposedLogger;
use yiiunit\framework\filters\stubs\RateLimit;
use yiiunit\TestCase;

/**
 *  @group filters
 */
class RateLimiterTest extends TestCase
{
    protected function setUp(): void
    {
        parent::setUp();

        Yii::setLogger(new ExposedLogger());

        $this->mockWebApplication();
    }

    protected function tearDown(): void
    {
        parent::tearDown();
        Yii::setLogger(null);
    }

    public function testInitFilledRequest(): void
    {
        $rateLimiter = new RateLimiter(['request' => 'Request']);

        $this->assertEquals('Request', $rateLimiter->request);
    }

    public function testInitNotFilledRequest(): void
    {
        $rateLimiter = new RateLimiter();

        $this->assertInstanceOf(Request::class, $rateLimiter->request);
    }

    public function testInitFilledResponse(): void
    {
        $rateLimiter = new RateLimiter(['response' => 'Response']);

        $this->assertEquals('Response', $rateLimiter->response);
    }

    public function testInitNotFilledResponse(): void
    {
        $rateLimiter = new RateLimiter();

        $this->assertInstanceOf(Response::class, $rateLimiter->response);
    }

    public function testBeforeActionUserInstanceOfRateLimitInterface(): void
    {
        $rateLimiter = new RateLimiter();
        $rateLimit = new RateLimit();
        $rateLimit->setAllowance([1, time()])
            ->setRateLimit([1, 1]);
        $rateLimiter->user = $rateLimit;

        $result = $rateLimiter->beforeAction('test');

        $this->assertContains('Check rate limit', Yii::getLogger()->messages);
        $this->assertTrue($result);
    }

    public function testBeforeActionUserNotInstanceOfRateLimitInterface(): void
    {
        $rateLimiter = new RateLimiter(['user' => 'User']);

        $result = $rateLimiter->beforeAction('test');

        $this->assertContains(
            'Rate limit skipped: "user" does not implement RateLimitInterface.',
            Yii::getLogger()->messages
        );
        $this->assertTrue($result);
    }

    public function testBeforeActionEmptyUser(): void
    {
        $user = new User(['identityClass' => RateLimit::class]);
        Yii::$app->set('user', $user);
        $rateLimiter = new RateLimiter();

        $result = $rateLimiter->beforeAction('test');

        $this->assertContains('Rate limit skipped: user not logged in.', Yii::getLogger()->messages);
        $this->assertTrue($result);
    }

    public function testCheckRateLimitTooManyRequests(): void
    {
        $rateLimit = new RateLimit();
        $rateLimit
            ->setRateLimit([1, 1])
            ->setAllowance([1, time() + 2]);
        $rateLimiter = new RateLimiter();

        $this->expectException('yii\web\TooManyRequestsHttpException');
        $rateLimiter->checkRateLimit($rateLimit, Yii::$app->request, Yii::$app->response, 'testAction');
    }

    public function testCheckRateaddRateLimitHeaders(): void
    {
        $rateLimit = new RateLimit();
        $rateLimit
            ->setRateLimit([2, 10])
            ->setAllowance([2, time()]);

        $rateLimiter = new RateLimiter();
        $response = Yii::$app->response;
        $rateLimiter->checkRateLimit($rateLimit, Yii::$app->request, $response, 'testAction');
        $headers = $response->getHeaders();
        $this->assertEquals(2, $headers->get('X-Rate-Limit-Limit'));
        $this->assertEquals(1, $headers->get('X-Rate-Limit-Remaining'));
        $this->assertEquals(5, $headers->get('X-Rate-Limit-Reset'));
    }

    public function testAddRateLimitHeadersDisabledRateLimitHeaders(): void
    {
        $rateLimiter = new RateLimiter();
        $rateLimiter->enableRateLimitHeaders = false;
        $response = Yii::$app->response;

        $rateLimiter->addRateLimitHeaders($response, 1, 0, 0);
        $this->assertCount(0, $response->getHeaders());
    }

    public function testAddRateLimitHeadersEnabledRateLimitHeaders(): void
    {
        $rateLimiter = new RateLimiter();
        $rateLimiter->enableRateLimitHeaders = true;
        $response = Yii::$app->response;

        $rateLimiter->addRateLimitHeaders($response, 1, 0, 0);
        $this->assertCount(3, $response->getHeaders());
    }

    /**
     * @see https://github.com/yiisoft/yii2/issues/18236
     */
    public function testUserWithClosureFunction(): void
    {
        $rateLimiter = new RateLimiter();
<<<<<<< HEAD
        $rateLimiter->user = fn($action) => new User(['identityClass' => RateLimit::class]);
=======
        $rateLimiter->user = function ($action) {
            return new User(['identityClass' => RateLimit::className()]);
        };
>>>>>>> a2b344f2
        $rateLimiter->beforeAction('test');

        // testing the evaluation of user closure, which in this case returns not the expect object and therefore
        // the log message "does not implement RateLimitInterface" is expected.
        $this->assertInstanceOf(User::class, $rateLimiter->user);
        $this->assertContains(
            'Rate limit skipped: "user" does not implement RateLimitInterface.',
            Yii::getLogger()->messages
        );
    }
}<|MERGE_RESOLUTION|>--- conflicted
+++ resolved
@@ -158,13 +158,9 @@
     public function testUserWithClosureFunction(): void
     {
         $rateLimiter = new RateLimiter();
-<<<<<<< HEAD
-        $rateLimiter->user = fn($action) => new User(['identityClass' => RateLimit::class]);
-=======
         $rateLimiter->user = function ($action) {
             return new User(['identityClass' => RateLimit::className()]);
         };
->>>>>>> a2b344f2
         $rateLimiter->beforeAction('test');
 
         // testing the evaluation of user closure, which in this case returns not the expect object and therefore
