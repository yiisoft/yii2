--- conflicted
+++ resolved
@@ -54,11 +54,6 @@
      */
     protected function mockUser($userid = null)
     {
-<<<<<<< HEAD
-
-        $user = $this->getMockBuilder('\yii\web\User')->getMock();
-        $user->method('identityClass')->willReturn(UserIdentity::className());
-=======
         $user = new User([
             'identityClass' => UserIdentity::className(),
             'enableAutoLogin' => false,
@@ -66,7 +61,6 @@
         if ($userid !== null) {
             $user->setIdentity(UserIdentity::findIdentity($userid));
         }
->>>>>>> f1cb76bc
 
         return $user;
     }
@@ -297,7 +291,15 @@
         $action = $this->mockAction();
         $request = $this->mockRequest();
 
-<<<<<<< HEAD
+        $rule = new AccessRule([
+            'allow' => true,
+            'roles' => ['@'],
+        ]);
+
+        $this->expectException('yii\base\InvalidConfigException');
+        $rule->allows($action, false, $request);
+    }
+  
     public function testMatchRolesAndPermissions()
     {
         $action = $this->mockAction();
@@ -333,15 +335,6 @@
         $rule->roles = ['allowed_role_1', 'allowed_role_2'];
         $rule->permissions = ['allowed_permission_1', 'allowed_permission_2'];
         $this->assertTrue($rule->allows($action, $user, $request));
-=======
-        $rule = new AccessRule([
-            'allow' => true,
-            'roles' => ['@'],
-        ]);
-
-        $this->expectException('yii\base\InvalidConfigException');
-        $rule->allows($action, false, $request);
->>>>>>> f1cb76bc
     }
 
     public function testMatchVerb()
