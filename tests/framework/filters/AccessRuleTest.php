--- conflicted
+++ resolved
@@ -256,17 +256,11 @@
      * @param string $actionid the action id
      * @param bool $allow whether the rule should allow access
      * @param string $userid the userid to check
-<<<<<<< HEAD
+     * @param array|Closure $roleParams params for $roleParams
      * @param bool $expected the expected result or null
      */
-    public function testMatchRole($actionid, $allow, $userid, $expected)
-    {
-=======
-     * @param array|Closure $roleParams params for $roleParams
-     * @param boolean $expected the expected result or null
-     */
-    public function testMatchRole($actionid, $allow, $userid, $roleParams, $expected) {
->>>>>>> ab68caa8
+    public function testMatchRole($actionid, $allow, $userid, $roleParams, $expected)
+    {
         $action = $this->mockAction();
         $auth = $this->mockAuthManager();
         $request = $this->mockRequest();
