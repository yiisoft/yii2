--- conflicted
+++ resolved
@@ -227,16 +227,6 @@
             ['update', true,  'unknown', ['authorID' => 'user2'], null],
 
             // user2 is author, can only edit own posts
-<<<<<<< HEAD
-            ['update', true,  'user2',   fn() => ['authorID' => 'user2'], true],
-            ['update', true,  'user2',   fn() => ['authorID' => 'user1'], null],
-            // user1 is admin, can update all posts
-            ['update', true,  'user1',   fn() => ['authorID' => 'user1'], true],
-            ['update', true,  'user1',   fn() => ['authorID' => 'user2'], true],
-            // unknown user can not edit anything
-            ['update', true,  'unknown', fn() => ['authorID' => 'user1'], null],
-            ['update', true,  'unknown', fn() => ['authorID' => 'user2'], null],
-=======
             [
                 'update',
                 true,
@@ -293,7 +283,6 @@
                 },
                 null,
             ],
->>>>>>> a2b344f2
         ];
     }
 
