<?php

/**
 * @link https://www.yiiframework.com/
 * @copyright Copyright (c) 2008 Yii Software LLC
 * @license https://www.yiiframework.com/license/
 */

namespace yiiunit\framework\filters;

use Yii;
use yii\base\Action;
use yii\base\ExitException;
use yii\filters\HostControl;
use yii\web\Controller;
use yiiunit\TestCase;

/**
 * @group filters
 */
class HostControlTest extends TestCase
{
    protected function setUp(): void
    {
        parent::setUp();

        $_SERVER['SCRIPT_FILENAME'] = '/index.php';
        $_SERVER['SCRIPT_NAME'] = '/index.php';

        $this->mockWebApplication();
    }

    /**
     * @return array test data.
     */
    public static function hostInfoValidationDataProvider(): array
    {
        return [
            [
                null,
                'example.com',
                true,
            ],
            [
                'example.com',
                'example.com',
                true,
            ],
            [
                ['example.com'],
                'example.com',
                true,
            ],
            [
                ['example.com'],
                'domain.com',
                false,
            ],
            [
                ['*.example.com'],
                'en.example.com',
                true,
            ],
            [
                ['*.example.com'],
                'fake.com',
                false,
            ],
            [
                fn() => ['example.com'],
                'example.com',
                true,
            ],
            [
                fn() => ['example.com'],
                'fake.com',
                false,
            ],
        ];
    }

    /**
     * @dataProvider hostInfoValidationDataProvider
     *
     * @param mixed $allowedHosts Allowed hosts.
     * @param string $host Host name.
     * @param bool $allowed Whether the host is allowed.
     */
    public function testFilter(mixed $allowedHosts, string $host, bool $allowed): void
    {
        $_SERVER['HTTP_HOST'] = $host;

        $filter = new HostControl();
        $filter->allowedHosts = $allowedHosts;

        $controller = new Controller('id', Yii::$app);
        $action = new Action('test', $controller);

        if ($allowed) {
            $this->assertTrue($filter->beforeAction($action));
        } else {
            ob_start();
            ob_implicit_flush(false);

            $isExit = false;

            try {
                $filter->beforeAction($action);
            } catch (ExitException) {
                $isExit = true;
            }

            ob_get_clean();

            $this->assertTrue($isExit);
            $this->assertEquals(404, Yii::$app->response->getStatusCode());
        }
    }

    public $denyCallBackCalled = false;

    public function testDenyCallback(): void
    {
        $filter = new HostControl();
        $filter->allowedHosts = ['example.com'];
        $this->denyCallBackCalled = false;
        $filter->denyCallback = function (): void {
            $this->denyCallBackCalled = true;
        };

        $controller = new Controller('test', Yii::$app);
        $action = new Action('test', $controller);
        $this->assertFalse($filter->beforeAction($action));
        $this->assertTrue($this->denyCallBackCalled, 'denyCallback should have been called.');
    }

    public function testDefaultHost(): void
    {
        $filter = new HostControl();
        $filter->allowedHosts = ['example.com'];
        $filter->fallbackHostInfo = 'http://yiiframework.com';
<<<<<<< HEAD
        $filter->denyCallback = function (): void {};
=======
        $filter->denyCallback = function () {
        };
>>>>>>> a2b344f2

        $controller = new Controller('test', Yii::$app);
        $action = new Action('test', $controller);
        $filter->beforeAction($action);

        $this->assertSame('yiiframework.com', Yii::$app->getRequest()->getHostName());
    }

    public function testErrorHandlerWithDefaultHost(): void
    {
        $this->expectException('yii\web\NotFoundHttpException');
        $this->expectExceptionMessage('Page not found.');

        $filter = new HostControl();
        $filter->allowedHosts = ['example.com'];
        $filter->fallbackHostInfo = 'http://yiiframework.com';

        $controller = new Controller('test', Yii::$app);
        $action = new Action('test', $controller);
        $filter->beforeAction($action);
    }
}<|MERGE_RESOLUTION|>--- conflicted
+++ resolved
@@ -139,12 +139,8 @@
         $filter = new HostControl();
         $filter->allowedHosts = ['example.com'];
         $filter->fallbackHostInfo = 'http://yiiframework.com';
-<<<<<<< HEAD
-        $filter->denyCallback = function (): void {};
-=======
         $filter->denyCallback = function () {
         };
->>>>>>> a2b344f2
 
         $controller = new Controller('test', Yii::$app);
         $action = new Action('test', $controller);
