--- conflicted
+++ resolved
@@ -20,12 +20,7 @@
  */
 class CorsTest extends TestCase
 {
-<<<<<<< HEAD
-
     public function testPreflight(): void
-=======
-    public function testPreflight()
->>>>>>> a2b344f2
     {
         $this->mockWebApplication();
         $controller = new Controller('id', Yii::$app);
@@ -69,12 +64,8 @@
         $this->assertEquals('*', $cors->response->getHeaders()->get('access-control-allow-origin'));
     }
 
-<<<<<<< HEAD
-    public function testAccessControlAllowHeadersPreflight(): void {
-=======
-    public function testAccessControlAllowHeadersPreflight()
+    public function testAccessControlAllowHeadersPreflight(): void
     {
->>>>>>> a2b344f2
         $this->mockWebApplication();
         $controller = new Controller('id', Yii::$app);
         $action = new Action('test', $controller);
