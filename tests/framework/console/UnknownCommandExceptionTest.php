<?php
/**
 * @link https://www.yiiframework.com/
 * @copyright Copyright (c) 2008 Yii Software LLC
 * @license https://www.yiiframework.com/license/
 */

namespace yiiunit\framework\console;

use Yii;
use yii\console\UnknownCommandException;
use yiiunit\TestCase;

/**
 * @group console
 */
class UnknownCommandExceptionTest extends TestCase
{
<<<<<<< HEAD
    public function setUp(): void
=======
    protected function setUp(): void
>>>>>>> 7037fd46
    {
        $this->mockApplication([
            'enableCoreCommands' => false,
            'controllerMap' => [
                'cache' => 'yii\console\controllers\CacheController',
                'migrate' => 'yii\console\controllers\MigrateController',
                'message' => 'yii\console\controllers\MessageController',
                'whatever' => 'yiiunit\data\console\controllers\FakeController',
                'whatever-empty' => 'yiiunit\data\console\controllers\FakeEmptyController',
                'whatever-no-default' => 'yiiunit\data\console\controllers\FakeNoDefaultController',
            ],
        ]);
    }

    public static function suggestedCommandsProvider(): array
    {
        return [
            ['migate', ['migrate']],
            ['mihate/u', ['migrate/up']],
            ['mirgte/u', ['migrate/up']],
            ['mirgte/up', ['migrate/up']],
            ['mirgte', ['migrate']],
            ['hlp', ['help']],
            ['ca', ['cache', 'cache/flush', 'cache/flush-all', 'cache/flush-schema', 'cache/index']],
            ['cach', ['cache', 'cache/flush', 'cache/flush-all', 'cache/flush-schema', 'cache/index']],
            ['cach/fush', ['cache/flush']],
            ['cach/fushall', ['cache/flush-all']],
            ['what?', []],
            ['', []],
            // test UTF 8 chars
            ['ёлка', []],
            // this crashes levenshtein because string is longer than 255 chars
            [str_repeat('asdw1234', 31), []],
            [str_repeat('asdw1234', 32), []],
            [str_repeat('asdw1234', 33), []],
            ['what', ['whatever', 'whatever/default', 'whatever/second', 'whatever-no-default/index']],
        ];
    }

    /**
     * @dataProvider suggestedCommandsProvider
     *
     * @param string $command The command to test.
     * @param array $expectedSuggestion The expected suggestions.
     */
    public function testSuggestCommand(string $command, array $expectedSuggestion): void
    {
        $exception = new UnknownCommandException($command, Yii::$app);
        $this->assertEquals($expectedSuggestion, $exception->getSuggestedAlternatives());
    }

    public function testNameAndConstructor(): void
    {
        $exception = new UnknownCommandException('test', Yii::$app);
        $this->assertEquals('Unknown command', $exception->getName());
        $this->assertEquals('test', $exception->command);
    }
}<|MERGE_RESOLUTION|>--- conflicted
+++ resolved
@@ -16,11 +16,7 @@
  */
 class UnknownCommandExceptionTest extends TestCase
 {
-<<<<<<< HEAD
-    public function setUp(): void
-=======
     protected function setUp(): void
->>>>>>> 7037fd46
     {
         $this->mockApplication([
             'enableCoreCommands' => false,
