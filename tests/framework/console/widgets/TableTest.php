--- conflicted
+++ resolved
@@ -270,7 +270,7 @@
         );
     }
 
-<<<<<<< HEAD
+
     public function testEnsureRowHeight()
     {
         $object = new Table();
@@ -283,7 +283,8 @@
         $this->assertSame(15, $method->invokeArgs($object, [0]));
         $this->assertSame(15, $method->invokeArgs($object, [null]));
         $this->assertSame(15, $method->invokeArgs($object, [-1]));
-=======
+    }
+  
     public function testEmptyTable()
     {
         $table = new Table();
@@ -298,6 +299,5 @@
         $this->assertEqualsWithoutLE($expected, $table->setHeaders(['test1', 'test2', 'test3'])
             ->setRows([])->setScreenWidth(200)->run()
         );
->>>>>>> 7ccadb4a
     }
 }