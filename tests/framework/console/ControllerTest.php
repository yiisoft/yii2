--- conflicted
+++ resolved
@@ -132,13 +132,9 @@
 
         $injectionAction = new InlineAction('injection', $this->controller, 'actionInjection');
         $params = ['between' => 'test', 'after' => 'another', 'before' => 'test'];
-<<<<<<< HEAD
-        \Yii::$container->set(DummyService::class, function(): never { throw new \RuntimeException('uh oh'); });
-=======
         \Yii::$container->set(DummyService::className(), function () {
             throw new \RuntimeException('uh oh');
         });
->>>>>>> a2b344f2
 
         $this->expectException(RuntimeException::class);
         $this->expectExceptionMessage('uh oh');
