--- conflicted
+++ resolved
@@ -19,11 +19,7 @@
     protected $messagePath;
     protected $catalog = 'messages';
 
-<<<<<<< HEAD
-    public function setUp(): void
-=======
     protected function setUp(): void
->>>>>>> 7037fd46
     {
         parent::setUp();
 
@@ -31,11 +27,7 @@
         FileHelper::createDirectory($this->messagePath, 0777);
     }
 
-<<<<<<< HEAD
-    public function tearDown(): void
-=======
     protected function tearDown(): void
->>>>>>> 7037fd46
     {
         parent::tearDown();
         FileHelper::removeDirectory($this->messagePath);
