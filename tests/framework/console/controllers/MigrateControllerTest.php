<?php

/**
 * @link https://www.yiiframework.com/
 * @copyright Copyright (c) 2008 Yii Software LLC
 * @license https://www.yiiframework.com/license/
 */

namespace yiiunit\framework\console\controllers;

use yii\db\Exception;
use Yii;
use yii\console\controllers\MigrateController;
use yii\console\ExitCode;
use yii\db\Migration;
use yii\db\Query;
use yii\helpers\Inflector;
use yiiunit\TestCase;

/**
 * Unit test for [[\yii\console\controllers\MigrateController]].
 * @see MigrateController
 *
 * @group console
 * @group db
 */
class MigrateControllerTest extends TestCase
{
    use MigrateControllerTestTrait;

    protected function setUp(): void
    {
        $this->migrateControllerClass = EchoMigrateController::class;
        $this->migrationBaseClass = Migration::class;

        $this->mockApplication([
            'components' => [
                'db' => [
                    'class' => 'yii\db\Connection',
                    'dsn' => 'sqlite::memory:',
                ],
            ],
        ]);

        $this->setUpMigrationPath();
        parent::setUp();
    }

    protected function tearDown(): void
    {
        $this->tearDownMigrationPath();
        parent::tearDown();
    }

    /**
     * @return array applied migration entries
     */
    protected function getMigrationHistory()
    {
        $query = new Query();
        return $query->from('migration')->all();
    }

    public function assertFileContent($expectedFile, $class, $table, $namespace = null): void
    {
        if ($namespace) {
            $namespace = "namespace {$namespace};\n\n";
        }
        $expected = include Yii::getAlias("@yiiunit/data/console/migrate_create/$expectedFile.php");
        $expected = str_replace('{table}', $table, (string) $expected);
        $this->assertEqualsWithoutLE($expected, $this->parseNameClassMigration($class));
    }

    protected function assertCommandCreatedFile($expectedFile, $migrationName, $table, $params = [])
    {
        $params[0] = $migrationName;
        [$config, $namespace, $class] = $this->prepareMigrationNameData($migrationName);

        $this->runMigrateControllerAction('create', $params, $config);
        $this->assertFileContent($expectedFile, $class, $table, $namespace);
    }

    /**
     * Check config namespace but without input namespace
     * @param array $params
     */
    protected function assertCommandCreatedFileWithoutNamespaceInput(mixed $expectedFile, mixed $migrationName, mixed $table, $params = [])
    {
        $params[0] = $migrationName;
        [$config, $namespace, $class] = $this->prepareMigrationNameData($this->migrationNamespace . '\\' . $migrationName);

        $this->runMigrateControllerAction('create', $params, $config);
        $this->assertFileContent($expectedFile, $class, $table, $namespace);
    }

    public function assertFileContentJunction($expectedFile, $class, $junctionTable, $firstTable, $secondTable, $namespace = null): void
    {
        if ($namespace) {
            $namespace = "namespace {$namespace};\n\n";
        }
        $expected = include Yii::getAlias("@yiiunit/data/console/migrate_create/$expectedFile.php");
        $expected = str_replace(
            ['{junctionTable}', '{firstTable}', '{secondTable}'],
            [$junctionTable, $firstTable, $secondTable],
            (string) $expected
        );
        $this->assertEqualsWithoutLE($expected, $this->parseNameClassMigration($class));
    }

    protected function assertCommandCreatedJunctionFile($expectedFile, $migrationName, $junctionTable, $firstTable, $secondTable)
    {
        [$config, $namespace, $class] = $this->prepareMigrationNameData($migrationName);

        $this->runMigrateControllerAction('create', [$migrationName], $config);
        $this->assertSame(ExitCode::OK, $this->getExitCode());
        $this->assertFileContentJunction($expectedFile, $class, $junctionTable, $firstTable, $secondTable, $namespace);
    }

    /**
     * Check config namespace but without input namespace
     */
    protected function assertCommandCreatedJunctionFileWithoutNamespaceInput(mixed $expectedFile, mixed $migrationName, mixed $junctionTable, mixed $firstTable, mixed $secondTable)
    {
        [$config, $namespace, $class] = $this->prepareMigrationNameData($this->migrationNamespace . '\\' . $migrationName);

        $this->runMigrateControllerAction('create', [$migrationName], $config);
        $this->assertSame(ExitCode::OK, $this->getExitCode());
        $this->assertFileContentJunction($expectedFile, $class, $junctionTable, $firstTable, $secondTable, $namespace);
    }

    protected function prepareMigrationNameData($migrationName)
    {
        $config = [];
        $namespace = null;

        $lastSlashPosition = strrpos((string) $migrationName, '\\');
        if ($lastSlashPosition !== false) {
            $config = [
                'migrationPath' => null,
                'migrationNamespaces' => [$this->migrationNamespace],
            ];
            $class = 'M' . gmdate('ymdHis') . Inflector::camelize(substr((string) $migrationName, $lastSlashPosition + 1));
            $namespace = substr((string) $migrationName, 0, $lastSlashPosition);
        } else {
            $class = 'm' . gmdate('ymd_His') . '_' . $migrationName;
        }

        return [$config, $namespace, $class];
    }

    /**
     * @return array
     */
    public static function generateMigrationDataProvider(): array
    {
        $params = [
            'create_fields' => [
                'fields' => 'title:string(10):notNull:unique:defaultValue("test"),
                    body:text:notNull,
                    price:money(11,2):notNull,
                    parenthesis_in_comment:string(255):notNull:comment(\'Name of set (RU)\')',
            ],
            'create_id_field_not_as_pk' => [
                'fields' => 'id:integer(11):notNull',
            ],
            'create_fields_with_col_method_after_default_value' => [
                'fields' => 'id:primaryKey,
                    title:string(10):notNull:unique:defaultValue("test"):after("id"),
                    body:text:notNull:defaultValue("test"):after("title"),
                    address:text:notNull:defaultValue("test"):after("body"),
                    address2:text:notNull:defaultValue(\'te:st\'):after("address"),
                    address3:text:notNull:defaultValue(\':te:st:\'):after("address2")',
            ],
            'create_title_pk' => [
                'fields' => 'title:primaryKey,body:text:notNull,price:money(11,2)',
            ],
            'create_unsigned_pk' => [
                'fields' => 'brand_id:primaryKey:unsigned',
            ],
            'create_unsigned_big_pk' => [
                'fields' => 'brand_id:bigPrimaryKey:unsigned',
            ],
            'create_id_pk' => [
                'fields' => 'id:primaryKey,
                    address:string,
                    address2:string,
                    email:string',
            ],
            'create_foreign_key' => [
                'fields' => 'user_id:integer:foreignKey,
                    product_id:foreignKey:integer:unsigned:notNull,
                    order_id:integer:foreignKey(user_order):notNull,
                    created_at:dateTime:notNull',
            ],
            'create_prefix' => [
                'useTablePrefix' => true,
                'fields' => 'user_id:integer:foreignKey,
                    product_id:foreignKey:integer:unsigned:notNull,
                    order_id:integer:foreignKey(user_order):notNull,
                    created_at:dateTime:notNull',
            ],
            'create_title_with_comma_default_values' => [
                'fields' => 'title:string(10):notNull:unique:defaultValue(",te,st"),
                    body:text:notNull:defaultValue(",test"),
                    test:custom(11,2,"s"):notNull',
            ],
            'create_field_with_colon_default_values' => [
                'fields' => 'field_1:dateTime:notNull:defaultValue(\'0000-00-00 00:00:00\'),
                    field_2:string:defaultValue(\'default:value\')',
            ],
            'drop_fields' => [
                'fields' => 'body:text:notNull,price:money(11,2)',
            ],
            'add_columns_test' => [
                'fields' => 'title:string(10):notNull,
                    body:text:notNull,
                    price:money(11,2):notNull,
                    created_at:dateTime',
            ],
            'add_columns_fk' => [
                'fields' => 'user_id:integer:foreignKey,
                    product_id:foreignKey:integer:unsigned:notNull,
                    order_id:integer:foreignKey(user_order):notNull,
                    created_at:dateTime:notNull',
            ],
            'add_columns_prefix' => [
                'useTablePrefix' => true,
                'fields' => 'user_id:integer:foreignKey,
                    product_id:foreignKey:integer:unsigned:notNull,
                    order_id:integer:foreignKey(user_order):notNull,
                    created_at:dateTime:notNull',
            ],
            'add_two_columns_test' => [
                'fields' => 'field_1:string(10):notNull,
                    field_2:text:notNull',
            ],
            'drop_columns_test' => [
                'fields' => 'title:string(10):notNull,body:text:notNull,
                    price:money(11,2):notNull,
                    created_at:dateTime',
            ],
        ];

        return [
            ['default', 'DefaultTest', 'default', []],

            // underscore + table name = case kept
            ['create_test', 'create_test_table', 'test', []],
            ['create_test', 'create_test__table', 'test_', []],
            ['create_test', 'create_TEST_table', 'TEST', []],
            ['create_test', 'Create_tEsTTable', 'tEsT', []],

            // no underscore + table name = camelcase converted to underscore
            ['create_test', 'CreateTestTable', 'test', []],
            ['create_test', 'createTest_table', 'test', []],
            ['create_test', 'createTe_st_table', 'te_st', []],
            ['create_test', 'createTest__table', 'test_', []],
            ['create_test', 'createTESTtable', 't_e_s_t', []],

            ['create_fields', 'create_test_table', 'test', $params['create_fields']],
            ['create_fields', 'create_TEST_table', 'TEST', $params['create_fields']],
            ['create_id_field_not_as_pk', 'create_test_table', 'test', $params['create_id_field_not_as_pk']],
            ['create_title_pk', 'create_test_table', 'test', $params['create_title_pk']],
            ['create_title_pk', 'create_TEST_table', 'TEST', $params['create_title_pk']],
            ['create_unsigned_pk', 'create_test_table', 'test', $params['create_unsigned_pk']],
            ['create_unsigned_pk', 'create_TEST_table', 'TEST', $params['create_unsigned_pk']],
            ['create_unsigned_big_pk', 'create_test_table', 'test', $params['create_unsigned_big_pk']],
            ['create_unsigned_big_pk', 'create_TEST_table', 'TEST', $params['create_unsigned_big_pk']],
            ['create_id_pk', 'create_test_table', 'test', $params['create_id_pk']],
            ['create_id_pk', 'create_TEST_table', 'TEST', $params['create_id_pk']],
            ['create_foreign_key', 'create_test_table', 'test', $params['create_foreign_key']],
            ['create_foreign_key', 'create_TEST_table', 'TEST', $params['create_foreign_key']],
            ['create_prefix', 'create_test_table', 'test', $params['create_prefix']],
            ['create_prefix', 'create_TEST_table', 'TEST', $params['create_prefix']],

            // @see https://github.com/yiisoft/yii2/issues/11461
            ['create_title_with_comma_default_values', 'create_test_table', 'test', $params['create_title_with_comma_default_values']],
            ['create_field_with_colon_default_values', 'create_test_table', 'test', $params['create_field_with_colon_default_values']],

            // @see https://github.com/yiisoft/yii2/issues/18303
            ['create_fields_with_col_method_after_default_value', 'create_test_table', 'test', $params['create_fields_with_col_method_after_default_value']],

            ['drop_test', 'drop_test_table', 'test', []],
            ['drop_test', 'drop_test__table', 'test_', []],
            ['drop_test', 'drop_TEST_table', 'TEST', []],
            ['drop_test', 'Drop_tEStTable', 'tESt', []],
            ['drop_test', 'DropTestTable', 'test', []],
            ['drop_test', 'DropTest_Table', 'test', []],
            ['drop_test', 'DropTest__Table', 'test_', []],
            ['drop_test', 'DropTESTtable', 't_e_s_t', []],

            ['drop_fields', 'drop_test_table', 'test', $params['drop_fields']],
            ['drop_fields', 'drop_TEST_table', 'TEST', $params['drop_fields']],

            // @see https://github.com/yiisoft/yii2/issues/10876
            ['drop_products_from_store_table', 'drop_products_from_store_table', 'products_from_store', []],
            ['drop_products_from_store_table', 'drop_products_FROM_store_table', 'products_FROM_store', []],

            ['add_columns_test', 'add_columns_column_to_test_table', 'test', $params['add_columns_test']],
            ['add_columns_test', 'add_columns_column_to_test__table', 'test_', $params['add_columns_test']],
            ['add_columns_test', 'add_columns_column_to_TEST_table', 'TEST', $params['add_columns_test']],
            ['add_columns_test', 'AddColumns_column_to_teSTtable', 'teST', $params['add_columns_test']],
            ['add_columns_test', 'AddColumnsColumnTo_tEstTable', 'tEst', $params['add_columns_test']],
            ['add_columns_test', 'addColumnsColumnToTestTable', 'test', $params['add_columns_test']],
            ['add_columns_test', 'AddColumnsColumnToTest_Table', 'test', $params['add_columns_test']],
            ['add_columns_test', 'AddCol__umnsColumnToTest__Table', 'test_', $params['add_columns_test']],
            ['add_columns_test', 'AddColumnsColumnToTESTTable', 't_e_s_t', $params['add_columns_test']],

            ['add_columns_fk', 'add_columns_column_to_test_table', 'test', $params['add_columns_fk']],
            ['add_columns_fk', 'add_columns_column_to_TEST_table', 'TEST', $params['add_columns_fk']],
            ['add_columns_prefix', 'add_columns_column_to_test_table', 'test', $params['add_columns_prefix']],
            ['add_columns_prefix', 'add_columns_column_to_TEST_table', 'TEST', $params['add_columns_prefix']],
            ['add_two_columns_test', 'add_field_1_column_field_2_column_to_test_table', 'test', $params['add_two_columns_test']],
            ['add_two_columns_test', 'add_field_1_column_field_2_column_to_TEST_table', 'TEST', $params['add_two_columns_test']],

            ['drop_columns_test', 'drop_columns_column_from_test_table', 'test', $params['add_columns_test']],
            ['drop_columns_test', 'drop_columns_columns_from_test_table', 'test', $params['add_columns_test']],
            ['drop_columns_test', 'drop_columns_column_from_test__table', 'test_', $params['add_columns_test']],
            ['drop_columns_test', 'drop_columns_column_from_TEST_table', 'TEST', $params['add_columns_test']],
            ['drop_columns_test', 'drop_columns_columns_from_TEST_table', 'TEST', $params['add_columns_test']],
            ['drop_columns_test', 'dropColumnsColumNSFrom_TEstTable', 'TEst', $params['add_columns_test']],
            ['drop_columns_test', 'DropFewColumnsFrom_Test_Table', 'Test', $params['add_columns_test']],
            ['drop_columns_test', 'DropFewColumnsFromTestTable', 'test', $params['add_columns_test']],
            ['drop_columns_test', 'DropFewColumnsFromTest_Table', 'test', $params['add_columns_test']],
            ['drop_columns_test', 'DropFewColumnsFromTest__Table', 'test_', $params['add_columns_test']],
            ['drop_columns_test', 'DropFewColumnsFromTeStTable', 'te_st', $params['add_columns_test']],
        ];
    }

    /**
     * @dataProvider generateMigrationDataProvider
     *
     * @param string $expectedFile The expected file name.
     * @param string $migrationName The migration name.
     * @param string $table The table name.
     * @param array $params The params.
     */
<<<<<<< HEAD
    public function testGenerateMigration(string $expectedFile, string $migrationName, string $table, array $params): void
=======
    public function testGenerateMigration($expectedFile, $migrationName, $table, $params): void
>>>>>>> fa724b12
    {
        $this->migrationNamespace = 'yiiunit\runtime\test_migrations';

        $this->assertCommandCreatedFile($expectedFile, $migrationName, $table, $params);
        $this->assertCommandCreatedFile(
            $expectedFile,
            $this->migrationNamespace . '\\' . $migrationName,
            $table,
            $params
        );
        $this->assertCommandCreatedFileWithoutNamespaceInput($expectedFile, $migrationName, $table, $params);
    }

    /**
     * @return array
     */
    public static function generateJunctionMigrationDataProvider(): array
    {
        return [
            ['create_junction_post_and_tag_tables', 'post_tag', 'post', 'tag'],
            ['create_junction_for_post_and_tag_tables', 'post_tag', 'post', 'tag'],
            ['create_junction_table_for_post_and_tag_tables', 'post_tag', 'post', 'tag'],
            ['create_junction_table_for_post_and_tag_table', 'post_tag', 'post', 'tag'],
            ['CreateJunction_postAnd_tagTables', 'post_tag', 'post', 'tag'],
            ['CreateJunctionFor_postAnd_tagTables', 'post_tag', 'post', 'tag'],
            ['CreateJunctionTableFor_postAnd_tagTables', 'post_tag', 'post', 'tag'],
            ['CreateJunctionTableFor_postAnd_tagTable', 'post_tag', 'post', 'tag'],
            ['CreateJunctionPostAndTagTables', 'post_tag', 'post', 'tag'],
            ['CreateJunctionPost_AndTag_Tables', 'post_tag', 'post', 'tag'],
            ['CreateJunctionPost__AndTag__Tables', 'post__tag_', 'post_', 'tag_'],
            ['CreateJunctionPost__AndTagTables', 'post__tag', 'post_', 'tag'],
            ['CreateJunctionPostAndTag__Tables', 'post_tag_', 'post', 'tag_'],
            ['CreateJunctionPostAndTaGTables', 'post_ta_g', 'post', 'ta_g'],
            ['CreateJunctionPoStAndTagTables', 'po_st_tag', 'po_st', 'tag'],
        ];
    }

    /**
     * @dataProvider generateJunctionMigrationDataProvider
     *
     * @param string $migrationName The migration name.
     * @param string $junctionTable The junction table name.
     * @param string $firstTable The first table name.
     * @param string $secondTable The second table name.
     */
<<<<<<< HEAD
    public function testGenerateJunctionMigration(
        string $migrationName,
        string $junctionTable,
        string $firstTable,
        string $secondTable
    ): void {
=======
    public function testGenerateJunctionMigration($migrationName, $junctionTable, $firstTable, $secondTable): void
    {
>>>>>>> fa724b12
        $this->migrationNamespace = 'yiiunit\runtime\test_migrations';

        $this->assertCommandCreatedJunctionFile(
            'junction_test',
            $migrationName,
            $junctionTable,
            $firstTable,
            $secondTable
        );
        $this->assertCommandCreatedJunctionFile(
            'junction_test',
            $this->migrationNamespace . '\\' . $migrationName,
            $junctionTable,
            $firstTable,
            $secondTable
        );
        $this->assertCommandCreatedJunctionFileWithoutNamespaceInput(
            'junction_test',
            $migrationName,
            $junctionTable,
            $firstTable,
            $secondTable
        );
    }

    public function testUpdatingLongNamedMigration(): void
    {
        $this->createMigration(str_repeat('a', 180));

        $result = $this->runMigrateControllerAction('up');
        $this->assertSame(ExitCode::UNSPECIFIED_ERROR, $this->getExitCode());

        $this->assertStringContainsString('The migration name', $result);
        $this->assertStringContainsString('is too long. Its not possible to apply this migration.', $result);
    }

    public function testNamedMigrationWithCustomLimit(): void
    {
        Yii::$app->db->createCommand()->createTable('migration', [
            'version' => 'varchar(255) NOT NULL PRIMARY KEY', // varchar(255) is longer than the default of 180
            'apply_time' => 'integer',
        ])->execute();

        $this->createMigration(str_repeat('a', 180));

        $result = $this->runMigrateControllerAction('up');
        $this->assertSame(ExitCode::OK, $this->getExitCode());

        $this->assertStringContainsString('1 migration was applied.', $result);
        $this->assertStringContainsString('Migrated up successfully.', $result);
    }

    public function testCreateLongNamedMigration(): void
    {
        $this->setOutputCallback(fn($output) => null);

        $migrationName = str_repeat('a', 180);

        $this->expectException('yii\console\Exception');
        $this->expectExceptionMessage('The migration name is too long.');

        $controller = $this->createMigrateController([]);
        $params[0] = $migrationName;
        $controller->run('create', $params);
    }

    /**
     * Test the migrate:fresh command.
     * @dataProvider refreshMigrationDataProvider
     * @param $db
     * @throws Exception
     */
    public function testRefreshMigration($db): void
    {
        if ($db !== 'default') {
            $this->switchDbConnection($db);
        }

        Yii::$app->db->createCommand('create table hall_of_fame(id int, string varchar(255))')->execute();

        Yii::$app->db->createCommand("insert into hall_of_fame values(1, 'Qiang Xue');")->execute();
        Yii::$app->db->createCommand("insert into hall_of_fame values(2, 'Alexander Makarov');")->execute();

        Yii::$app->db->createCommand('create view view_hall_of_fame as select * from hall_of_fame')->execute();

        $result = $this->runMigrateControllerAction('fresh');
        $this->assertSame(ExitCode::OK, $this->getExitCode());

        // Drop worked
        $this->assertStringContainsString('Table hall_of_fame dropped.', $result);
        $this->assertStringContainsString('View view_hall_of_fame dropped.', $result);

        // Migration was restarted
        $this->assertStringContainsString('No new migrations found. Your system is up-to-date.', $result);
    }

<<<<<<< HEAD
    public static function refreshMigrationDataProvider()
=======
    public static function refreshMigrationDataProvider(): array
>>>>>>> fa724b12
    {
        return [
            ['default'],
            ['mysql'],
        ];
    }

    /**
     * @see https://github.com/yiisoft/yii2/issues/12980
     */
    public function testGetMigrationHistory(): void
    {
        $controllerConfig = [
            'migrationPath' => null,
            'migrationNamespaces' => [$this->migrationNamespace],
        ];
        $this->runMigrateControllerAction('history', [], $controllerConfig);

        $controller = $this->createMigrateController($controllerConfig);
        $controller->db = Yii::$app->db;

        Yii::$app->db->createCommand()
            ->batchInsert(
                'migration',
                ['version', 'apply_time'],
                [
                    ['app\migrations\M140506102106One', 10],
                    ['app\migrations\M160909083544Two', 10],
                    ['app\modules\foo\migrations\M161018124749Three', 10],
                    ['app\migrations\M160930135248Four', 20],
                    ['app\modules\foo\migrations\M161025123028Five', 20],
                    ['app\migrations\M161110133341Six', 20],
                ]
            )
            ->execute();

        $rows = $this->invokeMethod($controller, 'getMigrationHistory', [10]);

        $this->assertSame(
            [
                'app\migrations\M161110133341Six',
                'app\modules\foo\migrations\M161025123028Five',
                'app\migrations\M160930135248Four',
                'app\modules\foo\migrations\M161018124749Three',
                'app\migrations\M160909083544Two',
                'app\migrations\M140506102106One',
            ],
            array_keys($rows)
        );

        $rows = $this->invokeMethod($controller, 'getMigrationHistory', [4]);

        $this->assertSame(
            [
                'app\migrations\M161110133341Six',
                'app\modules\foo\migrations\M161025123028Five',
                'app\migrations\M160930135248Four',
                'app\modules\foo\migrations\M161018124749Three',
            ],
            array_keys($rows)
        );
    }
}<|MERGE_RESOLUTION|>--- conflicted
+++ resolved
@@ -335,11 +335,7 @@
      * @param string $table The table name.
      * @param array $params The params.
      */
-<<<<<<< HEAD
     public function testGenerateMigration(string $expectedFile, string $migrationName, string $table, array $params): void
-=======
-    public function testGenerateMigration($expectedFile, $migrationName, $table, $params): void
->>>>>>> fa724b12
     {
         $this->migrationNamespace = 'yiiunit\runtime\test_migrations';
 
@@ -385,17 +381,12 @@
      * @param string $firstTable The first table name.
      * @param string $secondTable The second table name.
      */
-<<<<<<< HEAD
     public function testGenerateJunctionMigration(
         string $migrationName,
         string $junctionTable,
         string $firstTable,
         string $secondTable
     ): void {
-=======
-    public function testGenerateJunctionMigration($migrationName, $junctionTable, $firstTable, $secondTable): void
-    {
->>>>>>> fa724b12
         $this->migrationNamespace = 'yiiunit\runtime\test_migrations';
 
         $this->assertCommandCreatedJunctionFile(
@@ -492,11 +483,7 @@
         $this->assertStringContainsString('No new migrations found. Your system is up-to-date.', $result);
     }
 
-<<<<<<< HEAD
-    public static function refreshMigrationDataProvider()
-=======
     public static function refreshMigrationDataProvider(): array
->>>>>>> fa724b12
     {
         return [
             ['default'],
