--- conflicted
+++ resolved
@@ -26,11 +26,7 @@
 {
     use MigrateControllerTestTrait;
 
-<<<<<<< HEAD
-    public function setUp(): void
-=======
     protected function setUp(): void
->>>>>>> 7037fd46
     {
         $this->migrateControllerClass = EchoMigrateController::class;
         $this->migrationBaseClass = Migration::class;
@@ -48,11 +44,7 @@
         parent::setUp();
     }
 
-<<<<<<< HEAD
-    public function tearDown(): void
-=======
     protected function tearDown(): void
->>>>>>> 7037fd46
     {
         $this->tearDownMigrationPath();
         parent::tearDown();
