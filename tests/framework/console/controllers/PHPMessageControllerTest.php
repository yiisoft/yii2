--- conflicted
+++ resolved
@@ -124,11 +124,7 @@
         $this->assertEqualsWithoutLE($expected, $head);
     }
 
-<<<<<<< HEAD
     public static function messageFileCategoriesDataProvider(): array
-=======
-    public function messageFileCategoriesDataProvider()
->>>>>>> a2b344f2
     {
         return [
             'removeUnused:false - unused category should not be removed - normal category' => ['test_delete_category', true, false, true],
