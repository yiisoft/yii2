<?php
/**
 * @link http://www.yiiframework.com/
 * @copyright Copyright (c) 2008 Yii Software LLC
 * @license http://www.yiiframework.com/license/
 */

namespace yiiunit\framework\console\controllers;

use Yii;
use yii\helpers\FileHelper;
use yii\helpers\VarDumper;

/**
 * Tests that [[\yii\console\controllers\MessageController]] works as expected with PHP message format.
 */
class PHPMessageControllerTest extends BaseMessageControllerTest
{
    protected $messagePath;

    public function setUp()
    {
        parent::setUp();
        $this->messagePath = Yii::getAlias('@yiiunit/runtime/test_messages');
        FileHelper::createDirectory($this->messagePath, 0777);
    }

    public function tearDown()
    {
        parent::tearDown();
        FileHelper::removeDirectory($this->messagePath);
    }

    /**
     * @inheritdoc
     */
    protected function getDefaultConfig()
    {
        return [
            'format' => 'php',
            'languages' => [$this->language],
            'sourcePath' => $this->sourcePath,
            'messagePath' => $this->messagePath,
            'overwrite' => true,
            'phpFileHeader' => "/*file header*/\n",
            'phpDocBlock' => '/*doc block*/',
        ];
    }

    /**
     * @param string $category
     * @return string message file path
     */
    protected function getMessageFilePath($category)
    {
        return $this->messagePath . '/' . $this->language . '/' . $category . '.php';
    }

    /**
     * @inheritdoc
     */
    protected function saveMessages($messages, $category)
    {
        $fileName = $this->getMessageFilePath($category);
        if (file_exists($fileName)) {
            unlink($fileName);
        } else {
            $dirName = dirname($fileName);
            if (!file_exists($dirName)) {
                mkdir($dirName, 0777, true);
            }
        }
        $fileContent = '<?php return ' . VarDumper::export($messages) . ';';
        file_put_contents($fileName, $fileContent);
    }

    /**
     * @inheritdoc
     */
    protected function loadMessages($category)
    {
        $messageFilePath = $this->getMessageFilePath($category);

        if (!file_exists($messageFilePath)) {
            return [];
        }

<<<<<<< HEAD
        return require $messageFilePath;
=======
        if (defined('HHVM_VERSION')) {
            // use eval() to bypass HHVM content cache
            // https://github.com/facebook/hhvm/issues/1447
            $content = file_get_contents($messageFilePath);
            return eval(substr($content, strpos($content, 'return ')));
        }

        return require $messageFilePath;
    }

    // By default phpunit runs inherited test after inline tests, so `testCreateTranslation()` would be run after
    // `testCustomFileHeaderAndDocBlock()` (that would break `@depends` annotation). This ensures that
    // `testCreateTranslation() will be run before `testCustomFileHeaderAndDocBlock()`.
    public function testCreateTranslation()
    {
        parent::testCreateTranslation();
    }

    /**
     * @depends testCreateTranslation
     */
    public function testCustomFileHeaderAndDocBlock()
    {
        $category = 'test_headers_category';
        $message = 'test message';
        $sourceFileContent = "Yii::t('{$category}', '{$message}');";
        $this->createSourceFile($sourceFileContent);

        $this->saveConfigFile($this->getConfig());
        $this->runMessageControllerAction('extract', [$this->configFileName]);

        $messageFilePath = $this->getMessageFilePath('test_headers_category');
        $content = file_get_contents($messageFilePath);
        $head = substr($content, 0, strpos($content, 'return '));
        $expected = "<?php\n/*file header*/\n/*doc block*/\n";
        $this->assertSame($expected, $head);
>>>>>>> ceaf1011
    }
}<|MERGE_RESOLUTION|>--- conflicted
+++ resolved
@@ -85,16 +85,6 @@
             return [];
         }
 
-<<<<<<< HEAD
-        return require $messageFilePath;
-=======
-        if (defined('HHVM_VERSION')) {
-            // use eval() to bypass HHVM content cache
-            // https://github.com/facebook/hhvm/issues/1447
-            $content = file_get_contents($messageFilePath);
-            return eval(substr($content, strpos($content, 'return ')));
-        }
-
         return require $messageFilePath;
     }
 
@@ -124,6 +114,5 @@
         $head = substr($content, 0, strpos($content, 'return '));
         $expected = "<?php\n/*file header*/\n/*doc block*/\n";
         $this->assertSame($expected, $head);
->>>>>>> ceaf1011
     }
 }