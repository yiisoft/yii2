<?php

/**
 * @link https://www.yiiframework.com/
 * @copyright Copyright (c) 2008 Yii Software LLC
 * @license https://www.yiiframework.com/license/
 */

namespace yiiunit\framework\console\controllers;

use Exception;
use Yii;
use yii\base\Module;
use yii\console\controllers\AssetController;
use yii\console\Exception as ConsoleException;
use yii\helpers\ArrayHelper;
use yii\helpers\FileHelper;
use yii\helpers\StringHelper;
use yii\helpers\VarDumper;
use yiiunit\TestCase;

/**
 * Unit test for [[\yii\console\controllers\AssetController]].
 * @see AssetController
 *
 * @group console
 */
class AssetControllerTest extends TestCase
{
    /**
     * @var string path for the test files.
     */
    protected string $testFilePath = '';
    /**
     * @var string test assets path.
     */
    protected string $testAssetsBasePath = '';

    protected function setUp(): void
    {
        $this->mockApplication();
        $this->testFilePath = Yii::getAlias('@yiiunit/runtime') . DIRECTORY_SEPARATOR . str_replace('\\', '_', static::class) . uniqid();
        $this->createDir($this->testFilePath);
        $this->testAssetsBasePath = $this->testFilePath . DIRECTORY_SEPARATOR . 'assets';
        $this->createDir($this->testAssetsBasePath);
    }

    protected function tearDown(): void
    {
        $this->removeDir($this->testFilePath);
    }

    /**
     * Creates directory.
     * @param string $dirName directory full name.
     */
    protected function createDir($dirName)
    {
        FileHelper::createDirectory($dirName);
    }

    /**
     * Removes directory.
     * @param string $dirName directory full name
     */
    protected function removeDir($dirName)
    {
        if (!empty($dirName)) {
            FileHelper::removeDirectory($dirName);
        }
    }

    /**
     * Creates test asset controller instance.
     * @return AssetControllerMock
     */
    protected function createAssetController()
    {
        $module = $this->getMockBuilder(Module::class)
            ->addMethods(['fake'])
            ->setConstructorArgs(['console'])
            ->getMock();

        $assetController = new AssetControllerMock('asset', $module);
        $assetController->interactive = false;
        $assetController->jsCompressor = 'cp {from} {to}';
        $assetController->cssCompressor = 'cp {from} {to}';

        return $assetController;
    }

    /**
     * Emulates running of the asset controller action.
     * @param  string $actionID id of action to be run.
     * @param  array  $args     action arguments.
     * @return string command output.
     */
    protected function runAssetControllerAction($actionID, array $args = [])
    {
        $controller = $this->createAssetController();
        $controller->run($actionID, $args);
        return $controller->flushStdOutBuffer();
    }

    /**
     * Creates test compress config.
     * @param array[] $bundles asset bundles config.
     * @param array $config additional config.
     * @return array config array.
     */
    protected function createCompressConfig(array $bundles, array $config = [])
    {
        static $classNumber = 0;
        $classNumber++;
        $className = $this->declareAssetBundleClass(['class' => 'AssetBundleAll' . $classNumber]);
        $baseUrl = '/test';
        $config = ArrayHelper::merge($config, [
            'bundles' => $bundles,
            'targets' => [
                $className => [
                    'basePath' => $this->testAssetsBasePath,
                    'baseUrl' => $baseUrl,
                    'js' => 'all.js',
                    'css' => 'all.css',
                ],
            ],
            'assetManager' => [
                'basePath' => $this->testAssetsBasePath,
                'baseUrl' => '',
            ],
        ]);

        return $config;
    }

    /**
     * Creates test compress config file.
     * @param string $fileName output file name.
     * @param array[] $bundles asset bundles config.
     * @param array $config additional config parameters.
     * @throws Exception on failure.
     */
    protected function createCompressConfigFile($fileName, array $bundles, array $config = [])
    {
        $content = '<?php return ' . var_export($this->createCompressConfig($bundles, $config), true) . ';';
        if (file_put_contents($fileName, $content) <= 0) {
            throw new Exception("Unable to create file '{$fileName}'!");
        }
    }

    /**
     * Creates test asset file.
     * @param string $fileRelativeName file name relative to [[testFilePath]]
     * @param string $content file content
     * @param string $fileBasePath base path for the created files, if not set [[testFilePath]] is used.
     * @throws Exception on failure.
     */
    protected function createAssetSourceFile($fileRelativeName, $content, $fileBasePath = null)
    {
        if ($fileBasePath === null) {
            $fileBasePath = $this->testFilePath;
        }
        $fileFullName = $fileBasePath . DIRECTORY_SEPARATOR . $fileRelativeName;
        $this->createDir(dirname($fileFullName));
        if (file_put_contents($fileFullName, $content) <= 0) {
            throw new Exception("Unable to create file '{$fileFullName}'!");
        }
    }

    /**
     * Creates a list of asset source files.
     * @param array $files assert source files in format: file/relative/name => fileContent
     * @param string $fileBasePath base path for the created files, if not set [[testFilePath]]
     */
    protected function createAssetSourceFiles(array $files, $fileBasePath = null)
    {
        foreach ($files as $name => $content) {
            $this->createAssetSourceFile($name, $content, $fileBasePath);
        }
    }

    /**
     * Invokes the asset controller method even if it is protected.
     * @param  string $methodName name of the method to be invoked.
     * @param  array  $args       method arguments.
     * @return mixed  method invoke result.
     */
    protected function invokeAssetControllerMethod($methodName, array $args = [])
    {
        $controller = $this->createAssetController();

        return $this->invokeMethod($controller, $methodName, $args);
    }

    /**
     * Composes asset bundle class source code.
     * @param  array  $config asset bundle config.
     * @return string class source code.
     */
    protected function composeAssetBundleClassSource(array &$config)
    {
        $config = array_merge(
            [
                'namespace' => StringHelper::dirname(static::class),
                'class' => 'AppAsset',
                'sourcePath' => null,
                'basePath' => $this->testFilePath,
                'baseUrl' => '',
                'css' => [],
                'js' => [],
                'depends' => [],
            ],
            $config
        );
        foreach ($config as $name => $value) {
            if (!in_array($name, ['namespace', 'class'])) {
                $config[$name] = VarDumper::export($value);
            }
        }

        $source = <<<EOL
namespace {$config['namespace']};

use yii\web\AssetBundle;

class {$config['class']} extends AssetBundle
{
    public \$sourcePath = {$config['sourcePath']};
    public \$basePath = {$config['basePath']};
    public \$baseUrl = {$config['baseUrl']};
    public \$css = {$config['css']};
    public \$js = {$config['js']};
    public \$depends = {$config['depends']};
}
EOL;

        return $source;
    }

    /**
     * Declares asset bundle class according to given configuration.
     * @param  array  $config asset bundle config.
     * @return string new class full name.
     */
    protected function declareAssetBundleClass(array $config)
    {
        $sourceCode = $this->composeAssetBundleClassSource($config);
        eval($sourceCode);

        return $config['namespace'] . '\\' . $config['class'];
    }

    // Tests :

    public function testActionTemplate(): void
    {
        $configFileName = $this->testFilePath . DIRECTORY_SEPARATOR . 'config.php';
        $this->runAssetControllerAction('template', [$configFileName]);
        $this->assertFileExists($configFileName, 'Unable to create config file template!');
        $config = require $configFileName;
        $this->assertIsArray($config, 'Invalid config created!');
    }

    public function testActionCompress(): void
    {
        // Given :
        $cssFiles = [
            'css/test_body.css' => 'body {
                padding-top: 20px;
                padding-bottom: 60px;
            }',
            'css/test_footer.css' => '.footer {
                margin: 20px;
                display: block;
            }',
        ];
        $this->createAssetSourceFiles($cssFiles);

        $jsFiles = [
            'js/test_alert.js' => "function test() {
                alert('Test message');
            }",
            'js/test_sum_ab.js' => 'function sumAB(a, b) {
                return a + b;
            }',
        ];
        $this->createAssetSourceFiles($jsFiles);
        $assetBundleClassName = $this->declareAssetBundleClass([
            'css' => array_keys($cssFiles),
            'js' => array_keys($jsFiles),
        ]);

        $bundles = [
            $assetBundleClassName,
        ];
        $bundleFile = $this->testFilePath . DIRECTORY_SEPARATOR . 'bundle.php';

        $configFile = $this->testFilePath . DIRECTORY_SEPARATOR . 'config2.php';
        $this->createCompressConfigFile($configFile, $bundles);

        // When :
        $this->runAssetControllerAction('compress', [$configFile, $bundleFile]);

        // Then :
        $this->assertFileExists($bundleFile, 'Unable to create output bundle file!');
        $compressedBundleConfig = require $bundleFile;
        $this->assertIsArray($compressedBundleConfig, 'Output bundle file has incorrect format!');
        $this->assertCount(2, $compressedBundleConfig, 'Output bundle config contains wrong bundle count!');

        $this->assertArrayHasKey($assetBundleClassName, $compressedBundleConfig, 'Source bundle is lost!');
        $compressedAssetBundleConfig = $compressedBundleConfig[$assetBundleClassName];
        $this->assertEmpty($compressedAssetBundleConfig['css'], 'Compressed bundle css is not empty!');
        $this->assertEmpty($compressedAssetBundleConfig['js'], 'Compressed bundle js is not empty!');
        $this->assertNotEmpty($compressedAssetBundleConfig['depends'], 'Compressed bundle dependency is invalid!');

        $compressedCssFileName = $this->testAssetsBasePath . DIRECTORY_SEPARATOR . 'all.css';
        $this->assertFileExists($compressedCssFileName, 'Unable to compress CSS files!');
        $compressedJsFileName = $this->testAssetsBasePath . DIRECTORY_SEPARATOR . 'all.js';
        $this->assertFileExists($compressedJsFileName, 'Unable to compress JS files!');

        $compressedCssFileContent = file_get_contents($compressedCssFileName);
        foreach ($cssFiles as $name => $content) {
            $this->assertStringContainsString(
                $content,
                $compressedCssFileContent,
                "Source of '{$name}' is missing in combined file!",
            );
        }
        $compressedJsFileContent = file_get_contents($compressedJsFileName);
        foreach ($jsFiles as $name => $content) {
            $this->assertStringContainsString(
                $content,
                $compressedJsFileContent,
                "Source of '{$name}' is missing in combined file!",
            );
        }
    }

    /**
     * @depends testActionCompress
     *
     * @see https://github.com/yiisoft/yii2/issues/5194
     */
    public function testCompressExternalAsset(): void
    {
        // Given :
        $externalAssetConfig = [
            'class' => 'ExternalAsset',
            'sourcePath' => null,
            'basePath' => null,
            'js' => [
                '//ajax.googleapis.com/ajax/libs/jquery/2.1.1/jquery.min.js',
            ],
            'css' => [
                '//ajax.googleapis.com/css/libs/jquery/2.1.1/jquery.ui.min.css',
            ],
        ];
        $externalAssetBundleClassName = $this->declareAssetBundleClass($externalAssetConfig);

        $cssFiles = [
            'css/test.css' => 'body {
                padding-top: 20px;
                padding-bottom: 60px;
            }',
        ];
        $this->createAssetSourceFiles($cssFiles);
        $jsFiles = [
            'js/test.js' => "function test() {
                alert('Test message');
            }",
        ];
        $this->createAssetSourceFiles($jsFiles);
        $regularAssetBundleClassName = $this->declareAssetBundleClass([
            'class' => 'RegularAsset',
            'css' => array_keys($cssFiles),
            'js' => array_keys($jsFiles),
            'depends' => [
                $externalAssetBundleClassName,
            ],
        ]);
        $bundles = [
            $regularAssetBundleClassName,
        ];
        $bundleFile = $this->testFilePath . DIRECTORY_SEPARATOR . 'bundle.php';

        $configFile = $this->testFilePath . DIRECTORY_SEPARATOR . 'config.php';
        $this->createCompressConfigFile($configFile, $bundles);

        // When :
        $this->runAssetControllerAction('compress', [$configFile, $bundleFile]);

        // Then :
        $this->assertFileExists($bundleFile, 'Unable to create output bundle file!');
        $compressedBundleConfig = require $bundleFile;
        $this->assertIsArray($compressedBundleConfig, 'Output bundle file has incorrect format!');
        $this->assertArrayHasKey($externalAssetBundleClassName, $compressedBundleConfig, 'External bundle is lost!');

        $compressedExternalAssetConfig = $compressedBundleConfig[$externalAssetBundleClassName];
        $this->assertEquals($externalAssetConfig['js'], $compressedExternalAssetConfig['js'], 'External bundle js is lost!');
        $this->assertEquals($externalAssetConfig['css'], $compressedExternalAssetConfig['css'], 'External bundle css is lost!');

        $compressedRegularAssetConfig = $compressedBundleConfig[$regularAssetBundleClassName];
        $this->assertContains(
            $externalAssetBundleClassName,
            $compressedRegularAssetConfig['depends'],
            'Dependency on external bundle is lost!',
        );
    }

    /**
     * @depends testActionCompress
     *
     * @see https://github.com/yiisoft/yii2/issues/7539
     */
    public function testDetectCircularDependency(): void
    {
        // Given :
        $namespace = __NAMESPACE__;

        $this->declareAssetBundleClass([
            'namespace' => $namespace,
            'class' => 'AssetStart',
            'depends' => [
                $namespace . '\AssetA',
            ],
        ]);
        $this->declareAssetBundleClass([
            'namespace' => $namespace,
            'class' => 'AssetA',
            'depends' => [
                $namespace . '\AssetB',
            ],
        ]);
        $this->declareAssetBundleClass([
            'namespace' => $namespace,
            'class' => 'AssetB',
            'depends' => [
                $namespace . '\AssetC',
            ],
        ]);
        $this->declareAssetBundleClass([
            'namespace' => $namespace,
            'class' => 'AssetC',
            'depends' => [
                $namespace . '\AssetA',
            ],
        ]);

        $bundles = [
            $namespace . '\AssetStart',
        ];
        $bundleFile = $this->testFilePath . DIRECTORY_SEPARATOR . 'bundle.php';

        $configFile = $this->testFilePath . DIRECTORY_SEPARATOR . 'config.php';
        $this->createCompressConfigFile($configFile, $bundles);

        // Assert :
        $expectedExceptionMessage = ": {$namespace}\AssetA -> {$namespace}\AssetB -> {$namespace}\AssetC -> {$namespace}\AssetA";
        $this->expectException(ConsoleException::class);
        $this->expectExceptionMessage($expectedExceptionMessage);

        // When :
        $this->runAssetControllerAction('compress', [$configFile, $bundleFile]);
    }

    /**
     * Data provider for [[testAdjustCssUrl()]].
     * @return array test data.
     */
    public static function adjustCssUrlDataProvider(): array
    {
        return [
            [
                '.published-same-dir-class {background-image: url(published_same_dir.png);}',
                '/test/base/path/assets/input',
                '/test/base/path/assets/output',
                '.published-same-dir-class {background-image: url(../input/published_same_dir.png);}',
            ],
            [
                '.published-relative-dir-class {background-image: url(../img/published_relative_dir.png);}',
                '/test/base/path/assets/input',
                '/test/base/path/assets/output',
                '.published-relative-dir-class {background-image: url(../img/published_relative_dir.png);}',
            ],
            [
                '.static-same-dir-class {background-image: url(\'static_same_dir.png\');}',
                '/test/base/path/css',
                '/test/base/path/assets/output',
                '.static-same-dir-class {background-image: url(\'../../css/static_same_dir.png\');}',
            ],
            [
                '.static-relative-dir-class {background-image: url("../img/static_relative_dir.png");}',
                '/test/base/path/css',
                '/test/base/path/assets/output',
                '.static-relative-dir-class {background-image: url("../../img/static_relative_dir.png");}',
            ],
            [
                '.absolute-url-class {background-image: url(http://domain.com/img/image.gif);}',
                '/test/base/path/assets/input',
                '/test/base/path/assets/output',
                '.absolute-url-class {background-image: url(http://domain.com/img/image.gif);}',
            ],
            [
                '.absolute-url-secure-class {background-image: url(https://secure.domain.com/img/image.gif);}',
                '/test/base/path/assets/input',
                '/test/base/path/assets/output',
                '.absolute-url-secure-class {background-image: url(https://secure.domain.com/img/image.gif);}',
            ],
            [
                "@font-face {
                src: url('../fonts/glyphicons-halflings-regular.eot');
                src: url('../fonts/glyphicons-halflings-regular.eot?#iefix') format('embedded-opentype');
                }",
                '/test/base/path/assets/input/css',
                '/test/base/path/assets/output',
                "@font-face {
                src: url('../input/fonts/glyphicons-halflings-regular.eot');
                src: url('../input/fonts/glyphicons-halflings-regular.eot?#iefix') format('embedded-opentype');
                }",
            ],
            [
                "@font-face {
                src: url('../fonts/glyphicons-halflings-regular.eot');
                src: url('../fonts/glyphicons-halflings-regular.eot?#iefix') format('embedded-opentype');
                }",
                '/test/base/path/assets/input/css',
                '/test/base/path/assets',
                "@font-face {
                src: url('input/fonts/glyphicons-halflings-regular.eot');
                src: url('input/fonts/glyphicons-halflings-regular.eot?#iefix') format('embedded-opentype');
                }",
            ],
            [
                "@font-face {
                src: url(data:application/x-font-ttf;charset=utf-8;base64,AAEAAAALAIAAAwAwT==) format('truetype');
                }",
                '/test/base/path/assets/input/css',
                '/test/base/path/assets/output',
                "@font-face {
                src: url(data:application/x-font-ttf;charset=utf-8;base64,AAEAAAALAIAAAwAwT==) format('truetype');
                }",
            ],
            [
                '.published-same-dir-class {background-image: url(published_same_dir.png);}',
                'C:\test\base\path\assets\input',
                'C:\test\base\path\assets\output',
                '.published-same-dir-class {background-image: url(../input/published_same_dir.png);}',
            ],
            [
                '.static-root-relative-class {background-image: url(\'/images/static_root_relative.png\');}',
                '/test/base/path/css',
                '/test/base/path/assets/output',
                '.static-root-relative-class {background-image: url(\'/images/static_root_relative.png\');}',
            ],
            [
                '.published-relative-dir-class {background-image: url(../img/same_relative_dir.png);}',
                '/test/base/path/assets/css',
                '/test/base/path/assets/css',
                '.published-relative-dir-class {background-image: url(../img/same_relative_dir.png);}',
            ],
            [
                'img {clip-path: url(#xxx)}',
                '/test/base/path/css',
                '/test/base/path/assets/output',
                'img {clip-path: url(#xxx)}',
            ],
        ];
    }

    /**
     * @dataProvider adjustCssUrlDataProvider
     *
     * @param string $cssContent The CSS content to adjust.
     * @param string $inputFilePath The input file path.
     * @param string $outputFilePath The output file path.
     * @param string $expectedCssContent The expected CSS content.
     */
<<<<<<< HEAD
    public function testAdjustCssUrl(
        string $cssContent,
        string $inputFilePath,
        string $outputFilePath,
        string $expectedCssContent
    ): void {
=======
    public function testAdjustCssUrl($cssContent, $inputFilePath, $outputFilePath, $expectedCssContent): void
    {
>>>>>>> fa724b12
        $adjustedCssContent = $this->invokeAssetControllerMethod('adjustCssUrl', [$cssContent, $inputFilePath, $outputFilePath]);

        $this->assertEquals($expectedCssContent, $adjustedCssContent, 'Unable to adjust CSS correctly!');
    }

    /**
     * Data provider for [[testFindRealPath()]].
     * @return array test data
     */
    public static function findRealPathDataProvider(): array
    {
        return [
            [
                '/linux/absolute/path',
                '/linux/absolute/path',
            ],
            [
                '/linux/up/../path',
                '/linux/path',
            ],
            [
                '/linux/twice/up/../../path',
                '/linux/path',
            ],
            [
                '/linux/../mix/up/../path',
                '/mix/path',
            ],
            [
                'C:\\windows\\absolute\\path',
                'C:\\windows\\absolute\\path',
            ],
            [
                'C:\\windows\\up\\..\\path',
                'C:\\windows\\path',
            ],
        ];
    }

    /**
     * @dataProvider findRealPathDataProvider
     *
     * @param string $sourcePath The source path.
     * @param string $expectedRealPath The expected real path.
     */
<<<<<<< HEAD
    public function testFindRealPath(string $sourcePath, string $expectedRealPath): void
=======
    public function testFindRealPath($sourcePath, $expectedRealPath): void
>>>>>>> fa724b12
    {
        $expectedRealPath = str_replace(['/', '\\'], DIRECTORY_SEPARATOR, $expectedRealPath);
        $realPath = $this->invokeAssetControllerMethod('findRealPath', [$sourcePath]);
        $this->assertEquals($expectedRealPath, $realPath);
    }

    /**
     * @depends testActionCompress
     *
     * @see https://github.com/yiisoft/yii2/issues/9708
     */
    public function testActionCompressDeleteSource(): void
    {
        // Given :
        $cssFiles = [
            'css/test_body.css' => 'body {
                padding-top: 20px;
                padding-bottom: 60px;
            }',
        ];
        $this->createAssetSourceFiles($cssFiles);

        $jsFiles = [
            'js/test_alert.js' => "function test() {
                alert('Test message');
            }",
        ];
        $sourcePath = $this->testFilePath . DIRECTORY_SEPARATOR . 'source';
        $this->createAssetSourceFiles($cssFiles, $sourcePath);
        $this->createAssetSourceFiles($jsFiles, $sourcePath);
        $assetBundleClassName = $this->declareAssetBundleClass([
            'class' => 'AssetDelete',
            'css' => array_keys($cssFiles),
            'js' => array_keys($jsFiles),
            'basePath' => null,
            'sourcePath' => $sourcePath,
        ]);

        $bundles = [
            $assetBundleClassName,
        ];
        $bundleFile = $this->testFilePath . DIRECTORY_SEPARATOR . 'bundle.php';

        // Keep source :
        $configFile = $this->testFilePath . DIRECTORY_SEPARATOR . 'config_no_source_delete.php';
        $this->createCompressConfigFile($configFile, $bundles, [
            'deleteSource' => false,
        ]);

        $this->runAssetControllerAction('compress', [$configFile, $bundleFile]);

        $files = FileHelper::findFiles($this->testAssetsBasePath, [
            'only' => [
                'test_body.css',
                'test_alert.js',
            ],
        ]);
        $this->assertNotEmpty($files);

        // Delete source :
        $configFile = $this->testFilePath . DIRECTORY_SEPARATOR . 'config_source_delete.php';
        $this->createCompressConfigFile($configFile, $bundles, [
            'deleteSource' => true,
        ]);

        $this->runAssetControllerAction('compress', [$configFile, $bundleFile]);

        $files = FileHelper::findFiles($this->testAssetsBasePath, [
            'only' => [
                'test_body.css',
                'test_alert.js',
            ],
        ]);
        $this->assertEmpty($files);
    }

    /**
     * @depends testActionCompress
     *
     * @see https://github.com/yiisoft/yii2/issues/10567
     */
    public function testActionCompressOverrideAsExternal(): void
    {
        // Given :
        $cssFiles = [
            'css/override_external.css' => 'body {
                padding-top: 20px;
                padding-bottom: 60px;
            }',
        ];
        $this->createAssetSourceFiles($cssFiles);

        $jsFiles = [
            'js/override_external.js' => "function test() {
                alert('Test message');
            }",
        ];
        //$this->createAssetSourceFiles($cssFiles, $sourcePath);
        //$this->createAssetSourceFiles($jsFiles, $sourcePath);
        $assetBundleClassName = $this->declareAssetBundleClass([
            'class' => 'AssetOverrideExternal',
            'css' => array_keys($cssFiles),
            'js' => array_keys($jsFiles),
        ]);

        $bundles = [
            $assetBundleClassName,
        ];
        $bundleFile = $this->testFilePath . DIRECTORY_SEPARATOR . 'bundle_override_as_external.php';

        // Keep source :
        $configFile = $this->testFilePath . DIRECTORY_SEPARATOR . 'config_override_as_external.php';
        $assetBundleOverrideConfig = [
            'sourcePath' => null,
            'basePath' => null,
            'baseUrl' => null,
            'css' => [
                '//some.cdn.com/js/override_external.css',
            ],
            'js' => [
                '//some.cdn.com/js/override_external.js',
            ],
        ];
        $this->createCompressConfigFile($configFile, $bundles, [
            'assetManager' => [
                'bundles' => [
                    $assetBundleClassName => $assetBundleOverrideConfig,
                ],
            ],
        ]);

        $this->runAssetControllerAction('compress', [$configFile, $bundleFile]);

        $bundlesConfig = require $bundleFile;

        $this->assertEquals($assetBundleOverrideConfig['css'], $bundlesConfig[$assetBundleClassName]['css']);
        $this->assertEquals($assetBundleOverrideConfig['js'], $bundlesConfig[$assetBundleClassName]['js']);
    }
}

/**
 * Mock class for [[\yii\console\controllers\AssetController]].
 */
class AssetControllerMock extends AssetController
{
    use StdOutBufferControllerTrait;
}<|MERGE_RESOLUTION|>--- conflicted
+++ resolved
@@ -575,17 +575,12 @@
      * @param string $outputFilePath The output file path.
      * @param string $expectedCssContent The expected CSS content.
      */
-<<<<<<< HEAD
     public function testAdjustCssUrl(
         string $cssContent,
         string $inputFilePath,
         string $outputFilePath,
         string $expectedCssContent
     ): void {
-=======
-    public function testAdjustCssUrl($cssContent, $inputFilePath, $outputFilePath, $expectedCssContent): void
-    {
->>>>>>> fa724b12
         $adjustedCssContent = $this->invokeAssetControllerMethod('adjustCssUrl', [$cssContent, $inputFilePath, $outputFilePath]);
 
         $this->assertEquals($expectedCssContent, $adjustedCssContent, 'Unable to adjust CSS correctly!');
@@ -631,11 +626,7 @@
      * @param string $sourcePath The source path.
      * @param string $expectedRealPath The expected real path.
      */
-<<<<<<< HEAD
     public function testFindRealPath(string $sourcePath, string $expectedRealPath): void
-=======
-    public function testFindRealPath($sourcePath, $expectedRealPath): void
->>>>>>> fa724b12
     {
         $expectedRealPath = str_replace(['/', '\\'], DIRECTORY_SEPARATOR, $expectedRealPath);
         $realPath = $this->invokeAssetControllerMethod('findRealPath', [$sourcePath]);
