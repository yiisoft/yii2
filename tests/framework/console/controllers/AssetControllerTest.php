<?php
/**
 * @link https://www.yiiframework.com/
 * @copyright Copyright (c) 2008 Yii Software LLC
 * @license https://www.yiiframework.com/license/
 */

namespace yiiunit\framework\console\controllers;

use Exception;
use Yii;
use yii\base\Module;
use yii\console\controllers\AssetController;
use yii\console\Exception as ConsoleException;
use yii\helpers\ArrayHelper;
use yii\helpers\FileHelper;
use yii\helpers\StringHelper;
use yii\helpers\VarDumper;
use yiiunit\TestCase;

/**
 * Unit test for [[\yii\console\controllers\AssetController]].
 * @see AssetController
 *
 * @group console
 */
class AssetControllerTest extends TestCase
{
    /**
     * @var string path for the test files.
     */
    protected string $testFilePath = '';
    /**
     * @var string test assets path.
     */
    protected string $testAssetsBasePath = '';

<<<<<<< HEAD
    public function setUp(): void
=======
    protected function setUp(): void
>>>>>>> 7037fd46
    {
        $this->mockApplication();
        $this->testFilePath = Yii::getAlias('@yiiunit/runtime') . DIRECTORY_SEPARATOR . str_replace('\\', '_', static::class) . uniqid();
        $this->createDir($this->testFilePath);
        $this->testAssetsBasePath = $this->testFilePath . DIRECTORY_SEPARATOR . 'assets';
        $this->createDir($this->testAssetsBasePath);
    }

<<<<<<< HEAD
    public function tearDown(): void
=======
    protected function tearDown(): void
>>>>>>> 7037fd46
    {
        $this->removeDir($this->testFilePath);
    }

    /**
     * Creates directory.
     * @param string $dirName directory full name.
     */
    protected function createDir($dirName)
    {
        FileHelper::createDirectory($dirName);
    }

    /**
     * Removes directory.
     * @param string $dirName directory full name
     */
    protected function removeDir($dirName)
    {
        if (!empty($dirName)) {
            FileHelper::removeDirectory($dirName);
        }
    }

    /**
     * Creates test asset controller instance.
     * @return AssetControllerMock
     */
    protected function createAssetController()
    {
        $module = $this->getMockBuilder(Module::class)
            ->addMethods(['fake'])
            ->setConstructorArgs(['console'])
            ->getMock();
        $assetController = new AssetControllerMock('asset', $module);
        $assetController->interactive = false;
        $assetController->jsCompressor = 'cp {from} {to}';
        $assetController->cssCompressor = 'cp {from} {to}';

        return $assetController;
    }

    /**
     * Emulates running of the asset controller action.
     * @param  string $actionID id of action to be run.
     * @param  array  $args     action arguments.
     * @return string command output.
     */
    protected function runAssetControllerAction($actionID, array $args = [])
    {
        $controller = $this->createAssetController();
        $controller->run($actionID, $args);
        return $controller->flushStdOutBuffer();
    }

    /**
     * Creates test compress config.
     * @param array[] $bundles asset bundles config.
     * @param array $config additional config.
     * @return array config array.
     */
    protected function createCompressConfig(array $bundles, array $config = [])
    {
        static $classNumber = 0;
        $classNumber++;
        $className = $this->declareAssetBundleClass(['class' => 'AssetBundleAll' . $classNumber]);
        $baseUrl = '/test';
        $config = ArrayHelper::merge($config, [
            'bundles' => $bundles,
            'targets' => [
                $className => [
                    'basePath' => $this->testAssetsBasePath,
                    'baseUrl' => $baseUrl,
                    'js' => 'all.js',
                    'css' => 'all.css',
                ],
            ],
            'assetManager' => [
                'basePath' => $this->testAssetsBasePath,
                'baseUrl' => '',
            ],
        ]);

        return $config;
    }

    /**
     * Creates test compress config file.
     * @param string $fileName output file name.
     * @param array[] $bundles asset bundles config.
     * @param array $config additional config parameters.
     * @throws \Exception on failure.
     */
    protected function createCompressConfigFile($fileName, array $bundles, array $config = [])
    {
        $content = '<?php return ' . var_export($this->createCompressConfig($bundles, $config), true) . ';';
        if (file_put_contents($fileName, $content) <= 0) {
            throw new \Exception("Unable to create file '{$fileName}'!");
        }
    }

    /**
     * Creates test asset file.
     * @param string $fileRelativeName file name relative to [[testFilePath]]
     * @param string $content file content
     * @param string $fileBasePath base path for the created files, if not set [[testFilePath]] is used.
     * @throws \Exception on failure.
     */
    protected function createAssetSourceFile($fileRelativeName, $content, $fileBasePath = null)
    {
        if ($fileBasePath === null) {
            $fileBasePath = $this->testFilePath;
        }
        $fileFullName = $fileBasePath . DIRECTORY_SEPARATOR . $fileRelativeName;
        $this->createDir(dirname($fileFullName));
        if (file_put_contents($fileFullName, $content) <= 0) {
            throw new \Exception("Unable to create file '{$fileFullName}'!");
        }
    }

    /**
     * Creates a list of asset source files.
     * @param array $files assert source files in format: file/relative/name => fileContent
     * @param string $fileBasePath base path for the created files, if not set [[testFilePath]]
     */
    protected function createAssetSourceFiles(array $files, $fileBasePath = null)
    {
        foreach ($files as $name => $content) {
            $this->createAssetSourceFile($name, $content, $fileBasePath);
        }
    }

    /**
     * Invokes the asset controller method even if it is protected.
     * @param  string $methodName name of the method to be invoked.
     * @param  array  $args       method arguments.
     * @return mixed  method invoke result.
     */
    protected function invokeAssetControllerMethod($methodName, array $args = [])
    {
        $controller = $this->createAssetController();
        $controllerClassReflection = new \ReflectionClass($controller::class);
        $methodReflection = $controllerClassReflection->getMethod($methodName);
        $methodReflection->setAccessible(true);
        $result = $methodReflection->invokeArgs($controller, $args);
        $methodReflection->setAccessible(false);

        return $result;
    }

    /**
     * Composes asset bundle class source code.
     * @param  array  $config asset bundle config.
     * @return string class source code.
     */
    protected function composeAssetBundleClassSource(array &$config)
    {
        $config = array_merge(
            [
                'namespace' => StringHelper::dirname(static::class),
                'class' => 'AppAsset',
                'sourcePath' => null,
                'basePath' => $this->testFilePath,
                'baseUrl' => '',
                'css' => [],
                'js' => [],
                'depends' => [],
            ],
            $config
        );
        foreach ($config as $name => $value) {
            if (!in_array($name, ['namespace', 'class'])) {
                $config[$name] = VarDumper::export($value);
            }
        }

        $source = <<<EOL
namespace {$config['namespace']};

use yii\web\AssetBundle;

class {$config['class']} extends AssetBundle
{
    public \$sourcePath = {$config['sourcePath']};
    public \$basePath = {$config['basePath']};
    public \$baseUrl = {$config['baseUrl']};
    public \$css = {$config['css']};
    public \$js = {$config['js']};
    public \$depends = {$config['depends']};
}
EOL;

        return $source;
    }

    /**
     * Declares asset bundle class according to given configuration.
     * @param  array  $config asset bundle config.
     * @return string new class full name.
     */
    protected function declareAssetBundleClass(array $config)
    {
        $sourceCode = $this->composeAssetBundleClassSource($config);
        eval($sourceCode);

        return $config['namespace'] . '\\' . $config['class'];
    }

    // Tests :

    public function testActionTemplate(): void
    {
        $configFileName = $this->testFilePath . DIRECTORY_SEPARATOR . 'config.php';
        $this->runAssetControllerAction('template', [$configFileName]);
        $this->assertFileExists($configFileName, 'Unable to create config file template!');
        $config = require $configFileName;
        $this->assertIsArray($config, 'Invalid config created!');
    }

    public function testActionCompress(): void
    {
        // Given :
        $cssFiles = [
            'css/test_body.css' => 'body {
                padding-top: 20px;
                padding-bottom: 60px;
            }',
            'css/test_footer.css' => '.footer {
                margin: 20px;
                display: block;
            }',
        ];
        $this->createAssetSourceFiles($cssFiles);

        $jsFiles = [
            'js/test_alert.js' => "function test() {
                alert('Test message');
            }",
            'js/test_sum_ab.js' => 'function sumAB(a, b) {
                return a + b;
            }',
        ];
        $this->createAssetSourceFiles($jsFiles);
        $assetBundleClassName = $this->declareAssetBundleClass([
            'css' => array_keys($cssFiles),
            'js' => array_keys($jsFiles),
        ]);

        $bundles = [
            $assetBundleClassName,
        ];
        $bundleFile = $this->testFilePath . DIRECTORY_SEPARATOR . 'bundle.php';

        $configFile = $this->testFilePath . DIRECTORY_SEPARATOR . 'config2.php';
        $this->createCompressConfigFile($configFile, $bundles);

        // When :
        $this->runAssetControllerAction('compress', [$configFile, $bundleFile]);

        // Then :
        $this->assertFileExists($bundleFile, 'Unable to create output bundle file!');
        $compressedBundleConfig = require $bundleFile;
        $this->assertIsArray($compressedBundleConfig, 'Output bundle file has incorrect format!');
        $this->assertCount(2, $compressedBundleConfig, 'Output bundle config contains wrong bundle count!');

        $this->assertArrayHasKey($assetBundleClassName, $compressedBundleConfig, 'Source bundle is lost!');
        $compressedAssetBundleConfig = $compressedBundleConfig[$assetBundleClassName];
        $this->assertEmpty($compressedAssetBundleConfig['css'], 'Compressed bundle css is not empty!');
        $this->assertEmpty($compressedAssetBundleConfig['js'], 'Compressed bundle js is not empty!');
        $this->assertNotEmpty($compressedAssetBundleConfig['depends'], 'Compressed bundle dependency is invalid!');

        $compressedCssFileName = $this->testAssetsBasePath . DIRECTORY_SEPARATOR . 'all.css';
        $this->assertFileExists($compressedCssFileName, 'Unable to compress CSS files!');
        $compressedJsFileName = $this->testAssetsBasePath . DIRECTORY_SEPARATOR . 'all.js';
        $this->assertFileExists($compressedJsFileName, 'Unable to compress JS files!');

        $compressedCssFileContent = file_get_contents($compressedCssFileName);
        foreach ($cssFiles as $name => $content) {
            $this->assertStringContainsString(
                $content,
                $compressedCssFileContent,
                "Source of '{$name}' is missing in combined file!",
            );
        }
        $compressedJsFileContent = file_get_contents($compressedJsFileName);
        foreach ($jsFiles as $name => $content) {
            $this->assertStringContainsString(
                $content,
                $compressedJsFileContent,
                "Source of '{$name}' is missing in combined file!",
            );
        }
    }

    /**
     * @depends testActionCompress
     *
     * @see https://github.com/yiisoft/yii2/issues/5194
     */
    public function testCompressExternalAsset(): void
    {
        // Given :
        $externalAssetConfig = [
            'class' => 'ExternalAsset',
            'sourcePath' => null,
            'basePath' => null,
            'js' => [
                '//ajax.googleapis.com/ajax/libs/jquery/2.1.1/jquery.min.js',
            ],
            'css' => [
                '//ajax.googleapis.com/css/libs/jquery/2.1.1/jquery.ui.min.css',
            ],
        ];
        $externalAssetBundleClassName = $this->declareAssetBundleClass($externalAssetConfig);

        $cssFiles = [
            'css/test.css' => 'body {
                padding-top: 20px;
                padding-bottom: 60px;
            }',
        ];
        $this->createAssetSourceFiles($cssFiles);
        $jsFiles = [
            'js/test.js' => "function test() {
                alert('Test message');
            }",
        ];
        $this->createAssetSourceFiles($jsFiles);
        $regularAssetBundleClassName = $this->declareAssetBundleClass([
            'class' => 'RegularAsset',
            'css' => array_keys($cssFiles),
            'js' => array_keys($jsFiles),
            'depends' => [
                $externalAssetBundleClassName,
            ],
        ]);
        $bundles = [
            $regularAssetBundleClassName,
        ];
        $bundleFile = $this->testFilePath . DIRECTORY_SEPARATOR . 'bundle.php';

        $configFile = $this->testFilePath . DIRECTORY_SEPARATOR . 'config.php';
        $this->createCompressConfigFile($configFile, $bundles);

        // When :
        $this->runAssetControllerAction('compress', [$configFile, $bundleFile]);

        // Then :
        $this->assertFileExists($bundleFile, 'Unable to create output bundle file!');
        $compressedBundleConfig = require $bundleFile;
        $this->assertIsArray($compressedBundleConfig, 'Output bundle file has incorrect format!');
        $this->assertArrayHasKey($externalAssetBundleClassName, $compressedBundleConfig, 'External bundle is lost!');

        $compressedExternalAssetConfig = $compressedBundleConfig[$externalAssetBundleClassName];
        $this->assertEquals($externalAssetConfig['js'], $compressedExternalAssetConfig['js'], 'External bundle js is lost!');
        $this->assertEquals($externalAssetConfig['css'], $compressedExternalAssetConfig['css'], 'External bundle css is lost!');

        $compressedRegularAssetConfig = $compressedBundleConfig[$regularAssetBundleClassName];
        $this->assertContains(
            $externalAssetBundleClassName,
            $compressedRegularAssetConfig['depends'],
            'Dependency on external bundle is lost!',
        );
    }

    /**
     * @depends testActionCompress
     *
     * @see https://github.com/yiisoft/yii2/issues/7539
     */
    public function testDetectCircularDependency(): void
    {
        // Given :
        $namespace = __NAMESPACE__;

        $this->declareAssetBundleClass([
            'namespace' => $namespace,
            'class' => 'AssetStart',
            'depends' => [
                $namespace . '\AssetA',
            ],
        ]);
        $this->declareAssetBundleClass([
            'namespace' => $namespace,
            'class' => 'AssetA',
            'depends' => [
                $namespace . '\AssetB',
            ],
        ]);
        $this->declareAssetBundleClass([
            'namespace' => $namespace,
            'class' => 'AssetB',
            'depends' => [
                $namespace . '\AssetC',
            ],
        ]);
        $this->declareAssetBundleClass([
            'namespace' => $namespace,
            'class' => 'AssetC',
            'depends' => [
                $namespace . '\AssetA',
            ],
        ]);

        $bundles = [
            $namespace . '\AssetStart',
        ];
        $bundleFile = $this->testFilePath . DIRECTORY_SEPARATOR . 'bundle.php';

        $configFile = $this->testFilePath . DIRECTORY_SEPARATOR . 'config.php';
        $this->createCompressConfigFile($configFile, $bundles);

        // Assert :
        $expectedExceptionMessage = ": {$namespace}\AssetA -> {$namespace}\AssetB -> {$namespace}\AssetC -> {$namespace}\AssetA";
        $this->expectException(ConsoleException::class);
        $this->expectExceptionMessage($expectedExceptionMessage);

        // When :
        $this->runAssetControllerAction('compress', [$configFile, $bundleFile]);
    }

    /**
     * Data provider for [[testAdjustCssUrl()]].
     * @return array test data.
     */
    public static function adjustCssUrlDataProvider(): array
    {
        return [
            [
                '.published-same-dir-class {background-image: url(published_same_dir.png);}',
                '/test/base/path/assets/input',
                '/test/base/path/assets/output',
                '.published-same-dir-class {background-image: url(../input/published_same_dir.png);}',
            ],
            [
                '.published-relative-dir-class {background-image: url(../img/published_relative_dir.png);}',
                '/test/base/path/assets/input',
                '/test/base/path/assets/output',
                '.published-relative-dir-class {background-image: url(../img/published_relative_dir.png);}',
            ],
            [
                '.static-same-dir-class {background-image: url(\'static_same_dir.png\');}',
                '/test/base/path/css',
                '/test/base/path/assets/output',
                '.static-same-dir-class {background-image: url(\'../../css/static_same_dir.png\');}',
            ],
            [
                '.static-relative-dir-class {background-image: url("../img/static_relative_dir.png");}',
                '/test/base/path/css',
                '/test/base/path/assets/output',
                '.static-relative-dir-class {background-image: url("../../img/static_relative_dir.png");}',
            ],
            [
                '.absolute-url-class {background-image: url(http://domain.com/img/image.gif);}',
                '/test/base/path/assets/input',
                '/test/base/path/assets/output',
                '.absolute-url-class {background-image: url(http://domain.com/img/image.gif);}',
            ],
            [
                '.absolute-url-secure-class {background-image: url(https://secure.domain.com/img/image.gif);}',
                '/test/base/path/assets/input',
                '/test/base/path/assets/output',
                '.absolute-url-secure-class {background-image: url(https://secure.domain.com/img/image.gif);}',
            ],
            [
                "@font-face {
                src: url('../fonts/glyphicons-halflings-regular.eot');
                src: url('../fonts/glyphicons-halflings-regular.eot?#iefix') format('embedded-opentype');
                }",
                '/test/base/path/assets/input/css',
                '/test/base/path/assets/output',
                "@font-face {
                src: url('../input/fonts/glyphicons-halflings-regular.eot');
                src: url('../input/fonts/glyphicons-halflings-regular.eot?#iefix') format('embedded-opentype');
                }",
            ],
            [
                "@font-face {
                src: url('../fonts/glyphicons-halflings-regular.eot');
                src: url('../fonts/glyphicons-halflings-regular.eot?#iefix') format('embedded-opentype');
                }",
                '/test/base/path/assets/input/css',
                '/test/base/path/assets',
                "@font-face {
                src: url('input/fonts/glyphicons-halflings-regular.eot');
                src: url('input/fonts/glyphicons-halflings-regular.eot?#iefix') format('embedded-opentype');
                }",
            ],
            [
                "@font-face {
                src: url(data:application/x-font-ttf;charset=utf-8;base64,AAEAAAALAIAAAwAwT==) format('truetype');
                }",
                '/test/base/path/assets/input/css',
                '/test/base/path/assets/output',
                "@font-face {
                src: url(data:application/x-font-ttf;charset=utf-8;base64,AAEAAAALAIAAAwAwT==) format('truetype');
                }",
            ],
            [
                '.published-same-dir-class {background-image: url(published_same_dir.png);}',
                'C:\test\base\path\assets\input',
                'C:\test\base\path\assets\output',
                '.published-same-dir-class {background-image: url(../input/published_same_dir.png);}',
            ],
            [
                '.static-root-relative-class {background-image: url(\'/images/static_root_relative.png\');}',
                '/test/base/path/css',
                '/test/base/path/assets/output',
                '.static-root-relative-class {background-image: url(\'/images/static_root_relative.png\');}',
            ],
            [
                '.published-relative-dir-class {background-image: url(../img/same_relative_dir.png);}',
                '/test/base/path/assets/css',
                '/test/base/path/assets/css',
                '.published-relative-dir-class {background-image: url(../img/same_relative_dir.png);}',
            ],
            [
                'img {clip-path: url(#xxx)}',
                '/test/base/path/css',
                '/test/base/path/assets/output',
                'img {clip-path: url(#xxx)}',
            ],
        ];
    }

    /**
     * @dataProvider adjustCssUrlDataProvider
     *
     * @param string $cssContent The CSS content to adjust.
     * @param string $inputFilePath The input file path.
     * @param string $outputFilePath The output file path.
     * @param string $expectedCssContent The expected CSS content.
     */
    public function testAdjustCssUrl(
        string $cssContent,
        string $inputFilePath,
        string $outputFilePath,
        string $expectedCssContent
    ): void {
        $adjustedCssContent = $this->invokeAssetControllerMethod('adjustCssUrl', [$cssContent, $inputFilePath, $outputFilePath]);

        $this->assertEquals($expectedCssContent, $adjustedCssContent, 'Unable to adjust CSS correctly!');
    }

    /**
     * Data provider for [[testFindRealPath()]].
     * @return array test data
     */
    public static function findRealPathDataProvider(): array
    {
        return [
            [
                '/linux/absolute/path',
                '/linux/absolute/path',
            ],
            [
                '/linux/up/../path',
                '/linux/path',
            ],
            [
                '/linux/twice/up/../../path',
                '/linux/path',
            ],
            [
                '/linux/../mix/up/../path',
                '/mix/path',
            ],
            [
                'C:\\windows\\absolute\\path',
                'C:\\windows\\absolute\\path',
            ],
            [
                'C:\\windows\\up\\..\\path',
                'C:\\windows\\path',
            ],
        ];
    }

    /**
     * @dataProvider findRealPathDataProvider
     *
     * @param string $sourcePath The source path.
     * @param string $expectedRealPath The expected real path.
     */
    public function testFindRealPath(string $sourcePath, string $expectedRealPath): void
    {
        $expectedRealPath = str_replace(['/', '\\'], DIRECTORY_SEPARATOR, $expectedRealPath);
        $realPath = $this->invokeAssetControllerMethod('findRealPath', [$sourcePath]);
        $this->assertEquals($expectedRealPath, $realPath);
    }

    /**
     * @depends testActionCompress
     *
     * @see https://github.com/yiisoft/yii2/issues/9708
     */
    public function testActionCompressDeleteSource(): void
    {
        // Given :
        $cssFiles = [
            'css/test_body.css' => 'body {
                padding-top: 20px;
                padding-bottom: 60px;
            }',
        ];
        $this->createAssetSourceFiles($cssFiles);

        $jsFiles = [
            'js/test_alert.js' => "function test() {
                alert('Test message');
            }",
        ];
        $sourcePath = $this->testFilePath . DIRECTORY_SEPARATOR . 'source';
        $this->createAssetSourceFiles($cssFiles, $sourcePath);
        $this->createAssetSourceFiles($jsFiles, $sourcePath);
        $assetBundleClassName = $this->declareAssetBundleClass([
            'class' => 'AssetDelete',
            'css' => array_keys($cssFiles),
            'js' => array_keys($jsFiles),
            'basePath' => null,
            'sourcePath' => $sourcePath,
        ]);

        $bundles = [
            $assetBundleClassName,
        ];
        $bundleFile = $this->testFilePath . DIRECTORY_SEPARATOR . 'bundle.php';

        // Keep source :
        $configFile = $this->testFilePath . DIRECTORY_SEPARATOR . 'config_no_source_delete.php';
        $this->createCompressConfigFile($configFile, $bundles, [
            'deleteSource' => false,
        ]);

        $this->runAssetControllerAction('compress', [$configFile, $bundleFile]);

        $files = FileHelper::findFiles($this->testAssetsBasePath, [
            'only' => [
                'test_body.css',
                'test_alert.js',
            ],
        ]);
        $this->assertNotEmpty($files);

        // Delete source :
        $configFile = $this->testFilePath . DIRECTORY_SEPARATOR . 'config_source_delete.php';
        $this->createCompressConfigFile($configFile, $bundles, [
            'deleteSource' => true,
        ]);

        $this->runAssetControllerAction('compress', [$configFile, $bundleFile]);

        $files = FileHelper::findFiles($this->testAssetsBasePath, [
            'only' => [
                'test_body.css',
                'test_alert.js',
            ],
        ]);
        $this->assertEmpty($files);
    }

    /**
     * @depends testActionCompress
     *
     * @see https://github.com/yiisoft/yii2/issues/10567
     */
    public function testActionCompressOverrideAsExternal(): void
    {
        // Given :
        $cssFiles = [
            'css/override_external.css' => 'body {
                padding-top: 20px;
                padding-bottom: 60px;
            }',
        ];
        $this->createAssetSourceFiles($cssFiles);

        $jsFiles = [
            'js/override_external.js' => "function test() {
                alert('Test message');
            }",
        ];
        //$this->createAssetSourceFiles($cssFiles, $sourcePath);
        //$this->createAssetSourceFiles($jsFiles, $sourcePath);
        $assetBundleClassName = $this->declareAssetBundleClass([
            'class' => 'AssetOverrideExternal',
            'css' => array_keys($cssFiles),
            'js' => array_keys($jsFiles),
        ]);

        $bundles = [
            $assetBundleClassName,
        ];
        $bundleFile = $this->testFilePath . DIRECTORY_SEPARATOR . 'bundle_override_as_external.php';

        // Keep source :
        $configFile = $this->testFilePath . DIRECTORY_SEPARATOR . 'config_override_as_external.php';
        $assetBundleOverrideConfig = [
            'sourcePath' => null,
            'basePath' => null,
            'baseUrl' => null,
            'css' => [
                '//some.cdn.com/js/override_external.css',
            ],
            'js' => [
                '//some.cdn.com/js/override_external.js',
            ],
        ];
        $this->createCompressConfigFile($configFile, $bundles, [
            'assetManager' => [
                'bundles' => [
                    $assetBundleClassName => $assetBundleOverrideConfig,
                ],
            ],
        ]);

        $this->runAssetControllerAction('compress', [$configFile, $bundleFile]);

        $bundlesConfig = require $bundleFile;

        $this->assertEquals($assetBundleOverrideConfig['css'], $bundlesConfig[$assetBundleClassName]['css']);
        $this->assertEquals($assetBundleOverrideConfig['js'], $bundlesConfig[$assetBundleClassName]['js']);
    }
}

/**
 * Mock class for [[\yii\console\controllers\AssetController]].
 */
class AssetControllerMock extends AssetController
{
    use StdOutBufferControllerTrait;
}<|MERGE_RESOLUTION|>--- conflicted
+++ resolved
@@ -35,11 +35,7 @@
      */
     protected string $testAssetsBasePath = '';
 
-<<<<<<< HEAD
-    public function setUp(): void
-=======
     protected function setUp(): void
->>>>>>> 7037fd46
     {
         $this->mockApplication();
         $this->testFilePath = Yii::getAlias('@yiiunit/runtime') . DIRECTORY_SEPARATOR . str_replace('\\', '_', static::class) . uniqid();
@@ -48,11 +44,7 @@
         $this->createDir($this->testAssetsBasePath);
     }
 
-<<<<<<< HEAD
-    public function tearDown(): void
-=======
     protected function tearDown(): void
->>>>>>> 7037fd46
     {
         $this->removeDir($this->testFilePath);
     }
