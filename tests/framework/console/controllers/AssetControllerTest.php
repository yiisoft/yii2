--- conflicted
+++ resolved
@@ -186,14 +186,6 @@
     protected function invokeAssetControllerMethod($methodName, array $args = [])
     {
         $controller = $this->createAssetController();
-<<<<<<< HEAD
-        $controllerClassReflection = new \ReflectionClass($controller::class);
-        $methodReflection = $controllerClassReflection->getMethod($methodName);
-        $methodReflection->setAccessible(true);
-        $result = $methodReflection->invokeArgs($controller, $args);
-        $methodReflection->setAccessible(false);
-=======
->>>>>>> 005d9f21
 
         return $this->invokeMethod($controller, $methodName, $args);
     }
