<?php
/**
 * @link https://www.yiiframework.com/
 * @copyright Copyright (c) 2008 Yii Software LLC
 * @license https://www.yiiframework.com/license/
 */

namespace yiiunit\framework\console\controllers;

use Yii;
use yii\base\Module;
use yii\console\controllers\MessageController;
use yii\console\Exception;
use yii\helpers\FileHelper;
use yii\helpers\VarDumper;
use yiiunit\TestCase;

/**
 * Base for [[\yii\console\controllers\MessageController]] unit tests.
 * @see MessageController
 */
abstract class BaseMessageControllerTest extends TestCase
{
    protected $sourcePath = '';
    protected $configFileName = '';
    protected $language = 'en';

<<<<<<< HEAD
    public function setUp(): void
=======
    protected function setUp(): void
>>>>>>> 7037fd46
    {
        $this->mockApplication();
        $this->sourcePath = Yii::getAlias('@yiiunit/runtime/test_source');
        FileHelper::createDirectory($this->sourcePath, 0777);
        if (!file_exists($this->sourcePath)) {
            $this->markTestIncomplete('Unit tests runtime directory should have writable permissions!');
        }
        $this->configFileName = $this->generateConfigFileName();
    }

    /**
     * Generate random config name.
     *
     * @return string
     */
    protected function generateConfigFileName()
    {
        $this->configFileName = Yii::getAlias('@yiiunit/runtime')
            . DIRECTORY_SEPARATOR . 'message_controller_test_config-' . md5(uniqid()) . '.php';

        return $this->configFileName;
    }

<<<<<<< HEAD
    public function tearDown(): void
=======
    protected function tearDown(): void
>>>>>>> 7037fd46
    {
        FileHelper::removeDirectory($this->sourcePath);
        if (file_exists($this->configFileName)) {
            unlink($this->configFileName);
        }
    }

    /**
     * Creates test message controller instance.
     * @return MessageControllerMock message command instance.
     */
    protected function createMessageController()
    {
        $module = $this->getMockBuilder(Module::class)
            ->addMethods(['fake'])
            ->setConstructorArgs(['console'])
            ->getMock();
        $messageController = new MessageControllerMock('message', $module);
        $messageController->interactive = false;

        return $messageController;
    }

    /**
     * Emulates running of the message controller action.
     * @param  string $actionID id of action to be run.
     * @param  array  $args     action arguments.
     * @return string command output.
     */
    protected function runMessageControllerAction($actionID, array $args = [])
    {
        $controller = $this->createMessageController();
        $controller->run($actionID, $args);
        return $controller->flushStdOutBuffer();
    }

    /**
     * Creates message command config file named as [[configFileName]].
     * @param array $config message command config.
     */
    protected function saveConfigFile(array $config)
    {
        if (file_exists($this->configFileName)) {
            unlink($this->configFileName);
        }
        $fileContent = '<?php return ' . VarDumper::export($config) . ';';
        // save new config on random name to bypass HHVM cache
        // https://github.com/facebook/hhvm/issues/1447
        file_put_contents($this->generateConfigFileName(), $fileContent);
    }

    /**
     * Creates source file with given content.
     * @param string $content file content
     * @return string path to source file
     */
    protected function createSourceFile($content)
    {
        $fileName = $this->sourcePath . DIRECTORY_SEPARATOR . md5(uniqid()) . '.php';
        file_put_contents($fileName, "<?php\n" . $content);
        return $fileName;
    }

    /**
     * Saves messages.
     *
     * @param array $messages
     * @param string $category
     */
    abstract protected function saveMessages($messages, $category);

    /**
     * Loads messages.
     *
     * @param string $category
     * @return array
     */
    abstract protected function loadMessages($category);

    /**
     * @return array default config
     */
    abstract protected function getDefaultConfig();

    /**
     * Returns config.
     *
     * @param array $additionalConfig
     * @return array
     */
    protected function getConfig($additionalConfig = [])
    {
        return array_merge($this->getDefaultConfig(), $additionalConfig);
    }

    // Tests:

    public function testActionConfig(): void
    {
        $configFileName = $this->configFileName;
        $out = $this->runMessageControllerAction('config', [$configFileName]);
        $this->assertFileExists($configFileName,
            "Unable to create config file from template. Command output:\n\n" . $out);
    }

    public function testActionConfigSubDir(): void
    {
        $configFileName = Yii::getAlias('@yiiunit/runtime/not_existing_subdir') . DIRECTORY_SEPARATOR . 'message_controller_test_config-' . md5(uniqid()) . '.php';
        $out = $this->runMessageControllerAction('config', [$configFileName]);
        $this->assertFileExists($configFileName, "Unable to create config file in subdirectory. Command output:\n\n" . $out);
    }

    public function testConfigFileNotExist(): void
    {
        $this->expectException(Exception::class);
        $this->runMessageControllerAction('extract', ['not_existing_file.php']);
    }

    public function testCreateTranslation(): void
    {
        $category = 'test.category1';
        $message = 'test message';
        $message2 = 'test message 2';
        $sourceFileContent = "Yii::t('{$category}', '{$message}');\n\Yii::t('{$category}', '{$message2}');";
        $this->createSourceFile($sourceFileContent);

        $this->saveConfigFile($this->getConfig());
        $out = $this->runMessageControllerAction('extract', [$this->configFileName]);

        $messages = $this->loadMessages($category);
        $this->assertArrayHasKey($message, $messages, "\"$message\" is missing in translation file. Command output:\n\n" . $out);
        $this->assertArrayHasKey($message2, $messages, "\"$message2\" is missing in translation file. Command output:\n\n" . $out);
    }

    /**
     * @depends testCreateTranslation
     */
    public function testNothingToSave(): void
    {
        $category = 'test_category2';
        $message = 'test message';
        $sourceFileContent = "Yii::t('{$category}', '{$message}');";
        $this->createSourceFile($sourceFileContent);

        $this->saveConfigFile($this->getConfig());
        $out = $this->runMessageControllerAction('extract', [$this->configFileName]);
        $out .= $this->runMessageControllerAction('extract', [$this->configFileName]);

        $this->assertNotFalse(strpos($out, 'Nothing to save'),
            "Controller should respond with \"Nothing to save\" if there's nothing to update. Command output:\n\n" . $out);
    }

    /**
     * @depends testCreateTranslation
     */
    public function testMerge(): void
    {
        $category = 'test_category3';

        $existingMessage = 'test existing message';
        $existingMessageTranslation = 'test existing message translation';
        $this->saveMessages(
            [$existingMessage => $existingMessageTranslation],
            $category
        );

        $newMessage = 'test new message';
        $sourceFileContent = "Yii::t('{$category}', '{$existingMessage}');";
        $sourceFileContent .= "Yii::t('{$category}', '{$newMessage}');";
        $this->createSourceFile($sourceFileContent);

        $this->saveConfigFile($this->getConfig());
        $out = $this->runMessageControllerAction('extract', [$this->configFileName]);

        $messages = $this->loadMessages($category);
        $this->assertArrayHasKey($newMessage, $messages, "Unable to add new message: \"$newMessage\". Command output:\n\n" . $out);
        $this->assertArrayHasKey($existingMessage, $messages, "Unable to keep existing message: \"$existingMessage\". Command output:\n\n" . $out);
        $this->assertEquals('', $messages[$newMessage], "Wrong new message content. Command output:\n\n" . $out);
        $this->assertEquals($existingMessageTranslation, $messages[$existingMessage], "Unable to keep existing message content. Command output:\n\n" . $out);
    }

    /**
     * @depends testMerge
     */
    public function testMarkObsoleteMessages(): void
    {
        $category = 'category';

        $obsoleteMessage = 'obsolete message';
        $obsoleteTranslation = 'obsolete translation';
        $this->saveMessages([$obsoleteMessage => $obsoleteTranslation], $category);

        $sourceFileContent = "Yii::t('{$category}', 'any new message');";
        $this->createSourceFile($sourceFileContent);

        $this->saveConfigFile($this->getConfig(['removeUnused' => false]));
        $out = $this->runMessageControllerAction('extract', [$this->configFileName]);

        $messages = $this->loadMessages($category);

        $this->assertArrayHasKey($obsoleteMessage, $messages, "Obsolete message should not be removed. Command output:\n\n" . $out);
        $this->assertEquals('@@' . $obsoleteTranslation . '@@', $messages[$obsoleteMessage], "Obsolete message was not marked properly. Command output:\n\n" . $out);
    }

    /**
     * @depends testMerge
     */
    public function removeObsoleteMessages(): void
    {
        $category = 'category';

        $obsoleteMessage = 'obsolete message';
        $obsoleteTranslation = 'obsolete translation';
        $this->saveMessages([$obsoleteMessage => $obsoleteTranslation], $category);

        $sourceFileContent = "Yii::t('{$category}', 'any new message');";
        $this->createSourceFile($sourceFileContent);

        $this->saveConfigFile($this->getConfig(['removeUnused' => true]));
        $out = $this->runMessageControllerAction('extract', [$this->configFileName]);

        $messages = $this->loadMessages($category);

        $this->assertArrayHasKey($obsoleteMessage, $messages, "Obsolete message should be removed. Command output:\n\n" . $out);
    }

    /**
     * @depends testMerge
     */
    public function testMergeWithContentZero(): void
    {
        $category = 'test_category5';

        $zeroMessage = 'test zero message';
        $zeroMessageContent = '0';
        $falseMessage = 'test false message';
        $falseMessageContent = 'false';
        $this->saveMessages([
            $zeroMessage => $zeroMessageContent,
            $falseMessage => $falseMessageContent,
        ], $category);

        $newMessage = 'test new message';
        $sourceFileContent = "Yii::t('{$category}', '{$zeroMessage}');";
        $sourceFileContent .= "Yii::t('{$category}', '{$falseMessage}');";
        $sourceFileContent .= "Yii::t('{$category}', '{$newMessage}');";
        $this->createSourceFile($sourceFileContent);

        $this->saveConfigFile($this->getConfig());
        $out = $this->runMessageControllerAction('extract', [$this->configFileName]);

        $messages = $this->loadMessages($category);
        $this->assertSame($zeroMessageContent,
            $messages[$zeroMessage],
            "Message content \"0\" is lost. Command output:\n\n" . $out);
        $this->assertSame($falseMessageContent,
            $messages[$falseMessage],
            "Message content \"false\" is lost. Command output:\n\n" . $out);
    }

    /**
     * @depends testCreateTranslation
     */
    public function testMultipleTranslators(): void
    {
        $category = 'test_category6';

        $translators = [
            'Yii::t',
            'Custom::translate',
        ];

        $sourceMessages = [
            'first message',
            'second message',
        ];
        $sourceFileContent = '';
        foreach ($sourceMessages as $key => $message) {
            $sourceFileContent .= $translators[$key] . "('{$category}', '{$message}');\n";
        }
        $this->createSourceFile($sourceFileContent);

        $this->saveConfigFile($this->getConfig(['translator' => $translators]));
        $this->runMessageControllerAction('extract', [$this->configFileName]);

        $messages = $this->loadMessages($category);

        foreach ($sourceMessages as $sourceMessage) {
            $this->assertArrayHasKey($sourceMessage, $messages);
        }
    }

    /**
     * @depends testCreateTranslation
     */
    public function testMultipleCategories(): void
    {
        $category1 = 'category1';
        $category2 = 'category2';

        $message1 = 'message1';
        $message2 = 'message2';
        $message3 = 'message3';

        $this->saveConfigFile($this->getConfig(['removeUnused' => true]));

        // Generate initial translation
        $sourceFileContent = "Yii::t('{$category1}', '{$message1}'); Yii::t('{$category2}', '{$message2}');";
        $source = $this->createSourceFile($sourceFileContent);
        $out = $this->runMessageControllerAction('extract', [$this->configFileName]);
        unlink($source);

        $messages1 = $this->loadMessages($category1);
        $messages2 = $this->loadMessages($category2);

        $this->assertArrayHasKey($message1, $messages1, "message1 not found in category1. Command output:\n\n" . $out);
        $this->assertArrayHasKey($message2, $messages2, "message2 not found in category2. Command output:\n\n" . $out);
        $this->assertArrayNotHasKey($message3, $messages2, "message3 found in category2. Command output:\n\n" . $out);

        // Change source code, run translation again
        $sourceFileContent = "Yii::t('{$category1}', '{$message1}'); Yii::t('{$category2}', '{$message3}');";
        $source = $this->createSourceFile($sourceFileContent);
        $out .= "\n" . $this->runMessageControllerAction('extract', [$this->configFileName]);
        unlink($source);

        $messages1 = $this->loadMessages($category1);
        $messages2 = $this->loadMessages($category2);
        $this->assertArrayHasKey($message1, $messages1, "message1 not found in category1. Command output:\n\n" . $out);
        $this->assertArrayHasKey($message3, $messages2, "message3 not found in category2. Command output:\n\n" . $out);
        $this->assertArrayNotHasKey($message2, $messages2, "message2 found in category2. Command output:\n\n" . $out);
    }

    public function testIgnoreCategories(): void
    {
        $category1 = 'category1';
        $category2 = 'category2';
        $category3_wildcard = 'category3*';
        $category3_test = 'category3-test';

        $message1 = 'message1';
        $message2 = 'message2';
        $message3 = 'message3';

        $this->saveConfigFile($this->getConfig(['ignoreCategories' => [$category2, $category3_wildcard]]));

        // Generate initial translation
        $sourceFileContent = "Yii::t('{$category1}', '{$message1}'); Yii::t('{$category2}', '{$message2}'); Yii::t('{$category3_test}', '{$message3}');";
        $source = $this->createSourceFile($sourceFileContent);
        $out = $this->runMessageControllerAction('extract', [$this->configFileName]);
        unlink($source);

        $messages1 = $this->loadMessages($category1);
        $messages2 = $this->loadMessages($category2);
        $messages3 = $this->loadMessages($category3_test);

        $this->assertArrayHasKey($message1, $messages1, "{$message1} not found in {$category1}. Command output:\n\n" . $out);
        $this->assertArrayNotHasKey($message2, $messages2, "{$message2} found in {$category2}. Command output:\n\n" . $out);
        $this->assertArrayNotHasKey($message3, $messages2, "{$message3} found in {$category2}. Command output:\n\n" . $out);
        $this->assertArrayNotHasKey($message3, $messages3, "{$message3} found in {$category3_test}. Command output:\n\n" . $out);

        // Change source code, run translation again
        $sourceFileContent = "Yii::t('{$category1}', '{$message1}'); Yii::t('{$category2}', '{$message3}');";
        $source = $this->createSourceFile($sourceFileContent);
        $out .= "\n" . $this->runMessageControllerAction('extract', [$this->configFileName]);
        unlink($source);

        $messages1 = $this->loadMessages($category1);
        $messages2 = $this->loadMessages($category2);
        $this->assertArrayHasKey($message1, $messages1, "{$message1} not found in {$category1}. Command output:\n\n" . $out);
        $this->assertArrayNotHasKey($message2, $messages2, "{$message2} found in {$category2}. Command output:\n\n" . $out);
        $this->assertArrayNotHasKey($message3, $messages2, "{$message3} not found in {$category2}. Command output:\n\n" . $out);
    }

    /**
     * @depends testCreateTranslation
     *
     * @see https://github.com/yiisoft/yii2/issues/8286
     */
    public function testCreateTranslationFromNested(): void
    {
        $category = 'test.category1';
        $mainMessage = 'main message';
        $nestedMessage = 'nested message';
        $sourceFileContent = "Yii::t('{$category}', '{$mainMessage}', ['param' => Yii::t('{$category}', '{$nestedMessage}')]);";
        $this->createSourceFile($sourceFileContent);

        $this->saveConfigFile($this->getConfig());
        $out = $this->runMessageControllerAction('extract', [$this->configFileName]);

        $messages = $this->loadMessages($category);
        $this->assertArrayHasKey($mainMessage, $messages, "\"$mainMessage\" is missing in translation file. Command output:\n\n" . $out);
        $this->assertArrayHasKey($nestedMessage, $messages, "\"$nestedMessage\" is missing in translation file. Command output:\n\n" . $out);
    }

    /**
     * @depends testCreateTranslation
     *
     * @see https://github.com/yiisoft/yii2/issues/11502
     */
    public function testMissingLanguage(): void
    {
        $category = 'multiLangCategory';
        $mainMessage = 'multiLangMessage';
        $sourceFileContent = "Yii::t('{$category}', '{$mainMessage}');";
        $this->createSourceFile($sourceFileContent);

        $this->saveConfigFile($this->getConfig());
        $out = $this->runMessageControllerAction('extract', [$this->configFileName]);

        $secondLanguage = 'pl';
        $this->saveConfigFile($this->getConfig(['languages' => [$this->language, $secondLanguage]]));
        $out .= $this->runMessageControllerAction('extract', [$this->configFileName]);

        $firstLanguage = $this->language;
        $this->language = $secondLanguage;
        $messages = $this->loadMessages($category);
        $this->language = $firstLanguage;
        $this->assertArrayHasKey($mainMessage, $messages, "\"$mainMessage\" for language \"$secondLanguage\" is missing in translation file. Command output:\n\n" . $out);
    }

    /**
     * @depends testCreateTranslation
     *
     * @see https://github.com/yiisoft/yii2/issues/13824
     */
    public function testCreateTranslationFromConcatenatedString(): void
    {
        $category = 'test.category1';
        $mainMessage = 'main message second message third message';
        $sourceFileContent = "Yii::t('{$category}', 'main message' .   \" second message\".' third message');";
        $this->createSourceFile($sourceFileContent);

        $this->saveConfigFile($this->getConfig());
        $out = $this->runMessageControllerAction('extract', [$this->configFileName]);

        $messages = $this->loadMessages($category);
        $this->assertArrayHasKey($mainMessage, $messages,
            "\"$mainMessage\" is missing in translation file. Command output:\n\n" . $out);
    }

    /**
     * @see https://github.com/yiisoft/yii2/issues/14016
     */
    public function testShouldNotMarkUnused(): void
    {
        $category = 'testShouldNotMarkUnused';

        $key1 = 'key1';
        $key2 = 'key2';

        $this->saveMessages(
            [
                $key1 => '',
                $key2 => '',
            ],
            $category
        );

        $sourceFileContent = 'Yii::t("testShouldNotMarkUnused", "test");';
        $this->createSourceFile($sourceFileContent);

        $this->saveConfigFile($this->getConfig(['markUnused' => false]));
        $out = $this->runMessageControllerAction('extract', [$this->configFileName]);
        $messages = $this->loadMessages($category);

        $this->assertArrayHasKey($key1, $messages, "$key1 isn't there. Command output:\n\n" . $out);
        $this->assertArrayHasKey($key2, $messages, "$key2 isn't there. Command output:\n\n" . $out);

        $value1 = $messages[$key1];
        $value2 = $messages[$key2];

        $this->assertEquals('', $value1, "Message at $key1 should be empty but it is $value1. Command output:\n\n" . $out);
        $this->assertEquals('', $value2, "Message at $key2 should be empty but it is $value2. Command output:\n\n" . $out);
    }

    /**
     * @see https://github.com/yiisoft/yii2/issues/13792
     */
    public function testShouldNotRemoveUnused(): void
    {
        $category = 'my';

        $key1 = 'test';
        $key2 = 'unused';

        $this->saveMessages(
            [
                $key1 => 'test translation',
                $key2 => 'unused translation',
            ],
            $category
        );

        $sourceFileContent = 'Yii::t("my", "test");';
        $this->createSourceFile($sourceFileContent);

        $this->saveConfigFile($this->getConfig([
            'removeUnused' => false,
            'markUnused' => false,
        ]));
        $out = $this->runMessageControllerAction('extract', [$this->configFileName]);
        $messages = $this->loadMessages($category);

        $this->assertArrayHasKey($key1, $messages, "$key1 isn't there. Command output:\n\n" . $out);
        $this->assertArrayHasKey($key2, $messages, "$key2 isn't there. Command output:\n\n" . $out);

        $value1 = $messages[$key1];
        $value2 = $messages[$key2];

        $this->assertEquals('test translation', $value1, "Message at $key1 should be be \"test translation\" but it is $value1. Command output:\n\n" . $out);
        $this->assertEquals('unused translation', $value2, "Message at $key2 should be \"unused translation\" but it is $value2. Command output:\n\n" . $out);
    }

    /**
     * @see https://github.com/yiisoft/yii2/issues/16828
     */
    public function testPartialTranslator(): void
    {
        $category = 'category';
        $negativeKey1 = 'Should not find this';
        $negativeKey2 = 'not applicable';
        $negativeKey3 = 'do not extract this';
        $positiveKey1 = 'but find this';
        $positiveKey2 = 'this substring should be extracted';

        $sourceFileContent = "
            <?= Yii::t('{$category}', '{$negativeKey1}') ?>
            <?= t('{$category}', '{$positiveKey1}') ?>
            <?= \$this->t('{$category}', '{$negativeKey2}', [
                'subString1' => Yii::t('{$category}', '{$negativeKey3}'),
                'subString2' => t('{$category}', '{$positiveKey2}'),
            ]) ?>
        ";
        $this->createSourceFile($sourceFileContent);

        $this->saveConfigFile($this->getConfig(['translator' => ['t']]));
        $this->runMessageControllerAction('extract', [$this->configFileName]);

        $messages = $this->loadMessages($category);

        $this->assertArrayNotHasKey($negativeKey1, $messages);
        $this->assertArrayNotHasKey($negativeKey2, $messages);
        $this->assertArrayNotHasKey($negativeKey3, $messages);
        $this->assertArrayHasKey($positiveKey1, $messages);
        $this->assertArrayHasKey($positiveKey2, $messages);
    }

    /**
     * @see https://github.com/yiisoft/yii2/issues/17098
     */
    public function testMessageExtractActionWhenMessageUsingParamsReturnedFromMethodCalls(): void
    {
        $sourceFileContent = "
            echo PHP_EOL, Yii::t('app', '1. Simple message');
            echo PHP_EOL, Yii::t('app', '2. Message with simple param {val}', [
                'val' => 'today',
            ]);
            echo PHP_EOL, Yii::t('app', '3. Message with param from function call {val}', [
                'val' => date('Y-m-d'),
            ]);

            // the next call creates the bug:
            echo PHP_EOL, Yii::t('app', '4. Message with param from method call {val}', [
                'val' => \Yii::\$app->formatter->asDecimal(23, 4),
            ]);

            // after the bug:
            echo PHP_EOL, Yii::t('app', '5. Simple message');
            echo PHP_EOL, Yii::t('app', '6. Message with simple param {val}', [
                'val' => 'today',
            ]);
            echo PHP_EOL, Yii::t('app', '7. Message with param from function call {val}', [
                'val' => date('Y-m-d'),
            ]);
        ";
        $this->createSourceFile($sourceFileContent);

        $this->saveConfigFile($this->getConfig(['translator' => ['Yii::t']]));
        $this->runMessageControllerAction('extract', [$this->configFileName]);

        $messages = $this->loadMessages('app');

        $this->assertEquals([
            '1. Simple message' => '',
            '2. Message with simple param {val}' => '',
            '3. Message with param from function call {val}' => '',
            '4. Message with param from method call {val}' => '',
            '5. Simple message' => '',
            '6. Message with simple param {val}' => '',
            '7. Message with param from function call {val}' => '',
        ], $messages);
    }

    public function testMessagesSorting(): void
    {
        $category = 'test_order_category';
        $key1 = 'key1';
        $key2 = 'key2';

        $sourceFileContent = "Yii::t('{$category}', '{$key1}');Yii::t('{$category}', '{$key2}');";
        $this->createSourceFile($sourceFileContent);

        $this->saveMessages([$key2 => 'already translated'], $category);

        $this->saveConfigFile($this->getConfig([
            'sort' => true,
        ]));
        $this->runMessageControllerAction('extract', [$this->configFileName]);

        $keys = array_keys($this->loadMessages($category));
        $this->assertEquals([$key1, $key2], $keys, "The order of messages should be '{$key1}, {$key2}' when sort equals true");


        $this->saveMessages([$key2 => 'already translated'], $category);
        $this->saveConfigFile($this->getConfig([
            'sort' => false,
        ]));
        $this->runMessageControllerAction('extract', [$this->configFileName]);
        $keys = array_keys($this->loadMessages($category));
        $this->assertEquals([$key2, $key1], $keys, "The order of messages should be '{$key2}, {$key1}' when sort equals false and {$key1} was added later");
    }
}

class MessageControllerMock extends MessageController
{
    use StdOutBufferControllerTrait;
}<|MERGE_RESOLUTION|>--- conflicted
+++ resolved
@@ -25,11 +25,7 @@
     protected $configFileName = '';
     protected $language = 'en';
 
-<<<<<<< HEAD
-    public function setUp(): void
-=======
     protected function setUp(): void
->>>>>>> 7037fd46
     {
         $this->mockApplication();
         $this->sourcePath = Yii::getAlias('@yiiunit/runtime/test_source');
@@ -53,11 +49,7 @@
         return $this->configFileName;
     }
 
-<<<<<<< HEAD
-    public function tearDown(): void
-=======
     protected function tearDown(): void
->>>>>>> 7037fd46
     {
         FileHelper::removeDirectory($this->sourcePath);
         if (file_exists($this->configFileName)) {
