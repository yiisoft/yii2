<?php

namespace yiiunit\framework\console\controllers;

use Yii;
use yii\console\controllers\BaseMigrateController;
use yii\helpers\FileHelper;
use yiiunit\TestCase;

/**
 * This trait provides unit tests shared by the different migration controllers implementations
 * @see BaseMigrateController
 */
trait MigrateControllerTestTrait
{
    /* @var $this TestCase */

    /**
     * @var string name of the migration controller class, which is under test.
     */
    protected $migrateControllerClass;
    /**
     * @var string name of the migration base class.
     */
    protected $migrationBaseClass;
    /**
     * @var string test migration path.
     */
    protected $migrationPath;
    /**
     * @var string test migration namespace
     */
    protected $migrationNamespace;


    public function setUpMigrationPath()
    {
        $this->migrationNamespace = 'yiiunit\runtime\test_migrations';
        $this->migrationPath = Yii::getAlias('@yiiunit/runtime/test_migrations');
        FileHelper::createDirectory($this->migrationPath);
        if (!file_exists($this->migrationPath)) {
            $this->markTestIncomplete('Unit tests runtime directory should have writable permissions!');
        }
    }

    public function tearDownMigrationPath()
    {
        FileHelper::removeDirectory($this->migrationPath);
    }

    

    /**
     * @return array applied migration entries
     */
    abstract protected function getMigrationHistory();

    /**
     * Creates test migrate controller instance.
     * @param array $config controller configuration.
     * @return BaseMigrateController migrate command instance.
     */
    protected function createMigrateController(array $config = [])
    {
        $module = $this->getMock('yii\\base\\Module', ['fake'], ['console']);
        $class = $this->migrateControllerClass;
        $migrateController = new $class('migrate', $module);
        $migrateController->interactive = false;
        $migrateController->migrationPath = $this->migrationPath;
        return Yii::configure($migrateController, $config);
    }

    /**
     * Emulates running of the migrate controller action.
     * @param string $actionID id of action to be run.
     * @param array $args action arguments.
     * @param array $config controller configuration.
     * @return string command output.
     */
    protected function runMigrateControllerAction($actionID, array $args = [], array $config = [])
    {
        $controller = $this->createMigrateController($config);
        ob_start();
        ob_implicit_flush(false);
        $controller->run($actionID, $args);

        return ob_get_clean();
    }

    /**
     * @param string $name
     * @param string|null $date
     * @return string generated class name
     */
    protected function createMigration($name, $date = null)
    {
        if ($date === null) {
            $date = gmdate('ymd_His');
        }
        $class = 'm' . $date . '_' . $name;
        $baseClass = $this->migrationBaseClass;

        $code = <<<CODE
<?php

class {$class} extends {$baseClass}
{
    public function up()
    {
    }

    public function down()
    {
    }
}
CODE;
        file_put_contents($this->migrationPath . DIRECTORY_SEPARATOR . $class . '.php', $code);
        return $class;
    }

    /**
     * @param string $name
     * @param string|null $date
     * @return string generated class name
     */
    protected function createNamespaceMigration($name, $date = null)
    {
        if ($date === null) {
            $date = gmdate('ymdHis');
        }
        $class = 'M' . $date . ucfirst($name);
        $baseClass = $this->migrationBaseClass;
        $namespace = $this->migrationNamespace;

        $code = <<<CODE
<?php

namespace {$namespace};

class {$class} extends \\{$baseClass}
{
    public function up()
    {
    }

    public function down()
    {
    }
}
CODE;
        file_put_contents($this->migrationPath . DIRECTORY_SEPARATOR . $class . '.php', $code);
        return $class;
    }

    /**
     * Change class name migration to $class
     * @param string $class name class
     * @return string content generated class migration
     * @see https://github.com/yiisoft/yii2/pull/10213
     */
    protected function parseNameClassMigration($class)
    {
        $files = FileHelper::findFiles($this->migrationPath);
        $file = file_get_contents($files[0]);
        if (preg_match('/class (m\d+_\d+_.*) extends Migration/', $file, $match)) {
            $file = str_replace($match[1], $class, $file);
        }
        $this->tearDownMigrationPath();
        return $file;
    }

    /**
     * Checks if applied migration history matches expected one.
     * @param array $expectedMigrations migration names in expected order
     * @param string $message failure message
     */
    protected function assertMigrationHistory(array $expectedMigrations, $message = '')
    {
        $success = true;
        $migrationHistory = $this->getMigrationHistory();
        $appliedMigrations = $migrationHistory;
        foreach ($expectedMigrations as $expectedMigrationName) {
            $appliedMigration = array_shift($appliedMigrations);
            if (!fnmatch(strtr($expectedMigrationName, ['\\' => DIRECTORY_SEPARATOR]), strtr($appliedMigration['version'], ['\\' => DIRECTORY_SEPARATOR]))) {
                $success = false;
                break;
            }
        }
        if (!$success) {
            $message .= "\n";
            $message .= "Expected: " . var_export($expectedMigrations, true) . "\n";

            $actualMigrations = [];
            foreach ($migrationHistory as $row) {
                $actualMigrations[] = $row['version'];
            }
            $message .= "Actual: " . var_export($actualMigrations, true) . "\n";
        }
        $this->assertTrue($success, $message);
    }

    // Tests :

    public function testCreate()
    {
        $migrationName = 'test_migration';
        $this->runMigrateControllerAction('create', [$migrationName]);
        $files = FileHelper::findFiles($this->migrationPath);
        $this->assertCount(1, $files, 'Unable to create new migration!');
        $this->assertContains($migrationName, basename($files[0]), 'Wrong migration name!');
    }

<<<<<<< HEAD
    public function testGenerateDefaultMigration()
    {
        $this->assertCommandCreatedFile('default', 'DefaultTest');
    }

    public function testGenerateCreateMigration()
    {
        $migrationNames = [
            'create_test_table',
        ];
        foreach ($migrationNames as $migrationName) {
            $this->assertCommandCreatedFile('create_test', $migrationName);

            $this->assertCommandCreatedFile('create_fields', $migrationName, [
                'fields' => 'title:string(10):notNull:unique:defaultValue("test"),
                    body:text:notNull,
                    price:money(11,2):notNull,
                    parenthesis_in_comment:string(255):notNull:comment(\'Name of set (RU)\')'
            ]);

            $this->assertCommandCreatedFile('create_title_pk', $migrationName, [
                'fields' => 'title:primaryKey,body:text:notNull,price:money(11,2)',
            ]);

            $this->assertCommandCreatedFile('create_id_pk', $migrationName, [
                'fields' => 'id:primaryKey,
                    address:string,
                    address2:string,
                    email:string',
            ]);

            $this->assertCommandCreatedFile('create_foreign_key', $migrationName, [
                'fields' => 'user_id:integer:foreignKey,
                    product_id:foreignKey:integer:unsigned:notNull,
                    order_id:integer:foreignKey(user_order):notNull,
                    created_at:dateTime:notNull',
            ]);

            $this->assertCommandCreatedFile('create_prefix', $migrationName, [
                'useTablePrefix' => true,
                'fields' => 'user_id:integer:foreignKey,
                    product_id:foreignKey:integer:unsigned:notNull,
                    order_id:integer:foreignKey(user_order):notNull,
                    created_at:dateTime:notNull',
            ]);
        }

        // @see https://github.com/yiisoft/yii2/issues/10876
        $this->assertCommandCreatedFile('create_products_from_store_table', 'create_products_from_store_table');

        // @see https://github.com/yiisoft/yii2/issues/11461
        $this->assertCommandCreatedFile('create_title_with_comma_default_values', 'create_test_table', [
            'fields' => 'title:string(10):notNull:unique:defaultValue(",te,st"),
             body:text:notNull:defaultValue(",test"),
             test:custom(11,2,"s"):notNull',
        ]);
    }

    public function testGenerateDropMigration()
    {
        $migrationNames = [
            'drop_test_table',
        ];
        foreach ($migrationNames as $migrationName) {
            $this->assertCommandCreatedFile('drop_test', $migrationName);

            $this->assertCommandCreatedFile('drop_fields', $migrationName, [
                'fields' => 'body:text:notNull,price:money(11,2)'
            ]);
        }

        // @see https://github.com/yiisoft/yii2/issues/10876
        $this->assertCommandCreatedFile('drop_products_from_store_table', 'drop_products_from_store_table');
    }

    public function testGenerateAddColumnMigration()
    {
        $migrationNames = [
            'add_columns_column_to_test_table',
            'add_columns_columns_to_test_table',
        ];
        foreach ($migrationNames as $migrationName) {
            $this->assertCommandCreatedFile('add_columns_test', $migrationName, [
                'fields' => 'title:string(10):notNull,
                    body:text:notNull,
                    price:money(11,2):notNull,
                    created_at:dateTime'
            ]);

            $this->assertCommandCreatedFile('add_columns_fk', $migrationName, [
                'fields' => 'user_id:integer:foreignKey,
                    product_id:foreignKey:integer:unsigned:notNull,
                    order_id:integer:foreignKey(user_order):notNull,
                    created_at:dateTime:notNull',
            ]);

            $this->assertCommandCreatedFile('add_columns_prefix', $migrationName, [
                'useTablePrefix' => true,
                'fields' => 'user_id:integer:foreignKey,
                    product_id:foreignKey:integer:unsigned:notNull,
                    order_id:integer:foreignKey(user_order):notNull,
                    created_at:dateTime:notNull',
            ]);
        }
    }

    public function testGenerateDropColumnMigration()
    {
        $migrationNames = [
            'drop_columns_column_from_test_table',
            'drop_columns_columns_from_test_table',
        ];
        foreach ($migrationNames as $migrationName) {
            $this->assertCommandCreatedFile('drop_columns_test', $migrationName, [
                'fields' => 'title:string(10):notNull,body:text:notNull,
                    price:money(11,2):notNull,
                    created_at:dateTime'
            ]);
        }
    }

    public function testGenerateCreateJunctionMigration()
    {
        $migrationNames = [
            'create_junction_post_and_tag_tables',
            'create_junction_for_post_and_tag_tables',
            'create_junction_table_for_post_and_tag_tables',
            'create_junction_table_for_post_and_tag_table',
        ];
        foreach ($migrationNames as $migrationName) {
            $this->assertCommandCreatedFile('junction_test', $migrationName);
        }
    }
=======
    
>>>>>>> 875a204d

    public function testUp()
    {
        $this->createMigration('test1');
        $this->createMigration('test2');

        $this->runMigrateControllerAction('up');

        $this->assertMigrationHistory(['m*_base', 'm*_test1', 'm*_test2']);
    }

    /**
     * @depends testUp
     */
    public function testUpCount()
    {
        $this->createMigration('test1');
        $this->createMigration('test2');

        $this->runMigrateControllerAction('up', [1]);

        $this->assertMigrationHistory(['m*_base', 'm*_test1']);
    }

    /**
     * @depends testUp
     */
    public function testDownCount()
    {
        $this->createMigration('test1');
        $this->createMigration('test2');

        $this->runMigrateControllerAction('up');
        $this->runMigrateControllerAction('down', [1]);

        $this->assertMigrationHistory(['m*_base', 'm*_test1']);
    }

    /**
     * @depends testDownCount
     */
    public function testDownAll()
    {
        $this->createMigration('test1');
        $this->createMigration('test2');

        $this->runMigrateControllerAction('up');
        $this->runMigrateControllerAction('down', ['all']);

        $this->assertMigrationHistory(['m*_base']);
    }

    /**
     * @depends testUp
     */
    public function testHistory()
    {
        $output = $this->runMigrateControllerAction('history');
        $this->assertContains('No migration', $output);

        $this->createMigration('test1');
        $this->createMigration('test2');
        $this->runMigrateControllerAction('up');

        $output = $this->runMigrateControllerAction('history');
        $this->assertContains('_test1', $output);
        $this->assertContains('_test2', $output);
    }

    /**
     * @depends testUp
     */
    public function testNew()
    {
        $this->createMigration('test1');

        $output = $this->runMigrateControllerAction('new');
        $this->assertContains('_test1', $output);

        $this->runMigrateControllerAction('up');

        $output = $this->runMigrateControllerAction('new');
        $this->assertNotContains('_test1', $output);
    }

    public function testMark()
    {
        $version = '010101_000001';
        $this->createMigration('test1', $version);

        $this->runMigrateControllerAction('mark', [$version]);

        $this->assertMigrationHistory(['m*_base', 'm*_test1']);
    }

    public function testTo()
    {
        $version = '020202_000001';
        $this->createMigration('to1', $version);

        $this->runMigrateControllerAction('to', [$version]);

        $this->assertMigrationHistory(['m*_base', 'm*_to1']);
    }

    /**
     * @depends testUp
     */
    public function testRedo()
    {
        $this->createMigration('test1');
        $this->runMigrateControllerAction('up');

        $this->runMigrateControllerAction('redo');

        $this->assertMigrationHistory(['m*_base', 'm*_test1']);
    }

    // namespace :

    /**
     * @depends testCreate
     */
    public function testNamespaceCreate()
    {
        // default namespace apply :
        $migrationName = 'testDefaultNamespace';
        $this->runMigrateControllerAction('create', [$migrationName], [
            'migrationPath' => null,
            'migrationNamespaces' => [$this->migrationNamespace]
        ]);
        $files = FileHelper::findFiles($this->migrationPath);
        $fileContent = file_get_contents($files[0]);
        $this->assertContains("namespace {$this->migrationNamespace};", $fileContent);
        $this->assertRegExp('/class M[0-9]{12}' . ucfirst($migrationName) . '/s', $fileContent);
        unlink($files[0]);

        // namespace specify :
        $migrationName = 'test_namespace_specify';
        $this->runMigrateControllerAction('create', [$this->migrationNamespace . '\\' . $migrationName], [
            'migrationPath' => $this->migrationPath,
            'migrationNamespaces' => [$this->migrationNamespace]
        ]);
        $files = FileHelper::findFiles($this->migrationPath);
        $fileContent = file_get_contents($files[0]);
        $this->assertContains("namespace {$this->migrationNamespace};", $fileContent);
        unlink($files[0]);

        // no namespace:
        $migrationName = 'test_no_namespace';
        $this->runMigrateControllerAction('create', [$migrationName], [
            'migrationPath' => $this->migrationPath,
            'migrationNamespaces' => [$this->migrationNamespace]
        ]);
        $files = FileHelper::findFiles($this->migrationPath);
        $fileContent = file_get_contents($files[0]);
        $this->assertNotContains("namespace {$this->migrationNamespace};", $fileContent);
    }

    /**
     * @depends testUp
     */
    public function testNamespaceUp()
    {
        $this->createNamespaceMigration('nsTest1');
        $this->createNamespaceMigration('nsTest2');

        $this->runMigrateControllerAction('up', [], [
            'migrationPath' => null,
            'migrationNamespaces' => [$this->migrationNamespace]
        ]);

        $this->assertMigrationHistory([
            'm*_*_base',
            $this->migrationNamespace . '\\M*NsTest1',
            $this->migrationNamespace . '\\M*NsTest2',
        ]);
    }

    /**
     * @depends testNamespaceUp
     * @depends testDownCount
     */
    public function testNamespaceDownCount()
    {
        $this->createNamespaceMigration('down1');
        $this->createNamespaceMigration('down2');

        $controllerConfig = [
            'migrationPath' => null,
            'migrationNamespaces' => [$this->migrationNamespace]
        ];
        $this->runMigrateControllerAction('up', [], $controllerConfig);
        $this->runMigrateControllerAction('down', [1], $controllerConfig);

        $this->assertMigrationHistory([
            'm*_*_base',
            $this->migrationNamespace . '\\M*Down1',
        ]);
    }

    /**
     * @depends testNamespaceUp
     * @depends testHistory
     */
    public function testNamespaceHistory()
    {
        $controllerConfig = [
            'migrationPath' => null,
            'migrationNamespaces' => [$this->migrationNamespace]
        ];

        $output = $this->runMigrateControllerAction('history', [], $controllerConfig);
        $this->assertContains('No migration', $output);

        $this->createNamespaceMigration('history1');
        $this->createNamespaceMigration('history2');
        $this->runMigrateControllerAction('up', [], $controllerConfig);

        $output = $this->runMigrateControllerAction('history', [], $controllerConfig);
        $this->assertRegExp('/' . preg_quote($this->migrationNamespace) . '.*History1/s', $output);
        $this->assertRegExp('/' . preg_quote($this->migrationNamespace) . '.*History2/s', $output);
    }

    /**
     * @depends testMark
     */
    public function testNamespaceMark()
    {
        $controllerConfig = [
            'migrationPath' => null,
            'migrationNamespaces' => [$this->migrationNamespace]
        ];

        $version = '010101000001';
        $this->createNamespaceMigration('mark1', $version);

        $this->runMigrateControllerAction('mark', [$this->migrationNamespace . '\\M' . $version], $controllerConfig);

        $this->assertMigrationHistory(['m*_base', $this->migrationNamespace . '\\M*Mark1']);
    }

    /**
     * @depends testTo
     */
    public function testNamespaceTo()
    {
        $controllerConfig = [
            'migrationPath' => null,
            'migrationNamespaces' => [$this->migrationNamespace]
        ];

        $version = '020202000020';
        $this->createNamespaceMigration('to1', $version);

        $this->runMigrateControllerAction('to', [$this->migrationNamespace . '\\M' . $version], $controllerConfig);

        $this->assertMigrationHistory(['m*_base', $this->migrationNamespace . '\\M*To1']);
    }
}<|MERGE_RESOLUTION|>--- conflicted
+++ resolved
@@ -210,143 +210,7 @@
         $this->assertContains($migrationName, basename($files[0]), 'Wrong migration name!');
     }
 
-<<<<<<< HEAD
-    public function testGenerateDefaultMigration()
-    {
-        $this->assertCommandCreatedFile('default', 'DefaultTest');
-    }
-
-    public function testGenerateCreateMigration()
-    {
-        $migrationNames = [
-            'create_test_table',
-        ];
-        foreach ($migrationNames as $migrationName) {
-            $this->assertCommandCreatedFile('create_test', $migrationName);
-
-            $this->assertCommandCreatedFile('create_fields', $migrationName, [
-                'fields' => 'title:string(10):notNull:unique:defaultValue("test"),
-                    body:text:notNull,
-                    price:money(11,2):notNull,
-                    parenthesis_in_comment:string(255):notNull:comment(\'Name of set (RU)\')'
-            ]);
-
-            $this->assertCommandCreatedFile('create_title_pk', $migrationName, [
-                'fields' => 'title:primaryKey,body:text:notNull,price:money(11,2)',
-            ]);
-
-            $this->assertCommandCreatedFile('create_id_pk', $migrationName, [
-                'fields' => 'id:primaryKey,
-                    address:string,
-                    address2:string,
-                    email:string',
-            ]);
-
-            $this->assertCommandCreatedFile('create_foreign_key', $migrationName, [
-                'fields' => 'user_id:integer:foreignKey,
-                    product_id:foreignKey:integer:unsigned:notNull,
-                    order_id:integer:foreignKey(user_order):notNull,
-                    created_at:dateTime:notNull',
-            ]);
-
-            $this->assertCommandCreatedFile('create_prefix', $migrationName, [
-                'useTablePrefix' => true,
-                'fields' => 'user_id:integer:foreignKey,
-                    product_id:foreignKey:integer:unsigned:notNull,
-                    order_id:integer:foreignKey(user_order):notNull,
-                    created_at:dateTime:notNull',
-            ]);
-        }
-
-        // @see https://github.com/yiisoft/yii2/issues/10876
-        $this->assertCommandCreatedFile('create_products_from_store_table', 'create_products_from_store_table');
-
-        // @see https://github.com/yiisoft/yii2/issues/11461
-        $this->assertCommandCreatedFile('create_title_with_comma_default_values', 'create_test_table', [
-            'fields' => 'title:string(10):notNull:unique:defaultValue(",te,st"),
-             body:text:notNull:defaultValue(",test"),
-             test:custom(11,2,"s"):notNull',
-        ]);
-    }
-
-    public function testGenerateDropMigration()
-    {
-        $migrationNames = [
-            'drop_test_table',
-        ];
-        foreach ($migrationNames as $migrationName) {
-            $this->assertCommandCreatedFile('drop_test', $migrationName);
-
-            $this->assertCommandCreatedFile('drop_fields', $migrationName, [
-                'fields' => 'body:text:notNull,price:money(11,2)'
-            ]);
-        }
-
-        // @see https://github.com/yiisoft/yii2/issues/10876
-        $this->assertCommandCreatedFile('drop_products_from_store_table', 'drop_products_from_store_table');
-    }
-
-    public function testGenerateAddColumnMigration()
-    {
-        $migrationNames = [
-            'add_columns_column_to_test_table',
-            'add_columns_columns_to_test_table',
-        ];
-        foreach ($migrationNames as $migrationName) {
-            $this->assertCommandCreatedFile('add_columns_test', $migrationName, [
-                'fields' => 'title:string(10):notNull,
-                    body:text:notNull,
-                    price:money(11,2):notNull,
-                    created_at:dateTime'
-            ]);
-
-            $this->assertCommandCreatedFile('add_columns_fk', $migrationName, [
-                'fields' => 'user_id:integer:foreignKey,
-                    product_id:foreignKey:integer:unsigned:notNull,
-                    order_id:integer:foreignKey(user_order):notNull,
-                    created_at:dateTime:notNull',
-            ]);
-
-            $this->assertCommandCreatedFile('add_columns_prefix', $migrationName, [
-                'useTablePrefix' => true,
-                'fields' => 'user_id:integer:foreignKey,
-                    product_id:foreignKey:integer:unsigned:notNull,
-                    order_id:integer:foreignKey(user_order):notNull,
-                    created_at:dateTime:notNull',
-            ]);
-        }
-    }
-
-    public function testGenerateDropColumnMigration()
-    {
-        $migrationNames = [
-            'drop_columns_column_from_test_table',
-            'drop_columns_columns_from_test_table',
-        ];
-        foreach ($migrationNames as $migrationName) {
-            $this->assertCommandCreatedFile('drop_columns_test', $migrationName, [
-                'fields' => 'title:string(10):notNull,body:text:notNull,
-                    price:money(11,2):notNull,
-                    created_at:dateTime'
-            ]);
-        }
-    }
-
-    public function testGenerateCreateJunctionMigration()
-    {
-        $migrationNames = [
-            'create_junction_post_and_tag_tables',
-            'create_junction_for_post_and_tag_tables',
-            'create_junction_table_for_post_and_tag_tables',
-            'create_junction_table_for_post_and_tag_table',
-        ];
-        foreach ($migrationNames as $migrationName) {
-            $this->assertCommandCreatedFile('junction_test', $migrationName);
-        }
-    }
-=======
     
->>>>>>> 875a204d
 
     public function testUp()
     {
