--- conflicted
+++ resolved
@@ -194,50 +194,6 @@
 
     public function testGenerateCreateMigration()
     {
-<<<<<<< HEAD
-        $migrationName = 'create_test';
-
-        $this->assertCommandCreatedFile('create_test', $migrationName);
-
-        $this->assertCommandCreatedFile('create_fields', $migrationName, [
-            'fields' => 'title:string(10):notNull:unique:defaultValue("test"),
-                body:text:notNull,
-                price:money(11,2):notNull'
-        ]);
-
-        $this->assertCommandCreatedFile('create_title_pk', $migrationName, [
-            'fields' => 'title:primaryKey,body:text:notNull,price:money(11,2)',
-        ]);
-
-        $this->assertCommandCreatedFile('create_id_pk', $migrationName, [
-            'fields' => 'id:primaryKey,
-                address:string,
-                address2:string,
-                email:string',
-        ]);
-
-        $this->assertCommandCreatedFile('create_foreign_key', $migrationName, [
-            'fields' => 'user_id:integer:foreignKey,
-                product_id:foreignKey:integer:unsigned:notNull,
-                order_id:integer:foreignKey(user_order):notNull,
-                created_at:dateTime:notNull',
-        ]);
-
-        $this->assertCommandCreatedFile('create_prefix', $migrationName, [
-            'useTablePrefix' => true,
-            'fields' => 'user_id:integer:foreignKey,
-                product_id:foreignKey:integer:unsigned:notNull,
-                order_id:integer:foreignKey(user_order):notNull,
-                created_at:dateTime:notNull',
-        ]);
-
-        /* @see https://github.com/yiisoft/yii2/issues/11461 */
-        $this->assertCommandCreatedFile('create_title_with_comma', $migrationName, [
-            'fields' => 'title:string(10):notNull:unique:defaultValue(",te,st"),
-            body:text:notNull:defaultValue(",test"),
-            test:custom(11,2,"s"):notNull',
-        ]);
-=======
         $migrationNames = [
             'create_test_table',
         ];
@@ -279,7 +235,6 @@
 
 		// @see https://github.com/yiisoft/yii2/issues/10876
 		$this->assertCommandCreatedFile('create_products_from_store_table', 'create_products_from_store_table');
->>>>>>> 952d6cbe
     }
 
     public function testGenerateDropMigration()
