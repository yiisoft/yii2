<?php

namespace yiiunit\framework\console\controllers;

use Yii;
use yii\console\controllers\BaseMigrateController;
use yii\helpers\FileHelper;
use yiiunit\TestCase;

/**
 * This trait provides unit tests shared by the different migration controllers implementations
 * @see BaseMigrateController
 */
trait MigrateControllerTestTrait
{
    /* @var $this TestCase */

    /**
     * @var string name of the migration controller class, which is under test.
     */
    protected $migrateControllerClass;
    /**
     * @var string name of the migration base class.
     */
    protected $migrationBaseClass;
    /**
     * @var string test migration path.
     */
    protected $migrationPath;

    public function setUpMigrationPath()
    {
        $this->migrationPath = Yii::getAlias('@yiiunit/runtime/test_migrations');
        FileHelper::createDirectory($this->migrationPath);
        if (!file_exists($this->migrationPath)) {
            $this->markTestIncomplete('Unit tests runtime directory should have writable permissions!');
        }
    }

    public function tearDownMigrationPath()
    {
        FileHelper::removeDirectory($this->migrationPath);
    }

    public function assertFileContent($expectedFile, $class)
    {
        $this->assertEqualsWithoutLE(
            include Yii::getAlias(
                "@yiiunit/data/console/migrate_create/$expectedFile.php"
            ),
            $this->parseNameClassMigration($class)
        );
    }

    public function assertCommandCreatedFile(
        $expectedFile,
        $migrationName,
        $params = []
    ) {
        $class = 'm' . gmdate('ymd_His') . '_' . $migrationName;
        $params[0] = $migrationName;
        $this->runMigrateControllerAction('create', $params);
        $this->assertFileContent($expectedFile, $class);
    }

    /**
     * @return array applied migration entries
     */
    abstract protected function getMigrationHistory();

    /**
     * Creates test migrate controller instance.
     * @return BaseMigrateController migrate command instance.
     */
    protected function createMigrateController()
    {
        $module = $this->getMock('yii\\base\\Module', ['fake'], ['console']);
        $class = $this->migrateControllerClass;
        $migrateController = new $class('migrate', $module);
        $migrateController->interactive = false;
        $migrateController->migrationPath = $this->migrationPath;
        return $migrateController;
    }

    /**
     * Emulates running of the migrate controller action.
     * @param  string $actionID id of action to be run.
     * @param  array  $args     action arguments.
     * @return string command output.
     */
    protected function runMigrateControllerAction($actionID, array $args = [])
    {
        $controller = $this->createMigrateController();
        ob_start();
        ob_implicit_flush(false);
        $controller->run($actionID, $args);

        return ob_get_clean();
    }

    /**
     * @param string $name
     * @param string|null $date
     * @return string generated class name
     */
    protected function createMigration($name, $date = null)
    {
        if ($date === null) {
            $date = gmdate('ymd_His');
        }
        $class = 'm' . $date . '_' . $name;
        $baseClass = $this->migrationBaseClass;

        $code = <<<CODE
<?php

class {$class} extends {$baseClass}
{
    public function up()
    {
    }

    public function down()
    {
    }
}
CODE;
        file_put_contents($this->migrationPath . DIRECTORY_SEPARATOR . $class . '.php', $code);
        return $class;
    }

    /**
     * Change class name migration to $class
     * @param string $class name class
     * @return string content generated class migration
     * @see https://github.com/yiisoft/yii2/pull/10213
     */
    protected function parseNameClassMigration($class)
    {
        $files = FileHelper::findFiles($this->migrationPath);
        $file = file_get_contents($files[0]);
        if (preg_match('/class (m\d+_\d+_.*) extends Migration/', $file, $match)) {
            $file = str_replace($match[1], $class, $file);
        }
        $this->tearDownMigrationPath();
        return $file;
    }

    /**
     * Checks if applied migration history matches expected one.
     * @param array $expectedMigrations migration names in expected order
     * @param string $message failure message
     */
    protected function assertMigrationHistory(array $expectedMigrations, $message = '')
    {
        $success = true;
        $migrationHistory = $this->getMigrationHistory();
        $appliedMigrations = $migrationHistory;
        foreach ($expectedMigrations as $expectedMigrationName) {
            $appliedMigration = array_shift($appliedMigrations);
            if (strpos($appliedMigration['version'], $expectedMigrationName) === false) {
                $success = false;
                break;
            }
        }
        if (!$success) {
            $message .= "\n";
            $message .= "Expected: " . var_export($expectedMigrations, true) . "\n";

            $actualMigrations = [];
            foreach ($migrationHistory as $row) {
                $actualMigrations[] = $row['version'];
            }
            $message .= "Actual: " . var_export($actualMigrations, true) . "\n";
        }
        $this->assertTrue($success, $message);
    }

    // Tests :

    public function testCreate()
    {
        $migrationName = 'test_migration';
        $this->runMigrateControllerAction('create', [$migrationName]);
        $files = FileHelper::findFiles($this->migrationPath);
        $this->assertCount(1, $files, 'Unable to create new migration!');
        $this->assertContains($migrationName, basename($files[0]), 'Wrong migration name!');
    }

    public function testGenerateDefaultMigration()
    {
        $this->assertCommandCreatedFile('default', 'DefaultTest');
    }

    public function testGenerateCreateMigration()
    {
        $migrationName = 'create_test';

        $this->assertCommandCreatedFile('create_test', $migrationName);

        $this->assertCommandCreatedFile('create_fields', $migrationName, [
            'fields' => 'title:string(10):notNull:unique:defaultValue("test"),
                body:text:notNull,
                price:money(11,2):notNull'
        ]);

        $this->assertCommandCreatedFile('create_title_pk', $migrationName, [
            'fields' => 'title:primaryKey,body:text:notNull,price:money(11,2)',
        ]);

        $this->assertCommandCreatedFile('create_id_pk', $migrationName, [
            'fields' => 'id:primaryKey,
                address:string,
                address2:string,
                email:string',
        ]);

        $this->assertCommandCreatedFile('create_foreign_key', $migrationName, [
            'fields' => 'user_id:integer:foreignKey,
                product_id:foreignKey:integer:unsigned:notNull,
                order_id:integer:foreignKey(user_order):notNull,
                created_at:dateTime:notNull',
        ]);

        $this->assertCommandCreatedFile('create_prefix', $migrationName, [
            'useTablePrefix' => true,
            'fields' => 'user_id:integer:foreignKey,
                product_id:foreignKey:integer:unsigned:notNull,
                order_id:integer:foreignKey(user_order):notNull,
                created_at:dateTime:notNull',
        ]);
<<<<<<< HEAD
        $file = $this->parseNameClassMigration($class);
        $code = <<<CODE
<?php

use yii\db\Migration;

/**
 * Handles the creation for table `{{%test}}`.
 * Has foreign keys to the tables:
 *
 * - `{{%user}}`
 * - `{{%product}}`
 * - `{{%user_order}}`
 */
class {$class} extends Migration
{
    /**
     * @inheritdoc
     */
    public function up()
    {
        \$this->createTable('{{%test}}', [
            'id' => \$this->primaryKey(),
            'user_id' => \$this->integer(),
            'product_id' => \$this->integer()->unsigned()->notNull(),
            'order_id' => \$this->integer()->notNull(),
            'created_at' => \$this->dateTime()->notNull(),
        ]);

        // creates index for column `user_id`
        \$this->createIndex(
            '{{%idx-test-user_id}}',
            '{{%test}}',
            'user_id'
        );

        // add foreign key for table `{{%user}}`
        \$this->addForeignKey(
            '{{%fk-test-user_id}}',
            '{{%test}}',
            'user_id',
            '{{%user}}',
            'id',
            'CASCADE'
        );

        // creates index for column `product_id`
        \$this->createIndex(
            '{{%idx-test-product_id}}',
            '{{%test}}',
            'product_id'
        );

        // add foreign key for table `{{%product}}`
        \$this->addForeignKey(
            '{{%fk-test-product_id}}',
            '{{%test}}',
            'product_id',
            '{{%product}}',
            'id',
            'CASCADE'
        );

        // creates index for column `order_id`
        \$this->createIndex(
            '{{%idx-test-order_id}}',
            '{{%test}}',
            'order_id'
        );

        // add foreign key for table `{{%user_order}}`
        \$this->addForeignKey(
            '{{%fk-test-order_id}}',
            '{{%test}}',
            'order_id',
            '{{%user_order}}',
            'id',
            'CASCADE'
        );
    }

    /**
     * @inheritdoc
     */
    public function down()
    {
        // drops foreign key for table `{{%user}}`
        \$this->dropForeignKey(
            '{{%fk-test-user_id}}',
            '{{%test}}'
        );

        // drops index for column `user_id`
        \$this->dropIndex(
            '{{%idx-test-user_id}}',
            '{{%test}}'
        );

        // drops foreign key for table `{{%product}}`
        \$this->dropForeignKey(
            '{{%fk-test-product_id}}',
            '{{%test}}'
        );

        // drops index for column `product_id`
        \$this->dropIndex(
            '{{%idx-test-product_id}}',
            '{{%test}}'
        );

        // drops foreign key for table `{{%user_order}}`
        \$this->dropForeignKey(
            '{{%fk-test-order_id}}',
            '{{%test}}'
        );

        // drops index for column `order_id`
        \$this->dropIndex(
            '{{%idx-test-order_id}}',
            '{{%test}}'
        );

        \$this->dropTable('{{%test}}');
    }
}

CODE;
        $this->assertEqualsWithoutLE($code, $file);

        /* @see https://github.com/yiisoft/yii2/issues/11461 */
        $class = 'm' . gmdate('ymd_His') . '_' . $migrationName;
        $expected = <<<EXPECTED
test:integer(2):defaultValue(2),
test2:money(11,2):defaultValue(2.5),
test3:text:notNull:defaultValue(",test"),
test4:text:notNull:defaultValue("test,test2,test3"),
test5:string:defaultValue(',test'),
test6:string:defaultValue(',test,test,test')
EXPECTED;
        $this->runMigrateControllerAction('create', [
            $migrationName,
            'fields' => $expected
        ]);
        $file = $this->parseNameClassMigration($class);
        $code = <<<CODE
<?php

use yii\db\Migration;

/**
 * Handles the creation for table `test`.
 */
class {$class} extends Migration
{
    /**
     * @inheritdoc
     */
    public function up()
    {
        \$this->createTable('test', [
            'id' => \$this->primaryKey(),
            'test' => \$this->integer(2)->defaultValue(2),
            'test2' => \$this->money(11,2)->defaultValue(2.5),
            'test3' => \$this->text()->notNull()->defaultValue(",test"),
            'test4' => \$this->text()->notNull()->defaultValue("test,test2,test3"),
            'test5' => \$this->string()->defaultValue(',test'),
            'test6' => \$this->string()->defaultValue(',test,test,test'),
        ]);
    }

    /**
     * @inheritdoc
     */
    public function down()
    {
        \$this->dropTable('test');
    }
}

CODE;
        $this->assertEqualsWithoutLE($code, $file);
=======
>>>>>>> 89ad1f53
    }

    public function testGenerateDropMigration()
    {
        $migrationName = 'drop_test';
        $this->assertCommandCreatedFile('drop_test', $migrationName);

        $this->assertCommandCreatedFile('drop_fields', $migrationName, [
            'fields' => 'body:text:notNull,price:money(11,2)'
        ]);
    }

    public function testGenerateAddColumnMigration()
    {
        $migrationName = 'add_columns_to_test';
        $this->assertCommandCreatedFile('add_columns_test', $migrationName, [
            'fields' => 'title:string(10):notNull,
                body:text:notNull,
                price:money(11,2):notNull,
                created_at:dateTime'
        ]);

        $this->assertCommandCreatedFile('add_columns_fk', $migrationName, [
            'fields' => 'user_id:integer:foreignKey,
                product_id:foreignKey:integer:unsigned:notNull,
                order_id:integer:foreignKey(user_order):notNull,
                created_at:dateTime:notNull',
        ]);

        $this->assertCommandCreatedFile('add_columns_prefix', $migrationName, [
            'useTablePrefix' => true,
            'fields' => 'user_id:integer:foreignKey,
                product_id:foreignKey:integer:unsigned:notNull,
                order_id:integer:foreignKey(user_order):notNull,
                created_at:dateTime:notNull',
        ]);
    }

    public function testGenerateDropColumnMigration()
    {
        $migrationName = 'drop_columns_from_test';
        $this->assertCommandCreatedFile('drop_columns_test', $migrationName, [
            'fields' => 'title:string(10):notNull,body:text:notNull,
                price:money(11,2):notNull,
                created_at:dateTime'
        ]);
    }

    public function testGenerateCreateJunctionMigration()
    {
        $migrationName = 'create_junction_post_and_tag';
        $this->assertCommandCreatedFile('junction_test', $migrationName);
    }

    public function testUp()
    {
        $this->createMigration('test1');
        $this->createMigration('test2');

        $this->runMigrateControllerAction('up');

        $this->assertMigrationHistory(['base', 'test1', 'test2']);
    }

    /**
     * @depends testUp
     */
    public function testUpCount()
    {
        $this->createMigration('test1');
        $this->createMigration('test2');

        $this->runMigrateControllerAction('up', [1]);

        $this->assertMigrationHistory(['base', 'test1']);
    }

    /**
     * @depends testUp
     */
    public function testDownCount()
    {
        $this->createMigration('test1');
        $this->createMigration('test2');

        $this->runMigrateControllerAction('up');
        $this->runMigrateControllerAction('down', [1]);

        $this->assertMigrationHistory(['base', 'test1']);
    }

    /**
     * @depends testDownCount
     */
    public function testDownAll()
    {
        $this->createMigration('test1');
        $this->createMigration('test2');

        $this->runMigrateControllerAction('up');
        $this->runMigrateControllerAction('down', ['all']);

        $this->assertMigrationHistory(['base']);
    }

    /**
     * @depends testUp
     */
    public function testHistory()
    {
        $output = $this->runMigrateControllerAction('history');
        $this->assertContains('No migration', $output);

        $this->createMigration('test1');
        $this->createMigration('test2');
        $this->runMigrateControllerAction('up');

        $output = $this->runMigrateControllerAction('history');
        $this->assertContains('_test1', $output);
        $this->assertContains('_test2', $output);
    }

    /**
     * @depends testUp
     */
    public function testNew()
    {
        $this->createMigration('test1');

        $output = $this->runMigrateControllerAction('new');
        $this->assertContains('_test1', $output);

        $this->runMigrateControllerAction('up');

        $output = $this->runMigrateControllerAction('new');
        $this->assertNotContains('_test1', $output);
    }

    public function testMark()
    {
        $version = '010101_000001';
        $this->createMigration('test1', $version);

        $this->runMigrateControllerAction('mark', [$version]);

        $this->assertMigrationHistory(['base', 'test1']);
    }

    /**
     * @depends testUp
     */
    public function testRedo()
    {
        $this->createMigration('test1');
        $this->runMigrateControllerAction('up');

        $this->runMigrateControllerAction('redo');

        $this->assertMigrationHistory(['base', 'test1']);
    }
}<|MERGE_RESOLUTION|>--- conflicted
+++ resolved
@@ -229,190 +229,6 @@
                 order_id:integer:foreignKey(user_order):notNull,
                 created_at:dateTime:notNull',
         ]);
-<<<<<<< HEAD
-        $file = $this->parseNameClassMigration($class);
-        $code = <<<CODE
-<?php
-
-use yii\db\Migration;
-
-/**
- * Handles the creation for table `{{%test}}`.
- * Has foreign keys to the tables:
- *
- * - `{{%user}}`
- * - `{{%product}}`
- * - `{{%user_order}}`
- */
-class {$class} extends Migration
-{
-    /**
-     * @inheritdoc
-     */
-    public function up()
-    {
-        \$this->createTable('{{%test}}', [
-            'id' => \$this->primaryKey(),
-            'user_id' => \$this->integer(),
-            'product_id' => \$this->integer()->unsigned()->notNull(),
-            'order_id' => \$this->integer()->notNull(),
-            'created_at' => \$this->dateTime()->notNull(),
-        ]);
-
-        // creates index for column `user_id`
-        \$this->createIndex(
-            '{{%idx-test-user_id}}',
-            '{{%test}}',
-            'user_id'
-        );
-
-        // add foreign key for table `{{%user}}`
-        \$this->addForeignKey(
-            '{{%fk-test-user_id}}',
-            '{{%test}}',
-            'user_id',
-            '{{%user}}',
-            'id',
-            'CASCADE'
-        );
-
-        // creates index for column `product_id`
-        \$this->createIndex(
-            '{{%idx-test-product_id}}',
-            '{{%test}}',
-            'product_id'
-        );
-
-        // add foreign key for table `{{%product}}`
-        \$this->addForeignKey(
-            '{{%fk-test-product_id}}',
-            '{{%test}}',
-            'product_id',
-            '{{%product}}',
-            'id',
-            'CASCADE'
-        );
-
-        // creates index for column `order_id`
-        \$this->createIndex(
-            '{{%idx-test-order_id}}',
-            '{{%test}}',
-            'order_id'
-        );
-
-        // add foreign key for table `{{%user_order}}`
-        \$this->addForeignKey(
-            '{{%fk-test-order_id}}',
-            '{{%test}}',
-            'order_id',
-            '{{%user_order}}',
-            'id',
-            'CASCADE'
-        );
-    }
-
-    /**
-     * @inheritdoc
-     */
-    public function down()
-    {
-        // drops foreign key for table `{{%user}}`
-        \$this->dropForeignKey(
-            '{{%fk-test-user_id}}',
-            '{{%test}}'
-        );
-
-        // drops index for column `user_id`
-        \$this->dropIndex(
-            '{{%idx-test-user_id}}',
-            '{{%test}}'
-        );
-
-        // drops foreign key for table `{{%product}}`
-        \$this->dropForeignKey(
-            '{{%fk-test-product_id}}',
-            '{{%test}}'
-        );
-
-        // drops index for column `product_id`
-        \$this->dropIndex(
-            '{{%idx-test-product_id}}',
-            '{{%test}}'
-        );
-
-        // drops foreign key for table `{{%user_order}}`
-        \$this->dropForeignKey(
-            '{{%fk-test-order_id}}',
-            '{{%test}}'
-        );
-
-        // drops index for column `order_id`
-        \$this->dropIndex(
-            '{{%idx-test-order_id}}',
-            '{{%test}}'
-        );
-
-        \$this->dropTable('{{%test}}');
-    }
-}
-
-CODE;
-        $this->assertEqualsWithoutLE($code, $file);
-
-        /* @see https://github.com/yiisoft/yii2/issues/11461 */
-        $class = 'm' . gmdate('ymd_His') . '_' . $migrationName;
-        $expected = <<<EXPECTED
-test:integer(2):defaultValue(2),
-test2:money(11,2):defaultValue(2.5),
-test3:text:notNull:defaultValue(",test"),
-test4:text:notNull:defaultValue("test,test2,test3"),
-test5:string:defaultValue(',test'),
-test6:string:defaultValue(',test,test,test')
-EXPECTED;
-        $this->runMigrateControllerAction('create', [
-            $migrationName,
-            'fields' => $expected
-        ]);
-        $file = $this->parseNameClassMigration($class);
-        $code = <<<CODE
-<?php
-
-use yii\db\Migration;
-
-/**
- * Handles the creation for table `test`.
- */
-class {$class} extends Migration
-{
-    /**
-     * @inheritdoc
-     */
-    public function up()
-    {
-        \$this->createTable('test', [
-            'id' => \$this->primaryKey(),
-            'test' => \$this->integer(2)->defaultValue(2),
-            'test2' => \$this->money(11,2)->defaultValue(2.5),
-            'test3' => \$this->text()->notNull()->defaultValue(",test"),
-            'test4' => \$this->text()->notNull()->defaultValue("test,test2,test3"),
-            'test5' => \$this->string()->defaultValue(',test'),
-            'test6' => \$this->string()->defaultValue(',test,test,test'),
-        ]);
-    }
-
-    /**
-     * @inheritdoc
-     */
-    public function down()
-    {
-        \$this->dropTable('test');
-    }
-}
-
-CODE;
-        $this->assertEqualsWithoutLE($code, $file);
-=======
->>>>>>> 89ad1f53
     }
 
     public function testGenerateDropMigration()
