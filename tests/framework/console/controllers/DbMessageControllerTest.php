<?php

/**
 * @link https://www.yiiframework.com/
 * @copyright Copyright (c) 2008 Yii Software LLC
 * @license https://www.yiiframework.com/license/
 */

namespace yiiunit\framework\console\controllers;

use yii\console\Application;
use yii\console\Controller;
use yii\helpers\ArrayHelper;
use yii\db\Query;
use yii\db\Expression;
use yii\base\InvalidParamException;
use yii\db\Exception;
use yii\base\InvalidConfigException;
use Yii;
use yii\console\ExitCode;
use yii\db\Connection;

/**
 * Tests that [[\yii\console\controllers\MessageController]] works as expected with DB message format.
 *
 * @group db
 * @group mysql
 */
class DbMessageControllerTest extends BaseMessageControllerTest
{
    protected static $driverName = 'mysql';
    protected static $database;

    /**
     * @var Connection
     */
    protected static $db;

    protected static function runConsoleAction($route, $params = [])
    {
        if (Yii::$app === null) {
            new Application([
                'id' => 'Migrator',
                'basePath' => '@yiiunit',
                'controllerMap' => [
                    'migrate' => EchoMigrateController::class,
                ],
                'components' => [
                    'db' => static::getConnection(),
                ],
            ]);
        }

        ob_start();
        $result = Yii::$app->runAction($route, $params);
        echo 'Result is ' . $result;
<<<<<<< HEAD
        if ($result !== ExitCode::OK) {
=======
        if ($result !== Controller::EXIT_CODE_NORMAL) {
>>>>>>> fa724b12
            ob_end_flush();
        } else {
            ob_end_clean();
        }
    }

    public static function setUpBeforeClass(): void
    {
        parent::setUpBeforeClass();
        $databases = static::getParam('databases');
        static::$database = $databases[static::$driverName];
        $pdo_database = 'pdo_' . static::$driverName;

        if (!extension_loaded('pdo') || !extension_loaded($pdo_database)) {
            static::markTestSkipped('pdo and ' . $pdo_database . ' extension are required.');
        }

        static::runConsoleAction('migrate/up', ['migrationPath' => '@yii/i18n/migrations/', 'interactive' => false]);
    }

    public static function tearDownAfterClass(): void
    {
        static::runConsoleAction('migrate/down', ['migrationPath' => '@yii/i18n/migrations/', 'interactive' => false]);
        if (static::$db) {
            static::$db->close();
        }
        Yii::$app = null;
        parent::tearDownAfterClass();
    }

    protected function tearDown(): void
    {
        parent::tearDown();
        Yii::$app = null;
    }

    /**
<<<<<<< HEAD
     * @return \yii\db\Connection
     * @throws \yii\base\InvalidArgumentException
     * @throws \yii\base\InvalidConfigException
     * @throws \yii\db\Exception
=======
     * @throws InvalidParamException
     * @throws Exception
     * @throws InvalidConfigException
     * @return Connection
>>>>>>> fa724b12
     */
    public static function getConnection()
    {
        if (static::$db == null) {
            $db = new Connection();
            $db->dsn = static::$database['dsn'];
            if (isset(static::$database['username'])) {
                $db->username = static::$database['username'];
                $db->password = static::$database['password'];
            }
            if (isset(static::$database['attributes'])) {
                $db->attributes = static::$database['attributes'];
            }
            if (!$db->isActive) {
                $db->open();
            }
            static::$db = $db;
        }

        return static::$db;
    }

    /**
     * {@inheritdoc}
     */
    protected function getDefaultConfig()
    {
        return [
            'format' => 'db',
            'languages' => [$this->language],
            'sourcePath' => $this->sourcePath,
            'overwrite' => true,
            'db' => static::$db,
        ];
    }

    /**
     * {@inheritdoc}
     */
    protected function saveMessages($messages, $category)
    {
        static::$db->createCommand()->checkIntegrity(false, '', 'message')->execute();
        static::$db->createCommand()->truncateTable('message')->execute();
        static::$db->createCommand()->truncateTable('source_message')->execute();
        static::$db->createCommand()->checkIntegrity(true, '', 'message')->execute();
        foreach ($messages as $source => $translation) {
            $lastPk = static::$db->schema->insert('source_message', [
                'category' => $category,
                'message' => $source,
            ]);
            static::$db->createCommand()->insert('message', [
                'id' => $lastPk['id'],
                'language' => $this->language,
                'translation' => $translation,
            ])->execute();
        }
    }

    /**
     * {@inheritdoc}
     */
    protected function loadMessages($category)
    {
        return ArrayHelper::map((new Query())
            ->select(['message' => 't1.message', 'translation' => 't2.translation'])
            ->from(['t1' => 'source_message', 't2' => 'message'])
            ->where([
                't1.id' => new Expression('[[t2.id]]'),
                't1.category' => $category,
                't2.language' => $this->language,
            ])->all(static::$db), 'message', 'translation');
    }

    // DbMessage tests variants:

    /**
     * Source is marked instead of translation.
     * @depends testMerge
     */
    public function testMarkObsoleteMessages(): void
    {
        $category = 'category';

        $obsoleteMessage = 'obsolete message';
        $obsoleteTranslation = 'obsolete translation';
        $this->saveMessages([$obsoleteMessage => $obsoleteTranslation], $category);

        $sourceFileContent = "Yii::t('{$category}', 'any new message');";
        $this->createSourceFile($sourceFileContent);

        $this->saveConfigFile($this->getConfig(['removeUnused' => false]));
        $out = $this->runMessageControllerAction('extract', [$this->configFileName]);

        $obsoleteMessage = '@@obsolete message@@';

        $messages = $this->loadMessages($category);

        $this->assertArrayHasKey($obsoleteMessage, $messages, "Obsolete message should not be removed. Command output:\n\n" . $out);
        $this->assertEquals($obsoleteTranslation, $messages[$obsoleteMessage], "Obsolete message was not marked properly. Command output:\n\n" . $out);
    }

    public function testMessagesSorting(): void
    {
        $this->markTestSkipped('There\'s no need to order messages for database');
    }
}<|MERGE_RESOLUTION|>--- conflicted
+++ resolved
@@ -9,14 +9,13 @@
 namespace yiiunit\framework\console\controllers;
 
 use yii\console\Application;
-use yii\console\Controller;
 use yii\helpers\ArrayHelper;
 use yii\db\Query;
 use yii\db\Expression;
-use yii\base\InvalidParamException;
 use yii\db\Exception;
 use yii\base\InvalidConfigException;
 use Yii;
+use yii\base\InvalidArgumentException;
 use yii\console\ExitCode;
 use yii\db\Connection;
 
@@ -54,11 +53,7 @@
         ob_start();
         $result = Yii::$app->runAction($route, $params);
         echo 'Result is ' . $result;
-<<<<<<< HEAD
         if ($result !== ExitCode::OK) {
-=======
-        if ($result !== Controller::EXIT_CODE_NORMAL) {
->>>>>>> fa724b12
             ob_end_flush();
         } else {
             ob_end_clean();
@@ -96,17 +91,10 @@
     }
 
     /**
-<<<<<<< HEAD
-     * @return \yii\db\Connection
-     * @throws \yii\base\InvalidArgumentException
-     * @throws \yii\base\InvalidConfigException
-     * @throws \yii\db\Exception
-=======
-     * @throws InvalidParamException
+     * @throws InvalidArgumentException
      * @throws Exception
      * @throws InvalidConfigException
      * @return Connection
->>>>>>> fa724b12
      */
     public static function getConnection()
     {
