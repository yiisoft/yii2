--- conflicted
+++ resolved
@@ -19,15 +19,9 @@
         Request $request,
         $between,
         DummyService $dummyService,
-<<<<<<< HEAD
-        Post $post = null,
-        $after
-    ): void {
-=======
         ?Post $post,
         $after
     ) {
->>>>>>> 7037fd46
     }
 
     public function actionNullableInjection(?Request $request, ?Post $post): void
