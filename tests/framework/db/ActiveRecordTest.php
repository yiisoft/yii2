--- conflicted
+++ resolved
@@ -1424,14 +1424,7 @@
         $this->assertEquals(5, $itemClass::find()->count());
     }
 
-<<<<<<< HEAD
-    /**
-     * @requires PHP 5.6
-     */
-    public function testCastValues(): void
-=======
     public function testCastValues()
->>>>>>> 7037fd46
     {
         $model = new Type();
         $model->int_col = 123;
@@ -1454,17 +1447,10 @@
         $this->assertSame('1337', trim((string) $model->char_col));
         $this->assertSame('test', $model->char_col2);
         $this->assertSame('test123', $model->char_col3);
-<<<<<<< HEAD
-        //        $this->assertSame(1337.42, $model->float_col);
-        //        $this->assertSame(42.1337, $model->float_col2);
-        //        $this->assertSame(true, $model->bool_col);
-        //        $this->assertSame(false, $model->bool_col2);
-=======
         $this->assertSame(3.742, $model->float_col);
         $this->assertSame(42.1337, $model->float_col2);
         $this->assertSame(true, $model->bool_col);
         $this->assertSame(false, $model->bool_col2);
->>>>>>> 7037fd46
     }
 
     public function testIssues(): void
@@ -1996,10 +1982,6 @@
     {
         $this->expectException(\yii\base\InvalidArgumentException::class);
         $this->expectExceptionMessageMatches('/^Key "(.+)?" is not a column name and can not be used as a filter$/');
-<<<<<<< HEAD
-
-=======
->>>>>>> 7037fd46
         /** @var Query $query */
         $query = $this->invokeMethod(\Yii::createObject($modelClassName), 'findByCondition', $filterWithInjection);
         Customer::getDb()->queryBuilder->build($query);
@@ -2115,20 +2097,7 @@
         $this->assertEquals(1, sizeof($order->orderItems));
     }
 
-<<<<<<< HEAD
-    public function testIssetException(): void
-    {
-        $cat = new Cat();
-        $this->assertFalse(isset($cat->exception));
-    }
-
-    /**
-     * @requires PHP 7
-     */
-    public function testIssetThrowable(): void
-=======
     public function testIssetThrowable()
->>>>>>> 7037fd46
     {
         $cat = new Cat();
         $this->assertFalse(isset($cat->throwable));
