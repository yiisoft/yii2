--- conflicted
+++ resolved
@@ -1725,13 +1725,10 @@
             ->all();
         $this->assertCount(3, $orders);
     }
-<<<<<<< HEAD
-=======
 
     public function testCustomARRelation()
     {
         $orderItem = OrderItem::findOne(1);
         $this->assertInstanceOf(Order::class, $orderItem->custom);
     }
->>>>>>> 8779f7a1
 }