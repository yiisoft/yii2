--- conflicted
+++ resolved
@@ -2205,8 +2205,6 @@
 
         $this->assertNotNull($order->virtualCustomer);
     }
-<<<<<<< HEAD
-=======
 
     public function labelTestModelProvider()
     {
@@ -2291,5 +2289,4 @@
             'attr2' => 'attr2 from model3',
         ];
     }
->>>>>>> a2ee2204
 }