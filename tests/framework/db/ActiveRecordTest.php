<?php

/**
 * @link https://www.yiiframework.com/
 * @copyright Copyright (c) 2008 Yii Software LLC
 * @license https://www.yiiframework.com/license/
 */

namespace yiiunit\framework\db;

use Yii;
use yii\base\InvalidArgumentException;
use yii\base\InvalidConfigException;
use yii\db\ActiveQuery;
use yii\db\ActiveRecordInterface;
use yii\db\Query;
use yii\helpers\ArrayHelper;
use yiiunit\data\ar\ActiveRecord;
use yiiunit\data\ar\Animal;
use yiiunit\data\ar\Beta;
use yiiunit\data\ar\BitValues;
use yiiunit\data\ar\Cat;
use yiiunit\data\ar\Category;
use yiiunit\data\ar\Customer;
use yiiunit\data\ar\CustomerWithAlias;
use yiiunit\data\ar\Document;
use yiiunit\data\ar\Dossier;
use yiiunit\data\ar\CustomerQuery;
use yiiunit\data\ar\CustomerWithConstructor;
use yiiunit\data\ar\Dog;
use yiiunit\data\ar\Item;
use yiiunit\data\ar\NullValues;
use yiiunit\data\ar\Order;
use yiiunit\data\ar\OrderItem;
use yiiunit\data\ar\OrderItemWithConstructor;
use yiiunit\data\ar\OrderItemWithNullFK;
use yiiunit\data\ar\OrderWithConstructor;
use yiiunit\data\ar\OrderWithNullFK;
use yiiunit\data\ar\Profile;
use yiiunit\data\ar\ProfileWithConstructor;
use yiiunit\data\ar\Type;
use yiiunit\data\ar\CroppedType;
use yiiunit\framework\ar\ActiveRecordTestTrait;
use yiiunit\TestCase;

abstract class ActiveRecordTest extends DatabaseTestCase
{
    use ActiveRecordTestTrait;

    protected function setUp(): void
    {
        parent::setUp();
        ActiveRecord::$db = $this->getConnection();
        CustomerQuery::$joinWithProfile = false;
    }

    /**
     * {@inheritdoc}
     */
    public function getCustomerClass()
    {
        return Customer::class;
    }

    /**
     * {@inheritdoc}
     */
    public function getItemClass()
    {
        return Item::class;
    }

    /**
     * {@inheritdoc}
     */
    public function getOrderClass()
    {
        return Order::class;
    }

    /**
     * {@inheritdoc}
     */
    public function getOrderItemClass()
    {
        return OrderItem::class;
    }

    /**
     * @return string
     */
    public function getCategoryClass()
    {
        return Category::class;
    }

    /**
     * {@inheritdoc}
     */
    public function getOrderWithNullFKClass()
    {
        return OrderWithNullFK::class;
    }

    /**
     * {@inheritdoc}
     */
    public function getOrderItemWithNullFKmClass()
    {
        return OrderItemWithNullFK::class;
    }

    public function testCustomColumns(): void
    {
        // find custom column
        if ($this->driverName === 'oci') {
            $customer = Customer::find()->select(['{{customer}}.*', '([[status]]*2) AS [[status2]]'])
                ->where(['name' => 'user3'])->one();
        } else {
            $customer = Customer::find()->select(['*', '([[status]]*2) AS [[status2]]'])
                ->where(['name' => 'user3'])->one();
        }
        $this->assertEquals(3, $customer->id);
        $this->assertEquals(4, $customer->status2);
    }

    public function testStatisticalFind(): void
    {
        // find count, sum, average, min, max, scalar
        $this->assertEquals(3, Customer::find()->count());
        $this->assertEquals(2, Customer::find()->where('[[id]]=1 OR [[id]]=2')->count());
        $this->assertEquals(6, Customer::find()->sum('[[id]]'));
        $this->assertEquals(2, Customer::find()->average('[[id]]'));
        $this->assertEquals(1, Customer::find()->min('[[id]]'));
        $this->assertEquals(3, Customer::find()->max('[[id]]'));
        $this->assertEquals(3, Customer::find()->select('COUNT(*)')->scalar());
    }

    public function testFindScalar(): void
    {
        // query scalar
        $customerName = Customer::find()->where(['[[id]]' => 2])->select('[[name]]')->scalar();
        $this->assertEquals('user2', $customerName);
    }

    public function testFindExists(): void
    {
        $this->assertTrue(Customer::find()->where(['[[id]]' => 2])->exists());
        $this->assertFalse(Customer::find()->where(['[[id]]' => 42])->exists());
        $this->assertTrue(Customer::find()->where(['[[id]]' => 2])->select('[[name]]')->exists());
        $this->assertFalse(Customer::find()->where(['[[id]]' => 42])->select('[[name]]')->exists());
    }

    public function testFindColumn(): void
    {
        /** @var TestCase|ActiveRecordTestTrait $this */
        $this->assertEquals(['user1', 'user2', 'user3'], Customer::find()->select('[[name]]')->column());
        $this->assertEquals(['user3', 'user2', 'user1'], Customer::find()->orderBy(['[[name]]' => SORT_DESC])->select('[[name]]')->column());
    }

    public function testFindBySql(): void
    {
        // find one
        $customer = Customer::findBySql('SELECT * FROM {{customer}} ORDER BY [[id]] DESC')->one();
        $this->assertInstanceOf(Customer::class, $customer);
        $this->assertEquals('user3', $customer->name);

        // find all
        $customers = Customer::findBySql('SELECT * FROM {{customer}}')->all();
        $this->assertCount(3, $customers);

        // find with parameter binding
        $customer = Customer::findBySql('SELECT * FROM {{customer}} WHERE [[id]]=:id', [':id' => 2])->one();
        $this->assertInstanceOf(Customer::class, $customer);
        $this->assertEquals('user2', $customer->name);
    }

    /**
     * @depends testFindBySql
     *
     * @see https://github.com/yiisoft/yii2/issues/8593
     */
    public function testCountWithFindBySql(): void
    {
        $query = Customer::findBySql('SELECT * FROM {{customer}}');
        $this->assertEquals(3, $query->count());
        $query = Customer::findBySql('SELECT * FROM {{customer}} WHERE  [[id]]=:id', [':id' => 2]);
        $this->assertEquals(1, $query->count());
    }

    public function testFindLazyViaTable(): void
    {
        /** @var Order $order */
        $order = Order::findOne(1);
        $this->assertEquals(1, $order->id);
        $this->assertCount(2, $order->books);
        $this->assertEquals(1, $order->items[0]->id);
        $this->assertEquals(2, $order->items[1]->id);

        $order = Order::findOne(2);
        $this->assertEquals(2, $order->id);
        $this->assertCount(0, $order->books);

        $order = Order::find()->where(['id' => 1])->asArray()->one();
        $this->assertIsArray($order);
    }

    public function testFindEagerViaTable(): void
    {
        $orders = Order::find()->with('books')->orderBy('id')->all();
        $this->assertCount(3, $orders);

        $order = $orders[0];
        $this->assertEquals(1, $order->id);
        $this->assertCount(2, $order->books);
        $this->assertEquals(1, $order->books[0]->id);
        $this->assertEquals(2, $order->books[1]->id);

        $order = $orders[1];
        $this->assertEquals(2, $order->id);
        $this->assertCount(0, $order->books);

        $order = $orders[2];
        $this->assertEquals(3, $order->id);
        $this->assertCount(1, $order->books);
        $this->assertEquals(2, $order->books[0]->id);

        // https://github.com/yiisoft/yii2/issues/1402
        $orders = Order::find()->with('books')->orderBy('id')->asArray()->all();
        $this->assertCount(3, $orders);
        $this->assertIsArray($orders[0]['orderItems'][0]);

        $order = $orders[0];
        $this->assertIsArray($order);
        $this->assertEquals(1, $order['id']);
        $this->assertCount(2, $order['books']);
        $this->assertEquals(1, $order['books'][0]['id']);
        $this->assertEquals(2, $order['books'][1]['id']);
    }

    // deeply nested table relation
    public function testDeeplyNestedTableRelation(): void
    {
        /** @var Customer $customer */
        $customer = Customer::findOne(1);
        $this->assertNotNull($customer);

        $items = $customer->orderItems;

        $this->assertCount(2, $items);
        $this->assertInstanceOf(Item::class, $items[0]);
        $this->assertInstanceOf(Item::class, $items[1]);
        $this->assertEquals(1, $items[0]->id);
        $this->assertEquals(2, $items[1]->id);
    }

    /**
     * @see https://github.com/yiisoft/yii2/issues/5341
     *
     * Issue:     Plan     1 -- * Account * -- * User
     * Our Tests: Category 1 -- * Item    * -- * Order
     */
    public function testDeeplyNestedTableRelation2(): void
    {
        /** @var Category $category */
        $category = Category::findOne(1);
        $this->assertNotNull($category);
        $orders = $category->orders;
        $this->assertCount(2, $orders);
        $this->assertInstanceOf(Order::class, $orders[0]);
        $this->assertInstanceOf(Order::class, $orders[1]);
        $ids = [$orders[0]->id, $orders[1]->id];
        sort($ids);
        $this->assertEquals([1, 3], $ids);

        $category = Category::findOne(2);
        $this->assertNotNull($category);
        $orders = $category->orders;
        $this->assertCount(1, $orders);
        $this->assertInstanceOf(Order::class, $orders[0]);
        $this->assertEquals(2, $orders[0]->id);
    }

    public function testStoreNull(): void
    {
        $record = new NullValues();
        $this->assertNull($record->var1);
        $this->assertNull($record->var2);
        $this->assertNull($record->var3);
        $this->assertNull($record->stringcol);

        $record->var1 = 123;
        $record->var2 = 456;
        $record->var3 = 789;
        $record->stringcol = 'hello!';

        $record->save(false);
        $this->assertTrue($record->refresh());

        $this->assertEquals(123, $record->var1);
        $this->assertEquals(456, $record->var2);
        $this->assertEquals(789, $record->var3);
        $this->assertEquals('hello!', $record->stringcol);

        $record->var1 = null;
        $record->var2 = null;
        $record->var3 = null;
        $record->stringcol = null;

        $record->save(false);
        $this->assertTrue($record->refresh());

        $this->assertNull($record->var1);
        $this->assertNull($record->var2);
        $this->assertNull($record->var3);
        $this->assertNull($record->stringcol);

        $record->var1 = 0;
        $record->var2 = 0;
        $record->var3 = 0;
        $record->stringcol = '';

        $record->save(false);
        $this->assertTrue($record->refresh());

        $this->assertEquals(0, $record->var1);
        $this->assertEquals(0, $record->var2);
        $this->assertEquals(0, $record->var3);
        $this->assertEquals('', $record->stringcol);
    }

    public function testStoreEmpty(): void
    {
        $record = new NullValues();

        // this is to simulate empty html form submission
        $record->var1 = '';
        $record->var2 = '';
        $record->var3 = '';
        $record->stringcol = '';

        $record->save(false);
        $this->assertTrue($record->refresh());

        // https://github.com/yiisoft/yii2/commit/34945b0b69011bc7cab684c7f7095d837892a0d4#commitcomment-4458225
        $this->assertSame($record->var1, $record->var2);
        $this->assertSame($record->var2, $record->var3);
    }

    public function testIsPrimaryKey(): void
    {
        $this->assertFalse(Customer::isPrimaryKey([]));
        $this->assertTrue(Customer::isPrimaryKey(['id']));
        $this->assertFalse(Customer::isPrimaryKey(['id', 'name']));
        $this->assertFalse(Customer::isPrimaryKey(['name']));
        $this->assertFalse(Customer::isPrimaryKey(['name', 'email']));

        $this->assertFalse(OrderItem::isPrimaryKey([]));
        $this->assertFalse(OrderItem::isPrimaryKey(['order_id']));
        $this->assertFalse(OrderItem::isPrimaryKey(['item_id']));
        $this->assertFalse(OrderItem::isPrimaryKey(['quantity']));
        $this->assertFalse(OrderItem::isPrimaryKey(['quantity', 'subtotal']));
        $this->assertTrue(OrderItem::isPrimaryKey(['order_id', 'item_id']));
        $this->assertFalse(OrderItem::isPrimaryKey(['order_id', 'item_id', 'quantity']));
    }

    public function testJoinWith(): void
    {
        // left join and eager loading
        $orders = Order::find()->joinWith('customer')->orderBy('customer.id DESC, order.id')->all();
        $this->assertCount(3, $orders);
        $this->assertEquals(2, $orders[0]->id);
        $this->assertEquals(3, $orders[1]->id);
        $this->assertEquals(1, $orders[2]->id);
        $this->assertTrue($orders[0]->isRelationPopulated('customer'));
        $this->assertTrue($orders[1]->isRelationPopulated('customer'));
        $this->assertTrue($orders[2]->isRelationPopulated('customer'));

        // inner join filtering and eager loading
        $orders = Order::find()->innerJoinWith([
            'customer' => function ($query): void {
                $query->where('{{customer}}.[[id]]=2');
            },
        ])->orderBy('order.id')->all();
        $this->assertCount(2, $orders);
        $this->assertEquals(2, $orders[0]->id);
        $this->assertEquals(3, $orders[1]->id);
        $this->assertTrue($orders[0]->isRelationPopulated('customer'));
        $this->assertTrue($orders[1]->isRelationPopulated('customer'));

        // inner join filtering, eager loading, conditions on both primary and relation
        $orders = Order::find()->innerJoinWith([
            'customer' => function ($query): void {
                $query->where(['customer.id' => 2]);
            },
        ])->where(['order.id' => [1, 2]])->orderBy('order.id')->all();
        $this->assertCount(1, $orders);
        $this->assertEquals(2, $orders[0]->id);
        $this->assertTrue($orders[0]->isRelationPopulated('customer'));

        // inner join filtering without eager loading
        $orders = Order::find()->innerJoinWith([
            'customer' => function ($query): void {
                $query->where('{{customer}}.[[id]]=2');
            },
        ], false)->orderBy('order.id')->all();
        $this->assertCount(2, $orders);
        $this->assertEquals(2, $orders[0]->id);
        $this->assertEquals(3, $orders[1]->id);
        $this->assertFalse($orders[0]->isRelationPopulated('customer'));
        $this->assertFalse($orders[1]->isRelationPopulated('customer'));

        // inner join filtering without eager loading, conditions on both primary and relation
        $orders = Order::find()->innerJoinWith([
            'customer' => function ($query): void {
                $query->where(['customer.id' => 2]);
            },
        ], false)->where(['order.id' => [1, 2]])->orderBy('order.id')->all();
        $this->assertCount(1, $orders);
        $this->assertEquals(2, $orders[0]->id);
        $this->assertFalse($orders[0]->isRelationPopulated('customer'));

        // join with via-relation
        $orders = Order::find()->innerJoinWith('books')->orderBy('order.id')->all();
        $this->assertCount(2, $orders);
        $this->assertEquals(1, $orders[0]->id);
        $this->assertEquals(3, $orders[1]->id);
        $this->assertTrue($orders[0]->isRelationPopulated('books'));
        $this->assertTrue($orders[1]->isRelationPopulated('books'));
        $this->assertCount(2, $orders[0]->books);
        $this->assertCount(1, $orders[1]->books);

        // join with sub-relation
        $orders = Order::find()->innerJoinWith([
            'items' => function ($q): void {
                $q->orderBy('item.id');
            },
            'items.category' => function ($q): void {
                $q->where('{{category}}.[[id]] = 2');
            },
        ])->orderBy('order.id')->all();
        $this->assertCount(1, $orders);
        $this->assertTrue($orders[0]->isRelationPopulated('items'));
        $this->assertEquals(2, $orders[0]->id);
        $this->assertCount(3, $orders[0]->items);
        $this->assertTrue($orders[0]->items[0]->isRelationPopulated('category'));
        $this->assertEquals(2, $orders[0]->items[0]->category->id);

        // join with table alias
        $orders = Order::find()->joinWith([
            'customer' => function ($q): void {
                $q->from('customer c');
            },
        ])->orderBy('c.id DESC, order.id')->all();
        $this->assertCount(3, $orders);
        $this->assertEquals(2, $orders[0]->id);
        $this->assertEquals(3, $orders[1]->id);
        $this->assertEquals(1, $orders[2]->id);
        $this->assertTrue($orders[0]->isRelationPopulated('customer'));
        $this->assertTrue($orders[1]->isRelationPopulated('customer'));
        $this->assertTrue($orders[2]->isRelationPopulated('customer'));

        // join with table alias
        $orders = Order::find()->joinWith('customer as c')->orderBy('c.id DESC, order.id')->all();
        $this->assertCount(3, $orders);
        $this->assertEquals(2, $orders[0]->id);
        $this->assertEquals(3, $orders[1]->id);
        $this->assertEquals(1, $orders[2]->id);
        $this->assertTrue($orders[0]->isRelationPopulated('customer'));
        $this->assertTrue($orders[1]->isRelationPopulated('customer'));
        $this->assertTrue($orders[2]->isRelationPopulated('customer'));

        // join with table alias sub-relation
        $orders = Order::find()->innerJoinWith([
            'items as t' => function ($q): void {
                $q->orderBy('t.id');
            },
            'items.category as c' => function ($q): void {
                $q->where('{{c}}.[[id]] = 2');
            },
        ])->orderBy('order.id')->all();
        $this->assertCount(1, $orders);
        $this->assertTrue($orders[0]->isRelationPopulated('items'));
        $this->assertEquals(2, $orders[0]->id);
        $this->assertCount(3, $orders[0]->items);
        $this->assertTrue($orders[0]->items[0]->isRelationPopulated('category'));
        $this->assertEquals(2, $orders[0]->items[0]->category->id);

        // join with ON condition
        $orders = Order::find()->joinWith('books2')->orderBy('order.id')->all();
        $this->assertCount(3, $orders);
        $this->assertEquals(1, $orders[0]->id);
        $this->assertEquals(2, $orders[1]->id);
        $this->assertEquals(3, $orders[2]->id);
        $this->assertTrue($orders[0]->isRelationPopulated('books2'));
        $this->assertTrue($orders[1]->isRelationPopulated('books2'));
        $this->assertTrue($orders[2]->isRelationPopulated('books2'));
        $this->assertCount(2, $orders[0]->books2);
        $this->assertCount(0, $orders[1]->books2);
        $this->assertCount(1, $orders[2]->books2);

        // lazy loading with ON condition
        $order = Order::findOne(1);
        $this->assertCount(2, $order->books2);
        $order = Order::findOne(2);
        $this->assertCount(0, $order->books2);
        $order = Order::findOne(3);
        $this->assertCount(1, $order->books2);

        // eager loading with ON condition
        $orders = Order::find()->with('books2')->all();
        $this->assertCount(3, $orders);
        $this->assertEquals(1, $orders[0]->id);
        $this->assertEquals(2, $orders[1]->id);
        $this->assertEquals(3, $orders[2]->id);
        $this->assertTrue($orders[0]->isRelationPopulated('books2'));
        $this->assertTrue($orders[1]->isRelationPopulated('books2'));
        $this->assertTrue($orders[2]->isRelationPopulated('books2'));
        $this->assertCount(2, $orders[0]->books2);
        $this->assertCount(0, $orders[1]->books2);
        $this->assertCount(1, $orders[2]->books2);

        // join with count and query
        $query = Order::find()->joinWith('customer');
        $count = $query->count();
        $this->assertEquals(3, $count);
        $orders = $query->all();
        $this->assertCount(3, $orders);

        // https://github.com/yiisoft/yii2/issues/2880
        $query = Order::findOne(1);
        $customer = $query->getCustomer()
            ->joinWith([
                'orders' => function ($q): void {
                    $q->orderBy([]);
                },
            ])
            ->one();
        $this->assertEquals(1, $customer->id);
        $order = Order::find()->joinWith([
            'items' => function ($q): void {
                $q->from(['items' => 'item'])
                    ->orderBy('items.id');
            },
        ])->orderBy('order.id')->one();

        // join with sub-relation called inside Closure
        $orders = Order::find()
            ->joinWith([
                'items' => function ($q): void {
                    $q->orderBy('item.id');
                    $q->joinWith([
                        'category' => function ($q): void {
                            $q->where('{{category}}.[[id]] = 2');
                        },
                    ]);
                },
            ])
            ->orderBy('order.id')
            ->all();
        $this->assertCount(1, $orders);
        $this->assertTrue($orders[0]->isRelationPopulated('items'));
        $this->assertEquals(2, $orders[0]->id);
        $this->assertCount(3, $orders[0]->items);
        $this->assertTrue($orders[0]->items[0]->isRelationPopulated('category'));
        $this->assertEquals(2, $orders[0]->items[0]->category->id);
    }

    /**
     * @depends testJoinWith
     */
    public function testJoinWithDuplicateSimple(): void
    {
        // left join and eager loading
        $orders = Order::find()
            ->innerJoinWith('customer')
            ->joinWith('customer')
            ->orderBy('customer.id DESC, order.id')
            ->all();
        $this->assertCount(3, $orders);
        $this->assertEquals(2, $orders[0]->id);
        $this->assertEquals(3, $orders[1]->id);
        $this->assertEquals(1, $orders[2]->id);
        $this->assertTrue($orders[0]->isRelationPopulated('customer'));
        $this->assertTrue($orders[1]->isRelationPopulated('customer'));
        $this->assertTrue($orders[2]->isRelationPopulated('customer'));
    }

    /**
     * @depends testJoinWith
     */
    public function testJoinWithDuplicateCallbackFiltering(): void
    {
        // inner join filtering and eager loading
        $orders = Order::find()
            ->innerJoinWith('customer')
            ->joinWith([
                'customer' => function ($query): void {
                    $query->where('{{customer}}.[[id]]=2');
                },
            ])->orderBy('order.id')->all();
        $this->assertCount(2, $orders);
        $this->assertEquals(2, $orders[0]->id);
        $this->assertEquals(3, $orders[1]->id);
        $this->assertTrue($orders[0]->isRelationPopulated('customer'));
        $this->assertTrue($orders[1]->isRelationPopulated('customer'));
    }

    /**
     * @depends testJoinWith
     */
    public function testJoinWithDuplicateCallbackFilteringConditionsOnPrimary(): void
    {
        // inner join filtering, eager loading, conditions on both primary and relation
        $orders = Order::find()
            ->innerJoinWith('customer')
            ->joinWith([
                'customer' => function ($query): void {
                    $query->where(['{{customer}}.[[id]]' => 2]);
                },
            ])->where(['order.id' => [1, 2]])->orderBy('order.id')->all();
        $this->assertCount(1, $orders);
        $this->assertEquals(2, $orders[0]->id);
        $this->assertTrue($orders[0]->isRelationPopulated('customer'));
    }

    /**
     * @depends testJoinWith
     */
    public function testJoinWithDuplicateWithSubRelation(): void
    {
        // join with sub-relation
        $orders = Order::find()
            ->innerJoinWith('items')
            ->joinWith([
                'items.category' => function ($q): void {
                    $q->where('{{category}}.[[id]] = 2');
                },
            ])->orderBy('order.id')->all();
        $this->assertCount(1, $orders);
        $this->assertTrue($orders[0]->isRelationPopulated('items'));
        $this->assertEquals(2, $orders[0]->id);
        $this->assertCount(3, $orders[0]->items);
        $this->assertTrue($orders[0]->items[0]->isRelationPopulated('category'));
        $this->assertEquals(2, $orders[0]->items[0]->category->id);
    }

    /**
     * @depends testJoinWith
     */
    public function testJoinWithDuplicateTableAlias1(): void
    {
        // join with table alias
        $orders = Order::find()
            ->innerJoinWith('customer')
            ->joinWith([
                'customer' => function ($q): void {
                    $q->from('customer c');
                },
            ])->orderBy('c.id DESC, order.id')->all();
        $this->assertCount(3, $orders);
        $this->assertEquals(2, $orders[0]->id);
        $this->assertEquals(3, $orders[1]->id);
        $this->assertEquals(1, $orders[2]->id);
        $this->assertTrue($orders[0]->isRelationPopulated('customer'));
        $this->assertTrue($orders[1]->isRelationPopulated('customer'));
        $this->assertTrue($orders[2]->isRelationPopulated('customer'));
    }

    /**
     * @depends testJoinWith
     */
    public function testJoinWithDuplicateTableAlias2(): void
    {
        // join with table alias
        $orders = Order::find()
            ->innerJoinWith('customer')
            ->joinWith('customer as c')
            ->orderBy('c.id DESC, order.id')
            ->all();
        $this->assertCount(3, $orders);
        $this->assertEquals(2, $orders[0]->id);
        $this->assertEquals(3, $orders[1]->id);
        $this->assertEquals(1, $orders[2]->id);
        $this->assertTrue($orders[0]->isRelationPopulated('customer'));
        $this->assertTrue($orders[1]->isRelationPopulated('customer'));
        $this->assertTrue($orders[2]->isRelationPopulated('customer'));
    }

    /**
     * @depends testJoinWith
     */
    public function testJoinWithDuplicateTableAliasSubRelation(): void
    {
        // join with table alias sub-relation
        $orders = Order::find()
            ->innerJoinWith([
                'items as t' => function ($q): void {
                    $q->orderBy('t.id');
                },
            ])
            ->joinWith([
                'items.category as c' => function ($q): void {
                    $q->where('{{c}}.[[id]] = 2');
                },
            ])->orderBy('order.id')->all();
        $this->assertCount(1, $orders);
        $this->assertTrue($orders[0]->isRelationPopulated('items'));
        $this->assertEquals(2, $orders[0]->id);
        $this->assertCount(3, $orders[0]->items);
        $this->assertTrue($orders[0]->items[0]->isRelationPopulated('category'));
        $this->assertEquals(2, $orders[0]->items[0]->category->id);
    }

    /**
     * @depends testJoinWith
     */
    public function testJoinWithDuplicateSubRelationCalledInsideClosure(): void
    {
        // join with sub-relation called inside Closure
        $orders = Order::find()
            ->innerJoinWith('items')
            ->joinWith([
                'items' => function ($q): void {
                    $q->orderBy('item.id');
                    $q->joinWith([
                        'category' => function ($q): void {
                            $q->where('{{category}}.[[id]] = 2');
                        },
                    ]);
                },
            ])
            ->orderBy('order.id')
            ->all();
        $this->assertCount(1, $orders);
        $this->assertTrue($orders[0]->isRelationPopulated('items'));
        $this->assertEquals(2, $orders[0]->id);
        $this->assertCount(3, $orders[0]->items);
        $this->assertTrue($orders[0]->items[0]->isRelationPopulated('category'));
        $this->assertEquals(2, $orders[0]->items[0]->category->id);
    }

    /**
     * @depends testJoinWith
     */
    public function testJoinWithAndScope(): void
    {
        // hasOne inner join
        $customers = Customer::find()->active()->innerJoinWith('profile')->orderBy('customer.id')->all();
        $this->assertCount(1, $customers);
        $this->assertEquals(1, $customers[0]->id);
        $this->assertTrue($customers[0]->isRelationPopulated('profile'));

        // hasOne outer join
        $customers = Customer::find()->active()->joinWith('profile')->orderBy('customer.id')->all();
        $this->assertCount(2, $customers);
        $this->assertEquals(1, $customers[0]->id);
        $this->assertEquals(2, $customers[1]->id);
        $this->assertTrue($customers[0]->isRelationPopulated('profile'));
        $this->assertTrue($customers[1]->isRelationPopulated('profile'));
        $this->assertInstanceOf(Profile::class, $customers[0]->profile);
        $this->assertNull($customers[1]->profile);

        // hasMany
        $customers = Customer::find()->active()->joinWith([
            'orders' => function ($q): void {
                $q->orderBy('order.id');
            },
        ])->orderBy('customer.id DESC, order.id')->all();
        $this->assertCount(2, $customers);
        $this->assertEquals(2, $customers[0]->id);
        $this->assertEquals(1, $customers[1]->id);
        $this->assertTrue($customers[0]->isRelationPopulated('orders'));
        $this->assertTrue($customers[1]->isRelationPopulated('orders'));
    }

    /**
     * This query will do the same join twice, ensure duplicated JOIN gets removed.
     *
     * @see https://github.com/yiisoft/yii2/pull/2650
     */
    public function testJoinWithVia(): void
    {
        Order::getDb()->getQueryBuilder()->separator = "\n";
        $rows = Order::find()->joinWith('itemsInOrder1')->joinWith([
            'items' => function ($q): void {
                $q->orderBy('item.id');
            },
        ])->all();
        $this->assertNotEmpty($rows);
    }

    /**
     * Test joinWith eager loads via relation
     *
     * @see https://github.com/yiisoft/yii2/issues/19507
     */
    public function testJoinWithEager(): void
    {
        $eagerCustomers = Customer::find()->joinWith(['items'])->all();
        $eagerItemsCount = 0;
        foreach ($eagerCustomers as $customer) {
            $eagerItemsCount += count($customer->items);
        }

        $lazyCustomers = Customer::find()->all();
        $lazyItemsCount = 0;
        foreach ($lazyCustomers as $customer) {
            $lazyItemsCount += count($customer->items);
        }

        $this->assertEquals($eagerItemsCount, $lazyItemsCount);
    }

    public static function aliasMethodProvider(): array
    {
        return [
            ['explicit'], // c
<<<<<<< HEAD
            //['querysyntax'], // {{@customer}}
            //['applyAlias'], // $query->applyAlias('customer', 'id') // _aliases are currently not being populated
            //later getRelationAlias() could be added
=======
            // ['querysyntax'], // {{@customer}}
            // ['applyAlias'], // $query->applyAlias('customer', 'id') // _aliases are currently not being populated
            // later getRelationAlias() could be added
>>>>>>> fa724b12
        ];
    }

    /**
     * Tests the alias syntax for joinWith: 'alias' => 'relation'.
     *
     * @dataProvider aliasMethodProvider
     *
     * @param string $aliasMethod Whether alias is specified explicitly or using the query syntax {{@tablename}}.
     */
<<<<<<< HEAD
    public function testJoinWithAlias(string $aliasMethod): void
=======
    public function testJoinWithAlias($aliasMethod): void
>>>>>>> fa724b12
    {
        // left join and eager loading
        /** @var ActiveQuery $query */
        $query = Order::find()->joinWith(['customer c']);
        if ($aliasMethod === 'explicit') {
            $orders = $query->orderBy('c.id DESC, order.id')->all();
        } elseif ($aliasMethod === 'querysyntax') {
            $orders = $query->orderBy('{{@customer}}.id DESC, {{@order}}.id')->all();
        } elseif ($aliasMethod === 'applyAlias') {
            $orders = $query->orderBy($query->applyAlias('customer', 'id') . ' DESC,' . $query->applyAlias('order', 'id'))->all();
        }
        $this->assertCount(3, $orders);
        $this->assertEquals(2, $orders[0]->id);
        $this->assertEquals(3, $orders[1]->id);
        $this->assertEquals(1, $orders[2]->id);
        $this->assertTrue($orders[0]->isRelationPopulated('customer'));
        $this->assertTrue($orders[1]->isRelationPopulated('customer'));
        $this->assertTrue($orders[2]->isRelationPopulated('customer'));

        // inner join filtering and eager loading
        $query = Order::find()->innerJoinWith(['customer c']);
        if ($aliasMethod === 'explicit') {
            $orders = $query->where('{{c}}.[[id]]=2')->orderBy('order.id')->all();
        } elseif ($aliasMethod === 'querysyntax') {
            $orders = $query->where('{{@customer}}.[[id]]=2')->orderBy('{{@order}}.id')->all();
        } elseif ($aliasMethod === 'applyAlias') {
            $orders = $query->where([$query->applyAlias('customer', 'id') => 2])->orderBy($query->applyAlias('order', 'id'))->all();
        }
        $this->assertCount(2, $orders);
        $this->assertEquals(2, $orders[0]->id);
        $this->assertEquals(3, $orders[1]->id);
        $this->assertTrue($orders[0]->isRelationPopulated('customer'));
        $this->assertTrue($orders[1]->isRelationPopulated('customer'));

        // inner join filtering without eager loading
        $query = Order::find()->innerJoinWith(['customer c'], false);
        if ($aliasMethod === 'explicit') {
            $orders = $query->where('{{c}}.[[id]]=2')->orderBy('order.id')->all();
        } elseif ($aliasMethod === 'querysyntax') {
            $orders = $query->where('{{@customer}}.[[id]]=2')->orderBy('{{@order}}.id')->all();
        } elseif ($aliasMethod === 'applyAlias') {
            $orders = $query->where([$query->applyAlias('customer', 'id') => 2])->orderBy($query->applyAlias('order', 'id'))->all();
        }
        $this->assertCount(2, $orders);
        $this->assertEquals(2, $orders[0]->id);
        $this->assertEquals(3, $orders[1]->id);
        $this->assertFalse($orders[0]->isRelationPopulated('customer'));
        $this->assertFalse($orders[1]->isRelationPopulated('customer'));

        // join with via-relation
        $query = Order::find()->innerJoinWith(['books b']);
        if ($aliasMethod === 'explicit') {
            $orders = $query->where(['b.name' => 'Yii 1.1 Application Development Cookbook'])->orderBy('order.id')->all();
        } elseif ($aliasMethod === 'querysyntax') {
            $orders = $query->where(['{{@item}}.name' => 'Yii 1.1 Application Development Cookbook'])->orderBy('{{@order}}.id')->all();
        } elseif ($aliasMethod === 'applyAlias') {
            $orders = $query->where([$query->applyAlias('book', 'name') => 'Yii 1.1 Application Development Cookbook'])->orderBy($query->applyAlias('order', 'id'))->all();
        }
        $this->assertCount(2, $orders);
        $this->assertEquals(1, $orders[0]->id);
        $this->assertEquals(3, $orders[1]->id);
        $this->assertTrue($orders[0]->isRelationPopulated('books'));
        $this->assertTrue($orders[1]->isRelationPopulated('books'));
        $this->assertCount(2, $orders[0]->books);
        $this->assertCount(1, $orders[1]->books);

        // joining sub relations
        $query = Order::find()->innerJoinWith([
            'items i' => function (ActiveQuery $q) use ($aliasMethod) {
                if ($aliasMethod === 'explicit') {
                    $q->orderBy('{{i}}.id');
                } elseif ($aliasMethod === 'querysyntax') {
                    $q->orderBy('{{@item}}.id');
                } elseif ($aliasMethod === 'applyAlias') {
                    $q->orderBy($q->applyAlias('item', 'id'));
                }
            },
            'items.category c' => function (ActiveQuery $q) use ($aliasMethod) {
                if ($aliasMethod === 'explicit') {
                    $q->where('{{c}}.[[id]] = 2');
                } elseif ($aliasMethod === 'querysyntax') {
                    $q->where('{{@category}}.[[id]] = 2');
                } elseif ($aliasMethod === 'applyAlias') {
                    $q->where([$q->applyAlias('category', 'id') => 2]);
                }
            },
        ]);
        if ($aliasMethod === 'explicit') {
            $orders = $query->orderBy('{{i}}.id')->all();
        } elseif ($aliasMethod === 'querysyntax') {
            $orders = $query->orderBy('{{@item}}.id')->all();
        } elseif ($aliasMethod === 'applyAlias') {
            $orders = $query->orderBy($query->applyAlias('item', 'id'))->all();
        }
        $this->assertCount(1, $orders);
        $this->assertTrue($orders[0]->isRelationPopulated('items'));
        $this->assertEquals(2, $orders[0]->id);
        $this->assertCount(3, $orders[0]->items);
        $this->assertTrue($orders[0]->items[0]->isRelationPopulated('category'));
        $this->assertEquals(2, $orders[0]->items[0]->category->id);

        // join with ON condition
        if ($aliasMethod === 'explicit' || $aliasMethod === 'querysyntax') {
            $relationName = 'books' . ucfirst($aliasMethod);
            $orders = Order::find()->joinWith(["$relationName b"])->orderBy('order.id')->all();
            $this->assertCount(3, $orders);
            $this->assertEquals(1, $orders[0]->id);
            $this->assertEquals(2, $orders[1]->id);
            $this->assertEquals(3, $orders[2]->id);
            $this->assertTrue($orders[0]->isRelationPopulated($relationName));
            $this->assertTrue($orders[1]->isRelationPopulated($relationName));
            $this->assertTrue($orders[2]->isRelationPopulated($relationName));
            $this->assertCount(2, $orders[0]->$relationName);
            $this->assertCount(0, $orders[1]->$relationName);
            $this->assertCount(1, $orders[2]->$relationName);
        }

        // join with ON condition and alias in relation definition
        if ($aliasMethod === 'explicit' || $aliasMethod === 'querysyntax') {
            $relationName = 'books' . ucfirst($aliasMethod) . 'A';
            $orders = Order::find()->joinWith([(string)$relationName])->orderBy('order.id')->all();
            $this->assertCount(3, $orders);
            $this->assertEquals(1, $orders[0]->id);
            $this->assertEquals(2, $orders[1]->id);
            $this->assertEquals(3, $orders[2]->id);
            $this->assertTrue($orders[0]->isRelationPopulated($relationName));
            $this->assertTrue($orders[1]->isRelationPopulated($relationName));
            $this->assertTrue($orders[2]->isRelationPopulated($relationName));
            $this->assertCount(2, $orders[0]->$relationName);
            $this->assertCount(0, $orders[1]->$relationName);
            $this->assertCount(1, $orders[2]->$relationName);
        }

        // join with count and query
        /** @var ActiveQuery $query */
        $query = Order::find()->joinWith(['customer c']);
        if ($aliasMethod === 'explicit') {
            $count = $query->count('[[c.id]]');
        } elseif ($aliasMethod === 'querysyntax') {
            $count = $query->count('{{@customer}}.id');
        } elseif ($aliasMethod === 'applyAlias') {
            $count = $query->count($query->applyAlias('customer', 'id'));
        }
        $this->assertEquals(3, $count);
        $orders = $query->all();
        $this->assertCount(3, $orders);

        // relational query
        /** @var Order $order */
        $order = Order::findOne(1);
        $customerQuery = $order->getCustomer()->innerJoinWith(['orders o'], false);
        if ($aliasMethod === 'explicit') {
            $customer = $customerQuery->where(['o.id' => 1])->one();
        } elseif ($aliasMethod === 'querysyntax') {
            $customer = $customerQuery->where(['{{@order}}.id' => 1])->one();
        } elseif ($aliasMethod === 'applyAlias') {
            $customer = $customerQuery->where([$query->applyAlias('order', 'id') => 1])->one();
        }
        $this->assertNotNull($customer);
        $this->assertEquals(1, $customer->id);

        // join with sub-relation called inside Closure
        $orders = Order::find()->joinWith([
            'items' => function (ActiveQuery $q) use ($aliasMethod) {
                $q->orderBy('item.id');
                $q->joinWith(['category c']);
                if ($aliasMethod === 'explicit') {
                    $q->where('{{c}}.[[id]] = 2');
                } elseif ($aliasMethod === 'querysyntax') {
                    $q->where('{{@category}}.[[id]] = 2');
                } elseif ($aliasMethod === 'applyAlias') {
                    $q->where([$q->applyAlias('category', 'id') => 2]);
                }
            },
        ])->orderBy('order.id')->all();
        $this->assertCount(1, $orders);
        $this->assertTrue($orders[0]->isRelationPopulated('items'));
        $this->assertEquals(2, $orders[0]->id);
        $this->assertCount(3, $orders[0]->items);
        $this->assertTrue($orders[0]->items[0]->isRelationPopulated('category'));
        $this->assertEquals(2, $orders[0]->items[0]->category->id);
    }

    public function testJoinWithSameTable(): void
    {
        // join with the same table but different aliases
        // alias is defined in the relation definition
        // without eager loading
        $query = Order::find()
            ->joinWith('bookItems', false)
            ->joinWith('movieItems', false)
            ->where(['movies.name' => 'Toy Story']);
        $orders = $query->all();
        $this->assertCount(1, $orders, $query->createCommand()->rawSql . print_r($orders, true));
        $this->assertEquals(2, $orders[0]->id);
        $this->assertFalse($orders[0]->isRelationPopulated('bookItems'));
        $this->assertFalse($orders[0]->isRelationPopulated('movieItems'));
        // with eager loading
        $query = Order::find()
            ->joinWith('bookItems', true)
            ->joinWith('movieItems', true)
            ->where(['movies.name' => 'Toy Story']);
        $orders = $query->all();
        $this->assertCount(1, $orders, $query->createCommand()->rawSql . print_r($orders, true));
        $this->assertEquals(2, $orders[0]->id);
        $this->assertTrue($orders[0]->isRelationPopulated('bookItems'));
        $this->assertTrue($orders[0]->isRelationPopulated('movieItems'));
        $this->assertCount(0, $orders[0]->bookItems);
        $this->assertCount(3, $orders[0]->movieItems);

        // join with the same table but different aliases
        // alias is defined in the call to joinWith()
        // without eager loading
        $query = Order::find()
            ->joinWith([
                'itemsIndexed books' => function ($q): void {
                    $q->onCondition('[[books.category_id]] = 1');
                },
            ], false)
            ->joinWith([
                'itemsIndexed movies' => function ($q): void {
                    $q->onCondition('[[movies.category_id]] = 2');
                },
            ], false)
            ->where(['movies.name' => 'Toy Story']);
        $orders = $query->all();
        $this->assertCount(1, $orders, $query->createCommand()->rawSql . print_r($orders, true));
        $this->assertEquals(2, $orders[0]->id);
        $this->assertFalse($orders[0]->isRelationPopulated('itemsIndexed'));
        // with eager loading, only for one relation as it would be overwritten otherwise.
        $query = Order::find()
            ->joinWith([
                'itemsIndexed books' => function ($q): void {
                    $q->onCondition('[[books.category_id]] = 1');
                },
            ], false)
            ->joinWith([
                'itemsIndexed movies' => function ($q): void {
                    $q->onCondition('[[movies.category_id]] = 2');
                },
            ], true)
            ->where(['movies.name' => 'Toy Story']);
        $orders = $query->all();
        $this->assertCount(1, $orders, $query->createCommand()->rawSql . print_r($orders, true));
        $this->assertEquals(2, $orders[0]->id);
        $this->assertTrue($orders[0]->isRelationPopulated('itemsIndexed'));
        $this->assertCount(3, $orders[0]->itemsIndexed);
        // with eager loading, and the other relation
        $query = Order::find()
            ->joinWith([
                'itemsIndexed books' => function ($q): void {
                    $q->onCondition('[[books.category_id]] = 1');
                },
            ], true)
            ->joinWith([
                'itemsIndexed movies' => function ($q): void {
                    $q->onCondition('[[movies.category_id]] = 2');
                },
            ], false)
            ->where(['[[movies.name]]' => 'Toy Story']);
        $orders = $query->all();
        $this->assertCount(1, $orders, $query->createCommand()->rawSql . print_r($orders, true));
        $this->assertEquals(2, $orders[0]->id);
        $this->assertTrue($orders[0]->isRelationPopulated('itemsIndexed'));
        $this->assertCount(0, $orders[0]->itemsIndexed);
    }

    /**
     * @see https://github.com/yiisoft/yii2/issues/10201
     * @see https://github.com/yiisoft/yii2/issues/9047
     */
    public function testFindCompositeRelationWithJoin(): void
    {
        /** @var OrderItem $orderItem */
        $orderItem = OrderItem::findOne([1, 1]);

        $orderItemNoJoin = $orderItem->orderItemCompositeNoJoin;
        $this->assertInstanceOf('yiiunit\data\ar\OrderItem', $orderItemNoJoin);

        $orderItemWithJoin = $orderItem->orderItemCompositeWithJoin;
        $this->assertInstanceOf('yiiunit\data\ar\OrderItem', $orderItemWithJoin);
    }

    public function testFindSimpleRelationWithJoin(): void
    {
        /** @var Order $order */
        $order = Order::findOne(1);

        $customerNoJoin = $order->customer;
        $this->assertInstanceOf('yiiunit\data\ar\Customer', $customerNoJoin);

        $customerWithJoin = $order->customerJoinedWithProfile;
        $this->assertInstanceOf('yiiunit\data\ar\Customer', $customerWithJoin);

        $customerWithJoinIndexOrdered = $order->customerJoinedWithProfileIndexOrdered;
        $this->assertIsArray($customerWithJoinIndexOrdered);
        $this->assertArrayHasKey('user1', $customerWithJoinIndexOrdered);
        $this->assertInstanceOf('yiiunit\data\ar\Customer', $customerWithJoinIndexOrdered['user1']);
    }

    public static function tableNameProvider(): array
    {
        return [
            ['order', 'order_item'],
            ['order', '{{%order_item}}'],
            ['{{%order}}', 'order_item'],
            ['{{%order}}', '{{%order_item}}'],
        ];
    }

    /**
     * Test whether conditions are quoted correctly in conditions where joinWith is used.
     *
     * @see https://github.com/yiisoft/yii2/issues/11088
     *
     * @dataProvider tableNameProvider
     *
     * @param string $orderTableName The order table name.
     * @param string $orderItemTableName The order item table name.
     */
<<<<<<< HEAD
    public function testRelationWhereParams(string $orderTableName, string $orderItemTableName): void
=======
    public function testRelationWhereParams($orderTableName, $orderItemTableName): void
>>>>>>> fa724b12
    {
        Order::$tableName = $orderTableName;
        OrderItem::$tableName = $orderItemTableName;

        /** @var Order $order */
        $order = Order::findOne(1);
        $itemsSQL = $order->getOrderitems()->createCommand()->rawSql;
        $expectedSQL = self::replaceQuotes('SELECT * FROM [[order_item]] WHERE [[order_id]]=1');
        $this->assertEquals($expectedSQL, $itemsSQL);

        $order = Order::findOne(1);
        $itemsSQL = $order->getOrderItems()->joinWith('item')->createCommand()->rawSql;
        $expectedSQL = self::replaceQuotes('SELECT [[order_item]].* FROM [[order_item]] LEFT JOIN [[item]] ON [[order_item]].[[item_id]] = [[item]].[[id]] WHERE [[order_item]].[[order_id]]=1');
        $this->assertEquals($expectedSQL, $itemsSQL);

        Order::$tableName = null;
        OrderItem::$tableName = null;
    }

    public function testOutdatedRelationsAreResetForNewRecords(): void
    {
        $orderItem = new OrderItem();
        $orderItem->order_id = 1;
        $orderItem->item_id = 3;
        $this->assertEquals(1, $orderItem->order->id);
        $this->assertEquals(3, $orderItem->item->id);

        // Test `__set()`.
        $orderItem->order_id = 2;
        $orderItem->item_id = 1;
        $this->assertEquals(2, $orderItem->order->id);
        $this->assertEquals(1, $orderItem->item->id);

        // Test `setAttribute()`.
        $orderItem->setAttribute('order_id', 2);
        $orderItem->setAttribute('item_id', 2);
        $this->assertEquals(2, $orderItem->order->id);
        $this->assertEquals(2, $orderItem->item->id);
    }

    public function testOutdatedRelationsAreResetForExistingRecords(): void
    {
        $orderItem = OrderItem::findOne(1);
        $this->assertEquals(1, $orderItem->order->id);
        $this->assertEquals(1, $orderItem->item->id);

        // Test `__set()`.
        $orderItem->order_id = 2;
        $orderItem->item_id = 1;
        $this->assertEquals(2, $orderItem->order->id);
        $this->assertEquals(1, $orderItem->item->id);

        // Test `setAttribute()`.
        $orderItem->setAttribute('order_id', 3);
        $orderItem->setAttribute('item_id', 1);
        $this->assertEquals(3, $orderItem->order->id);
        $this->assertEquals(1, $orderItem->item->id);
    }

    public function testOutdatedCompositeKeyRelationsAreReset(): void
    {
        $dossier = Dossier::findOne([
            'department_id' => 1,
            'employee_id' => 1,
        ]);
        $this->assertEquals('John Doe', $dossier->employee->fullName);

        $dossier->department_id = 2;
        $this->assertEquals('Ann Smith', $dossier->employee->fullName);

        $dossier->employee_id = 2;
        $this->assertEquals('Will Smith', $dossier->employee->fullName);

        unset($dossier->employee_id);
        $this->assertNull($dossier->employee);

        $dossier = new Dossier();
        $this->assertNull($dossier->employee);

        $dossier->employee_id = 1;
        $dossier->department_id = 2;
        $this->assertEquals('Ann Smith', $dossier->employee->fullName);

        $dossier->employee_id = 2;
        $this->assertEquals('Will Smith', $dossier->employee->fullName);
    }

    public function testOutdatedViaTableRelationsAreReset(): void
    {
        $order = Order::findOne(1);
        $orderItemIds = ArrayHelper::getColumn($order->items, 'id');
        sort($orderItemIds);
        $this->assertSame([1, 2], $orderItemIds);

        $order->id = 2;
        sort($orderItemIds);
        $orderItemIds = ArrayHelper::getColumn($order->items, 'id');
        $this->assertSame([3, 4, 5], $orderItemIds);

        unset($order->id);
        $this->assertSame([], $order->items);

        $order = new Order();
        $this->assertSame([], $order->items);

        $order->id = 3;
        $orderItemIds = ArrayHelper::getColumn($order->items, 'id');
        $this->assertSame([2], $orderItemIds);
    }

    public function testAlias(): void
    {
        $query = Order::find();
        $this->assertNull($query->from);

        $query = Order::find()->alias('o');
        $this->assertEquals(['o' => Order::tableName()], $query->from);

        $query = Order::find()->alias('o')->alias('ord');
        $this->assertEquals(['ord' => Order::tableName()], $query->from);

        $query = Order::find()->from([
            'users',
            'o' => Order::tableName(),
        ])->alias('ord');
        $this->assertEquals([
            'users',
            'ord' => Order::tableName(),
        ], $query->from);
    }

    public function testInverseOf(): void
    {
        // eager loading: find one and all
        $customer = Customer::find()->with('orders2')->where(['id' => 1])->one();
        $this->assertSame($customer->orders2[0]->customer2, $customer);
        $customers = Customer::find()->with('orders2')->where(['id' => [1, 3]])->all();
        $this->assertSame($customers[0]->orders2[0]->customer2, $customers[0]);
        $this->assertEmpty($customers[1]->orders2);
        // lazy loading
        $customer = Customer::findOne(2);
        $orders = $customer->orders2;
        $this->assertCount(2, $orders);
        $this->assertSame($customer->orders2[0]->customer2, $customer);
        $this->assertSame($customer->orders2[1]->customer2, $customer);
        // ad-hoc lazy loading
        $customer = Customer::findOne(2);
        $orders = $customer->getOrders2()->all();
        $this->assertCount(2, $orders);
        $this->assertTrue($orders[0]->isRelationPopulated('customer2'), 'inverse relation did not populate the relation');
        $this->assertTrue($orders[1]->isRelationPopulated('customer2'), 'inverse relation did not populate the relation');
        $this->assertSame($orders[0]->customer2, $customer);
        $this->assertSame($orders[1]->customer2, $customer);

        // the other way around
        $customer = Customer::find()->with('orders2')->where(['id' => 1])->asArray()->one();
        $this->assertSame($customer['orders2'][0]['customer2']['id'], $customer['id']);
        $customers = Customer::find()->with('orders2')->where(['id' => [1, 3]])->asArray()->all();
        $this->assertSame($customer['orders2'][0]['customer2']['id'], $customers[0]['id']);
        $this->assertEmpty($customers[1]['orders2']);

        $orders = Order::find()->with('customer2')->where(['id' => 1])->all();
        $this->assertSame($orders[0]->customer2->orders2, [$orders[0]]);
        $order = Order::find()->with('customer2')->where(['id' => 1])->one();
        $this->assertSame($order->customer2->orders2, [$order]);

        $orders = Order::find()->with('customer2')->where(['id' => 1])->asArray()->all();
        $this->assertSame($orders[0]['customer2']['orders2'][0]['id'], $orders[0]['id']);
        $order = Order::find()->with('customer2')->where(['id' => 1])->asArray()->one();
        $this->assertSame($order['customer2']['orders2'][0]['id'], $orders[0]['id']);

        $orders = Order::find()->with('customer2')->where(['id' => [1, 3]])->all();
        $this->assertSame($orders[0]->customer2->orders2, [$orders[0]]);
        $this->assertSame($orders[1]->customer2->orders2, [$orders[1]]);

        $orders = Order::find()->with('customer2')->where(['id' => [2, 3]])->orderBy('id')->all();
        $this->assertSame($orders[0]->customer2->orders2, $orders);
        $this->assertSame($orders[1]->customer2->orders2, $orders);

        $orders = Order::find()->with('customer2')->where(['id' => [2, 3]])->orderBy('id')->asArray()->all();
        $this->assertSame($orders[0]['customer2']['orders2'][0]['id'], $orders[0]['id']);
        $this->assertSame($orders[0]['customer2']['orders2'][1]['id'], $orders[1]['id']);
        $this->assertSame($orders[1]['customer2']['orders2'][0]['id'], $orders[0]['id']);
        $this->assertSame($orders[1]['customer2']['orders2'][1]['id'], $orders[1]['id']);
    }

    public function testInverseOfDynamic(): void
    {
        $customer = Customer::findOne(1);

        // request the inverseOf relation without explicitly (eagerly) loading it
        $orders2 = $customer->getOrders2()->all();
        $this->assertSame($customer, $orders2[0]->customer2);

        $orders2 = $customer->getOrders2()->one();
        $this->assertSame($customer, $orders2->customer2);

        // request the inverseOf relation while also explicitly eager loading it (while possible, this is of course redundant)
        $orders2 = $customer->getOrders2()->with('customer2')->all();
        $this->assertSame($customer, $orders2[0]->customer2);

        $orders2 = $customer->getOrders2()->with('customer2')->one();
        $this->assertSame($customer, $orders2->customer2);

        // request the inverseOf relation as array
        $orders2 = $customer->getOrders2()->asArray()->all();
        $this->assertEquals($customer['id'], $orders2[0]['customer2']['id']);

        $orders2 = $customer->getOrders2()->asArray()->one();
        $this->assertEquals($customer['id'], $orders2['customer2']['id']);
    }

    public function testDefaultValues(): void
    {
        $model = new Type();
        $model->loadDefaultValues();
        $this->assertEquals(1, $model->int_col2);
        $this->assertEquals('something', $model->char_col2);
        $this->assertEquals(1.23, $model->float_col2);
        $this->assertEquals(33.22, $model->numeric_col);
        $this->assertEquals(true, $model->bool_col2);
        $this->assertEquals('2002-01-01 00:00:00', $model->time);

        $model = new Type();
        $model->char_col2 = 'not something';
        $model->loadDefaultValues();
        $this->assertEquals('not something', $model->char_col2);

        $model = new Type();
        $model->char_col2 = 'not something';
        $model->loadDefaultValues(false);
        $this->assertEquals('something', $model->char_col2);

        // Cropped model with 2 attributes/columns
        $model = new CroppedType();
        $model->loadDefaultValues();
        $this->assertEquals(['int_col2' => 1], $model->toArray());
    }

    public function testUnlinkAllViaTable(): void
    {
        /** @var ActiveRecordInterface $orderClass */
        $orderClass = $this->getOrderClass();
        /** @var ActiveRecordInterface $orderItemClass */
        $orderItemClass = $this->getOrderItemClass();
        /** @var ActiveRecordInterface $itemClass */
        $itemClass = $this->getItemClass();
        /** @var ActiveRecordInterface $orderItemsWithNullFKClass */
        $orderItemsWithNullFKClass = $this->getOrderItemWithNullFKmClass();

        // via table with delete
        /** @var Order $order */
        $order = $orderClass::findOne(1);
        $this->assertCount(2, $order->booksViaTable);
        $orderItemCount = $orderItemClass::find()->count();
        $this->assertEquals(5, $itemClass::find()->count());
        $order->unlinkAll('booksViaTable', true);
        $this->afterSave();
        $this->assertEquals(5, $itemClass::find()->count());
        $this->assertEquals($orderItemCount - 2, $orderItemClass::find()->count());
        $this->assertCount(0, $order->booksViaTable);

        // via table without delete
        $this->assertCount(2, $order->booksWithNullFKViaTable);
        $orderItemCount = $orderItemsWithNullFKClass::find()->count();
        $this->assertEquals(5, $itemClass::find()->count());
        $order->unlinkAll('booksWithNullFKViaTable', false);
        $this->assertCount(0, $order->booksWithNullFKViaTable);
        $this->assertEquals(2, $orderItemsWithNullFKClass::find()->where(['AND', ['item_id' => [1, 2]], ['order_id' => null]])->count());
        $this->assertEquals($orderItemCount, $orderItemsWithNullFKClass::find()->count());
        $this->assertEquals(5, $itemClass::find()->count());
    }

    public function testCastValues(): void
    {
        $model = new Type();
        $model->int_col = 123;
        $model->int_col2 = 456;
        $model->smallint_col = 42;
        $model->char_col = '1337';
        $model->char_col2 = 'test';
        $model->char_col3 = 'test123';
        $model->float_col = 3.742;
        $model->float_col2 = 42.1337;
        $model->bool_col = true;
        $model->bool_col2 = false;
        $model->save(false);

        /** @var Type $model */
        $model = Type::find()->one();
        $this->assertSame(123, $model->int_col);
        $this->assertSame(456, $model->int_col2);
        $this->assertSame(42, $model->smallint_col);
        $this->assertSame('1337', trim((string) $model->char_col));
        $this->assertSame('test', $model->char_col2);
        $this->assertSame('test123', $model->char_col3);
        $this->assertSame(3.742, $model->float_col);
        $this->assertSame(42.1337, $model->float_col2);
        $this->assertSame(true, $model->bool_col);
        $this->assertSame(false, $model->bool_col2);
    }

    public function testIssues(): void
    {
        // https://github.com/yiisoft/yii2/issues/4938
        $category = Category::findOne(2);
        $this->assertInstanceOf(Category::class, $category);
        $this->assertEquals(3, $category->getItems()->count());
        $this->assertEquals(1, $category->getLimitedItems()->count());
        $this->assertEquals(1, $category->getLimitedItems()->distinct(true)->count());

        // https://github.com/yiisoft/yii2/issues/3197
        $orders = Order::find()->with('orderItems')->orderBy('id')->all();
        $this->assertCount(3, $orders);
        $this->assertCount(2, $orders[0]->orderItems);
        $this->assertCount(3, $orders[1]->orderItems);
        $this->assertCount(1, $orders[2]->orderItems);
        $orders = Order::find()
            ->with([
                'orderItems' => function ($q): void {
                    $q->indexBy('item_id');
                },
            ])
            ->orderBy('id')
            ->all();
        $this->assertCount(3, $orders);
        $this->assertCount(2, $orders[0]->orderItems);
        $this->assertCount(3, $orders[1]->orderItems);
        $this->assertCount(1, $orders[2]->orderItems);

        // https://github.com/yiisoft/yii2/issues/8149
        $model = new Customer();
        $model->name = 'test';
        $model->email = 'test';
        $model->save(false);
        $model->updateCounters(['status' => 1]);
        $this->assertEquals(1, $model->status);
    }

    public function testPopulateRecordCallWhenQueryingOnParentClass(): void
    {
        (new Cat())->save(false);
        (new Dog())->save(false);

        $animal = Animal::find()->where(['type' => Dog::class])->one();
        $this->assertEquals('bark', $animal->getDoes());

        $animal = Animal::find()->where(['type' => Cat::class])->one();
        $this->assertEquals('meow', $animal->getDoes());
    }

    public function testSaveEmpty(): void
    {
        $record = new NullValues();
        $this->assertTrue($record->save(false));
        $this->assertEquals(1, $record->id);
    }

    public function testOptimisticLock(): void
    {
        /** @var Document $record */
        $record = Document::findOne(1);
        $record->content = 'New Content';
        $record->save(false);
        $this->assertEquals(1, $record->version);

        $record = Document::findOne(1);
        $record->content = 'Rewrite attempt content';
        $record->version = 0;
        $this->expectException('yii\db\StaleObjectException');
        $record->save(false);
    }

    public function testPopulateWithoutPk(): void
    {
        // tests with single pk asArray
        $aggregation = Customer::find()
            ->select(['{{customer}}.[[status]]', 'SUM({{order}}.[[total]]) AS [[sumtotal]]'])
            ->joinWith('ordersPlain', false)
            ->groupBy('{{customer}}.[[status]]')
            ->orderBy('status')
            ->asArray()
            ->all();

        $expected = [
            [
                'status' => 1,
                'sumtotal' => 183,
            ],
            [
                'status' => 2,
                'sumtotal' => 0,
            ],
        ];
        $this->assertEquals($expected, $aggregation);

        // tests with single pk asArray with eager loading
        $aggregation = Customer::find()
            ->select(['{{customer}}.[[status]]', 'SUM({{order}}.[[total]]) AS [[sumtotal]]'])
            ->joinWith('ordersPlain')
            ->groupBy('{{customer}}.[[status]]')
            ->orderBy('status')
            ->asArray()
            ->all();

        $expected = [
            [
                'status' => 1,
                'sumtotal' => 183,
                'ordersPlain' => [],
            ],
            [
                'status' => 2,
                'sumtotal' => 0,
                'ordersPlain' => [],
            ],
        ];
        $this->assertEquals($expected, $aggregation);

        // tests with single pk with Models
        $aggregation = Customer::find()
            ->select(['{{customer}}.[[status]]', 'SUM({{order}}.[[total]]) AS [[sumTotal]]'])
            ->joinWith('ordersPlain', false)
            ->groupBy('{{customer}}.[[status]]')
            ->orderBy('status')
            ->all();
        $this->assertCount(2, $aggregation);
        $this->assertContainsOnlyInstancesOf(Customer::class, $aggregation);
        foreach ($aggregation as $item) {
            if ($item->status == 1) {
                $this->assertEquals(183, $item->sumTotal);
            } elseif ($item->status == 2) {
                $this->assertEquals(0, $item->sumTotal);
            }
        }

        // tests with composite pk asArray
        $aggregation = OrderItem::find()
            ->select(['[[order_id]]', 'SUM([[subtotal]]) AS [[subtotal]]'])
            ->joinWith('order', false)
            ->groupBy('[[order_id]]')
            ->orderBy('[[order_id]]')
            ->asArray()
            ->all();
        $expected = [
            [
                'order_id' => 1,
                'subtotal' => 70,
            ],
            [
                'order_id' => 2,
                'subtotal' => 33,
            ],
            [
                'order_id' => 3,
                'subtotal' => 40,
            ],
        ];
        $this->assertEquals($expected, $aggregation);

        // tests with composite pk with Models
        $aggregation = OrderItem::find()
            ->select(['[[order_id]]', 'SUM([[subtotal]]) AS [[subtotal]]'])
            ->joinWith('order', false)
            ->groupBy('[[order_id]]')
            ->orderBy('[[order_id]]')
            ->all();
        $this->assertCount(3, $aggregation);
        $this->assertContainsOnlyInstancesOf(OrderItem::class, $aggregation);
        foreach ($aggregation as $item) {
            if ($item->order_id == 1) {
                $this->assertEquals(70, $item->subtotal);
            } elseif ($item->order_id == 2) {
                $this->assertEquals(33, $item->subtotal);
            } elseif ($item->order_id == 3) {
                $this->assertEquals(40, $item->subtotal);
            }
        }
    }

    /**
     * @see https://github.com/yiisoft/yii2/issues/9006
     */
    public function testBit(): void
    {
        $falseBit = BitValues::findOne(1);
        $this->assertEquals(false, $falseBit->val);

        $trueBit = BitValues::findOne(2);
        $this->assertEquals(true, $trueBit->val);
    }

    public function testLinkWhenRelationIsIndexed2(): void
    {
        $order = Order::find()
            ->with('orderItems2')
            ->where(['id' => 1])
            ->one();
        $orderItem = new OrderItem([
            'order_id' => $order->id,
            'item_id' => 3,
            'quantity' => 1,
            'subtotal' => 10.0,
        ]);
        $order->link('orderItems2', $orderItem);
        $this->assertTrue(isset($order->orderItems2['3']));
    }

    public function testLinkWhenRelationIsIndexed3(): void
    {
        $order = Order::find()
            ->with('orderItems3')
            ->where(['id' => 1])
            ->one();
        $orderItem = new OrderItem([
            'order_id' => $order->id,
            'item_id' => 3,
            'quantity' => 1,
            'subtotal' => 10.0,
        ]);
        $order->link('orderItems3', $orderItem);
        $this->assertTrue(isset($order->orderItems3['1_3']));
    }

    public function testUpdateAttributes(): void
    {
        $order = Order::findOne(1);
        $newTotal = 978;
        $this->assertSame(1, $order->updateAttributes(['total' => $newTotal]));
        $this->assertEquals($newTotal, $order->total);
        $order = Order::findOne(1);
        $this->assertEquals($newTotal, $order->total);

        // @see https://github.com/yiisoft/yii2/issues/12143
        $newOrder = new Order();
        $this->assertTrue($newOrder->getIsNewRecord());
        $newTotal = 200;
        $this->assertSame(0, $newOrder->updateAttributes(['total' => $newTotal]));
        $this->assertTrue($newOrder->getIsNewRecord());
        $this->assertEquals($newTotal, $newOrder->total);
    }

    public function testEmulateExecution(): void
    {
        $this->assertGreaterThan(0, Customer::find()->count());

        $rows = Customer::find()
            ->emulateExecution()
            ->all();
        $this->assertSame([], $rows);

        $row = Customer::find()
            ->emulateExecution()
            ->one();
        $this->assertNull($row);

        $exists = Customer::find()
            ->emulateExecution()
            ->exists();
        $this->assertFalse($exists);

        $count = Customer::find()
            ->emulateExecution()
            ->count();
        $this->assertSame(0, $count);

        $sum = Customer::find()
            ->emulateExecution()
            ->sum('id');
        $this->assertSame(0, $sum);

        $sum = Customer::find()
            ->emulateExecution()
            ->average('id');
        $this->assertSame(0, $sum);

        $max = Customer::find()
            ->emulateExecution()
            ->max('id');
        $this->assertNull($max);

        $min = Customer::find()
            ->emulateExecution()
            ->min('id');
        $this->assertNull($min);

        $scalar = Customer::find()
            ->select(['id'])
            ->emulateExecution()
            ->scalar();
        $this->assertNull($scalar);

        $column = Customer::find()
            ->select(['id'])
            ->emulateExecution()
            ->column();
        $this->assertSame([], $column);
    }

    /**
     * @see https://github.com/yiisoft/yii2/issues/12213
     */
    public function testUnlinkAllOnCondition(): void
    {
        /** @var Category $categoryClass */
        $categoryClass = $this->getCategoryClass();
        /** @var Item $itemClass */
        $itemClass = $this->getItemClass();

        // Ensure there are three items with category_id = 2 in the Items table
        $itemsCount = $itemClass::find()->where(['category_id' => 2])->count();
        $this->assertEquals(3, $itemsCount);

        $categoryQuery = $categoryClass::find()->with('limitedItems')->where(['id' => 2]);
        // Ensure that limitedItems relation returns only one item
        // (category_id = 2 and id in (1,2,3))
        $category = $categoryQuery->one();
        $this->assertCount(1, $category->limitedItems);

        // Unlink all items in the limitedItems relation
        $category->unlinkAll('limitedItems', true);

        // Make sure that only one item was unlinked
        $itemsCount = $itemClass::find()->where(['category_id' => 2])->count();
        $this->assertEquals(2, $itemsCount);

        // Call $categoryQuery again to ensure no items were found
        $this->assertCount(0, $categoryQuery->one()->limitedItems);
    }

    /**
     * @see https://github.com/yiisoft/yii2/issues/12213
     */
    public function testUnlinkAllOnConditionViaTable(): void
    {
        /** @var Order $orderClass */
        $orderClass = $this->getOrderClass();
        /** @var Item $itemClass */
        $itemClass = $this->getItemClass();

        // Ensure there are three items with category_id = 2 in the Items table
        $itemsCount = $itemClass::find()->where(['category_id' => 2])->count();
        $this->assertEquals(3, $itemsCount);

        $orderQuery = $orderClass::find()->with('limitedItems')->where(['id' => 2]);
        // Ensure that limitedItems relation returns only one item
        // (category_id = 2 and id in (4, 5))
        $category = $orderQuery->one();
        $this->assertCount(2, $category->limitedItems);

        // Unlink all items in the limitedItems relation
        $category->unlinkAll('limitedItems', true);

        // Call $orderQuery again to ensure that links are removed
        $this->assertCount(0, $orderQuery->one()->limitedItems);

        // Make sure that only links were removed, the items were not removed
        $this->assertEquals(3, $itemClass::find()->where(['category_id' => 2])->count());
    }

    /**
     * https://github.com/yiisoft/yii2/pull/13891
     */
    public function testIndexByAfterLoadingRelations(): void
    {
        $orderClass = $this->getOrderClass();

        $orderClass::find()->with('customer')->indexBy(function (Order $order) {
            $this->assertTrue($order->isRelationPopulated('customer'));
            $this->assertNotEmpty($order->customer->id);

            return $order->customer->id;
        })->all();

        $orders = $orderClass::find()->with('customer')->indexBy('customer.id')->all();
        foreach ($orders as $customer_id => $order) {
            $this->assertEquals($customer_id, $order->customer_id);
        }
    }

    /**
     * Verify that {{}} are not going to be replaced in parameters.
     */
    public function testNoTablenameReplacement(): void
    {
        /** @var Customer $customer */
        $class = $this->getCustomerClass();
        $customer = new $class();
        $customer->name = 'Some {{weird}} name';
        $customer->email = 'test@example.com';
        $customer->address = 'Some {{%weird}} address';
        $customer->insert(false);
        $customer->refresh();

        $this->assertEquals('Some {{weird}} name', $customer->name);
        $this->assertEquals('Some {{%weird}} address', $customer->address);

        $customer->name = 'Some {{updated}} name';
        $customer->address = 'Some {{%updated}} address';
        $customer->update(false);

        $this->assertEquals('Some {{updated}} name', $customer->name);
        $this->assertEquals('Some {{%updated}} address', $customer->address);
    }

    /**
     * Ensure no ambiguous column error occurs if ActiveQuery adds a JOIN.
     *
     * @see https://github.com/yiisoft/yii2/issues/13757
     */
    public function testAmbiguousColumnFindOne(): void
    {
        CustomerQuery::$joinWithProfile = true;
        $model = Customer::findOne(1);
        $this->assertTrue($model->refresh());
        CustomerQuery::$joinWithProfile = false;
    }

    public function testFindOneByColumnName(): void
    {
        $model = Customer::findOne(['id' => 1]);
        $this->assertEquals(1, $model->id);

        CustomerQuery::$joinWithProfile = true;
        $model = Customer::findOne(['customer.id' => 1]);
        $this->assertEquals(1, $model->id);
        CustomerQuery::$joinWithProfile = false;
    }

    /**
     * @dataProvider filterTableNamesFromAliasesProvider
<<<<<<< HEAD
     *
     * @param array|string $fromParams The table name or the alias.
     * @param array $expectedAliases The expected aliases.
     *
     * @throws \yii\base\InvalidConfigException
     */
    public function testFilterTableNamesFromAliases(array|string $fromParams, array $expectedAliases): void
    {
        $query = Customer::find()->from($fromParams);
        $aliases = $this->invokeMethod(\Yii::createObject(Customer::class), 'filterValidAliases', [$query]);
=======
     * @param $fromParams
     * @param $expectedAliases
     * @throws InvalidConfigException
     */
    public function testFilterTableNamesFromAliases($fromParams, $expectedAliases): void
    {
        $query = Customer::find()->from($fromParams);
        $aliases = $this->invokeMethod(Yii::createObject(Customer::class), 'filterValidAliases', [$query]);
>>>>>>> fa724b12

        $this->assertEquals($expectedAliases, $aliases);
    }

    public static function filterTableNamesFromAliasesProvider(): array
    {
        return [
            'table name as string'         => ['customer', []],
            'table name as array'          => [['customer'], []],
            'table names'                  => [['customer', 'order'], []],
            'table name and a table alias' => [['customer', 'ord' => 'order'], ['ord']],
            'table alias'                  => [['csr' => 'customer'], ['csr']],
            'table aliases'                => [['csr' => 'customer', 'ord' => 'order'], ['csr', 'ord']],
        ];
    }

    public static function legalValuesForFindByCondition(): array
    {
        return [
            [Customer::class, ['id' => 1]],
            [Customer::class, ['customer.id' => 1]],
            [Customer::class, ['[[id]]' => 1]],
            [Customer::class, ['{{customer}}.[[id]]' => 1]],
            [Customer::class, ['{{%customer}}.[[id]]' => 1]],

            [CustomerWithAlias::class, ['id' => 1]],
            [CustomerWithAlias::class, ['customer.id' => 1]],
            [CustomerWithAlias::class, ['[[id]]' => 1]],
            [CustomerWithAlias::class, ['{{customer}}.[[id]]' => 1]],
            [CustomerWithAlias::class, ['{{%customer}}.[[id]]' => 1]],
            [CustomerWithAlias::class, ['csr.id' => 1]],
            [CustomerWithAlias::class, ['{{csr}}.[[id]]' => 1]],
        ];
    }

    /**
     * @dataProvider legalValuesForFindByCondition
     *
     * @param string $modelClassName The model class name.
     * @param array $validFilter The valid filter.
     */
<<<<<<< HEAD
    public function testLegalValuesForFindByCondition(string $modelClassName, array $validFilter): void
=======
    public function testLegalValuesForFindByCondition($modelClassName, $validFilter): void
>>>>>>> fa724b12
    {
        /** @var Query $query */
        $query = $this->invokeMethod(Yii::createObject($modelClassName), 'findByCondition', [$validFilter]);
        Customer::getDb()->queryBuilder->build($query);

        $this->assertTrue(true);
    }

    public static function illegalValuesForFindByCondition(): array
    {
        return [
            [Customer::class, [['`id`=`id` and 1' => 1]]],
            [Customer::class, [[
                'legal' => 1,
                '`id`=`id` and 1' => 1,
            ]]],
            [Customer::class, [[
                'nested_illegal' => [
                    'false or 1=' => 1
                ]
            ]]],
            [Customer::class, [['true--' => 1]]],

            [CustomerWithAlias::class, [['`csr`.`id`=`csr`.`id` and 1' => 1]]],
            [CustomerWithAlias::class, [[
                'legal' => 1,
                '`csr`.`id`=`csr`.`id` and 1' => 1,
            ]]],
            [CustomerWithAlias::class, [[
                'nested_illegal' => [
                    'false or 1=' => 1
                ]
            ]]],
            [CustomerWithAlias::class, [['true--' => 1]]],
        ];
    }

    /**
     * @dataProvider illegalValuesForFindByCondition
     *
     * @param string $modelClassName The model class name.
     * @param array $filterWithInjection The filter with injection.
     */
<<<<<<< HEAD
    public function testValueEscapingInFindByCondition(string $modelClassName, array $filterWithInjection): void
=======
    public function testValueEscapingInFindByCondition($modelClassName, $filterWithInjection): void
>>>>>>> fa724b12
    {
        $this->expectException(InvalidArgumentException::class);
        $this->expectExceptionMessageMatches('/^Key "(.+)?" is not a column name and can not be used as a filter$/');
        /** @var Query $query */
        $query = $this->invokeMethod(Yii::createObject($modelClassName), 'findByCondition', $filterWithInjection);
        Customer::getDb()->queryBuilder->build($query);
    }

    /**
     * Ensure no ambiguous column error occurs on indexBy with JOIN.
     *
     * @see https://github.com/yiisoft/yii2/issues/13859
     */
    public function testAmbiguousColumnIndexBy(): void
    {
        switch ($this->driverName) {
            case 'pgsql':
            case 'sqlite':
                $selectExpression = "(customer.name || ' in ' || p.description) AS name";
                break;
            case 'cubird':
            case 'mysql':
                $selectExpression = "concat(customer.name,' in ', p.description) name";
                break;
            default:
                $this->markTestIncomplete('CONCAT syntax for this DBMS is not added to the test yet.');
        }

        $result = Customer::find()->select([$selectExpression])
            ->innerJoinWith('profile p')
            ->indexBy('id')->column();
        $this->assertEquals([
            1 => 'user1 in profile customer 1',
            3 => 'user3 in profile customer 3',
        ], $result);
    }

    /**
     * @see https://github.com/yiisoft/yii2/issues/5786
     *
     * @depends testJoinWith
     */
    public function testFindWithConstructors(): void
    {
        /** @var OrderWithConstructor[] $orders */
        $orders = OrderWithConstructor::find()
            ->with(['customer.profile', 'orderItems'])
            ->orderBy('id')
            ->all();

        $this->assertCount(3, $orders);
        $order = $orders[0];
        $this->assertEquals(1, $order->id);

        $this->assertNotNull($order->customer);
        $this->assertInstanceOf(CustomerWithConstructor::class, $order->customer);
        $this->assertEquals(1, $order->customer->id);

        $this->assertNotNull($order->customer->profile);
        $this->assertInstanceOf(ProfileWithConstructor::class, $order->customer->profile);
        $this->assertEquals(1, $order->customer->profile->id);

        $this->assertNotNull($order->customerJoinedWithProfile);
        $customerWithProfile = $order->customerJoinedWithProfile;
        $this->assertInstanceOf(CustomerWithConstructor::class, $customerWithProfile);
        $this->assertEquals(1, $customerWithProfile->id);

        $this->assertNotNull($customerProfile = $customerWithProfile->profile);
        $this->assertInstanceOf(ProfileWithConstructor::class, $customerProfile);
        $this->assertEquals(1, $customerProfile->id);

        $this->assertCount(2, $order->orderItems);

        $item = $order->orderItems[0];
        $this->assertInstanceOf(OrderItemWithConstructor::class, $item);

        $this->assertEquals(1, $item->item_id);

        // @see https://github.com/yiisoft/yii2/issues/15540
        $orders = OrderWithConstructor::find()
            ->with(['customer.profile', 'orderItems'])
            ->orderBy('id')
            ->asArray(true)
            ->all();
        $this->assertCount(3, $orders);
    }

    public function testCustomARRelation(): void
    {
        $orderItem = OrderItem::findOne(1);
        $this->assertInstanceOf(Order::class, $orderItem->custom);
    }

<<<<<<< HEAD
    public function testRefresh_querySetAlias_findRecord(): void
=======
    public function testRefreshQuerySetAliasFindRecord(): void
>>>>>>> fa724b12
    {
        $customer = new CustomerWithAlias();
        $customer->id = 1;

        $customer->refresh();

        $this->assertEquals(1, $customer->id);
    }

    public function testResetNotSavedRelation(): void
    {
        $order = new Order();
        $order->customer_id = 1;
        $order->total = 0;

        $orderItem = new OrderItem();
        $order->orderItems;
        $order->populateRelation('orderItems', [$orderItem]);
        $order->save();

        $this->assertEquals(1, sizeof($order->orderItems));
    }

    public function testIssetThrowable(): void
    {
        $cat = new Cat();
        $this->assertFalse(isset($cat->throwable));
    }

    /**
     * @see https://github.com/yiisoft/yii2/issues/15482
     */
    public function testEagerLoadingUsingStringIdentifiers(): void
    {
        if (!in_array($this->driverName, ['mysql', 'pgsql', 'sqlite'])) {
            $this->markTestSkipped('This test has fixtures only for databases MySQL, PostgreSQL and SQLite.');
        }

        $betas = Beta::find()->with('alpha')->all();
        $this->assertNotEmpty($betas);

        $alphaIdentifiers = [];

        /** @var Beta[] $betas */
        foreach ($betas as $beta) {
            $this->assertNotNull($beta->alpha);
            $this->assertEquals($beta->alpha_string_identifier, $beta->alpha->string_identifier);
            $alphaIdentifiers[] = $beta->alpha->string_identifier;
        }

        $this->assertEquals(['1', '01', '001', '001', '2', '2b', '2b', '02'], $alphaIdentifiers);
    }

    /**
     * @see https://github.com/yiisoft/yii2/issues/16492
     */
    public function testEagerLoadingWithTypeCastedCompositeIdentifier(): void
    {
        $aggregation = Order::find()->joinWith('quantityOrderItems', true)->all();
        foreach ($aggregation as $item) {
            if ($item->id == 1) {
                $this->assertEquals(1, $item->quantityOrderItems[0]->order_id);
            } elseif ($item->id != 1) {
                $this->assertCount(0, $item->quantityOrderItems);
            }
        }
    }

    public static function providerForUnlinkDelete(): array
    {
        return [
            'with delete' => [true, 0],
            'without delete' => [false, 1],
        ];
    }

    /**
     * @dataProvider providerForUnlinkDelete
     *
     * @param bool $delete Whether to delete the record.
     * @param int $count The expected number of records.
     *
     * @see https://github.com/yiisoft/yii2/issues/17174
     */
<<<<<<< HEAD
    public function testUnlinkWithViaOnCondition(bool $delete, int $count): void
=======
    public function testUnlinkWithViaOnCondition($delete, $count): void
>>>>>>> fa724b12
    {
        /** @var ActiveRecordInterface $orderClass */
        $orderClass = $this->getOrderClass();

        $order = $orderClass::findOne(2);
        $this->assertCount(1, $order->itemsFor8);
        $order->unlink('itemsFor8', $order->itemsFor8[0], $delete);

        $order = $orderClass::findOne(2);
        $this->assertCount(0, $order->itemsFor8);
        $this->assertCount(2, $order->orderItemsWithNullFK);

        /** @var ActiveRecordInterface $orderItemClass */
        $orderItemClass = $this->getOrderItemWithNullFKmClass();
        $this->assertCount(1, $orderItemClass::findAll([
            'order_id' => 2,
            'item_id' => 5,
        ]));
        $this->assertCount($count, $orderItemClass::findAll([
            'order_id' => null,
            'item_id' => null,
        ]));
    }

    public function testVirtualRelation(): void
    {
        /** @var ActiveRecordInterface $orderClass */
        $orderClass = $this->getOrderClass();
        $order = $orderClass::findOne(2);
        $order->virtualCustomerId = $order->customer_id;

        $this->assertNotNull($order->virtualCustomer);
    }

    public static function labelTestModelProvider(): array
    {
        $data = [];

        // Model 2 and 3 are represented by objects.
        $model1 = new LabelTestModel1();
        $model2 = new LabelTestModel2();
        $model3 = new LabelTestModel3();
        $model2->populateRelation('model3', $model3);
        $model1->populateRelation('model2', $model2);
        $data[] = [$model1];

        // Model 2 and 3 are represented by arrays instead of objects.
        $model1 = new LabelTestModel1();
        $model2 = ['model3' => []];
        $model1->populateRelation('model2', $model2);
        $data[] = [$model1];

        return $data;
    }

    /**
     * @dataProvider labelTestModelProvider
     * @param \yii\db\ActiveRecord $model
     */
    public function testGetAttributeLabel($model): void
    {
        $this->assertEquals('model3.attr1 from model2', $model->getAttributeLabel('model2.model3.attr1'));
        $this->assertEquals('attr2 from model3', $model->getAttributeLabel('model2.model3.attr2'));
        $this->assertEquals('model3.attr3 from model2', $model->getAttributeLabel('model2.model3.attr3'));
        $attr = 'model2.doesNotExist.attr1';
        $this->assertEquals($model->generateAttributeLabel($attr), $model->getAttributeLabel($attr));
    }

    public function testLoadRelations(): void
    {
        // Test eager loading relations for multiple primary models using loadRelationsFor().
        /** @var Customer[] $customers */
        $customers = Customer::find()->all();
        Customer::loadRelationsFor($customers, ['orders.items']);
        foreach ($customers as $customer) {
            $this->assertTrue($customer->isRelationPopulated('orders'));
            foreach ($customer->orders as $order) {
                $this->assertTrue($order->isRelationPopulated('items'));
            }
        }

        // Test eager loading relations as arrays.
        /** @var array $customers */
        $customers = Customer::find()->asArray(true)->all();
        Customer::loadRelationsFor($customers, ['orders.items' => function ($query) {
            $query->asArray(false);
        }], true);
        foreach ($customers as $customer) {
            $this->assertTrue(isset($customer['orders']));
            $this->assertTrue(is_array($customer['orders']));
            foreach ($customer['orders'] as $order) {
                $this->assertTrue(is_array($order));
                $this->assertTrue(isset($order['items']));
                $this->assertTrue(is_array($order['items']));
                foreach ($order['items'] as $item) {
                    $this->assertFalse(is_array($item));
                }
            }
        }

        // Test eager loading relations for a single primary model using loadRelations().
        /** @var Customer $customer */
        $customer = Customer::find()->where(['id' => 1])->one();
        $customer->loadRelations('orders.items');
        $this->assertTrue($customer->isRelationPopulated('orders'));
        foreach ($customer->orders as $order) {
            $this->assertTrue($order->isRelationPopulated('items'));
        }

        // Test eager loading previously loaded relation (relation value should be replaced with a new value loaded from database).
        /** @var Customer $customer */
        $customer = Customer::find()->where(['id' => 2])->with(['orders' => function ($query) {
            $query->orderBy(['id' => SORT_ASC]);
        }])->one();
        $this->assertTrue($customer->orders[0]->id < $customer->orders[1]->id, 'Related models should be sorted by ID in ascending order.');
        $customer->loadRelations(['orders' => function ($query) {
            $query->orderBy(['id' => SORT_DESC]);
        }]);
        $this->assertTrue($customer->orders[0]->id > $customer->orders[1]->id, 'Related models should be sorted by ID in descending order.');
    }
}

class LabelTestModel1 extends \yii\db\ActiveRecord
{
    public function attributes()
    {
        return [];
    }

    public function getModel2()
    {
        return $this->hasOne(LabelTestModel2::class, []);
    }
}

class LabelTestModel2 extends \yii\db\ActiveRecord
{
    public function attributes()
    {
        return [];
    }

    public function getModel3()
    {
        return $this->hasOne(LabelTestModel3::class, []);
    }

    public function attributeLabels()
    {
        return [
            'model3.attr1' => 'model3.attr1 from model2', // Override label defined in model3.
            'model3.attr3' => 'model3.attr3 from model2', // Define label not defined in model3.
        ];
    }
}

class LabelTestModel3 extends \yii\db\ActiveRecord
{
    public function attributes()
    {
        return ['attr1', 'attr2', 'attr3'];
    }

    public function attributeLabels()
    {
        return [
            'attr1' => 'attr1 from model3',
            'attr2' => 'attr2 from model3',
        ];
    }
}<|MERGE_RESOLUTION|>--- conflicted
+++ resolved
@@ -816,15 +816,9 @@
     {
         return [
             ['explicit'], // c
-<<<<<<< HEAD
-            //['querysyntax'], // {{@customer}}
-            //['applyAlias'], // $query->applyAlias('customer', 'id') // _aliases are currently not being populated
-            //later getRelationAlias() could be added
-=======
             // ['querysyntax'], // {{@customer}}
             // ['applyAlias'], // $query->applyAlias('customer', 'id') // _aliases are currently not being populated
             // later getRelationAlias() could be added
->>>>>>> fa724b12
         ];
     }
 
@@ -835,11 +829,7 @@
      *
      * @param string $aliasMethod Whether alias is specified explicitly or using the query syntax {{@tablename}}.
      */
-<<<<<<< HEAD
     public function testJoinWithAlias(string $aliasMethod): void
-=======
-    public function testJoinWithAlias($aliasMethod): void
->>>>>>> fa724b12
     {
         // left join and eager loading
         /** @var ActiveQuery $query */
@@ -1160,11 +1150,7 @@
      * @param string $orderTableName The order table name.
      * @param string $orderItemTableName The order item table name.
      */
-<<<<<<< HEAD
     public function testRelationWhereParams(string $orderTableName, string $orderItemTableName): void
-=======
-    public function testRelationWhereParams($orderTableName, $orderItemTableName): void
->>>>>>> fa724b12
     {
         Order::$tableName = $orderTableName;
         OrderItem::$tableName = $orderItemTableName;
@@ -1896,27 +1882,16 @@
 
     /**
      * @dataProvider filterTableNamesFromAliasesProvider
-<<<<<<< HEAD
      *
      * @param array|string $fromParams The table name or the alias.
      * @param array $expectedAliases The expected aliases.
      *
-     * @throws \yii\base\InvalidConfigException
+     * @throws InvalidConfigException
      */
     public function testFilterTableNamesFromAliases(array|string $fromParams, array $expectedAliases): void
-    {
-        $query = Customer::find()->from($fromParams);
-        $aliases = $this->invokeMethod(\Yii::createObject(Customer::class), 'filterValidAliases', [$query]);
-=======
-     * @param $fromParams
-     * @param $expectedAliases
-     * @throws InvalidConfigException
-     */
-    public function testFilterTableNamesFromAliases($fromParams, $expectedAliases): void
     {
         $query = Customer::find()->from($fromParams);
         $aliases = $this->invokeMethod(Yii::createObject(Customer::class), 'filterValidAliases', [$query]);
->>>>>>> fa724b12
 
         $this->assertEquals($expectedAliases, $aliases);
     }
@@ -1958,11 +1933,7 @@
      * @param string $modelClassName The model class name.
      * @param array $validFilter The valid filter.
      */
-<<<<<<< HEAD
     public function testLegalValuesForFindByCondition(string $modelClassName, array $validFilter): void
-=======
-    public function testLegalValuesForFindByCondition($modelClassName, $validFilter): void
->>>>>>> fa724b12
     {
         /** @var Query $query */
         $query = $this->invokeMethod(Yii::createObject($modelClassName), 'findByCondition', [$validFilter]);
@@ -2006,11 +1977,7 @@
      * @param string $modelClassName The model class name.
      * @param array $filterWithInjection The filter with injection.
      */
-<<<<<<< HEAD
     public function testValueEscapingInFindByCondition(string $modelClassName, array $filterWithInjection): void
-=======
-    public function testValueEscapingInFindByCondition($modelClassName, $filterWithInjection): void
->>>>>>> fa724b12
     {
         $this->expectException(InvalidArgumentException::class);
         $this->expectExceptionMessageMatches('/^Key "(.+)?" is not a column name and can not be used as a filter$/');
@@ -2104,11 +2071,7 @@
         $this->assertInstanceOf(Order::class, $orderItem->custom);
     }
 
-<<<<<<< HEAD
-    public function testRefresh_querySetAlias_findRecord(): void
-=======
     public function testRefreshQuerySetAliasFindRecord(): void
->>>>>>> fa724b12
     {
         $customer = new CustomerWithAlias();
         $customer->id = 1;
@@ -2193,11 +2156,7 @@
      *
      * @see https://github.com/yiisoft/yii2/issues/17174
      */
-<<<<<<< HEAD
     public function testUnlinkWithViaOnCondition(bool $delete, int $count): void
-=======
-    public function testUnlinkWithViaOnCondition($delete, $count): void
->>>>>>> fa724b12
     {
         /** @var ActiveRecordInterface $orderClass */
         $orderClass = $this->getOrderClass();
