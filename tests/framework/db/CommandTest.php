--- conflicted
+++ resolved
@@ -1377,15 +1377,11 @@
         $this->assertEmpty($schema->getTableChecks($tableName, true));
 
         $db->createCommand()->addCheck($name, $tableName, '[[int1]] > 1')->execute();
-<<<<<<< HEAD
-        $this->assertMatchesRegularExpression('/^.*int1.*>.*1.*$/', $schema->getTableChecks($tableName, true)[0]->expression);
-=======
 
         $this->assertMatchesRegularExpression(
             '/^.*int1.*>.*1.*$/',
             $schema->getTableChecks($tableName, true)[0]->expression
         );
->>>>>>> 0292de23
 
         $db->createCommand()->dropCheck($name, $tableName)->execute();
 
