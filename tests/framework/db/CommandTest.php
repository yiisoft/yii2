--- conflicted
+++ resolved
@@ -317,14 +317,10 @@
     public function testCreateTable()
     {
         $db = $this->getConnection();
-<<<<<<< HEAD
-        $db->createCommand("DROP TABLE IF EXISTS {{testCreateTable}}")->execute();
-=======
 
         if($db->getSchema()->getTableSchema('testCreateTable') !== null){
             $db->createCommand()->dropTable('testCreateTable')->execute();
         }
->>>>>>> 723e3a98
 
         $db->createCommand()->createTable('testCreateTable', ['id' => Schema::TYPE_PK, 'bar' => Schema::TYPE_INTEGER])->execute();
         $db->createCommand()->insert('testCreateTable', ['bar' => 1])->execute();
@@ -341,14 +337,10 @@
         }
 
         $db = $this->getConnection();
-<<<<<<< HEAD
-        $db->createCommand("DROP TABLE IF EXISTS {{testAlterTable}}")->execute();
-=======
 
         if($db->getSchema()->getTableSchema('testAlterTable') !== null){
             $db->createCommand()->dropTable('testAlterTable')->execute();
         }
->>>>>>> 723e3a98
 
         $db->createCommand()->createTable('testAlterTable', ['id' => Schema::TYPE_PK, 'bar' => Schema::TYPE_INTEGER])->execute();
         $db->createCommand()->insert('testAlterTable', ['bar' => 1])->execute();
