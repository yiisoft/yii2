--- conflicted
+++ resolved
@@ -1367,17 +1367,15 @@
                 'SELECT * FROM customer WHERE id IN (\'1, 2\')',
             ],
             [
-<<<<<<< HEAD
                 'SELECT * FROM customer WHERE id  = ? AND active = ?',
                 [1 => 1, 2 => false],
                 'SELECT * FROM customer WHERE id  = 1 AND active = FALSE',
             ],
-=======
+            [
                 'SELECT NOW() = :now',
                 [':now' => new Expression('NOW()')],
                 'SELECT NOW() = \'NOW()\'',
-            ]
->>>>>>> 2650948e
+            ],
         ];
     }
 
