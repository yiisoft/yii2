<?php

/**
 * @link https://www.yiiframework.com/
 * @copyright Copyright (c) 2008 Yii Software LLC
 * @license https://www.yiiframework.com/license/
 */

namespace yiiunit\framework\db;

use ArrayObject;
use yii\caching\ArrayCache;
use yii\db\Connection;
use yii\db\DataReader;
use yii\db\Exception;
use yii\db\Expression;
use yii\db\Query;
use yii\db\Schema;

abstract class CommandTest extends DatabaseTestCase
{
    protected $upsertTestCharCast = 'CAST([[address]] AS VARCHAR(255))';

    public function testConstruct(): void
    {
        $db = $this->getConnection(false);

        // null
        $command = $db->createCommand();
        $this->assertNull($command->sql);

        // string
        $sql = 'SELECT * FROM customer';
        $command = $db->createCommand($sql);
        $this->assertEquals($sql, $command->sql);
    }

    public function testGetSetSql(): void
    {
        $db = $this->getConnection(false);

        $sql = 'SELECT * FROM customer';
        $command = $db->createCommand($sql);
        $this->assertEquals($sql, $command->sql);

        $sql2 = 'SELECT * FROM order';
        $command->sql = $sql2;
        $this->assertEquals($sql2, $command->sql);
    }

    public function testAutoQuoting(): void
    {
        $db = $this->getConnection(false);

        $sql = 'SELECT [[id]], [[t.name]] FROM {{customer}} t';
        $command = $db->createCommand($sql);
        $this->assertEquals('SELECT `id`, `t`.`name` FROM `customer` t', $command->sql);
    }

    public function testPrepareCancel(): void
    {
        $db = $this->getConnection(false);

        $command = $db->createCommand('SELECT * FROM {{customer}}');
        $this->assertNull($command->pdoStatement);
        $command->prepare();
        $this->assertNotNull($command->pdoStatement);
        $command->cancel();
        $this->assertNull($command->pdoStatement);
    }

    public function testExecute(): void
    {
        $db = $this->getConnection();

        $sql = 'INSERT INTO {{customer}}([[email]], [[name]], [[address]]) VALUES (\'user4@example.com\', \'user4\', \'address4\')';
        $command = $db->createCommand($sql);
        $this->assertEquals(1, $command->execute());

        $sql = 'SELECT COUNT(*) FROM {{customer}} WHERE [[name]] = \'user4\'';
        $command = $db->createCommand($sql);
        $this->assertEquals(1, $command->queryScalar());

        $command = $db->createCommand('bad SQL');
        $this->expectException('\yii\db\Exception');
        $command->execute();
    }

    public function testQuery(): void
    {
        $db = $this->getConnection();

        // query
        $sql = 'SELECT * FROM {{customer}}';
        $reader = $db->createCommand($sql)->query();
        $this->assertInstanceOf(DataReader::class, $reader);

        // queryAll
        $rows = $db->createCommand('SELECT * FROM {{customer}}')->queryAll();
        $this->assertCount(3, $rows);
        $row = $rows[2];
        $this->assertEquals(3, $row['id']);
        $this->assertEquals('user3', $row['name']);

        $rows = $db->createCommand('SELECT * FROM {{customer}} WHERE [[id]] = 10')->queryAll();
        $this->assertEquals([], $rows);

        // queryOne
        $sql = 'SELECT * FROM {{customer}} ORDER BY [[id]]';
        $row = $db->createCommand($sql)->queryOne();
        $this->assertEquals(1, $row['id']);
        $this->assertEquals('user1', $row['name']);

        $sql = 'SELECT * FROM {{customer}} ORDER BY [[id]]';
        $command = $db->createCommand($sql);
        $command->prepare();
        $row = $command->queryOne();
        $this->assertEquals(1, $row['id']);
        $this->assertEquals('user1', $row['name']);

        $sql = 'SELECT * FROM {{customer}} WHERE [[id]] = 10';
        $command = $db->createCommand($sql);
        $this->assertFalse($command->queryOne());

        // queryColumn
        $sql = 'SELECT * FROM {{customer}}';
        $column = $db->createCommand($sql)->queryColumn();
        $this->assertEquals(range(1, 3), $column);

        $command = $db->createCommand('SELECT [[id]] FROM {{customer}} WHERE [[id]] = 10');
        $this->assertEquals([], $command->queryColumn());

        // queryScalar
        $sql = 'SELECT * FROM {{customer}} ORDER BY [[id]]';
        $this->assertEquals($db->createCommand($sql)->queryScalar(), 1);

        $sql = 'SELECT [[id]] FROM {{customer}} ORDER BY [[id]]';
        $command = $db->createCommand($sql);
        $command->prepare();
        $this->assertEquals(1, $command->queryScalar());

        $command = $db->createCommand('SELECT [[id]] FROM {{customer}} WHERE [[id]] = 10');
        $this->assertFalse($command->queryScalar());

        $command = $db->createCommand('bad SQL');
        $this->expectException('\yii\db\Exception');
        $command->query();
    }

    public function testBindParamValue(): void
    {
        if (\defined('HHVM_VERSION') && $this->driverName === 'pgsql') {
            $this->markTestSkipped('HHVMs PgSQL implementation has some specific behavior that breaks some parts of this test.');
        }

        $db = $this->getConnection();

        // bindParam
        $sql = 'INSERT INTO {{customer}}([[email]], [[name]], [[address]]) VALUES (:email, :name, :address)';
        $command = $db->createCommand($sql);
        $email = 'user4@example.com';
        $name = 'user4';
        $address = 'address4';
        $command->bindParam(':email', $email);
        $command->bindParam(':name', $name);
        $command->bindParam(':address', $address);
        $command->execute();

        $sql = 'SELECT [[name]] FROM {{customer}} WHERE [[email]] = :email';
        $command = $db->createCommand($sql);
        $command->bindParam(':email', $email);
        $this->assertEquals($name, $command->queryScalar());

        $sql = <<<'SQL'
INSERT INTO {{type}} ([[int_col]], [[char_col]], [[float_col]], [[blob_col]], [[numeric_col]], [[bool_col]])
  VALUES (:int_col, :char_col, :float_col, :blob_col, :numeric_col, :bool_col)
SQL;
        $command = $db->createCommand($sql);
        $intCol = 123;
        $charCol = str_repeat('abc', 33) . 'x'; // a 100 char string
        $command->bindParam(':int_col', $intCol, \PDO::PARAM_INT);
        $command->bindParam(':char_col', $charCol);
        if ($this->driverName === 'oci') {
            // can't bind floats without support from a custom PDO driver
            $floatCol = 2;
            $numericCol = 3;
            // can't use blobs without support from a custom PDO driver
            $blobCol = null;
            // You can create a table with a column of datatype CHAR(1) and store either “Y” or “N” in that column
            // to indicate TRUE or FALSE.
            $boolCol = '0';
            $command->bindParam(':float_col', $floatCol, \PDO::PARAM_INT);
            $command->bindParam(':numeric_col', $numericCol, \PDO::PARAM_INT);
            $command->bindParam(':blob_col', $blobCol);
            $command->bindParam(':bool_col', $boolCol, \PDO::PARAM_BOOL);
        } else {
            $floatCol = 1.230;
            $numericCol = '1.23';
            $blobCol = "\x10\x11\x12";
            $boolCol = false;
            $command->bindParam(':float_col', $floatCol);
            $command->bindParam(':numeric_col', $numericCol);
            $command->bindParam(':blob_col', $blobCol);
            $command->bindParam(':bool_col', $boolCol, \PDO::PARAM_BOOL);
        }
        $this->assertEquals(1, $command->execute());

        $command = $db->createCommand('SELECT [[int_col]], [[char_col]], [[float_col]], [[blob_col]], [[numeric_col]], [[bool_col]] FROM {{type}}');
        //        $command->prepare();
        //        $command->pdoStatement->bindColumn('blob_col', $bc, \PDO::PARAM_LOB);
        $row = $command->queryOne();
        $this->assertEquals($intCol, $row['int_col']);
        $this->assertEquals($charCol, $row['char_col']);
        $this->assertEquals($floatCol, (float) $row['float_col']);
        if ($this->driverName === 'mysql' || $this->driverName === 'sqlite' || $this->driverName === 'oci') {
            $this->assertEquals($blobCol, $row['blob_col']);
        } elseif (\defined('HHVM_VERSION') && $this->driverName === 'pgsql') {
            // HHVMs pgsql implementation does not seem to support blob columns correctly.
        } else {
            $this->assertIsResource($row['blob_col']);
            $this->assertEquals($blobCol, stream_get_contents($row['blob_col']));
        }
        $this->assertEquals($numericCol, $row['numeric_col']);
        if ($this->driverName === 'mysql' || $this->driverName === 'oci' || (\defined('HHVM_VERSION') && \in_array($this->driverName, ['sqlite', 'pgsql']))) {
            $this->assertEquals($boolCol, (int) $row['bool_col']);
        } else {
            $this->assertEquals($boolCol, $row['bool_col']);
        }

        // bindValue
        $sql = 'INSERT INTO {{customer}}([[email]], [[name]], [[address]]) VALUES (:email, \'user5\', \'address5\')';
        $command = $db->createCommand($sql);
        $command->bindValue(':email', 'user5@example.com');
        $command->execute();

        $sql = 'SELECT [[email]] FROM {{customer}} WHERE [[name]] = :name';
        $command = $db->createCommand($sql);
        $command->bindValue(':name', 'user5');
        $this->assertEquals('user5@example.com', $command->queryScalar());
    }

    public static function paramsNonWhereProvider(): array
    {
        return [
            ['SELECT SUBSTR(name, :len) FROM {{customer}} WHERE [[email]] = :email GROUP BY SUBSTR(name, :len)'],
            ['SELECT SUBSTR(name, :len) FROM {{customer}} WHERE [[email]] = :email ORDER BY SUBSTR(name, :len)'],
            ['SELECT SUBSTR(name, :len) FROM {{customer}} WHERE [[email]] = :email'],
        ];
    }

    /**
     * Test whether param binding works in other places than WHERE.
     *
     * @dataProvider paramsNonWhereProvider
     *
     * @param string $sql SQL query.
     */
    public function testBindParamsNonWhere(string $sql): void
    {
        $db = $this->getConnection();

        $db->createCommand()->insert('customer', ['name' => 'testParams', 'email' => 'testParams@example.com', 'address' => '1'])->execute();

        $params = [
            ':email' => 'testParams@example.com',
            ':len' => 5,
        ];
        $command = $db->createCommand($sql, $params);
        $this->assertEquals('Params', $command->queryScalar());
    }

    public function testFetchMode(): void
    {
        $db = $this->getConnection();

        // default: FETCH_ASSOC
        $sql = 'SELECT * FROM {{customer}}';
        $command = $db->createCommand($sql);
        $result = $command->queryOne();
        $this->assertTrue(\is_array($result) && isset($result['id']));

        // FETCH_OBJ, customized via fetchMode property
        $sql = 'SELECT * FROM {{customer}}';
        $command = $db->createCommand($sql);
        $command->fetchMode = \PDO::FETCH_OBJ;
        $result = $command->queryOne();
        $this->assertIsObject($result);

        // FETCH_NUM, customized in query method
        $sql = 'SELECT * FROM {{customer}}';
        $command = $db->createCommand($sql);
        $result = $command->queryOne([]);
        $this->assertTrue(\is_array($result) && isset($result[0]));
    }

    public function testBatchInsert(): void
    {
        $command = $this->getConnection()->createCommand();
        $command->batchInsert(
            '{{customer}}',
            ['email', 'name', 'address'],
            [
                ['t1@example.com', 't1', 't1 address'],
                ['t2@example.com', null, false],
            ]
        );
        $this->assertEquals(2, $command->execute());

        // @see https://github.com/yiisoft/yii2/issues/11693
        $command = $this->getConnection()->createCommand();
        $command->batchInsert(
            '{{customer}}',
            ['email', 'name', 'address'],
            []
        );
        $this->assertEquals(0, $command->execute());
    }

    public function testBatchInsertWithYield(): void
    {
<<<<<<< HEAD
        $rows = call_user_func(function () {
            if (false) {
                yield [];
            }
        });

        $command = $this->getConnection()->createCommand();
        $command->batchInsert(
            '{{customer}}',
            ['email', 'name', 'address'],
            $rows
        );

        $this->assertEquals(0, $command->execute());
=======
        include __DIR__ . '/testBatchInsertWithYield.php';
>>>>>>> 7037fd46
    }

    /**
     * Test batch insert with different data types.
     *
     * Ensure double is inserted with `.` decimal separator.
     *
     * https://github.com/yiisoft/yii2/issues/6526
     */
    public function testBatchInsertDataTypesLocale(): void
    {
        $locale = setlocale(LC_NUMERIC, 0);
        if (false === $locale) {
            $this->markTestSkipped('Your platform does not support locales.');
        }
        $db = $this->getConnection();

        try {
            // This one sets decimal mark to comma sign
            setlocale(LC_NUMERIC, 'ru_RU.utf8');

            $cols = ['int_col', 'char_col', 'float_col', 'bool_col'];
            $data = [
                [1, 'A', 9.735, true],
                [2, 'B', -2.123, false],
                [3, 'C', 2.123, false],
            ];

            // clear data in "type" table
            $db->createCommand()->delete('type')->execute();
            // batch insert on "type" table
            $db->createCommand()->batchInsert('type', $cols, $data)->execute();

            $data = $db->createCommand('SELECT int_col, char_col, float_col, bool_col FROM {{type}} WHERE [[int_col]] IN (1,2,3) ORDER BY [[int_col]];')->queryAll();
            $this->assertEquals(3, \count($data));
            $this->assertEquals(1, $data[0]['int_col']);
            $this->assertEquals(2, $data[1]['int_col']);
            $this->assertEquals(3, $data[2]['int_col']);
            $this->assertEquals('A', rtrim((string) $data[0]['char_col'])); // rtrim because Postgres padds the column with whitespace
            $this->assertEquals('B', rtrim((string) $data[1]['char_col']));
            $this->assertEquals('C', rtrim((string) $data[2]['char_col']));
            $this->assertEquals('9.735', $data[0]['float_col']);
            $this->assertEquals('-2.123', $data[1]['float_col']);
            $this->assertEquals('2.123', $data[2]['float_col']);
            $this->assertEquals('1', $data[0]['bool_col']);
            $this->assertIsOneOf($data[1]['bool_col'], ['0', false]);
            $this->assertIsOneOf($data[2]['bool_col'], ['0', false]);
        } catch (\Exception|\Throwable $e) {
            setlocale(LC_NUMERIC, $locale);
            throw $e;
        }
        setlocale(LC_NUMERIC, $locale);
    }

    public static function batchInsertSqlProvider(): array
    {
        return [
            'issue11242' => [
                'type',
                ['int_col', 'float_col', 'char_col'],
                [['', '', 'Kyiv {{city}}, Ukraine']],

                'expected' => "INSERT INTO `type` (`int_col`, `float_col`, `char_col`) VALUES (NULL, NULL, 'Kyiv {{city}}, Ukraine')",
                // See https://github.com/yiisoft/yii2/issues/11242
                // Make sure curly bracelets (`{{..}}`) in values will not be escaped
            ],
            'wrongBehavior' => [
                '{{%type}}',
                ['{{%type}}.[[int_col]]', '[[float_col]]', 'char_col'],
                [['', '', 'Kyiv {{city}}, Ukraine']],

                'expected' => "INSERT INTO `type` (`type`.`int_col`, `float_col`, `char_col`) VALUES ('', '', 'Kyiv {{city}}, Ukraine')",
                /* Test covers potentially wrong behavior and marks it as expected!
                 * In case table name or table column is passed with curly or square bracelets,
                 * QueryBuilder can not determine the table schema and typecast values properly.
                 * TODO: make it work. Impossible without BC breaking for public methods.
                 */
            ],
            'batchInsert binds params from expression' => [
                '{{%type}}',
                ['int_col'],
                [[new Expression(':qp1', [':qp1' => 42])]], // This example is completely useless. This feature of batchInsert is intended to be used with complex expression objects, such as JsonExpression.
                'expected' => "INSERT INTO `type` (`int_col`) VALUES (:qp1)",
                'expectedParams' => [':qp1' => 42]
            ],
            'batchIsert empty rows represented by ArrayObject' => [
                '{{%type}}',
                ['col'],
                new ArrayObject(), // See: https://github.com/yiisoft/yii2/issues/14609
                'expected' => '',
                'expectedParams' => [],
            ],
        ];
    }

    /**
     * Make sure that `{{something}}` in values will not be encoded.
     *
     * https://github.com/yiisoft/yii2/issues/11242.
     *
     * @dataProvider batchInsertSqlProvider
     *
     * @param string $table Table name.
     * @param array $columns Column names.
     * @param array|ArrayObject $values Values to be batch inserted.
     * @param string $expected Expected SQL query.
     * @param array $expectedParams Expected query params.
     */
    public function testBatchInsertSQL(
        string $table,
        array $columns,
        array|ArrayObject $values,
        string $expected,
        array $expectedParams = []
    ): void {
        $command = $this->getConnection()->createCommand();
        $command->batchInsert($table, $columns, $values);
        $command->prepare(false);
        $this->assertSame($expected, $command->getSql());
        $this->assertSame($expectedParams, $command->params);
    }

    public function testInsert(): void
    {
        $db = $this->getConnection();
        $db->createCommand('DELETE FROM {{customer}}')->execute();

        $command = $db->createCommand();
        $command->insert(
            '{{customer}}',
            [
                'email' => 't1@example.com',
                'name' => 'test',
                'address' => 'test address',
            ]
        )->execute();
        $this->assertEquals(1, $db->createCommand('SELECT COUNT(*) FROM {{customer}};')->queryScalar());
        $record = $db->createCommand('SELECT [[email]], [[name]], [[address]] FROM {{customer}}')->queryOne();
        $this->assertEquals([
            'email' => 't1@example.com',
            'name' => 'test',
            'address' => 'test address',
        ], $record);
    }

    /**
     * verify that {{}} are not going to be replaced in parameters.
     */
    public function testNoTablenameReplacement(): void
    {
        $db = $this->getConnection();

        $db->createCommand()->insert(
            '{{customer}}',
            [
                'name' => 'Some {{weird}} name',
                'email' => 'test@example.com',
                'address' => 'Some {{%weird}} address',
            ]
        )->execute();
        if ($this->driverName === 'pgsql') {
            $customerId = $db->getLastInsertID('public.customer_id_seq');
        } else {
            $customerId = $db->getLastInsertID();
        }
        $customer = $db->createCommand('SELECT * FROM {{customer}} WHERE id=' . $customerId)->queryOne();
        $this->assertEquals('Some {{weird}} name', $customer['name']);
        $this->assertEquals('Some {{%weird}} address', $customer['address']);

        $db->createCommand()->update(
            '{{customer}}',
            [
                'name' => 'Some {{updated}} name',
                'address' => 'Some {{%updated}} address',
            ],
            ['id' => $customerId]
        )->execute();
        $customer = $db->createCommand('SELECT * FROM {{customer}} WHERE id=' . $customerId)->queryOne();
        $this->assertEquals('Some {{updated}} name', $customer['name']);
        $this->assertEquals('Some {{%updated}} address', $customer['address']);
    }

    /**
     * Test INSERT INTO ... SELECT SQL statement.
     */
    public function testInsertSelect(): void
    {
        $db = $this->getConnection();
        $db->createCommand('DELETE FROM {{customer}}')->execute();

        $command = $db->createCommand();
        $command->insert(
            '{{customer}}',
            [
                'email' => 't1@example.com',
                'name' => 'test',
                'address' => 'test address',
            ]
        )->execute();

        $query = new \yii\db\Query();
        $query->select(
            [
                '{{customer}}.[[email]] as name',
                '[[name]] as email',
                '[[address]]',
            ]
        )
            ->from('{{customer}}')
            ->where([
                'and',
                ['<>', 'name', 'foo'],
                ['status' => [0, 1, 2, 3]],
            ]);

        $command = $db->createCommand();
        $command->insert(
            '{{customer}}',
            $query
        )->execute();

        $this->assertEquals(2, $db->createCommand('SELECT COUNT(*) FROM {{customer}}')->queryScalar());
        $record = $db->createCommand('SELECT [[email]], [[name]], [[address]] FROM {{customer}}')->queryAll();
        $this->assertEquals([
            [
                'email' => 't1@example.com',
                'name' => 'test',
                'address' => 'test address',
            ],
            [
                'email' => 'test',
                'name' => 't1@example.com',
                'address' => 'test address',
            ],
        ], $record);
    }

    /**
     * Test INSERT INTO ... SELECT SQL statement with alias syntax.
     */
    public function testInsertSelectAlias(): void
    {
        $db = $this->getConnection();
        $db->createCommand('DELETE FROM {{customer}}')->execute();

        $command = $db->createCommand();
        $command->insert(
            '{{customer}}',
            [
                'email' => 't1@example.com',
                'name' => 'test',
                'address' => 'test address',
            ]
        )->execute();

        $query = new \yii\db\Query();
        $query->select(
            [
                'email' => '{{customer}}.[[email]]',
                'address' => 'name',
                'name' => 'address',
            ]
        )
            ->from('{{customer}}')
            ->where([
                'and',
                ['<>', 'name', 'foo'],
                ['status' => [0, 1, 2, 3]],
            ]);

        $command = $db->createCommand();
        $command->insert(
            '{{customer}}',
            $query
        )->execute();

        $this->assertEquals(2, $db->createCommand('SELECT COUNT(*) FROM {{customer}}')->queryScalar());
        $record = $db->createCommand('SELECT [[email]], [[name]], [[address]] FROM {{customer}}')->queryAll();
        $this->assertEquals([
            [
                'email' => 't1@example.com',
                'name' => 'test',
                'address' => 'test address',
            ],
            [
                'email' => 't1@example.com',
                'name' => 'test address',
                'address' => 'test',
            ],
        ], $record);
    }

    /**
     * Data provider for testInsertSelectFailed.
     * @return array
     */
    public static function invalidSelectColumns(): array
    {
        return [
            [[]],
            ['*'],
            [['*']],
        ];
    }

    /**
     * Test INSERT INTO ... SELECT SQL statement with wrong query object.
     *
     * @dataProvider invalidSelectColumns
     *
<<<<<<< HEAD
     * @param array|string $invalidSelectColumns Invalid select columns.
=======
     * @param mixed $invalidSelectColumns
>>>>>>> 7037fd46
     */
    public function testInsertSelectFailed(array|string $invalidSelectColumns): void
    {
        $query = new \yii\db\Query();
        $query->select($invalidSelectColumns)->from('{{customer}}');

        $db = $this->getConnection();
        $command = $db->createCommand();

        $this->expectException(\yii\base\InvalidArgumentException::class);
        $this->expectExceptionMessage('Expected select query object with enumerated (named) parameters');

<<<<<<< HEAD
=======
        $this->expectException('yii\base\InvalidParamException');
        $this->expectExceptionMessage('Expected select query object with enumerated (named) parameters');
>>>>>>> 7037fd46
        $command->insert('{{customer}}', $query)->execute();
    }

    public function testInsertExpression(): void
    {
        $db = $this->getConnection();
        $db->createCommand('DELETE FROM {{order_with_null_fk}}')->execute();

        switch ($this->driverName) {
            case 'pgsql':
                $expression = "EXTRACT(YEAR FROM TIMESTAMP 'now')";
                break;
            case 'mysql':
                $expression = 'YEAR(NOW())';
                break;
            case 'sqlite':
                $expression = "strftime('%Y')";
                break;
            case 'sqlsrv':
                $expression = 'YEAR(GETDATE())';
                break;
            case 'oci':
                $expression = 'EXTRACT(YEAR FROM sysdate)';
        }

        $command = $db->createCommand();
        $command->insert(
            '{{order_with_null_fk}}',
            [
                'created_at' => new Expression($expression),
                'total' => 1,
            ]
        )->execute();
        $this->assertEquals(1, $db->createCommand('SELECT COUNT(*) FROM {{order_with_null_fk}}')->queryScalar());
        $record = $db->createCommand('SELECT [[created_at]] FROM {{order_with_null_fk}}')->queryOne();
        $this->assertEquals([
            'created_at' => date('Y'),
        ], $record);
    }

    public function testsInsertQueryAsColumnValue(): void
    {
        $time = time();

        $db = $this->getConnection();
        $db->createCommand('DELETE FROM {{order_with_null_fk}}')->execute();

        $command = $db->createCommand();
        $command->insert('{{order}}', [
            'customer_id' => 1,
            'created_at' => $time,
            'total' => 42,
        ])->execute();
        if ($this->driverName === 'pgsql') {
            $orderId = $db->getLastInsertID('public.order_id_seq');
        } else {
            $orderId = $db->getLastInsertID();
        }

        $columnValueQuery = new \yii\db\Query();
        $columnValueQuery->select('created_at')->from('{{order}}')->where(['id' => $orderId]);

        $command = $db->createCommand();
        $command->insert(
            '{{order_with_null_fk}}',
            [
                'customer_id' => $orderId,
                'created_at' => $columnValueQuery,
                'total' => 42,
            ]
        )->execute();

        $this->assertEquals($time, $db->createCommand('SELECT [[created_at]] FROM {{order_with_null_fk}} WHERE [[customer_id]] = ' . $orderId)->queryScalar());

        $db->createCommand('DELETE FROM {{order_with_null_fk}}')->execute();
        $db->createCommand('DELETE FROM {{order}} WHERE [[id]] = ' . $orderId)->execute();
    }

    public function testCreateTable(): void
    {
        $db = $this->getConnection();

        if ($db->getSchema()->getTableSchema('testCreateTable') !== null) {
            $db->createCommand()->dropTable('testCreateTable')->execute();
        }

        $db->createCommand()->createTable('testCreateTable', ['id' => Schema::TYPE_PK, 'bar' => Schema::TYPE_INTEGER])->execute();
        $db->createCommand()->insert('testCreateTable', ['bar' => 1])->execute();
        $records = $db->createCommand('SELECT [[id]], [[bar]] FROM {{testCreateTable}};')->queryAll();
        $this->assertEquals([
            ['id' => 1, 'bar' => 1],
        ], $records);
    }

    public function testAlterTable(): void
    {
        if ($this->driverName === 'sqlite') {
            $this->markTestSkipped('Sqlite does not support alterTable');
        }

        $db = $this->getConnection();

        if ($db->getSchema()->getTableSchema('testAlterTable') !== null) {
            $db->createCommand()->dropTable('testAlterTable')->execute();
        }

        $db->createCommand()->createTable('testAlterTable', ['id' => Schema::TYPE_PK, 'bar' => Schema::TYPE_INTEGER])->execute();
        $db->createCommand()->insert('testAlterTable', ['bar' => 1])->execute();

        $db->createCommand()->alterColumn('testAlterTable', 'bar', Schema::TYPE_STRING)->execute();

        $db->createCommand()->insert('testAlterTable', ['bar' => 'hello'])->execute();
        $records = $db->createCommand('SELECT [[id]], [[bar]] FROM {{testAlterTable}};')->queryAll();
        $this->assertEquals([
            ['id' => 1, 'bar' => 1],
            ['id' => 2, 'bar' => 'hello'],
        ], $records);
    }

    public function testDropTable(): void
    {
        $db = $this->getConnection();

        $tableName = 'type';
        $this->assertNotNull($db->getSchema()->getTableSchema($tableName));
        $db->createCommand()->dropTable($tableName)->execute();
        $this->assertNull($db->getSchema()->getTableSchema($tableName));
    }

    public function testTruncateTable(): void
    {
        $db = $this->getConnection();

        $rows = $db->createCommand('SELECT * FROM {{animal}}')->queryAll();
        $this->assertCount(2, $rows);
        $db->createCommand()->truncateTable('animal')->execute();
        $rows = $db->createCommand('SELECT * FROM {{animal}}')->queryAll();
        $this->assertCount(0, $rows);
    }

    public function testRenameTable(): void
    {
        $db = $this->getConnection();

        $fromTableName = 'type';
        $toTableName = 'new_type';

        if ($db->getSchema()->getTableSchema($toTableName) !== null) {
            $db->createCommand()->dropTable($toTableName)->execute();
        }

        $this->assertNotNull($db->getSchema()->getTableSchema($fromTableName));
        $this->assertNull($db->getSchema()->getTableSchema($toTableName));

        $db->createCommand()->renameTable($fromTableName, $toTableName)->execute();

        $this->assertNull($db->getSchema()->getTableSchema($fromTableName, true));
        $this->assertNotNull($db->getSchema()->getTableSchema($toTableName, true));
    }

    public static function upsertProvider(): array
    {
        return [
            'regular values' => [
                [
                    'params' => [
                        'T_upsert',
                        [
                            'email' => 'foo@example.com',
                            'address' => 'Earth',
                            'status' => 3,
                        ]
                    ]
                ],
                [
                    'params' => [
                        'T_upsert',
                        [
                            'email' => 'foo@example.com',
                            'address' => 'Universe',
                            'status' => 1,
                        ]
                    ]
                ],
            ],
            'regular values with update part' => [
                [
                    'params' => [
                        'T_upsert',
                        [
                            'email' => 'foo@example.com',
                            'address' => 'Earth',
                            'status' => 3,
                        ],
                        [
                            'address' => 'Moon',
                            'status' => 2,
                        ],
                    ],
                ],
                [
                    'params' => [
                        'T_upsert',
                        [
                            'email' => 'foo@example.com',
                            'address' => 'Universe',
                            'status' => 1,
                        ],
                        [
                            'address' => 'Moon',
                            'status' => 2,
                        ],
                    ],
                    'expected' => [
                        'email' => 'foo@example.com',
                        'address' => 'Moon',
                        'status' => 2,
                    ],
                ],
            ],
            'regular values without update part' => [
                [
                    'params' => [
                        'T_upsert',
                        [
                            'email' => 'foo@example.com',
                            'address' => 'Earth',
                            'status' => 3,
                        ],
                        false,
                    ]
                ],
                [
                    'params' => [
                        'T_upsert',
                        [
                            'email' => 'foo@example.com',
                            'address' => 'Universe',
                            'status' => 1,
                        ],
                        false,
                    ],
                    'expected' => [
                        'email' => 'foo@example.com',
                        'address' => 'Earth',
                        'status' => 3,
                    ],
                ],
            ],
            'query' => [
                [
                    'params' => [
                        'T_upsert',
                        (new Query())
                            ->select([
                                'email',
                                'address',
                                'status' => new Expression('1'),
                            ])
                            ->from('customer')
                            ->where(['name' => 'user1'])
                            ->limit(1)
                    ],
                    'expected' => [
                        'email' => 'user1@example.com',
                        'address' => 'address1',
                        'status' => 1,
                    ],
                ],
                [
                    'params' => [
                        'T_upsert',
                        (new Query())
                            ->select([
                                'email',
                                'address',
                                'status' => new Expression('2'),
                            ])
                            ->from('customer')
                            ->where(['name' => 'user1'])
                            ->limit(1)
                    ],
                    'expected' => [
                        'email' => 'user1@example.com',
                        'address' => 'address1',
                        'status' => 2,
                    ],
                ],
            ],
            'query with update part' => [
                [
                    'params' => [
                        'T_upsert',
                        (new Query())
                            ->select([
                                'email',
                                'address',
                                'status' => new Expression('1'),
                            ])
                            ->from('customer')
                            ->where(['name' => 'user1'])
                            ->limit(1),
                        [
                            'address' => 'Moon',
                            'status' => 2,
                        ],
                    ],
                    'expected' => [
                        'email' => 'user1@example.com',
                        'address' => 'address1',
                        'status' => 1,
                    ],
                ],
                [
                    'params' => [
                        'T_upsert',
                        (new Query())
                            ->select([
                                'email',
                                'address',
                                'status' => new Expression('3'),
                            ])
                            ->from('customer')
                            ->where(['name' => 'user1'])
                            ->limit(1),
                        [
                            'address' => 'Moon',
                            'status' => 2,
                        ],
                    ],
                    'expected' => [
                        'email' => 'user1@example.com',
                        'address' => 'Moon',
                        'status' => 2,
                    ],
                ],
            ],
            'query without update part' => [
                [
                    'params' => [
                        'T_upsert',
                        (new Query())
                            ->select([
                                'email',
                                'address',
                                'status' => new Expression('1'),
                            ])
                            ->from('customer')
                            ->where(['name' => 'user1'])
                            ->limit(1),
                        false,
                    ],
                    'expected' => [
                        'email' => 'user1@example.com',
                        'address' => 'address1',
                        'status' => 1,
                    ],
                ],
                [
                    'params' => [
                        'T_upsert',
                        (new Query())
                            ->select([
                                'email',
                                'address',
                                'status' => new Expression('2'),
                            ])
                            ->from('customer')
                            ->where(['name' => 'user1'])
                            ->limit(1),
                        false,
                    ],
                    'expected' => [
                        'email' => 'user1@example.com',
                        'address' => 'address1',
                        'status' => 1,
                    ],
                ],
            ],
        ];
    }

    /**
     * @dataProvider upsertProvider
     *
     * @param array $firstData First data to upsert.
     * @param array $secondData Second data to upsert.
     */
    public function testUpsert(array $firstData, array $secondData): void
    {
        $db = $this->getConnection();
        $this->assertEquals(0, $db->createCommand('SELECT COUNT(*) FROM {{T_upsert}}')->queryScalar());
        $this->performAndCompareUpsertResult($db, $firstData);
        $this->assertEquals(1, $db->createCommand('SELECT COUNT(*) FROM {{T_upsert}}')->queryScalar());
        $this->performAndCompareUpsertResult($db, $secondData);
    }

    protected function performAndCompareUpsertResult(Connection $db, array $data)
    {
        $params = $data['params'];
        $expected = $data['expected'] ?? $params[1];
        $command = $db->createCommand();
        call_user_func_array($command->upsert(...), $params);
        $command->execute();
        $actual = (new Query())
            ->select([
                'email',
                'address' => new Expression($this->upsertTestCharCast),
                'status',
            ])
            ->from('T_upsert')
            ->one($db);
        $this->assertEquals($expected, $actual);
    }

    /*
    public function testUpdate()
    {
    }

    public function testDelete()
    {
    }

    public function testAddColumn()
    {
    }

    public function testDropColumn()
    {
    }

    public function testRenameColumn()
    {
    }
    */

    public function testAddDropPrimaryKey(): void
    {
        $db = $this->getConnection(false);
        $tableName = 'test_pk';
        $name = 'test_pk_constraint';
        /** @var \yii\db\pgsql\Schema $schema */
        $schema = $db->getSchema();

        if ($schema->getTableSchema($tableName) !== null) {
            $db->createCommand()->dropTable($tableName)->execute();
        }
        $db->createCommand()->createTable($tableName, [
            'int1' => 'integer not null',
            'int2' => 'integer not null',
        ])->execute();

        $this->assertNull($schema->getTablePrimaryKey($tableName, true));
        $db->createCommand()->addPrimaryKey($name, $tableName, ['int1'])->execute();
        $this->assertEquals(['int1'], $schema->getTablePrimaryKey($tableName, true)->columnNames);

        $db->createCommand()->dropPrimaryKey($name, $tableName)->execute();
        $this->assertNull($schema->getTablePrimaryKey($tableName, true));

        $db->createCommand()->addPrimaryKey($name, $tableName, ['int1', 'int2'])->execute();
        $this->assertEquals(['int1', 'int2'], $schema->getTablePrimaryKey($tableName, true)->columnNames);
    }

    public function testAddDropForeignKey(): void
    {
        $db = $this->getConnection(false);
        $tableName = 'test_fk';
        $name = 'test_fk_constraint';
        /** @var \yii\db\pgsql\Schema $schema */
        $schema = $db->getSchema();

        if ($schema->getTableSchema($tableName) !== null) {
            $db->createCommand()->dropTable($tableName)->execute();
        }
        $db->createCommand()->createTable($tableName, [
            'int1' => 'integer not null unique',
            'int2' => 'integer not null unique',
            'int3' => 'integer not null unique',
            'int4' => 'integer not null unique',
            'unique ([[int1]], [[int2]])',
            'unique ([[int3]], [[int4]])',
        ])->execute();

        $this->assertEmpty($schema->getTableForeignKeys($tableName, true));
        $db->createCommand()->addForeignKey($name, $tableName, ['int1'], $tableName, ['int3'])->execute();
        $this->assertEquals(['int1'], $schema->getTableForeignKeys($tableName, true)[0]->columnNames);
        $this->assertEquals(['int3'], $schema->getTableForeignKeys($tableName, true)[0]->foreignColumnNames);

        $db->createCommand()->dropForeignKey($name, $tableName)->execute();
        $this->assertEmpty($schema->getTableForeignKeys($tableName, true));

        $db->createCommand()->addForeignKey($name, $tableName, ['int1', 'int2'], $tableName, ['int3', 'int4'])->execute();
        $this->assertEquals(['int1', 'int2'], $schema->getTableForeignKeys($tableName, true)[0]->columnNames);
        $this->assertEquals(['int3', 'int4'], $schema->getTableForeignKeys($tableName, true)[0]->foreignColumnNames);
    }

    public function testCreateDropIndex(): void
    {
        $db = $this->getConnection(false);
        $tableName = 'test_idx';
        $name = 'test_idx_constraint';
        /** @var \yii\db\pgsql\Schema $schema */
        $schema = $db->getSchema();

        if ($schema->getTableSchema($tableName) !== null) {
            $db->createCommand()->dropTable($tableName)->execute();
        }
        $db->createCommand()->createTable($tableName, [
            'int1' => 'integer not null',
            'int2' => 'integer not null',
        ])->execute();

        $this->assertEmpty($schema->getTableIndexes($tableName, true));
        $db->createCommand()->createIndex($name, $tableName, ['int1'])->execute();
        $this->assertEquals(['int1'], $schema->getTableIndexes($tableName, true)[0]->columnNames);
        $this->assertFalse($schema->getTableIndexes($tableName, true)[0]->isUnique);

        $db->createCommand()->dropIndex($name, $tableName)->execute();
        $this->assertEmpty($schema->getTableIndexes($tableName, true));

        $db->createCommand()->createIndex($name, $tableName, ['int1', 'int2'])->execute();
        $this->assertEquals(['int1', 'int2'], $schema->getTableIndexes($tableName, true)[0]->columnNames);
        $this->assertFalse($schema->getTableIndexes($tableName, true)[0]->isUnique);

        $db->createCommand()->dropIndex($name, $tableName)->execute();
        $this->assertEmpty($schema->getTableIndexes($tableName, true));

        $this->assertEmpty($schema->getTableIndexes($tableName, true));
        $db->createCommand()->createIndex($name, $tableName, ['int1'], true)->execute();
        $this->assertEquals(['int1'], $schema->getTableIndexes($tableName, true)[0]->columnNames);
        $this->assertTrue($schema->getTableIndexes($tableName, true)[0]->isUnique);

        $db->createCommand()->dropIndex($name, $tableName)->execute();
        $this->assertEmpty($schema->getTableIndexes($tableName, true));

        $db->createCommand()->createIndex($name, $tableName, ['int1', 'int2'], true)->execute();
        $this->assertEquals(['int1', 'int2'], $schema->getTableIndexes($tableName, true)[0]->columnNames);
        $this->assertTrue($schema->getTableIndexes($tableName, true)[0]->isUnique);
    }

    public function testAddDropUnique(): void
    {
        $db = $this->getConnection(false);
        $tableName = 'test_uq';
        $name = 'test_uq_constraint';
        /** @var \yii\db\pgsql\Schema $schema */
        $schema = $db->getSchema();

        if ($schema->getTableSchema($tableName) !== null) {
            $db->createCommand()->dropTable($tableName)->execute();
        }
        $db->createCommand()->createTable($tableName, [
            'int1' => 'integer not null',
            'int2' => 'integer not null',
        ])->execute();

        $this->assertEmpty($schema->getTableUniques($tableName, true));
        $db->createCommand()->addUnique($name, $tableName, ['int1'])->execute();
        $this->assertEquals(['int1'], $schema->getTableUniques($tableName, true)[0]->columnNames);

        $db->createCommand()->dropUnique($name, $tableName)->execute();
        $this->assertEmpty($schema->getTableUniques($tableName, true));

        $db->createCommand()->addUnique($name, $tableName, ['int1', 'int2'])->execute();
        $this->assertEquals(['int1', 'int2'], $schema->getTableUniques($tableName, true)[0]->columnNames);
    }

    public function testAddDropCheck(): void
    {
        $db = $this->getConnection(false);

        if (version_compare($db->getServerVersion(), '8.0.16', '<')) {
            $this->markTestSkipped('MySQL < 8.0.16 does not support CHECK constraints.');
        }

        $tableName = 'test_ck';
        $name = 'test_ck_constraint';
        $schema = $db->getSchema();

        if ($schema->getTableSchema($tableName) !== null) {
            $db->createCommand()->dropTable($tableName)->execute();
        }
        $db->createCommand()->createTable($tableName, [
            'int1' => 'integer',
        ])->execute();

        $this->assertEmpty($schema->getTableChecks($tableName, true));
        $db->createCommand()->addCheck($name, $tableName, '[[int1]] > 1')->execute();
<<<<<<< HEAD
        $this->assertMatchesRegularExpression('/^.*int1.*>.*1.*$/', $schema->getTableChecks($tableName, true)[0]->expression);
=======
        $this->assertMatchesRegularExpression(
            '/^.*int1.*>.*1.*$/',
            $schema->getTableChecks($tableName, true)[0]->expression
        );
>>>>>>> 7037fd46

        $db->createCommand()->dropCheck($name, $tableName)->execute();

        $this->assertEmpty($schema->getTableChecks($tableName, true));
    }

    public function testAddDropDefaultValue(): void
    {
        $this->markTestSkipped($this->driverName . ' does not support adding/dropping default value constraints.');
    }

    public function testIntegrityViolation(): void
    {
        $this->expectException('\yii\db\IntegrityException');

        $db = $this->getConnection();

        $sql = 'INSERT INTO {{profile}}([[id]], [[description]]) VALUES (123, \'duplicate\')';
        $command = $db->createCommand($sql);
        $command->execute();
        $command->execute();
    }

    public function testLastInsertId(): void
    {
        $db = $this->getConnection();

        $sql = 'INSERT INTO {{profile}}([[description]]) VALUES (\'non duplicate\')';
        $command = $db->createCommand($sql);
        $command->execute();
        $this->assertEquals(3, $db->getSchema()->getLastInsertID());
    }

    public function testQueryCache(): void
    {
        $db = $this->getConnection();
        $db->enableQueryCache = true;
        $db->queryCache = new ArrayCache();
        $command = $db->createCommand('SELECT [[name]] FROM {{customer}} WHERE [[id]] = :id');

        $this->assertEquals('user1', $command->bindValue(':id', 1)->queryScalar());
        $update = $db->createCommand('UPDATE {{customer}} SET [[name]] = :name WHERE [[id]] = :id');
        $update->bindValues([':id' => 1, ':name' => 'user11'])->execute();
        $this->assertEquals('user11', $command->bindValue(':id', 1)->queryScalar());

        $db->cache(function (Connection $db) use ($command, $update): void {
            $this->assertEquals('user2', $command->bindValue(':id', 2)->queryScalar());
            $update->bindValues([':id' => 2, ':name' => 'user22'])->execute();
            $this->assertEquals('user2', $command->bindValue(':id', 2)->queryScalar());

            $db->noCache(function () use ($command): void {
                $this->assertEquals('user22', $command->bindValue(':id', 2)->queryScalar());
            });

            $this->assertEquals('user2', $command->bindValue(':id', 2)->queryScalar());
        }, 10);

        $db->enableQueryCache = false;
        $db->cache(function ($db) use ($command, $update): void {
            $this->assertEquals('user22', $command->bindValue(':id', 2)->queryScalar());
            $update->bindValues([':id' => 2, ':name' => 'user2'])->execute();
            $this->assertEquals('user2', $command->bindValue(':id', 2)->queryScalar());
        }, 10);

        $db->enableQueryCache = true;
        $command = $db->createCommand('SELECT [[name]] FROM {{customer}} WHERE [[id]] = :id')->cache();
        $this->assertEquals('user11', $command->bindValue(':id', 1)->queryScalar());
        $update->bindValues([':id' => 1, ':name' => 'user1'])->execute();
        $this->assertEquals('user11', $command->bindValue(':id', 1)->queryScalar());
        $this->assertEquals('user1', $command->noCache()->bindValue(':id', 1)->queryScalar());

        $command = $db->createCommand('SELECT [[name]] FROM {{customer}} WHERE [[id]] = :id');
        $db->cache(function (Connection $db) use ($command, $update): void {
            $this->assertEquals('user11', $command->bindValue(':id', 1)->queryScalar());
            $this->assertEquals('user1', $command->noCache()->bindValue(':id', 1)->queryScalar());
        }, 10);
    }

    public function testColumnCase(): void
    {
        $db = $this->getConnection(false);
        $this->assertEquals(\PDO::CASE_NATURAL, $db->slavePdo->getAttribute(\PDO::ATTR_CASE));

        $sql = 'SELECT [[customer_id]], [[total]] FROM {{order}}';
        $rows = $db->createCommand($sql)->queryAll();
        $this->assertTrue(isset($rows[0]));
        $this->assertTrue(isset($rows[0]['customer_id']));
        $this->assertTrue(isset($rows[0]['total']));

        $db->slavePdo->setAttribute(\PDO::ATTR_CASE, \PDO::CASE_LOWER);
        $rows = $db->createCommand($sql)->queryAll();
        $this->assertTrue(isset($rows[0]));
        $this->assertTrue(isset($rows[0]['customer_id']));
        $this->assertTrue(isset($rows[0]['total']));

        $db->slavePdo->setAttribute(\PDO::ATTR_CASE, \PDO::CASE_UPPER);
        $rows = $db->createCommand($sql)->queryAll();
        $this->assertTrue(isset($rows[0]));
        $this->assertTrue(isset($rows[0]['CUSTOMER_ID']));
        $this->assertTrue(isset($rows[0]['TOTAL']));
    }

    /**
     * Data provider for [[testGetRawSql()]].
     * @return array test data
     */
    public static function dataProviderGetRawSql(): array
    {
        return [
            [
                'SELECT * FROM customer WHERE id = :id',
                [':id' => 1],
                'SELECT * FROM customer WHERE id = 1',
            ],
            [
                'SELECT * FROM customer WHERE id = :id',
                ['id' => 1],
                'SELECT * FROM customer WHERE id = 1',
            ],
            [
                'SELECT * FROM customer WHERE id = :id',
                ['id' => null],
                'SELECT * FROM customer WHERE id = NULL',
            ],
            [
                'SELECT * FROM customer WHERE id = :base OR id = :basePrefix',
                [
                    'base' => 1,
                    'basePrefix' => 2,
                ],
                'SELECT * FROM customer WHERE id = 1 OR id = 2',
            ],
            // https://github.com/yiisoft/yii2/issues/9268
            [
                'SELECT * FROM customer WHERE active = :active',
                [':active' => false],
                'SELECT * FROM customer WHERE active = FALSE',
            ],
            // https://github.com/yiisoft/yii2/issues/15122
            [
                'SELECT * FROM customer WHERE id IN (:ids)',
                [':ids' => new Expression(implode(', ', [1, 2]))],
                'SELECT * FROM customer WHERE id IN (\'1, 2\')',
            ],
            [
                'SELECT * FROM customer WHERE id  = ? AND active = ?',
                [1 => 1, 2 => false],
                'SELECT * FROM customer WHERE id  = 1 AND active = FALSE',
            ],
            [
                'SELECT NOW() = :now',
                [':now' => new Expression('NOW()')],
                'SELECT NOW() = \'NOW()\'',
            ],
        ];
    }

    /**
     * @see https://github.com/yiisoft/yii2/issues/8592
     *
     * @dataProvider dataProviderGetRawSql
     *
     * @param string $sql The SQL statement to be executed.
     * @param array $params The parameters to be bound to the SQL statement during execution.
     * @param string $expectedRawSql The expected raw SQL statement.
     */
    public function testGetRawSql(string $sql, array $params, string $expectedRawSql): void
    {
        $db = $this->getConnection(false);
        $command = $db->createCommand($sql, $params);
        $this->assertEquals($expectedRawSql, $command->getRawSql());
    }

    public function testAutoRefreshTableSchema(): void
    {
        if ($this->driverName === 'sqlsrv') {

            // related to https://github.com/yiisoft/yii2/pull/17364
            $this->markTestSkipped('Should be fixed');
        }

        $db = $this->getConnection(false);
        $tableName = 'test';
        $fkName = 'test_fk';

        if ($db->getSchema()->getTableSchema($tableName) !== null) {
            $db->createCommand()->dropTable($tableName)->execute();
        }

        $this->assertNull($db->getSchema()->getTableSchema($tableName));

        $db->createCommand()->createTable($tableName, [
            'id' => 'pk',
            'fk' => 'int',
            'name' => 'string',
        ])->execute();
        $initialSchema = $db->getSchema()->getTableSchema($tableName);
        $this->assertNotNull($initialSchema);

        $db->createCommand()->addColumn($tableName, 'value', 'integer')->execute();
        $newSchema = $db->getSchema()->getTableSchema($tableName);
        $this->assertNotEquals($initialSchema, $newSchema);

        if ($this->driverName !== 'sqlite') {
            $db->createCommand()->addForeignKey($fkName, $tableName, 'fk', $tableName, 'id')->execute();
            $this->assertNotEmpty($db->getSchema()->getTableSchema($tableName)->foreignKeys);

            $db->createCommand()->dropForeignKey($fkName, $tableName)->execute();
            $this->assertEmpty($db->getSchema()->getTableSchema($tableName)->foreignKeys);

            $db->createCommand()->addCommentOnColumn($tableName, 'id', 'Test comment')->execute();
            $this->assertNotEmpty($db->getSchema()->getTableSchema($tableName)->getColumn('id')->comment);

            $db->createCommand()->dropCommentFromColumn($tableName, 'id')->execute();
            $this->assertEmpty($db->getSchema()->getTableSchema($tableName)->getColumn('id')->comment);
        }

        $db->createCommand()->dropTable($tableName)->execute();
        $this->assertNull($db->getSchema()->getTableSchema($tableName));
    }

    public function testTransaction(): void
    {
        $connection = $this->getConnection(false);
        $this->assertNull($connection->transaction);
        $command = $connection->createCommand("INSERT INTO {{profile}}([[description]]) VALUES('command transaction')");
        $this->invokeMethod($command, 'requireTransaction');
        $command->execute();
        $this->assertNull($connection->transaction);
        $this->assertEquals(1, $connection->createCommand("SELECT COUNT(*) FROM {{profile}} WHERE [[description]] = 'command transaction'")->queryScalar());
    }

    public function testRetryHandler(): void
    {
        $connection = $this->getConnection(false);
        $this->assertNull($connection->transaction);
        $connection->createCommand("INSERT INTO {{profile}}([[description]]) VALUES('command retry')")->execute();
        $this->assertNull($connection->transaction);
        $this->assertEquals(1, $connection->createCommand("SELECT COUNT(*) FROM {{profile}} WHERE [[description]] = 'command retry'")->queryScalar());

        $attempts = null;
        $hitHandler = false;
        $hitCatch = false;
        $command = $connection->createCommand("INSERT INTO {{profile}}([[id]], [[description]]) VALUES(1, 'command retry')");
        $this->invokeMethod($command, 'setRetryHandler', [function ($exception, $attempt) use (&$attempts, &$hitHandler) {
            $attempts = $attempt;
            $hitHandler = true;
            return $attempt <= 2;
        }]);
        try {
            $command->execute();
        } catch (Exception $e) {
            $hitCatch = true;
            $this->assertInstanceOf('yii\db\IntegrityException', $e);
        }
        $this->assertNull($connection->transaction);
        $this->assertSame(3, $attempts);
        $this->assertTrue($hitHandler);
        $this->assertTrue($hitCatch);
    }

    public function testCreateView(): void
    {
        $db = $this->getConnection();
        $subquery = (new \yii\db\Query())
            ->select('bar')
            ->from('testCreateViewTable')
            ->where(['>', 'bar', '5']);
        if ($db->getSchema()->getTableSchema('testCreateView')) {
            $db->createCommand()->dropView('testCreateView')->execute();
        }
        if ($db->getSchema()->getTableSchema('testCreateViewTable')) {
            $db->createCommand()->dropTable('testCreateViewTable')->execute();
        }
        $db->createCommand()->createTable('testCreateViewTable', [
            'id' => Schema::TYPE_PK,
            'bar' => Schema::TYPE_INTEGER,
        ])->execute();
        $db->createCommand()->insert('testCreateViewTable', ['bar' => 1])->execute();
        $db->createCommand()->insert('testCreateViewTable', ['bar' => 6])->execute();
        $db->createCommand()->createView('testCreateView', $subquery)->execute();
        $records = $db->createCommand('SELECT [[bar]] FROM {{testCreateView}};')->queryAll();

        $this->assertEquals([['bar' => 6]], $records);
    }

    public function testDropView(): void
    {
        $db = $this->getConnection();
        $viewName = 'animal_view'; // since it already exists in the fixtures
        $this->assertNotNull($db->getSchema()->getTableSchema($viewName));
        $db->createCommand()->dropView($viewName)->execute();

        $this->assertNull($db->getSchema()->getTableSchema($viewName));
    }

    // TODO: Remove in Yii 2.1
    public function testBindValuesSupportsDeprecatedPDOCastingFormat(): void
    {
        $db = $this->getConnection();
        $db->createCommand()->setSql("SELECT :p1")->bindValues([':p1' => [2, \PDO::PARAM_STR]]);
        $this->assertTrue(true);
    }

    public function testBindValuesSupportsEnums(): void
  	{
        if (version_compare(PHP_VERSION, '8.1.0') >= 0) {
            $db = $this->getConnection();
            $command = $db->createCommand();

<<<<<<< HEAD
            $command->setSql('SELECT :p1')->bindValues([':p1' => enums\Status::ACTIVE]);
            $this->assertSame('ACTIVE', $command->params[':p1']);

            $command->setSql('SELECT :p1')->bindValues([':p1' => enums\StatusTypeString::ACTIVE]);
            $this->assertSame('active', $command->params[':p1']);

            $command->setSql('SELECT :p1')->bindValues([':p1' => enums\StatusTypeInt::ACTIVE]);
            $this->assertSame(1, $command->params[':p1']);
        } else {
=======
		    $command->setSql('SELECT :p1')->bindValues([':p1' => enums\Status::Active]);
		    $this->assertSame('Active', $command->params[':p1']);

		    $command->setSql('SELECT :p1')->bindValues([':p1' => enums\StatusTypeString::Active]);
		    $this->assertSame('active', $command->params[':p1']);

		    $command->setSql('SELECT :p1')->bindValues([':p1' => enums\StatusTypeInt::Active]);
		    $this->assertSame(1, $command->params[':p1']);
		} else {
>>>>>>> 7037fd46
            $this->markTestSkipped('Enums are not supported in PHP < 8.1');
        }
	  }
}<|MERGE_RESOLUTION|>--- conflicted
+++ resolved
@@ -318,7 +318,6 @@
 
     public function testBatchInsertWithYield(): void
     {
-<<<<<<< HEAD
         $rows = call_user_func(function () {
             if (false) {
                 yield [];
@@ -333,9 +332,6 @@
         );
 
         $this->assertEquals(0, $command->execute());
-=======
-        include __DIR__ . '/testBatchInsertWithYield.php';
->>>>>>> 7037fd46
     }
 
     /**
@@ -646,11 +642,7 @@
      *
      * @dataProvider invalidSelectColumns
      *
-<<<<<<< HEAD
      * @param array|string $invalidSelectColumns Invalid select columns.
-=======
-     * @param mixed $invalidSelectColumns
->>>>>>> 7037fd46
      */
     public function testInsertSelectFailed(array|string $invalidSelectColumns): void
     {
@@ -663,11 +655,6 @@
         $this->expectException(\yii\base\InvalidArgumentException::class);
         $this->expectExceptionMessage('Expected select query object with enumerated (named) parameters');
 
-<<<<<<< HEAD
-=======
-        $this->expectException('yii\base\InvalidParamException');
-        $this->expectExceptionMessage('Expected select query object with enumerated (named) parameters');
->>>>>>> 7037fd46
         $command->insert('{{customer}}', $query)->execute();
     }
 
@@ -1257,14 +1244,7 @@
 
         $this->assertEmpty($schema->getTableChecks($tableName, true));
         $db->createCommand()->addCheck($name, $tableName, '[[int1]] > 1')->execute();
-<<<<<<< HEAD
         $this->assertMatchesRegularExpression('/^.*int1.*>.*1.*$/', $schema->getTableChecks($tableName, true)[0]->expression);
-=======
-        $this->assertMatchesRegularExpression(
-            '/^.*int1.*>.*1.*$/',
-            $schema->getTableChecks($tableName, true)[0]->expression
-        );
->>>>>>> 7037fd46
 
         $db->createCommand()->dropCheck($name, $tableName)->execute();
 
@@ -1575,17 +1555,6 @@
             $db = $this->getConnection();
             $command = $db->createCommand();
 
-<<<<<<< HEAD
-            $command->setSql('SELECT :p1')->bindValues([':p1' => enums\Status::ACTIVE]);
-            $this->assertSame('ACTIVE', $command->params[':p1']);
-
-            $command->setSql('SELECT :p1')->bindValues([':p1' => enums\StatusTypeString::ACTIVE]);
-            $this->assertSame('active', $command->params[':p1']);
-
-            $command->setSql('SELECT :p1')->bindValues([':p1' => enums\StatusTypeInt::ACTIVE]);
-            $this->assertSame(1, $command->params[':p1']);
-        } else {
-=======
 		    $command->setSql('SELECT :p1')->bindValues([':p1' => enums\Status::Active]);
 		    $this->assertSame('Active', $command->params[':p1']);
 
@@ -1595,7 +1564,6 @@
 		    $command->setSql('SELECT :p1')->bindValues([':p1' => enums\StatusTypeInt::Active]);
 		    $this->assertSame(1, $command->params[':p1']);
 		} else {
->>>>>>> 7037fd46
             $this->markTestSkipped('Enums are not supported in PHP < 8.1');
         }
 	  }
