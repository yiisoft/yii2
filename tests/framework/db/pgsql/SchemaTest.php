<?php

/**
 * @link https://www.yiiframework.com/
 * @copyright Copyright (c) 2008 Yii Software LLC
 * @license https://www.yiiframework.com/license/
 */

namespace yiiunit\framework\db\pgsql;

use PDO;
use yii\db\Expression;
use yiiunit\data\ar\ActiveRecord;
use yiiunit\data\ar\EnumTypeInCustomSchema;
use yiiunit\data\ar\Type;

/**
 * @group db
 * @group pgsql
 */
class SchemaTest extends \yiiunit\framework\db\SchemaTest
{
    public $driverName = 'pgsql';

    protected $expectedSchemas = [
        'public',
    ];

    public function getExpectedColumns()
    {
        $columns = parent::getExpectedColumns();
        unset($columns['enum_col']);
        $columns['int_col']['dbType'] = 'int4';
        $columns['int_col']['size'] = null;
        $columns['int_col']['precision'] = 32;
        $columns['int_col']['scale'] = 0;
        $columns['int_col2']['dbType'] = 'int4';
        $columns['int_col2']['size'] = null;
        $columns['int_col2']['precision'] = 32;
        $columns['int_col2']['scale'] = 0;
        $columns['tinyint_col']['type'] = 'smallint';
        $columns['tinyint_col']['dbType'] = 'int2';
        $columns['tinyint_col']['size'] = null;
        $columns['tinyint_col']['precision'] = 16;
        $columns['tinyint_col']['scale'] = 0;
        $columns['smallint_col']['dbType'] = 'int2';
        $columns['smallint_col']['size'] = null;
        $columns['smallint_col']['precision'] = 16;
        $columns['smallint_col']['scale'] = 0;
        $columns['char_col']['dbType'] = 'bpchar';
        $columns['char_col']['precision'] = null;
        $columns['char_col2']['dbType'] = 'varchar';
        $columns['char_col2']['precision'] = null;
        $columns['float_col']['dbType'] = 'float8';
        $columns['float_col']['precision'] = 53;
        $columns['float_col']['scale'] = null;
        $columns['float_col']['size'] = null;
        $columns['float_col2']['dbType'] = 'float8';
        $columns['float_col2']['precision'] = 53;
        $columns['float_col2']['scale'] = null;
        $columns['float_col2']['size'] = null;
        $columns['blob_col']['dbType'] = 'bytea';
        $columns['blob_col']['phpType'] = 'resource';
        $columns['blob_col']['type'] = 'binary';
        $columns['numeric_col']['dbType'] = 'numeric';
        $columns['numeric_col']['size'] = null;
        $columns['bool_col']['type'] = 'boolean';
        $columns['bool_col']['phpType'] = 'boolean';
        $columns['bool_col']['dbType'] = 'bool';
        $columns['bool_col']['size'] = null;
        $columns['bool_col']['precision'] = null;
        $columns['bool_col']['scale'] = null;
        $columns['bool_col2']['type'] = 'boolean';
        $columns['bool_col2']['phpType'] = 'boolean';
        $columns['bool_col2']['dbType'] = 'bool';
        $columns['bool_col2']['size'] = null;
        $columns['bool_col2']['precision'] = null;
        $columns['bool_col2']['scale'] = null;
        $columns['bool_col2']['defaultValue'] = true;
        if (version_compare($this->getConnection(false)->getServerVersion(), '10', '<')) {
            $columns['ts_default']['defaultValue'] = new Expression('now()');
        }
        $columns['bit_col']['dbType'] = 'bit';
        $columns['bit_col']['size'] = 8;
        $columns['bit_col']['precision'] = null;
        $columns['bigint_col'] = [
            'type' => 'bigint',
            'dbType' => 'int8',
            'phpType' => 'integer',
            'allowNull' => true,
            'autoIncrement' => false,
            'enumValues' => null,
            'size' => null,
            'precision' => 64,
            'scale' => 0,
            'defaultValue' => null,
        ];
        $columns['intarray_col'] = [
            'type' => 'integer',
            'dbType' => 'int4',
            'phpType' => 'integer',
            'allowNull' => true,
            'autoIncrement' => false,
            'enumValues' => null,
            'size' => null,
            'precision' => null,
            'scale' => null,
            'defaultValue' => null,
            'dimension' => 1
        ];
        $columns['textarray2_col'] = [
            'type' => 'text',
            'dbType' => 'text',
            'phpType' => 'string',
            'allowNull' => true,
            'autoIncrement' => false,
            'enumValues' => null,
            'size' => null,
            'precision' => null,
            'scale' => null,
            'defaultValue' => null,
            'dimension' => 2
        ];
        $columns['json_col'] = [
            'type' => 'json',
            'dbType' => 'json',
            'phpType' => 'array',
            'allowNull' => true,
            'autoIncrement' => false,
            'enumValues' => null,
            'size' => null,
            'precision' => null,
            'scale' => null,
            'defaultValue' => ['a' => 1],
            'dimension' => 0
        ];
        $columns['jsonb_col'] = [
            'type' => 'json',
            'dbType' => 'jsonb',
            'phpType' => 'array',
            'allowNull' => true,
            'autoIncrement' => false,
            'enumValues' => null,
            'size' => null,
            'precision' => null,
            'scale' => null,
            'defaultValue' => null,
            'dimension' => 0
        ];
        $columns['jsonarray_col'] = [
            'type' => 'json',
            'dbType' => 'json',
            'phpType' => 'array',
            'allowNull' => true,
            'autoIncrement' => false,
            'enumValues' => null,
            'size' => null,
            'precision' => null,
            'scale' => null,
            'defaultValue' => null,
            'dimension' => 1
        ];

        return $columns;
    }

    public function testCompositeFk(): void
    {
        $schema = $this->getConnection()->schema;

        $table = $schema->getTableSchema('composite_fk');

        $this->assertCount(1, $table->foreignKeys);
        $this->assertTrue(isset($table->foreignKeys['fk_composite_fk_order_item']));
        $this->assertEquals('order_item', $table->foreignKeys['fk_composite_fk_order_item'][0]);
        $this->assertEquals('order_id', $table->foreignKeys['fk_composite_fk_order_item']['order_id']);
        $this->assertEquals('item_id', $table->foreignKeys['fk_composite_fk_order_item']['item_id']);
    }

    public function testGetPDOType(): void
    {
        $values = [
            [null, PDO::PARAM_NULL],
            ['', PDO::PARAM_STR],
            ['hello', PDO::PARAM_STR],
            [0, PDO::PARAM_INT],
            [1, PDO::PARAM_INT],
            [1337, PDO::PARAM_INT],
            [true, PDO::PARAM_BOOL],
            [false, PDO::PARAM_BOOL],
            [$fp = fopen(__FILE__, 'rb'), PDO::PARAM_LOB],
        ];

        $schema = $this->getConnection()->schema;

        foreach ($values as $value) {
            $this->assertEquals($value[1], $schema->getPdoType($value[0]));
        }
        fclose($fp);
    }

    public function testBooleanDefaultValues(): void
    {
        $schema = $this->getConnection()->schema;

        $table = $schema->getTableSchema('bool_values');
        $this->assertTrue($table->getColumn('default_true')->defaultValue);
        $this->assertFalse($table->getColumn('default_false')->defaultValue);
    }

    public function testSequenceName(): void
    {
        $connection = $this->getConnection();

        $sequenceName = $connection->schema->getTableSchema('item')->sequenceName;

        $connection->createCommand('ALTER TABLE "item" ALTER COLUMN "id" SET DEFAULT nextval(\'item_id_seq_2\')')->execute();

        $connection->schema->refreshTableSchema('item');
        $this->assertEquals('item_id_seq_2', $connection->schema->getTableSchema('item')->sequenceName);

        $connection->createCommand('ALTER TABLE "item" ALTER COLUMN "id" SET DEFAULT nextval(\'' . $sequenceName . '\')')->execute();
        $connection->schema->refreshTableSchema('item');
        $this->assertEquals($sequenceName, $connection->schema->getTableSchema('item')->sequenceName);
    }

    public function testGeneratedValues(): void
    {
        if (version_compare($this->getConnection(false)->getServerVersion(), '12.0', '<')) {
            $this->markTestSkipped('PostgreSQL < 12.0 does not support GENERATED AS IDENTITY columns.');
        }

        $config = $this->database;
        unset($config['fixture']);
        $this->prepareDatabase($config, realpath(__DIR__ . '/../../../data') . '/postgres12.sql');

        $table = $this->getConnection(false)->schema->getTableSchema('generated');
        $this->assertTrue($table->getColumn('id_always')->autoIncrement);
        $this->assertTrue($table->getColumn('id_primary')->autoIncrement);
        $this->assertTrue($table->getColumn('id_primary')->isPrimaryKey);
        $this->assertTrue($table->getColumn('id_default')->autoIncrement);
    }

    public function testPartitionedTable(): void
    {
        if (version_compare($this->getConnection(false)->getServerVersion(), '10.0', '<')) {
            $this->markTestSkipped('PostgreSQL < 10.0 does not support PARTITION BY clause.');
        }

        $config = $this->database;
        unset($config['fixture']);
        $this->prepareDatabase($config, realpath(__DIR__ . '/../../../data') . '/postgres10.sql');

        $this->assertNotNull($this->getConnection(false)->schema->getTableSchema('partitioned'));
    }

    public function testFindSchemaNames(): void
    {
        $schema = $this->getConnection()->schema;

        $this->assertCount(3, $schema->getSchemaNames());
    }

    public static function bigintValueProvider(): array
    {
        return [
            [8_817_806_877],
            [3_797_444_208],
            [3_199_585_540],
            [1_389_831_585],
            [922_337_203_685_477_580],
            [9_223_372_036_854_775_807],
            [-9_223_372_036_854_775_808.0],
        ];
    }

    /**
     * @dataProvider bigintValueProvider
     *
     * @param int|float $bigint Bigint value to test.
     */
<<<<<<< HEAD
    public function testBigintValue(int|float $bigint): void
=======
    public function testBigintValue($bigint): void
>>>>>>> fa724b12
    {
        $this->mockApplication();
        ActiveRecord::$db = $this->getConnection();

        Type::deleteAll();

        $type = new Type();
        $type->setAttributes([
            'bigint_col' => $bigint,
            // whatever just to satisfy NOT NULL columns
            'int_col' => 1, 'char_col' => 'a', 'float_col' => 0.1, 'bool_col' => true,
        ], false);
        $type->save(false);

        $actual = Type::find()->one();
        $this->assertEquals($bigint, $actual->bigint_col);
    }

    /**
     * @see https://github.com/yiisoft/yii2/issues/12483
     */
    public function testParenthesisDefaultValue(): void
    {
        $db = $this->getConnection(false);
        if ($db->schema->getTableSchema('test_default_parenthesis') !== null) {
            $db->createCommand()->dropTable('test_default_parenthesis')->execute();
        }

        $db->createCommand()->createTable('test_default_parenthesis', [
            'id' => 'pk',
            'user_timezone' => 'numeric(5,2) DEFAULT (0)::numeric NOT NULL',
        ])->execute();

        $db->schema->refreshTableSchema('test_default_parenthesis');
        $tableSchema = $db->schema->getTableSchema('test_default_parenthesis');
        $this->assertNotNull($tableSchema);
        $column = $tableSchema->getColumn('user_timezone');
        $this->assertNotNull($column);
        $this->assertFalse($column->allowNull);
        $this->assertEquals('numeric', $column->dbType);
        $this->assertEquals(0, $column->defaultValue);
    }

    /**
     * @see https://github.com/yiisoft/yii2/issues/14192
     */
    public function testTimestampNullDefaultValue(): void
    {
        $db = $this->getConnection(false);
        if ($db->schema->getTableSchema('test_timestamp_default_null') !== null) {
            $db->createCommand()->dropTable('test_timestamp_default_null')->execute();
        }

        $db->createCommand()->createTable('test_timestamp_default_null', [
            'id' => 'pk',
            'timestamp' => 'timestamp DEFAULT NULL',
        ])->execute();

        $db->schema->refreshTableSchema('test_timestamp_default_null');
        $tableSchema = $db->schema->getTableSchema('test_timestamp_default_null');
        $this->assertNull($tableSchema->getColumn('timestamp')->defaultValue);
    }

<<<<<<< HEAD
=======
    /**
     * @see https://github.com/yiisoft/yii2/issues/20329
     */
    public function testTimestampUtcNowDefaultValue(): void
    {
        $db = $this->getConnection(false);
        if ($db->schema->getTableSchema('test_timestamp_utc_now_default') !== null) {
            $db->createCommand()->dropTable('test_timestamp_utc_now_default')->execute();
        }

        $db->createCommand()->createTable('test_timestamp_utc_now_default', [
            'id' => 'pk',
            'timestamp' => 'timestamp DEFAULT timezone(\'UTC\'::text, now()) NOT NULL',
        ])->execute();

        $db->schema->refreshTableSchema('test_timestamp_utc_now_default');
        $tableSchema = $db->schema->getTableSchema('test_timestamp_utc_now_default');
        $this->assertEquals(new Expression('timezone(\'UTC\'::text, now())'), $tableSchema->getColumn('timestamp')->defaultValue);
    }

    /**
     * @see https://github.com/yiisoft/yii2/issues/20329
     */
    public function testTimestampNowDefaultValue(): void
    {
        $db = $this->getConnection(false);
        if ($db->schema->getTableSchema('test_timestamp_now_default') !== null) {
            $db->createCommand()->dropTable('test_timestamp_now_default')->execute();
        }

        $db->createCommand()->createTable('test_timestamp_now_default', [
            'id' => 'pk',
            'timestamp' => 'timestamp DEFAULT now()',
        ])->execute();

        $db->schema->refreshTableSchema('test_timestamp_now_default');
        $tableSchema = $db->schema->getTableSchema('test_timestamp_now_default');
        $this->assertEquals(new Expression('now()'), $tableSchema->getColumn('timestamp')->defaultValue);
    }

    /**
     * @see https://github.com/yiisoft/yii2/issues/20329
     */
    public function testTimestampUtcStringDefaultValue(): void
    {
        $db = $this->getConnection(false);
        if ($db->schema->getTableSchema('test_timestamp_utc_string_default') !== null) {
            $db->createCommand()->dropTable('test_timestamp_utc_string_default')->execute();
        }

        $db->createCommand()->createTable('test_timestamp_utc_string_default', [
            'id' => 'pk',
            'timestamp' => 'timestamp DEFAULT timezone(\'UTC\'::text, \'1970-01-01 00:00:00+00\'::timestamp with time zone) NOT NULL',
        ])->execute();

        $db->schema->refreshTableSchema('test_timestamp_utc_string_default');
        $tableSchema = $db->schema->getTableSchema('test_timestamp_utc_string_default');
        $this->assertEquals(new Expression('timezone(\'UTC\'::text, \'1970-01-01 00:00:00+00\'::timestamp with time zone)'), $tableSchema->getColumn('timestamp')->defaultValue);
    }

>>>>>>> fa724b12
    public static function constraintsProvider(): array
    {
        $result = parent::constraintsProvider();
        $result['1: check'][2][0]->expression = 'CHECK ((("C_check")::text <> \'\'::text))';

        $result['3: foreign key'][2][0]->foreignSchemaName = 'public';
        $result['3: index'][2] = [];
        return $result;
    }

    public function testCustomTypeInNonDefaultSchema(): void
    {
        $connection = $this->getConnection();
        ActiveRecord::$db = $this->getConnection();

        $schema = $connection->schema->getTableSchema('schema2.custom_type_test_table');
        $model = EnumTypeInCustomSchema::find()->one();

        $this->assertSame(['VAL2'], $model->test_type);

        $model->test_type = ['VAL1'];
        $model->save();

        $modelAfterUpdate = EnumTypeInCustomSchema::find()->one();
        $this->assertSame(['VAL1'], $modelAfterUpdate->test_type);
    }
}<|MERGE_RESOLUTION|>--- conflicted
+++ resolved
@@ -279,11 +279,7 @@
      *
      * @param int|float $bigint Bigint value to test.
      */
-<<<<<<< HEAD
     public function testBigintValue(int|float $bigint): void
-=======
-    public function testBigintValue($bigint): void
->>>>>>> fa724b12
     {
         $this->mockApplication();
         ActiveRecord::$db = $this->getConnection();
@@ -347,8 +343,6 @@
         $this->assertNull($tableSchema->getColumn('timestamp')->defaultValue);
     }
 
-<<<<<<< HEAD
-=======
     /**
      * @see https://github.com/yiisoft/yii2/issues/20329
      */
@@ -409,7 +403,6 @@
         $this->assertEquals(new Expression('timezone(\'UTC\'::text, \'1970-01-01 00:00:00+00\'::timestamp with time zone)'), $tableSchema->getColumn('timestamp')->defaultValue);
     }
 
->>>>>>> fa724b12
     public static function constraintsProvider(): array
     {
         $result = parent::constraintsProvider();
