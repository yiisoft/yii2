--- conflicted
+++ resolved
@@ -94,15 +94,6 @@
         ];
     }
 
-<<<<<<< HEAD
-    public function batchInsertSqlProvider()
-    {
-        $data = parent::batchInsertSqlProvider();
-        $data['issue11242']['expected'] = 'INSERT INTO [type] ([int_col], [float_col], [char_col]) VALUES (NULL, NULL, \'Kyiv {{city}}, Ukraine\')';
-        $data['wrongBehavior']['expected'] = 'INSERT INTO [type] ([int_col], [float_col], [char_col]) VALUES (\'\', \'\', \'Kyiv {{city}}, Ukraine\')';
-
-        return $data;
-=======
     public function testAddDropDefaultValue()
     {
         $db = $this->getConnection(false);
@@ -124,6 +115,14 @@
 
         $db->createCommand()->dropDefaultValue($name, $tableName)->execute();
         $this->assertEmpty($schema->getTableDefaultValues($tableName, true));
->>>>>>> 7d2079d7
+    }
+
+    public function batchInsertSqlProvider()
+    {
+        $data = parent::batchInsertSqlProvider();
+        $data['issue11242']['expected'] = 'INSERT INTO [type] ([int_col], [float_col], [char_col]) VALUES (NULL, NULL, \'Kyiv {{city}}, Ukraine\')';
+        $data['wrongBehavior']['expected'] = 'INSERT INTO [type] ([int_col], [float_col], [char_col]) VALUES (\'\', \'\', \'Kyiv {{city}}, Ukraine\')';
+
+        return $data;
     }
 }