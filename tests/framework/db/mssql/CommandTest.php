<?php
/**
 * @link https://www.yiiframework.com/
 * @copyright Copyright (c) 2008 Yii Software LLC
 * @license https://www.yiiframework.com/license/
 */

namespace yiiunit\framework\db\mssql;

use yii\db\Query;

/**
 * @group db
 * @group mssql
 */
class CommandTest extends \yiiunit\framework\db\CommandTest
{
    protected $driverName = 'sqlsrv';

    public function testAutoQuoting(): void
    {
        $db = $this->getConnection(false);

        $sql = 'SELECT [[id]], [[t.name]] FROM {{customer}} t';
        $command = $db->createCommand($sql);
        $this->assertEquals('SELECT [id], [t].[name] FROM [customer] t', $command->sql);
    }

    public function testPrepareCancel(): void
    {
        $this->markTestSkipped('MSSQL driver does not support this feature.');
    }

    public function testBindParamValue(): void
    {
        $db = $this->getConnection();

        // bindParam
        $sql = 'INSERT INTO customer(email, name, address) VALUES (:email, :name, :address)';
        $command = $db->createCommand($sql);
        $email = 'user4@example.com';
        $name = 'user4';
        $address = 'address4';
        $command->bindParam(':email', $email);
        $command->bindParam(':name', $name);
        $command->bindParam(':address', $address);
        $command->execute();

        $sql = 'SELECT name FROM customer WHERE email=:email';
        $command = $db->createCommand($sql);
        $command->bindParam(':email', $email);
        $this->assertEquals($name, $command->queryScalar());

        $sql = 'INSERT INTO type (int_col, char_col, float_col, blob_col, numeric_col, bool_col) VALUES (:int_col, :char_col, :float_col, CONVERT([varbinary], :blob_col), :numeric_col, :bool_col)';
        $command = $db->createCommand($sql);
        $intCol = 123;
        $charCol = 'abc';
        $floatCol = 1.230;
        $blobCol = "\x10\x11\x12";
        $numericCol = '1.23';
        $boolCol = false;
        $command->bindParam(':int_col', $intCol);
        $command->bindParam(':char_col', $charCol);
        $command->bindParam(':float_col', $floatCol);
        $command->bindParam(':blob_col', $blobCol);
        $command->bindParam(':numeric_col', $numericCol);
        $command->bindParam(':bool_col', $boolCol);
        $this->assertEquals(1, $command->execute());

        $sql = 'SELECT int_col, char_col, float_col, CONVERT([nvarchar], blob_col) AS blob_col, numeric_col FROM type';
        $row = $db->createCommand($sql)->queryOne();

        $this->assertEquals($intCol, $row['int_col']);
<<<<<<< HEAD
        $this->assertEquals($charCol, trim((string) $row['char_col']));
=======
        $this->assertEquals($charCol, trim($row['char_col']));
>>>>>>> 7037fd46
        $this->assertEquals($floatCol, (float) $row['float_col']);
        $this->assertEquals($blobCol, $row['blob_col']);
        $this->assertEquals($numericCol, $row['numeric_col']);

        // bindValue
        $sql = 'INSERT INTO customer(email, name, address) VALUES (:email, \'user5\', \'address5\')';
        $command = $db->createCommand($sql);
        $command->bindValue(':email', 'user5@example.com');
        $command->execute();

        $sql = 'SELECT email FROM customer WHERE name=:name';
        $command = $db->createCommand($sql);
        $command->bindValue(':name', 'user5');
        $this->assertEquals('user5@example.com', $command->queryScalar());
    }

    public static function paramsNonWhereProvider(): array
    {
        return[
            ['SELECT SUBSTRING(name, :len, 6) AS name FROM {{customer}} WHERE [[email]] = :email GROUP BY name'],
            ['SELECT SUBSTRING(name, :len, 6) as name FROM {{customer}} WHERE [[email]] = :email ORDER BY name'],
            ['SELECT SUBSTRING(name, :len, 6) FROM {{customer}} WHERE [[email]] = :email'],
        ];
    }

    public function testAddDropDefaultValue(): void
    {
        $db = $this->getConnection(false);
        $tableName = 'test_def';
        $name = 'test_def_constraint';
        /** @var \yii\db\pgsql\Schema $schema */
        $schema = $db->getSchema();

        if ($schema->getTableSchema($tableName) !== null) {
            $db->createCommand()->dropTable($tableName)->execute();
        }
        $db->createCommand()->createTable($tableName, [
            'int1' => 'integer',
        ])->execute();

        $this->assertEmpty($schema->getTableDefaultValues($tableName, true));
        $db->createCommand()->addDefaultValue($name, $tableName, 'int1', 41)->execute();
        $this->assertMatchesRegularExpression('/^.*41.*$/', $schema->getTableDefaultValues($tableName, true)[0]->value);

        $db->createCommand()->dropDefaultValue($name, $tableName)->execute();
        $this->assertEmpty($schema->getTableDefaultValues($tableName, true));
    }

    public static function batchInsertSqlProvider(): array
    {
        $data = parent::batchInsertSqlProvider();
        $data['issue11242']['expected'] = 'INSERT INTO [type] ([int_col], [float_col], [char_col]) VALUES (NULL, NULL, \'Kyiv {{city}}, Ukraine\')';
        $data['wrongBehavior']['expected'] = 'INSERT INTO [type] ([type].[int_col], [float_col], [char_col]) VALUES (\'\', \'\', \'Kyiv {{city}}, Ukraine\')';
        $data['batchInsert binds params from expression']['expected'] = 'INSERT INTO [type] ([int_col]) VALUES (:qp1)';
        unset($data['batchIsert empty rows represented by ArrayObject']);

        return $data;
    }

    public function testUpsertVarbinary(): void
    {
        $db = $this->getConnection();

        $qb = $db->getQueryBuilder();
        $testData = json_encode(['test' => 'string', 'test2' => 'integer'], JSON_THROW_ON_ERROR);

        $params = [];

        $sql = $qb->upsert('T_upsert_varbinary', ['id' => 1, 'blob_col' => $testData], ['blob_col' => $testData], $params);
        $result = $db->createCommand($sql, $params)->execute();

        $this->assertSame(1, $result);

        $query = (new Query())->select(['blob_col'])->from('T_upsert_varbinary')->where(['id' => 1]);
        $resultData = $query->createCommand($db)->queryOne();

        $this->assertSame($testData, $resultData['blob_col']);
    }
}<|MERGE_RESOLUTION|>--- conflicted
+++ resolved
@@ -71,11 +71,7 @@
         $row = $db->createCommand($sql)->queryOne();
 
         $this->assertEquals($intCol, $row['int_col']);
-<<<<<<< HEAD
         $this->assertEquals($charCol, trim((string) $row['char_col']));
-=======
-        $this->assertEquals($charCol, trim($row['char_col']));
->>>>>>> 7037fd46
         $this->assertEquals($floatCol, (float) $row['float_col']);
         $this->assertEquals($blobCol, $row['blob_col']);
         $this->assertEquals($numericCol, $row['numeric_col']);
