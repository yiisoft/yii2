--- conflicted
+++ resolved
@@ -9,6 +9,7 @@
 namespace yiiunit\framework\db\mssql;
 
 use yii\base\NotSupportedException;
+use yii\db\Connection;
 use yii\db\DefaultValueConstraint;
 use yii\db\mssql\Schema;
 use yiiunit\framework\db\AnyValue;
@@ -89,21 +90,13 @@
 
     /**
      * @dataProvider quoteTableNameDataProvider
-<<<<<<< HEAD
      *
      * @param string $name Table name.
      * @param string $expectedName Expected result.
      *
-     * @throws \yii\base\NotSupportedException
+     * @throws NotSupportedException
      */
     public function testQuoteTableName(string $name, string $expectedName): void
-=======
-     * @param $name
-     * @param $expectedName
-     * @throws NotSupportedException
-     */
-    public function testQuoteTableName($name, $expectedName): void
->>>>>>> fa724b12
     {
         $schema = $this->getConnection()->getSchema();
         $quotedName = $schema->quoteTableName($name);
@@ -126,21 +119,13 @@
 
     /**
      * @dataProvider getTableSchemaDataProvider
-<<<<<<< HEAD
      *
      * @param string $name Table name.
      * @param string $expectedName Expected result.
      *
-     * @throws \yii\base\NotSupportedException
+     * @throws NotSupportedException
      */
     public function testGetTableSchema(string $name, string $expectedName): void
-=======
-     * @param $name
-     * @param $expectedName
-     * @throws NotSupportedException
-     */
-    public function testGetTableSchema($name, $expectedName): void
->>>>>>> fa724b12
     {
         $schema = $this->getConnection()->getSchema();
         $tableSchema = $schema->getTableSchema($name);
