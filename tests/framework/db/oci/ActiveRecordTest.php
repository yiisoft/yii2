<?php

/**
 * @link https://www.yiiframework.com/
 * @copyright Copyright (c) 2008 Yii Software LLC
 * @license https://www.yiiframework.com/license/
 */

namespace yiiunit\framework\db\oci;

use yii\db\ActiveRecordInterface;
use yii\db\ActiveQuery;
use yiiunit\data\ar\BitValues;
use yiiunit\data\ar\DefaultPk;
use yiiunit\data\ar\DefaultMultiplePk;
use yiiunit\data\ar\Order;
use yiiunit\data\ar\Type;

/**
 * @group db
 * @group oci
 */
class ActiveRecordTest extends \yiiunit\framework\db\ActiveRecordTest
{
    protected $driverName = 'oci';
    protected static string $driverNameStatic = 'oci';

    public function testCastValues(): void
    {
        // pass, because boolean casting is not available
        $model = new Type();
        $model->int_col = 123;
        $model->int_col2 = 456;
        $model->smallint_col = 42;
        $model->char_col = '1337';
        $model->char_col2 = 'test';
        $model->char_col3 = 'test123';
        $model->float_col = 3.742;
        $model->float_col2 = 42.1337;
        $model->bool_col = 1;
        $model->bool_col2 = 0;
        $model->save(false);

        /** @var Type $model */
        $model = Type::find()->one();
        $this->assertSame(123, $model->int_col);
        $this->assertSame(456, $model->int_col2);
        $this->assertSame(42, $model->smallint_col);
        $this->assertSame('1337', trim((string) $model->char_col));
        $this->assertSame('test', $model->char_col2);
        $this->assertSame('test123', $model->char_col3);
        $this->assertSame(3.742, $model->float_col);
        $this->assertSame(42.1337, $model->float_col2);
        $this->assertEquals('1', $model->bool_col);
        $this->assertEquals('0', $model->bool_col2);
    }

    public function testDefaultValues(): void
    {
        $model = new Type();
        $model->loadDefaultValues();
        $this->assertEquals(1, $model->int_col2);
        $this->assertEquals('something', $model->char_col2);
        $this->assertEquals(1.23, $model->float_col2);
        $this->assertEquals(33.22, $model->numeric_col);
        $this->assertEquals('1', $model->bool_col2);

        // not testing $model->time, because oci\Schema can't read default value

        $model = new Type();
        $model->char_col2 = 'not something';

        $model->loadDefaultValues();
        $this->assertEquals('not something', $model->char_col2);

        $model = new Type();
        $model->char_col2 = 'not something';

        $model->loadDefaultValues(false);
        $this->assertEquals('something', $model->char_col2);
    }

    public function testFindAsArray(): void
    {
        /** @var ActiveRecordInterface $customerClass */
        $customerClass = $this->getCustomerClass();

        // asArray
        $customer = $customerClass::find()->where(['id' => 2])->asArray()->one();
        $this->assertEquals([
            'id' => 2,
            'email' => 'user2@example.com',
            'name' => 'user2',
            'address' => 'address2',
            'status' => 1,
            'profile_id' => null,
            'bool_status' => true,
        ], $customer);

        // find all asArray
        $customers = $customerClass::find()->asArray()->all();
        $this->assertCount(3, $customers);
        $this->assertArrayHasKey('id', $customers[0]);
        $this->assertArrayHasKey('name', $customers[0]);
        $this->assertArrayHasKey('email', $customers[0]);
        $this->assertArrayHasKey('address', $customers[0]);
        $this->assertArrayHasKey('status', $customers[0]);
        $this->assertArrayHasKey('bool_status', $customers[0]);
        $this->assertArrayHasKey('id', $customers[1]);
        $this->assertArrayHasKey('name', $customers[1]);
        $this->assertArrayHasKey('email', $customers[1]);
        $this->assertArrayHasKey('address', $customers[1]);
        $this->assertArrayHasKey('status', $customers[1]);
        $this->assertArrayHasKey('bool_status', $customers[1]);
        $this->assertArrayHasKey('id', $customers[2]);
        $this->assertArrayHasKey('name', $customers[2]);
        $this->assertArrayHasKey('email', $customers[2]);
        $this->assertArrayHasKey('address', $customers[2]);
        $this->assertArrayHasKey('status', $customers[2]);
        $this->assertArrayHasKey('bool_status', $customers[2]);
    }

    public function testPrimaryKeyAfterSave(): void
    {
        $record = new DefaultPk();
        $record->type = 'type';
        $record->save(false);
        $this->assertEquals(5, $record->primaryKey);
    }

    public function testMultiplePrimaryKeyAfterSave(): void
    {
        $record = new DefaultMultiplePk();
        $record->id = 5;
        $record->second_key_column = 'secondKey';
        $record->type = 'type';
        $record->save(false);
        $this->assertEquals(5, $record->id);
        $this->assertEquals('secondKey', $record->second_key_column);
    }

    /**
     * @see https://github.com/yiisoft/yii2/issues/9006
     */
    public function testBit(): void
    {
        $falseBit = BitValues::findOne(1);
        $this->assertEquals('0', $falseBit->val);

        $trueBit = BitValues::findOne(2);
        $this->assertEquals('1', $trueBit->val);
    }

    /**
     * Some PDO implementations do not support boolean values.
     * Make sure this does not affect AR layer.
     */
    public function testBooleanAttribute(): void
    {
        /** @var TestCase|ActiveRecordTestTrait $this */
        /** @var ActiveRecordInterface $customerClass */
        $customerClass = $this->getCustomerClass();
        $customer = new $customerClass();
        $customer->name = 'boolean customer';
        $customer->email = 'mail@example.com';
        $customer->status = '1';
        $customer->save(false);

        $customer->refresh();
        $this->assertEquals('1', $customer->status);

        $customer->status = '0';
        $customer->save(false);

        $customer->refresh();
        $this->assertEquals('0', $customer->status);

        $customers = $customerClass::find()->where(['[[status]]' => '1'])->all();
        $this->assertCount(2, $customers);

        $customers = $customerClass::find()->where(['[[status]]' => '0'])->all();
        $this->assertCount(1, $customers);
    }

    /**
     * Tests the alias syntax for joinWith: 'alias' => 'relation'.
     *
     * @dataProvider aliasMethodProvider
     *
     * @param string $aliasMethod whether alias is specified explicitly or using the query syntax {{@tablename}}
     */
<<<<<<< HEAD
    public function testJoinWithAlias(string $aliasMethod): void
=======
    public function testJoinWithAlias($aliasMethod): void
>>>>>>> fa724b12
    {
        // left join and eager loading
        /** @var ActiveQuery $query */
        $query = Order::find()->joinWith(['customer c']);
        if ($aliasMethod === 'explicit') {
            $orders = $query->orderBy('c.id DESC, order.id')->all();
        } elseif ($aliasMethod === 'querysyntax') {
            $orders = $query->orderBy('{{@customer}}.id DESC, {{@order}}.id')->all();
        } elseif ($aliasMethod === 'applyAlias') {
            $orders = $query->orderBy($query->applyAlias('customer', 'id') . ' DESC,' . $query->applyAlias('order', 'id'))->all();
        }
        $this->assertCount(3, $orders);
        $this->assertEquals(2, $orders[0]->id);
        $this->assertEquals(3, $orders[1]->id);
        $this->assertEquals(1, $orders[2]->id);
        $this->assertTrue($orders[0]->isRelationPopulated('customer'));
        $this->assertTrue($orders[1]->isRelationPopulated('customer'));
        $this->assertTrue($orders[2]->isRelationPopulated('customer'));

        // inner join filtering and eager loading
        $query = Order::find()->innerJoinWith(['customer c']);
        if ($aliasMethod === 'explicit') {
            $orders = $query->where('{{c}}.[[id]]=2')->orderBy('order.id')->all();
        } elseif ($aliasMethod === 'querysyntax') {
            $orders = $query->where('{{@customer}}.[[id]]=2')->orderBy('{{@order}}.id')->all();
        } elseif ($aliasMethod === 'applyAlias') {
            $orders = $query->where([$query->applyAlias('customer', 'id') => 2])->orderBy($query->applyAlias('order', 'id'))->all();
        }
        $this->assertCount(2, $orders);
        $this->assertEquals(2, $orders[0]->id);
        $this->assertEquals(3, $orders[1]->id);
        $this->assertTrue($orders[0]->isRelationPopulated('customer'));
        $this->assertTrue($orders[1]->isRelationPopulated('customer'));

        // inner join filtering without eager loading
        $query = Order::find()->innerJoinWith(['customer c'], false);
        if ($aliasMethod === 'explicit') {
            $orders = $query->where('{{c}}.[[id]]=2')->orderBy('order.id')->all();
        } elseif ($aliasMethod === 'querysyntax') {
            $orders = $query->where('{{@customer}}.[[id]]=2')->orderBy('{{@order}}.id')->all();
        } elseif ($aliasMethod === 'applyAlias') {
            $orders = $query->where([$query->applyAlias('customer', 'id') => 2])->orderBy($query->applyAlias('order', 'id'))->all();
        }
        $this->assertCount(2, $orders);
        $this->assertEquals(2, $orders[0]->id);
        $this->assertEquals(3, $orders[1]->id);
        $this->assertFalse($orders[0]->isRelationPopulated('customer'));
        $this->assertFalse($orders[1]->isRelationPopulated('customer'));

        // join with via-relation
        $query = Order::find()->innerJoinWith(['books b']);
        if ($aliasMethod === 'explicit') {
            $orders = $query->where(['b.name' => 'Yii 1.1 Application Development Cookbook'])->orderBy('order.id')->all();
        } elseif ($aliasMethod === 'querysyntax') {
            $orders = $query->where(['{{@item}}.name' => 'Yii 1.1 Application Development Cookbook'])->orderBy('{{@order}}.id')->all();
        } elseif ($aliasMethod === 'applyAlias') {
            $orders = $query->where([$query->applyAlias('book', 'name') => 'Yii 1.1 Application Development Cookbook'])->orderBy($query->applyAlias('order', 'id'))->all();
        }
        $this->assertCount(2, $orders);
        $this->assertEquals(1, $orders[0]->id);
        $this->assertEquals(3, $orders[1]->id);
        $this->assertTrue($orders[0]->isRelationPopulated('books'));
        $this->assertTrue($orders[1]->isRelationPopulated('books'));
        $this->assertCount(2, $orders[0]->books);
        $this->assertCount(1, $orders[1]->books);

        // joining sub relations
        $query = Order::find()->innerJoinWith([
            'items i' => function (ActiveQuery $q) use ($aliasMethod) {
                if ($aliasMethod === 'explicit') {
                    $q->orderBy('{{i}}.id');
                } elseif ($aliasMethod === 'querysyntax') {
                    $q->orderBy('{{@item}}.id');
                } elseif ($aliasMethod === 'applyAlias') {
                    $q->orderBy($q->applyAlias('item', 'id'));
                }
            },
            'items.category c' => function (ActiveQuery $q) use ($aliasMethod) {
                if ($aliasMethod === 'explicit') {
                    $q->where('{{c}}.[[id]] = 2');
                } elseif ($aliasMethod === 'querysyntax') {
                    $q->where('{{@category}}.[[id]] = 2');
                } elseif ($aliasMethod === 'applyAlias') {
                    $q->where([$q->applyAlias('category', 'id') => 2]);
                }
            },
        ]);
        if ($aliasMethod === 'explicit') {
            $orders = $query->orderBy('{{i}}.id')->all();
        } elseif ($aliasMethod === 'querysyntax') {
            $orders = $query->orderBy('{{@item}}.id')->all();
        } elseif ($aliasMethod === 'applyAlias') {
            $orders = $query->orderBy($query->applyAlias('item', 'id'))->all();
        }
        $this->assertCount(1, $orders);
        $this->assertTrue($orders[0]->isRelationPopulated('items'));
        $this->assertEquals(2, $orders[0]->id);
        $this->assertCount(3, $orders[0]->items);
        $this->assertTrue($orders[0]->items[0]->isRelationPopulated('category'));
        $this->assertEquals(2, $orders[0]->items[0]->category->id);

        // join with ON condition
        if ($aliasMethod === 'explicit' || $aliasMethod === 'querysyntax') {
            $relationName = 'books' . ucfirst($aliasMethod);
            $orders = Order::find()->joinWith(["$relationName b"])->orderBy('order.id')->all();
            $this->assertCount(3, $orders);
            $this->assertEquals(1, $orders[0]->id);
            $this->assertEquals(2, $orders[1]->id);
            $this->assertEquals(3, $orders[2]->id);
            $this->assertTrue($orders[0]->isRelationPopulated($relationName));
            $this->assertTrue($orders[1]->isRelationPopulated($relationName));
            $this->assertTrue($orders[2]->isRelationPopulated($relationName));
            $this->assertCount(2, $orders[0]->$relationName);
            $this->assertCount(0, $orders[1]->$relationName);
            $this->assertCount(1, $orders[2]->$relationName);
        }

        // join with ON condition and alias in relation definition
        if ($aliasMethod === 'explicit' || $aliasMethod === 'querysyntax') {
            $relationName = 'books' . ucfirst($aliasMethod) . 'A';
            $orders = Order::find()->joinWith([(string)$relationName])->orderBy('order.id')->all();
            $this->assertCount(3, $orders);
            $this->assertEquals(1, $orders[0]->id);
            $this->assertEquals(2, $orders[1]->id);
            $this->assertEquals(3, $orders[2]->id);
            $this->assertTrue($orders[0]->isRelationPopulated($relationName));
            $this->assertTrue($orders[1]->isRelationPopulated($relationName));
            $this->assertTrue($orders[2]->isRelationPopulated($relationName));
            $this->assertCount(2, $orders[0]->$relationName);
            $this->assertCount(0, $orders[1]->$relationName);
            $this->assertCount(1, $orders[2]->$relationName);
        }
    }
}<|MERGE_RESOLUTION|>--- conflicted
+++ resolved
@@ -189,11 +189,7 @@
      *
      * @param string $aliasMethod whether alias is specified explicitly or using the query syntax {{@tablename}}
      */
-<<<<<<< HEAD
     public function testJoinWithAlias(string $aliasMethod): void
-=======
-    public function testJoinWithAlias($aliasMethod): void
->>>>>>> fa724b12
     {
         // left join and eager loading
         /** @var ActiveQuery $query */
