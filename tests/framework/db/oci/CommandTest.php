<?php

/**
 * @link https://www.yiiframework.com/
 * @copyright Copyright (c) 2008 Yii Software LLC
 * @license https://www.yiiframework.com/license/
 */

namespace yiiunit\framework\db\oci;

use yii\caching\ArrayCache;
use yii\db\Connection;
use yii\db\Query;
use yii\db\Schema;

/**
 * @group db
 * @group oci
 */
class CommandTest extends \yiiunit\framework\db\CommandTest
{
    protected $driverName = 'oci';

    public function testAutoQuoting(): void
    {
        $db = $this->getConnection(false);

        $sql = 'SELECT [[id]], [[t.name]] FROM {{customer}} t';
        $command = $db->createCommand($sql);
        $this->assertEquals('SELECT "id", "t"."name" FROM "customer" t', $command->sql);
    }

    public function testLastInsertId(): void
    {
        $db = $this->getConnection();

        $sql = 'INSERT INTO {{profile}}([[description]]) VALUES (\'non duplicate\')';
        $command = $db->createCommand($sql);
        $command->execute();
        $this->assertEquals(3, $db->getSchema()->getLastInsertID('profile_SEQ'));
    }

    public static function batchInsertSqlProvider(): array
    {
        $data = parent::batchInsertSqlProvider();
        $data['issue11242']['expected'] = 'INSERT ALL  INTO "type" ("int_col", "float_col", "char_col") ' .
            "VALUES (NULL, NULL, 'Kyiv {{city}}, Ukraine') SELECT 1 FROM SYS.DUAL";
        $data['wrongBehavior']['expected'] = 'INSERT ALL  INTO "type" ("type"."int_col", "float_col", "char_col") ' .
            "VALUES ('', '', 'Kyiv {{city}}, Ukraine') SELECT 1 FROM SYS.DUAL";
        $data['batchInsert binds params from expression']['expected'] = 'INSERT ALL  INTO "type" ("int_col") ' .
            'VALUES (:qp1) SELECT 1 FROM SYS.DUAL';

        return $data;
    }

    /**
     * Testing the "ORA-01461: can bind a LONG value only for insert into a LONG column"
     *
     * @return void
     */
    public function testCLOBStringInsertion(): void
    {
        $db = $this->getConnection();

        if ($db->getSchema()->getTableSchema('longstring') !== null) {
            $db->createCommand()->dropTable('longstring')->execute();
        }

        $db->createCommand()->createTable('longstring', ['message' => Schema::TYPE_TEXT])->execute();

        $longData = str_pad('-', 4001, '-=', STR_PAD_LEFT);
        $db->createCommand()->insert('longstring', [
            'message' => $longData,
        ])->execute();

        $this->assertEquals(1, $db->createCommand('SELECT count(*) FROM {{longstring}}')->queryScalar());

        $db->createCommand()->dropTable('longstring')->execute();
    }

    public function testQueryCache(): void
    {
        $db = $this->getConnection(true);

        $db->enableQueryCache = true;
        $db->queryCache = new ArrayCache();

        $command = $db->createCommand('SELECT [[name]] FROM {{customer}} WHERE [[id]] = :id');

        $this->assertEquals('user1', $command->bindValue(':id', 1)->queryScalar());

        $update = $db->createCommand('UPDATE {{customer}} SET [[name]] = :name WHERE [[id]] = :id');
        $update->bindValues([':id' => 1, ':name' => 'user11'])->execute();

        $command = $db->createCommand('SELECT [[name]] FROM {{customer}} WHERE [[id]] = :id');

        $this->assertEquals('user11', $command->bindValue(':id', 1)->queryScalar());

        $db->cache(function (Connection $db) use ($update): void {
            $command = $db->createCommand('SELECT [[name]] FROM {{customer}} WHERE [[id]] = :id');

            $this->assertEquals('user2', $command->bindValue(':id', 2)->queryScalar());

            $update->bindValues([':id' => 2, ':name' => 'user22'])->execute();

            $command = $db->createCommand('SELECT [[name]] FROM {{customer}} WHERE [[id]] = :id');

            $this->assertEquals('user2', $command->bindValue(':id', 2)->queryScalar());

            $db->noCache(function () use ($db): void {
                $command = $db->createCommand('SELECT [[name]] FROM {{customer}} WHERE [[id]] = :id');

                $this->assertEquals('user22', $command->bindValue(':id', 2)->queryScalar());
            });

            $command = $db->createCommand('SELECT [[name]] FROM {{customer}} WHERE [[id]] = :id');

            $this->assertEquals('user2', $command->bindValue(':id', 2)->queryScalar());
        }, 10);

        $db->enableQueryCache = false;

        $db->cache(function (Connection $db) use ($update): void {
            $command = $db->createCommand('SELECT [[name]] FROM {{customer}} WHERE [[id]] = :id');

            $this->assertEquals('user22', $command->bindValue(':id', 2)->queryScalar());

            $update->bindValues([':id' => 2, ':name' => 'user2'])->execute();

            $command = $db->createCommand('SELECT [[name]] FROM {{customer}} WHERE [[id]] = :id');

            $this->assertEquals('user2', $command->bindValue(':id', 2)->queryScalar());
        }, 10);

        $db->enableQueryCache = true;

        $command = $db->createCommand('SELECT [[name]] FROM {{customer}} WHERE [[id]] = :id')->cache();

        $this->assertEquals('user11', $command->bindValue(':id', 1)->queryScalar());

        $update->bindValues([':id' => 1, ':name' => 'user1'])->execute();

        $command = $db->createCommand('SELECT [[name]] FROM {{customer}} WHERE [[id]] = :id')->cache();

        $this->assertEquals('user11', $command->bindValue(':id', 1)->queryScalar());

        $command = $db->createCommand('SELECT [[name]] FROM {{customer}} WHERE [[id]] = :id')->noCache();

        $this->assertEquals('user1', $command->bindValue(':id', 1)->queryScalar());

        $db->cache(function (Connection $db) use ($update): void {
            $command = $db->createCommand('SELECT [[name]] FROM {{customer}} WHERE [[id]] = :id');

            $this->assertEquals('user11', $command->bindValue(':id', 1)->queryScalar());

            $command = $db->createCommand('SELECT [[name]] FROM {{customer}} WHERE [[id]] = :id')->noCache();

            $this->assertEquals('user1', $command->bindValue(':id', 1)->queryScalar());
        }, 10);
    }

    public static function paramsNonWhereProvider(): array
    {
        return [
            ['SELECT SUBSTR([[name]], :len) FROM {{customer}} WHERE [[email]] = :email GROUP BY SUBSTR([[name]], :len)'],
            ['SELECT SUBSTR([[name]], :len) FROM {{customer}} WHERE [[email]] = :email ORDER BY SUBSTR([[name]], :len)'],
            ['SELECT SUBSTR([[name]], :len) FROM {{customer}} WHERE [[email]] = :email'],
        ];
    }

    public function testInsert(): void
    {
        $db = $this->getConnection();
        $db->createCommand('DELETE FROM {{customer}}')->execute();

        $command = $db->createCommand();
        $command->insert(
            '{{customer}}',
            [
                'email' => 't1@example.com',
                'name' => 'test',
                'address' => 'test address',
            ]
        )->execute();
        $this->assertEquals(1, $db->createCommand('SELECT COUNT(*) FROM {{customer}}')->queryScalar());
        $record = $db->createCommand('SELECT [[email]], [[name]], [[address]] FROM {{customer}}')->queryOne();
        $this->assertEquals([
            'email' => 't1@example.com',
            'name' => 'test',
            'address' => 'test address',
        ], $record);
    }

    /**
     * Test INSERT INTO ... SELECT SQL statement with alias syntax.
     */
    public function testInsertSelectAlias(): void
    {
        $db = $this->getConnection();

        $db->createCommand('DELETE FROM {{customer}}')->execute();

        $command = $db->createCommand();

        $command->insert(
            '{{customer}}',
            [
                'email'   => 't1@example.com',
                'name'    => 'test',
                'address' => 'test address',
            ]
        )->execute();

        $query = $db->createCommand(
            "SELECT 't2@example.com' as [[email]], [[address]] as [[name]], [[name]] as [[address]] from {{customer}}"
        );

        $command->insert(
            '{{customer}}',
            $query->queryOne()
        )->execute();

        $this->assertEquals(2, $db->createCommand('SELECT COUNT(*) FROM {{customer}}')->queryScalar());

        $record = $db->createCommand('SELECT [[email]], [[name]], [[address]] FROM {{customer}}')->queryAll();

        $this->assertEquals([
            [
                'email'   => 't1@example.com',
                'name'    => 'test',
                'address' => 'test address',
            ],
            [
                'email'   => 't2@example.com',
                'name'    => 'test address',
                'address' => 'test',
            ],
        ], $record);
    }

    /**
     * Test batch insert with different data types.
     *
     * Ensure double is inserted with `.` decimal separator.
     *
     * https://github.com/yiisoft/yii2/issues/6526
     */
    public function testBatchInsertDataTypesLocale(): void
    {
        $locale = setlocale(LC_NUMERIC, 0);
        if (false === $locale) {
            $this->markTestSkipped('Your platform does not support locales.');
        }
        $db = $this->getConnection();

        try {
            // This one sets decimal mark to comma sign
            setlocale(LC_NUMERIC, 'ru_RU.UTF-8');

            $cols = ['int_col', 'char_col', 'float_col', 'bool_col'];
            $data = [
                [1, 'A', 9.735, '1'],
                [2, 'B', -2.123, '0'],
                [3, 'C', 2.123, '0'],
            ];

            // clear data in "type" table
            $db->createCommand()->delete('type')->execute();
            // batch insert on "type" table
            $db->createCommand()->batchInsert('type', $cols, $data)->execute();

            // change , for point oracle.
            $db->createCommand("ALTER SESSION SET NLS_NUMERIC_CHARACTERS='.,'")->execute();

            $data = $db->createCommand(
                'SELECT [[int_col]], [[char_col]], [[float_col]], [[bool_col]] FROM {{type}} WHERE [[int_col]] ' .
                'IN (1,2,3) ORDER BY [[int_col]]'
            )->queryAll();

            $this->assertEquals(3, \count($data));
            $this->assertEquals(1, $data[0]['int_col']);
            $this->assertEquals(2, $data[1]['int_col']);
            $this->assertEquals(3, $data[2]['int_col']);
            $this->assertEquals('A', rtrim((string) $data[0]['char_col'])); // rtrim because Postgres padds the column with whitespace
            $this->assertEquals('B', rtrim((string) $data[1]['char_col']));
            $this->assertEquals('C', rtrim((string) $data[2]['char_col']));
            $this->assertEquals('9.735', $data[0]['float_col']);
            $this->assertEquals('-2.123', $data[1]['float_col']);
            $this->assertEquals('2.123', $data[2]['float_col']);
            $this->assertEquals('1', $data[0]['bool_col']);
            $this->assertIsOneOf($data[1]['bool_col'], ['0', false]);
            $this->assertIsOneOf($data[2]['bool_col'], ['0', false]);
<<<<<<< HEAD

        } catch (\Exception|\Throwable $e) {
=======
        } catch (\Exception $e) {
            setlocale(LC_NUMERIC, $locale);
            throw $e;
        } catch (\Throwable $e) {
>>>>>>> a2b344f2
            setlocale(LC_NUMERIC, $locale);
            throw $e;
        }
        setlocale(LC_NUMERIC, $locale);
    }

    /**
     * verify that {{}} are not going to be replaced in parameters.
     */
    public function testNoTablenameReplacement(): void
    {
        $db = $this->getConnection();

        $db->createCommand()->insert(
            '{{customer}}',
            [
                'name' => 'Some {{weird}} name',
                'email' => 'test@example.com',
                'address' => 'Some {{%weird}} address',
            ]
        )->execute();

        $customerId = $db->getLastInsertID('customer_SEQ');

        $customer = $db->createCommand('SELECT * FROM {{customer}} WHERE [[id]]=' . $customerId)->queryOne();
        $this->assertEquals('Some {{weird}} name', $customer['name']);
        $this->assertEquals('Some {{%weird}} address', $customer['address']);

        $db->createCommand()->update(
            '{{customer}}',
            [
                'name' => 'Some {{updated}} name',
                'address' => 'Some {{%updated}} address',
            ],
            ['id' => $customerId]
        )->execute();
        $customer = $db->createCommand('SELECT * FROM {{customer}} WHERE [[id]]=' . $customerId)->queryOne();
        $this->assertEquals('Some {{updated}} name', $customer['name']);
        $this->assertEquals('Some {{%updated}} address', $customer['address']);
    }

    public function testCreateTable(): void
    {
        $db = $this->getConnection();

        if ($db->getSchema()->getTableSchema('testCreateTable') !== null) {
            $db->createCommand('DROP SEQUENCE testCreateTable_SEQ')->execute();
            $db->createCommand()->dropTable('testCreateTable')->execute();
        }

        $db->createCommand()->createTable(
            '{{testCreateTable}}',
            ['id' => Schema::TYPE_PK, 'bar' => Schema::TYPE_INTEGER]
        )->execute();

        $db->createCommand('CREATE SEQUENCE testCreateTable_SEQ START with 1 INCREMENT BY 1')->execute();

        $db->createCommand(
            'INSERT INTO {{testCreateTable}} ("id", "bar") VALUES(testCreateTable_SEQ.NEXTVAL, 1)'
        )->execute();

        $records = $db->createCommand('SELECT [[id]], [[bar]] FROM {{testCreateTable}}')->queryAll();

        $this->assertEquals([
            ['id' => 1, 'bar' => 1],
        ], $records);
    }

    public function testsInsertQueryAsColumnValue(): void
    {
        $time = time();

        $db = $this->getConnection();
        $db->createCommand('DELETE FROM {{order_with_null_fk}}')->execute();

        $command = $db->createCommand();
        $command->insert('{{order}}', [
            'customer_id' => 1,
            'created_at' => $time,
            'total' => 42,
        ])->execute();

        $orderId = $db->getLastInsertID('order_SEQ');

        $columnValueQuery = new \yii\db\Query();
        $columnValueQuery->select('created_at')->from('{{order}}')->where(['id' => $orderId]);

        $command = $db->createCommand();
        $command->insert(
            '{{order_with_null_fk}}',
            [
                'customer_id' => $orderId,
                'created_at' => $columnValueQuery,
                'total' => 42,
            ]
        )->execute();

        $this->assertEquals($time, $db->createCommand(
            'SELECT [[created_at]] FROM {{order_with_null_fk}} WHERE [[customer_id]] = ' . $orderId
        )->queryScalar());

        $db->createCommand('DELETE FROM {{order_with_null_fk}}')->execute();
        $db->createCommand('DELETE FROM {{order}} WHERE [[id]] = ' . $orderId)->execute();
    }

    public function testAlterTable(): void
    {
        $db = $this->getConnection();

        if ($db->getSchema()->getTableSchema('testAlterTable') !== null) {
            $db->createCommand('DROP SEQUENCE testAlterTable_SEQ')->execute();
            $db->createCommand()->dropTable('testAlterTable')->execute();
        }

        $db->createCommand()->createTable(
            'testAlterTable',
            ['id' => Schema::TYPE_PK, 'bar' => Schema::TYPE_INTEGER]
        )->execute();

        $db->createCommand('CREATE SEQUENCE testAlterTable_SEQ START with 1 INCREMENT BY 1')->execute();

        $db->createCommand(
            'INSERT INTO {{testAlterTable}} ([[id]], [[bar]]) VALUES(testAlterTable_SEQ.NEXTVAL, 1)'
        )->execute();

        $db->createCommand('ALTER TABLE {{testAlterTable}} ADD ([[bar_tmp]] VARCHAR(20))')->execute();

        $db->createCommand('UPDATE {{testAlterTable}} SET [[bar_tmp]] = [[bar]]')->execute();

        $db->createCommand('ALTER TABLE {{testAlterTable}} DROP COLUMN [[bar]]')->execute();

        $db->createCommand('ALTER TABLE {{testAlterTable}} RENAME COLUMN [[bar_tmp]] TO [[bar]]')->execute();

        $db->createCommand(
            "INSERT INTO {{testAlterTable}} ([[id]], [[bar]]) VALUES(testAlterTable_SEQ.NEXTVAL, 'hello')"
        )->execute();

        $records = $db->createCommand('SELECT [[id]], [[bar]] FROM {{testAlterTable}}')->queryAll();

        $this->assertEquals([
            ['id' => 1, 'bar' => 1],
            ['id' => 2, 'bar' => 'hello'],
        ], $records);
    }

    public function testCreateView(): void
    {
        $db = $this->getConnection();

        $subquery = (new Query())
            ->select('bar')
            ->from('testCreateViewTable')
            ->where(['>', 'bar', '5']);

        if ($db->getSchema()->getTableSchema('testCreateView') !== null) {
            $db->createCommand()->dropView('testCreateView')->execute();
        }

        if ($db->getSchema()->getTableSchema('testCreateViewTable')) {
            $db->createCommand('DROP SEQUENCE testCreateViewTable_SEQ')->execute();
            $db->createCommand()->dropTable('testCreateViewTable')->execute();
        }

        $db->createCommand()->createTable('testCreateViewTable', [
            'id'  => Schema::TYPE_PK,
            'bar' => Schema::TYPE_INTEGER,
        ])->execute();

        $db->createCommand('CREATE SEQUENCE testCreateViewTable_SEQ START with 1 INCREMENT BY 1')->execute();

        $db->createCommand(
            'INSERT INTO {{testCreateViewTable}} ("id", "bar") VALUES(testCreateTable_SEQ.NEXTVAL, 1)'
        )->execute();

        $db->createCommand(
            'INSERT INTO {{testCreateViewTable}} ("id", "bar") VALUES(testCreateTable_SEQ.NEXTVAL, 6)'
        )->execute();

        $db->createCommand()->createView('testCreateView', $subquery)->execute();

        $records = $db->createCommand('SELECT [[bar]] FROM {{testCreateView}}')->queryAll();

        $this->assertEquals([['bar' => 6]], $records);
    }

    public function testColumnCase(): void
    {
        $this->markTestSkipped('Should be fixed.');
    }
}<|MERGE_RESOLUTION|>--- conflicted
+++ resolved
@@ -290,15 +290,10 @@
             $this->assertEquals('1', $data[0]['bool_col']);
             $this->assertIsOneOf($data[1]['bool_col'], ['0', false]);
             $this->assertIsOneOf($data[2]['bool_col'], ['0', false]);
-<<<<<<< HEAD
-
-        } catch (\Exception|\Throwable $e) {
-=======
         } catch (\Exception $e) {
             setlocale(LC_NUMERIC, $locale);
             throw $e;
         } catch (\Throwable $e) {
->>>>>>> a2b344f2
             setlocale(LC_NUMERIC, $locale);
             throw $e;
         }
