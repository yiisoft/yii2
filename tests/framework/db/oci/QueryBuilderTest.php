<?php

/**
 * @link https://www.yiiframework.com/
 * @copyright Copyright (c) 2008 Yii Software LLC
 * @license https://www.yiiframework.com/license/
 */

namespace yiiunit\framework\db\oci;

use yii\db\oci\QueryBuilder;
use yii\db\oci\Schema;
use yii\db\Query;
use yii\helpers\ArrayHelper;
use yiiunit\data\base\TraversableObject;

/**
 * @group db
 * @group oci
 */
class QueryBuilderTest extends \yiiunit\framework\db\QueryBuilderTest
{
    public $driverName = 'oci';
    protected static string $driverNameStatic = 'oci';

    protected $likeEscapeCharSql = " ESCAPE '!'";
    protected $likeParameterReplacements = [
        '\%' => '!%',
        '\_' => '!_',
        '!' => '!!',
    ];

    /**
     * This is not used as a dataprovider for testGetColumnType to speed up the test
     * when used as dataprovider every single line will cause a reconnect with the database which is not needed here.
     */
    public function columnTypes()
    {
        return array_merge(parent::columnTypes(), [
            [
                Schema::TYPE_BOOLEAN . ' DEFAULT 1 NOT NULL',
                $this->boolean()->notNull()->defaultValue(1),
                'NUMBER(1) DEFAULT 1 NOT NULL',
            ],
        ]);
    }

    public static function foreignKeysProvider(): array
    {
        $tableName = 'T_constraints_3';
        $name = 'CN_constraints_3';
        $pkTableName = 'T_constraints_2';
        return [
            'drop' => [
                "ALTER TABLE {{{$tableName}}} DROP CONSTRAINT [[$name]]",
                fn(QueryBuilder $qb) => $qb->dropForeignKey($name, $tableName),
            ],
            'add' => [
                "ALTER TABLE {{{$tableName}}} ADD CONSTRAINT [[$name]] FOREIGN KEY ([[C_fk_id_1]]) REFERENCES {{{$pkTableName}}} ([[C_id_1]]) ON DELETE CASCADE",
                fn(QueryBuilder $qb) => $qb->addForeignKey($name, $tableName, 'C_fk_id_1', $pkTableName, 'C_id_1', 'CASCADE'),
            ],
            'add (2 columns)' => [
                "ALTER TABLE {{{$tableName}}} ADD CONSTRAINT [[$name]] FOREIGN KEY ([[C_fk_id_1]], [[C_fk_id_2]]) REFERENCES {{{$pkTableName}}} ([[C_id_1]], [[C_id_2]]) ON DELETE CASCADE",
                fn(QueryBuilder $qb) => $qb->addForeignKey($name, $tableName, 'C_fk_id_1, C_fk_id_2', $pkTableName, 'C_id_1, C_id_2', 'CASCADE'),
            ],
        ];
    }

    public static function indexesProvider(): array
    {
        $result = parent::indexesProvider();
        $result['drop'][0] = 'DROP INDEX [[CN_constraints_2_single]]';
        return $result;
    }

    public function testCommentColumn(): void
    {
        $qb = $this->getQueryBuilder();

        $expected = "COMMENT ON COLUMN [[comment]].[[text]] IS 'This is my column.'";
        $sql = $qb->addCommentOnColumn('comment', 'text', 'This is my column.');
        $this->assertEquals(self::replaceQuotes($expected), $sql);

        $expected = "COMMENT ON COLUMN [[comment]].[[text]] IS ''";
        $sql = $qb->dropCommentFromColumn('comment', 'text');
        $this->assertEquals(self::replaceQuotes($expected), $sql);
    }

    public function testCommentTable(): void
    {
        $qb = $this->getQueryBuilder();

        $expected = "COMMENT ON TABLE [[comment]] IS 'This is my table.'";
        $sql = $qb->addCommentOnTable('comment', 'This is my table.');
        $this->assertEquals(self::replaceQuotes($expected), $sql);

        $expected = "COMMENT ON TABLE [[comment]] IS ''";
        $sql = $qb->dropCommentFromTable('comment');
        $this->assertEquals(self::replaceQuotes($expected), $sql);
    }

    public function testExecuteResetSequence(): void
    {
        $db = $this->getConnection();
        $qb = $this->getQueryBuilder();
        $sqlResult = "SELECT last_number FROM user_sequences WHERE sequence_name = 'item_SEQ'";

        $qb->executeResetSequence('item');
        $result = $db->createCommand($sqlResult)->queryScalar();
        $this->assertEquals(6, $result);

        $qb->executeResetSequence('item', 4);
        $result = $db->createCommand($sqlResult)->queryScalar();
        $this->assertEquals(4, $result);
    }

    public function likeConditionProvider()
    {
        /*
         * Different pdo_oci8 versions may or may not implement PDO::quote(), so
         * yii\db\Schema::quoteValue() may or may not quote \.
         */
        try {
            $encodedBackslash = substr((string) $this->getDb()->quoteValue('\\'), 1, -1);
            $this->likeParameterReplacements[$encodedBackslash] = '\\';
        } catch (\Exception $e) {
            $this->markTestSkipped('Could not execute Connection::quoteValue() method: ' . $e->getMessage());
        }

        return parent::likeConditionProvider();
    }

    public function conditionProvidertmp()
    {
        // test bc with commit
        // {@see https://github.com/yiisoft/yii2/commit/d16586334d7bea226a67aa8db28982848b5c92dd#diff-ae95e8cbf4e036860dd6b41011f9f8035a616a8f45d3c3167b3705d39879c95c}
        // should be fixed.
        return array_merge([], [
            [
                ['in', '[[id]]', range(0, 2500)],

                ' ('
                . '([[id]] IN (' . implode(', ', $this->generateSprintfSeries(':qp%d', 0, 999)) . '))'
                . ' OR ([[id]] IN (' . implode(', ', $this->generateSprintfSeries(':qp%d', 1000, 1999)) . '))'
                . ' OR ([[id]] IN (' . implode(', ', $this->generateSprintfSeries(':qp%d', 2000, 2500)) . '))'
                . ')',

                array_flip($this->generateSprintfSeries(':qp%d', 0, 2500)),
            ],
            [
                ['not in', '[[id]]', range(0, 2500)],

                '('
                . '([[id]] NOT IN (' . implode(', ', $this->generateSprintfSeries(':qp%d', 0, 999)) . '))'
                . ' AND ([[id]] NOT IN (' . implode(', ', $this->generateSprintfSeries(':qp%d', 1000, 1999)) . '))'
                . ' AND ([[id]] NOT IN (' . implode(', ', $this->generateSprintfSeries(':qp%d', 2000, 2500)) . '))'
                . ')',

                array_flip($this->generateSprintfSeries(':qp%d', 0, 2500)),
            ],
            [
                ['not in', '[[id]]', new TraversableObject(range(0, 2500))],

                '('
                . '([[id]] NOT IN (' . implode(', ', $this->generateSprintfSeries(':qp%d', 0, 999)) . '))'
                . ' AND ([[id]] NOT IN (' . implode(', ', $this->generateSprintfSeries(':qp%d', 1000, 1999)) . '))'
                . ' AND ([[id]] NOT IN (' . implode(', ', $this->generateSprintfSeries(':qp%d', 2000, 2500)) . '))'
                . ')',

                array_flip($this->generateSprintfSeries(':qp%d', 0, 2500)),
            ],
        ]);
    }

    protected function generateSprintfSeries($pattern, $from, $to)
    {
        $items = [];
        for ($i = $from; $i <= $to; $i++) {
            $items[] = sprintf($pattern, $i);
        }

        return $items;
    }

    public static function upsertProvider(): array
    {
        $concreteData = [
            'regular values' => [
                3 => 'MERGE INTO "T_upsert" USING (SELECT :qp0 AS "email", :qp1 AS "address", :qp2 AS "status", :qp3 AS "profile_id" FROM "DUAL") "EXCLUDED" ON ("T_upsert"."email"="EXCLUDED"."email") WHEN MATCHED THEN UPDATE SET "address"="EXCLUDED"."address", "status"="EXCLUDED"."status", "profile_id"="EXCLUDED"."profile_id" WHEN NOT MATCHED THEN INSERT ("email", "address", "status", "profile_id") VALUES ("EXCLUDED"."email", "EXCLUDED"."address", "EXCLUDED"."status", "EXCLUDED"."profile_id")',
            ],
            'regular values with update part' => [
                3 => 'MERGE INTO "T_upsert" USING (SELECT :qp0 AS "email", :qp1 AS "address", :qp2 AS "status", :qp3 AS "profile_id" FROM "DUAL") "EXCLUDED" ON ("T_upsert"."email"="EXCLUDED"."email") WHEN MATCHED THEN UPDATE SET "address"=:qp4, "status"=:qp5, "orders"=T_upsert.orders + 1 WHEN NOT MATCHED THEN INSERT ("email", "address", "status", "profile_id") VALUES ("EXCLUDED"."email", "EXCLUDED"."address", "EXCLUDED"."status", "EXCLUDED"."profile_id")',
            ],
            'regular values without update part' => [
                3 => 'MERGE INTO "T_upsert" USING (SELECT :qp0 AS "email", :qp1 AS "address", :qp2 AS "status", :qp3 AS "profile_id" FROM "DUAL") "EXCLUDED" ON ("T_upsert"."email"="EXCLUDED"."email") WHEN NOT MATCHED THEN INSERT ("email", "address", "status", "profile_id") VALUES ("EXCLUDED"."email", "EXCLUDED"."address", "EXCLUDED"."status", "EXCLUDED"."profile_id")',
            ],
            'query' => [
                3 => 'MERGE INTO "T_upsert" USING (WITH USER_SQL AS (SELECT "email", 2 AS "status" FROM "customer" WHERE "name"=:qp0),
    PAGINATION AS (SELECT USER_SQL.*, rownum as rowNumId FROM USER_SQL)
SELECT *
FROM PAGINATION
WHERE rownum <= 1) "EXCLUDED" ON ("T_upsert"."email"="EXCLUDED"."email") WHEN MATCHED THEN UPDATE SET "status"="EXCLUDED"."status" WHEN NOT MATCHED THEN INSERT ("email", "status") VALUES ("EXCLUDED"."email", "EXCLUDED"."status")'
            ],
            'query with update part' => [
                3 => 'MERGE INTO "T_upsert" USING (WITH USER_SQL AS (SELECT "email", 2 AS "status" FROM "customer" WHERE "name"=:qp0),
    PAGINATION AS (SELECT USER_SQL.*, rownum as rowNumId FROM USER_SQL)
SELECT *
FROM PAGINATION
WHERE rownum <= 1) "EXCLUDED" ON ("T_upsert"."email"="EXCLUDED"."email") WHEN MATCHED THEN UPDATE SET "address"=:qp1, "status"=:qp2, "orders"=T_upsert.orders + 1 WHEN NOT MATCHED THEN INSERT ("email", "status") VALUES ("EXCLUDED"."email", "EXCLUDED"."status")'
            ],
            'query without update part' => [
                3 => 'MERGE INTO "T_upsert" USING (WITH USER_SQL AS (SELECT "email", 2 AS "status" FROM "customer" WHERE "name"=:qp0),
    PAGINATION AS (SELECT USER_SQL.*, rownum as rowNumId FROM USER_SQL)
SELECT *
FROM PAGINATION
WHERE rownum <= 1) "EXCLUDED" ON ("T_upsert"."email"="EXCLUDED"."email") WHEN NOT MATCHED THEN INSERT ("email", "status") VALUES ("EXCLUDED"."email", "EXCLUDED"."status")'
            ],
            'values and expressions' => [
                3 => 'INSERT INTO {{%T_upsert}} ({{%T_upsert}}.[[email]], [[ts]]) VALUES (:qp0, now())',
            ],
            'values and expressions with update part' => [
                3 => 'INSERT INTO {{%T_upsert}} ({{%T_upsert}}.[[email]], [[ts]]) VALUES (:qp0, now())',
            ],
            'values and expressions without update part' => [
                3 => 'INSERT INTO {{%T_upsert}} ({{%T_upsert}}.[[email]], [[ts]]) VALUES (:qp0, now())',
            ],
            'query, values and expressions with update part' => [
                3 => 'MERGE INTO {{%T_upsert}} USING (SELECT :phEmail AS "email", now() AS [[time]]) "EXCLUDED" ON ({{%T_upsert}}."email"="EXCLUDED"."email") WHEN MATCHED THEN UPDATE SET "ts"=:qp1, [[orders]]=T_upsert.orders + 1 WHEN NOT MATCHED THEN INSERT ("email", [[time]]) VALUES ("EXCLUDED"."email", "EXCLUDED".[[time]])',
            ],
            'query, values and expressions without update part' => [
                3 => 'MERGE INTO {{%T_upsert}} USING (SELECT :phEmail AS "email", now() AS [[time]]) "EXCLUDED" ON ({{%T_upsert}}."email"="EXCLUDED"."email") WHEN MATCHED THEN UPDATE SET "ts"=:qp1, [[orders]]=T_upsert.orders + 1 WHEN NOT MATCHED THEN INSERT ("email", [[time]]) VALUES ("EXCLUDED"."email", "EXCLUDED".[[time]])',
            ],
        ];
        $newData = parent::upsertProvider();
        foreach ($concreteData as $testName => $data) {
            $newData[$testName] = array_replace($newData[$testName], $data);
        }

        // skip test
        unset($newData['no columns to update']);

        return $newData;
    }

    public static function batchInsertProvider(): array
    {
        $data = parent::batchInsertProvider();

        $data[0][3] = 'INSERT ALL  INTO "customer" ("email", "name", "address") ' .
            "VALUES ('test@example.com', 'silverfire', 'Kyiv {{city}}, Ukraine') SELECT 1 FROM SYS.DUAL";

        $data['escape-danger-chars']['expected'] = 'INSERT ALL  INTO "customer" ("address") ' .
            "VALUES ('SQL-danger chars are escaped: ''); --') SELECT 1 FROM SYS.DUAL";

        $data[2][3] = 'INSERT ALL  INTO "customer" () ' .
            "VALUES ('no columns passed') SELECT 1 FROM SYS.DUAL";

        $data['bool-false, bool2-null']['expected'] = 'INSERT ALL  INTO "type" ("bool_col", "bool_col2") ' .
            "VALUES ('', NULL) SELECT 1 FROM SYS.DUAL";

        $data[3][3] = 'INSERT ALL  INTO {{%type}} ({{%type}}.[[float_col]], [[time]]) ' .
            'VALUES (NULL, now()) SELECT 1 FROM SYS.DUAL';

        $data['bool-false, time-now()']['expected'] = 'INSERT ALL  INTO {{%type}} ({{%type}}.[[bool_col]], [[time]]) ' .
            'VALUES (0, now()) SELECT 1 FROM SYS.DUAL';

        return $data;
    }

    /**
     * Dummy test to speed up QB's tests which rely on DB schema
     */
    public function testInitFixtures(): void
    {
        $this->assertInstanceOf('yii\db\QueryBuilder', $this->getQueryBuilder(true, true));
    }

    /**
     * @depends testInitFixtures
     *
     * @dataProvider upsertProvider
     *
     * @param string $table The table name.
     * @param array|Query $insertColumns The column data (name => value) to be inserted into the table.
     * @param array|bool|null $updateColumns The column data (name => value) to be updated if it already exists.
     * @param string|string[] $expectedSQL The expected SQL statement(s).
     * @param array $expectedParams The expected binding parameters.
     *
     * @throws \yii\base\NotSupportedException
     * @throws \Exception
     */
    public function testUpsert(
        string $table,
        array|Query $insertColumns,
        array|bool|null $updateColumns,
        string|array $expectedSQL,
        array $expectedParams
    ): void {
        $actualParams = [];
        $actualSQL = $this->getQueryBuilder(true, $this->driverName === 'sqlite')->upsert($table, $insertColumns, $updateColumns, $actualParams);
        if (is_string($expectedSQL)) {
            $this->assertEqualsWithoutLE($expectedSQL, $actualSQL);
        } else {
            $this->assertStringContainsString($actualSQL, $expectedSQL);
        }
        if (ArrayHelper::isAssociative($expectedParams)) {
            $this->assertSame($expectedParams, $actualParams);
        } else {
            $this->assertIsOneOf($actualParams, $expectedParams);
        }
    }
<<<<<<< HEAD

    /**
     * @dataProvider defaultValuesProvider
     *
     * @param string $sql The SQL.
     */
    public function testAddDropDefaultValue(string $sql, \Closure $builder): void
    {
        $this->expectException(\yii\base\NotSupportedException::class);
        $this->expectExceptionMessage('oci does not support');

        parent::testAddDropDefaultValue($sql, $builder);
    }
=======
>>>>>>> a2b344f2
}<|MERGE_RESOLUTION|>--- conflicted
+++ resolved
@@ -309,20 +309,4 @@
             $this->assertIsOneOf($actualParams, $expectedParams);
         }
     }
-<<<<<<< HEAD
-
-    /**
-     * @dataProvider defaultValuesProvider
-     *
-     * @param string $sql The SQL.
-     */
-    public function testAddDropDefaultValue(string $sql, \Closure $builder): void
-    {
-        $this->expectException(\yii\base\NotSupportedException::class);
-        $this->expectExceptionMessage('oci does not support');
-
-        parent::testAddDropDefaultValue($sql, $builder);
-    }
-=======
->>>>>>> a2b344f2
 }