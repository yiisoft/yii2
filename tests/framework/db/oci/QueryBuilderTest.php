<?php

/**
 * @link https://www.yiiframework.com/
 * @copyright Copyright (c) 2008 Yii Software LLC
 * @license https://www.yiiframework.com/license/
 */

namespace yiiunit\framework\db\oci;

use Closure;
use Exception;
use yii\base\NotSupportedException;
use yii\db\Expression;
use yii\db\oci\QueryBuilder;
use yii\db\oci\Schema;
use yii\db\Query;
use yii\helpers\ArrayHelper;
use yiiunit\data\base\TraversableObject;

/**
 * @group db
 * @group oci
 */
class QueryBuilderTest extends \yiiunit\framework\db\QueryBuilderTest
{
    public $driverName = 'oci';
    protected static string $driverNameStatic = 'oci';

    protected $likeEscapeCharSql = " ESCAPE '!'";
    protected $likeParameterReplacements = [
        '\%' => '!%',
        '\_' => '!_',
        '!' => '!!',
    ];

    /**
     * This is not used as a dataprovider for testGetColumnType to speed up the test
     * when used as dataprovider every single line will cause a reconnect with the database which is not needed here.
     */
    public function columnTypes()
    {
        return array_merge(parent::columnTypes(), [
            [
                Schema::TYPE_BOOLEAN . ' DEFAULT 1 NOT NULL',
                $this->boolean()->notNull()->defaultValue(1),
                'NUMBER(1) DEFAULT 1 NOT NULL',
            ],
        ]);
    }

    public static function foreignKeysProvider(): array
    {
        $tableName = 'T_constraints_3';
        $name = 'CN_constraints_3';
        $pkTableName = 'T_constraints_2';
        return [
            'drop' => [
                "ALTER TABLE {{{$tableName}}} DROP CONSTRAINT [[$name]]",
                fn(QueryBuilder $qb) => $qb->dropForeignKey($name, $tableName),
            ],
            'add' => [
                "ALTER TABLE {{{$tableName}}} ADD CONSTRAINT [[$name]] FOREIGN KEY ([[C_fk_id_1]]) REFERENCES {{{$pkTableName}}} ([[C_id_1]]) ON DELETE CASCADE",
                fn(QueryBuilder $qb) => $qb->addForeignKey($name, $tableName, 'C_fk_id_1', $pkTableName, 'C_id_1', 'CASCADE'),
            ],
            'add (2 columns)' => [
                "ALTER TABLE {{{$tableName}}} ADD CONSTRAINT [[$name]] FOREIGN KEY ([[C_fk_id_1]], [[C_fk_id_2]]) REFERENCES {{{$pkTableName}}} ([[C_id_1]], [[C_id_2]]) ON DELETE CASCADE",
                fn(QueryBuilder $qb) => $qb->addForeignKey($name, $tableName, 'C_fk_id_1, C_fk_id_2', $pkTableName, 'C_id_1, C_id_2', 'CASCADE'),
            ],
        ];
    }

    public static function indexesProvider(): array
    {
        $result = parent::indexesProvider();
        $result['drop'][0] = 'DROP INDEX [[CN_constraints_2_single]]';
        return $result;
    }

    public function testCommentColumn(): void
    {
        $qb = $this->getQueryBuilder();

        $expected = "COMMENT ON COLUMN [[comment]].[[text]] IS 'This is my column.'";
        $sql = $qb->addCommentOnColumn('comment', 'text', 'This is my column.');
        $this->assertEquals(self::replaceQuotes($expected), $sql);

        $expected = "COMMENT ON COLUMN [[comment]].[[text]] IS ''";
        $sql = $qb->dropCommentFromColumn('comment', 'text');
        $this->assertEquals(self::replaceQuotes($expected), $sql);
    }

    public function testCommentTable(): void
    {
        $qb = $this->getQueryBuilder();

        $expected = "COMMENT ON TABLE [[comment]] IS 'This is my table.'";
        $sql = $qb->addCommentOnTable('comment', 'This is my table.');
        $this->assertEquals(self::replaceQuotes($expected), $sql);

        $expected = "COMMENT ON TABLE [[comment]] IS ''";
        $sql = $qb->dropCommentFromTable('comment');
        $this->assertEquals(self::replaceQuotes($expected), $sql);
    }

    public function testExecuteResetSequence(): void
    {
        $db = $this->getConnection();
        $qb = $this->getQueryBuilder();
        $sqlResult = "SELECT last_number FROM user_sequences WHERE sequence_name = 'item_SEQ'";

        $qb->executeResetSequence('item');
        $result = $db->createCommand($sqlResult)->queryScalar();
        $this->assertEquals(6, $result);

        $qb->executeResetSequence('item', 4);
        $result = $db->createCommand($sqlResult)->queryScalar();
        $this->assertEquals(4, $result);
    }

    public static function conditionProvider(): array
    {
<<<<<<< HEAD
        /*
         * Different pdo_oci8 versions may or may not implement PDO::quote(), so
         * yii\db\Schema::quoteValue() may or may not quote \.
         */
        try {
            $encodedBackslash = substr((string) $this->getDb()->quoteValue('\\'), 1, -1);
            $this->likeParameterReplacements[$encodedBackslash] = '\\';
        } catch (\Exception $e) {
            $this->markTestSkipped('Could not execute Connection::quoteValue() method: ' . $e->getMessage());
        }

        return parent::likeConditionProvider();
=======
        return array_merge(
            parent::conditionProvider(),
            [
                [
                    [
                        'in',
                        ['id', 'name'],
                        [['id' => 1, 'name' => 'foo'], ['id' => 2, 'name' => 'bar']],
                    ],
                    '([[id]], [[name]]) IN ((:qp0, :qp1), (:qp2, :qp3))',
                    [':qp0' => 1, ':qp1' => 'foo', ':qp2' => 2, ':qp3' => 'bar'],
                ],
                [
                    [
                        'not in',
                        ['id', 'name'],
                        [['id' => 1, 'name' => 'foo'], ['id' => 2, 'name' => 'bar']],
                    ],
                    '([[id]], [[name]]) NOT IN ((:qp0, :qp1), (:qp2, :qp3))',
                    [':qp0' => 1, ':qp1' => 'foo', ':qp2' => 2, ':qp3' => 'bar'],
                ],
                [
                    [
                        'not in',
                        [new Expression('id'), 'name'],
                        [['id' => 1, 'name' => 'foo'], ['id' => 2, 'name' => 'bar']],
                    ],
                    '([[id]], [[name]]) NOT IN ((:qp0, :qp1), (:qp2, :qp3))',
                    [':qp0' => 1, ':qp1' => 'foo', ':qp2' => 2, ':qp3' => 'bar'],
                ],
                [
                    [
                        'in',
                        ['id', 'name'],
                        (new Query())->select(['id', 'name'])->from('users')->where(['active' => 1]),
                    ],
                    '([[id]], [[name]]) IN (SELECT [[id]], [[name]] FROM [[users]] WHERE [[active]]=:qp0)',
                    [':qp0' => 1],
                ],
                [
                    [
                        'not in',
                        ['id', 'name'],
                        (new Query())->select(['id', 'name'])->from('users')->where(['active' => 1]),
                    ],
                    '([[id]], [[name]]) NOT IN (SELECT [[id]], [[name]] FROM [[users]] WHERE [[active]]=:qp0)',
                    [':qp0' => 1],
                ],
            ],
        );
>>>>>>> fa724b12
    }

    public function conditionProvidertmp()
    {
        // test bc with commit
        // {@see https://github.com/yiisoft/yii2/commit/d16586334d7bea226a67aa8db28982848b5c92dd#diff-ae95e8cbf4e036860dd6b41011f9f8035a616a8f45d3c3167b3705d39879c95c}
        // should be fixed.
        return array_merge([], [
            [
                ['in', '[[id]]', range(0, 2500)],

                ' ('
                . '([[id]] IN (' . implode(', ', $this->generateSprintfSeries(':qp%d', 0, 999)) . '))'
                . ' OR ([[id]] IN (' . implode(', ', $this->generateSprintfSeries(':qp%d', 1000, 1999)) . '))'
                . ' OR ([[id]] IN (' . implode(', ', $this->generateSprintfSeries(':qp%d', 2000, 2500)) . '))'
                . ')',

                array_flip($this->generateSprintfSeries(':qp%d', 0, 2500)),
            ],
            [
                ['not in', '[[id]]', range(0, 2500)],

                '('
                . '([[id]] NOT IN (' . implode(', ', $this->generateSprintfSeries(':qp%d', 0, 999)) . '))'
                . ' AND ([[id]] NOT IN (' . implode(', ', $this->generateSprintfSeries(':qp%d', 1000, 1999)) . '))'
                . ' AND ([[id]] NOT IN (' . implode(', ', $this->generateSprintfSeries(':qp%d', 2000, 2500)) . '))'
                . ')',

                array_flip($this->generateSprintfSeries(':qp%d', 0, 2500)),
            ],
            [
                ['not in', '[[id]]', new TraversableObject(range(0, 2500))],

                '('
                . '([[id]] NOT IN (' . implode(', ', $this->generateSprintfSeries(':qp%d', 0, 999)) . '))'
                . ' AND ([[id]] NOT IN (' . implode(', ', $this->generateSprintfSeries(':qp%d', 1000, 1999)) . '))'
                . ' AND ([[id]] NOT IN (' . implode(', ', $this->generateSprintfSeries(':qp%d', 2000, 2500)) . '))'
                . ')',

                array_flip($this->generateSprintfSeries(':qp%d', 0, 2500)),
            ],
        ]);
    }

    protected function generateSprintfSeries($pattern, $from, $to)
    {
        $items = [];
        for ($i = $from; $i <= $to; $i++) {
            $items[] = sprintf($pattern, $i);
        }

        return $items;
    }

    public static function upsertProvider(): array
    {
        $concreteData = [
            'regular values' => [
                3 => 'MERGE INTO "T_upsert" USING (SELECT :qp0 AS "email", :qp1 AS "address", :qp2 AS "status", :qp3 AS "profile_id" FROM "DUAL") "EXCLUDED" ON ("T_upsert"."email"="EXCLUDED"."email") WHEN MATCHED THEN UPDATE SET "address"="EXCLUDED"."address", "status"="EXCLUDED"."status", "profile_id"="EXCLUDED"."profile_id" WHEN NOT MATCHED THEN INSERT ("email", "address", "status", "profile_id") VALUES ("EXCLUDED"."email", "EXCLUDED"."address", "EXCLUDED"."status", "EXCLUDED"."profile_id")',
            ],
            'regular values with update part' => [
                3 => 'MERGE INTO "T_upsert" USING (SELECT :qp0 AS "email", :qp1 AS "address", :qp2 AS "status", :qp3 AS "profile_id" FROM "DUAL") "EXCLUDED" ON ("T_upsert"."email"="EXCLUDED"."email") WHEN MATCHED THEN UPDATE SET "address"=:qp4, "status"=:qp5, "orders"=T_upsert.orders + 1 WHEN NOT MATCHED THEN INSERT ("email", "address", "status", "profile_id") VALUES ("EXCLUDED"."email", "EXCLUDED"."address", "EXCLUDED"."status", "EXCLUDED"."profile_id")',
            ],
            'regular values without update part' => [
                3 => 'MERGE INTO "T_upsert" USING (SELECT :qp0 AS "email", :qp1 AS "address", :qp2 AS "status", :qp3 AS "profile_id" FROM "DUAL") "EXCLUDED" ON ("T_upsert"."email"="EXCLUDED"."email") WHEN NOT MATCHED THEN INSERT ("email", "address", "status", "profile_id") VALUES ("EXCLUDED"."email", "EXCLUDED"."address", "EXCLUDED"."status", "EXCLUDED"."profile_id")',
            ],
            'query' => [
                3 => 'MERGE INTO "T_upsert" USING (WITH USER_SQL AS (SELECT "email", 2 AS "status" FROM "customer" WHERE "name"=:qp0),
    PAGINATION AS (SELECT USER_SQL.*, rownum as rowNumId FROM USER_SQL)
SELECT *
FROM PAGINATION
WHERE rownum <= 1) "EXCLUDED" ON ("T_upsert"."email"="EXCLUDED"."email") WHEN MATCHED THEN UPDATE SET "status"="EXCLUDED"."status" WHEN NOT MATCHED THEN INSERT ("email", "status") VALUES ("EXCLUDED"."email", "EXCLUDED"."status")'
            ],
            'query with update part' => [
                3 => 'MERGE INTO "T_upsert" USING (WITH USER_SQL AS (SELECT "email", 2 AS "status" FROM "customer" WHERE "name"=:qp0),
    PAGINATION AS (SELECT USER_SQL.*, rownum as rowNumId FROM USER_SQL)
SELECT *
FROM PAGINATION
WHERE rownum <= 1) "EXCLUDED" ON ("T_upsert"."email"="EXCLUDED"."email") WHEN MATCHED THEN UPDATE SET "address"=:qp1, "status"=:qp2, "orders"=T_upsert.orders + 1 WHEN NOT MATCHED THEN INSERT ("email", "status") VALUES ("EXCLUDED"."email", "EXCLUDED"."status")'
            ],
            'query without update part' => [
                3 => 'MERGE INTO "T_upsert" USING (WITH USER_SQL AS (SELECT "email", 2 AS "status" FROM "customer" WHERE "name"=:qp0),
    PAGINATION AS (SELECT USER_SQL.*, rownum as rowNumId FROM USER_SQL)
SELECT *
FROM PAGINATION
WHERE rownum <= 1) "EXCLUDED" ON ("T_upsert"."email"="EXCLUDED"."email") WHEN NOT MATCHED THEN INSERT ("email", "status") VALUES ("EXCLUDED"."email", "EXCLUDED"."status")'
            ],
            'values and expressions' => [
                3 => 'INSERT INTO {{%T_upsert}} ({{%T_upsert}}.[[email]], [[ts]]) VALUES (:qp0, now())',
            ],
            'values and expressions with update part' => [
                3 => 'INSERT INTO {{%T_upsert}} ({{%T_upsert}}.[[email]], [[ts]]) VALUES (:qp0, now())',
            ],
            'values and expressions without update part' => [
                3 => 'INSERT INTO {{%T_upsert}} ({{%T_upsert}}.[[email]], [[ts]]) VALUES (:qp0, now())',
            ],
            'query, values and expressions with update part' => [
                3 => 'MERGE INTO {{%T_upsert}} USING (SELECT :phEmail AS "email", now() AS [[time]]) "EXCLUDED" ON ({{%T_upsert}}."email"="EXCLUDED"."email") WHEN MATCHED THEN UPDATE SET "ts"=:qp1, [[orders]]=T_upsert.orders + 1 WHEN NOT MATCHED THEN INSERT ("email", [[time]]) VALUES ("EXCLUDED"."email", "EXCLUDED".[[time]])',
            ],
            'query, values and expressions without update part' => [
                3 => 'MERGE INTO {{%T_upsert}} USING (SELECT :phEmail AS "email", now() AS [[time]]) "EXCLUDED" ON ({{%T_upsert}}."email"="EXCLUDED"."email") WHEN MATCHED THEN UPDATE SET "ts"=:qp1, [[orders]]=T_upsert.orders + 1 WHEN NOT MATCHED THEN INSERT ("email", [[time]]) VALUES ("EXCLUDED"."email", "EXCLUDED".[[time]])',
            ],
        ];
        $newData = parent::upsertProvider();
        foreach ($concreteData as $testName => $data) {
            $newData[$testName] = array_replace($newData[$testName], $data);
        }

        // skip test
        unset($newData['no columns to update']);

        return $newData;
    }

    public static function batchInsertProvider(): array
    {
        $data = parent::batchInsertProvider();

        $data[0][3] = 'INSERT ALL  INTO "customer" ("email", "name", "address") ' .
            "VALUES ('test@example.com', 'silverfire', 'Kyiv {{city}}, Ukraine') SELECT 1 FROM SYS.DUAL";

        $data['escape-danger-chars']['expected'] = 'INSERT ALL  INTO "customer" ("address") ' .
            "VALUES ('SQL-danger chars are escaped: ''); --') SELECT 1 FROM SYS.DUAL";

        $data[2][3] = 'INSERT ALL  INTO "customer" () ' .
            "VALUES ('no columns passed') SELECT 1 FROM SYS.DUAL";

        $data['bool-false, bool2-null']['expected'] = 'INSERT ALL  INTO "type" ("bool_col", "bool_col2") ' .
            "VALUES ('', NULL) SELECT 1 FROM SYS.DUAL";

        $data[3][3] = 'INSERT ALL  INTO {{%type}} ({{%type}}.[[float_col]], [[time]]) ' .
            'VALUES (NULL, now()) SELECT 1 FROM SYS.DUAL';

        $data['bool-false, time-now()']['expected'] = 'INSERT ALL  INTO {{%type}} ({{%type}}.[[bool_col]], [[time]]) ' .
            'VALUES (0, now()) SELECT 1 FROM SYS.DUAL';

        return $data;
    }

    /**
     * Dummy test to speed up QB's tests which rely on DB schema
     */
    public function testInitFixtures(): void
    {
        $this->assertInstanceOf('yii\db\QueryBuilder', $this->getQueryBuilder(true, true));
    }

    /**
     * @depends testInitFixtures
     *
     * @dataProvider upsertProvider
<<<<<<< HEAD
     *
     * @param string $table The table name.
     * @param array|Query $insertColumns The column data (name => value) to be inserted into the table.
     * @param array|bool|null $updateColumns The column data (name => value) to be updated if it already exists.
     * @param string|string[] $expectedSQL The expected SQL statement(s).
     * @param array $expectedParams The expected binding parameters.
     *
     * @throws \yii\base\NotSupportedException
     * @throws \Exception
     */
    public function testUpsert(
        string $table,
        array|Query $insertColumns,
        array|bool|null $updateColumns,
        string|array $expectedSQL,
        array $expectedParams
    ): void {
        $actualParams = [];
        $actualSQL = $this->getQueryBuilder(true, $this->driverName === 'sqlite')->upsert($table, $insertColumns, $updateColumns, $actualParams);
        if (is_string($expectedSQL)) {
            $this->assertEqualsWithoutLE($expectedSQL, $actualSQL);
        } else {
            $this->assertStringContainsString($actualSQL, $expectedSQL);
        }
        if (ArrayHelper::isAssociative($expectedParams)) {
            $this->assertSame($expectedParams, $actualParams);
        } else {
            $this->assertIsOneOf($actualParams, $expectedParams);
=======
     * @param string $table
     * @param array $insertColumns
     * @param array|null $updateColumns
     * @param string|string[] $expectedSQL
     * @param array $expectedParams
     * @throws NotSupportedException
     * @throws Exception
     */
    public function testUpsert($table, $insertColumns, $updateColumns, $expectedSQL, $expectedParams): void
    {
        parent::testUpsert($table, $insertColumns, $updateColumns, $expectedSQL, $expectedParams);
    }

    /**
     * @dataProvider defaultValuesProvider
     * @param string $sql
     */
    public function testAddDropDefaultValue($sql, Closure $builder): void
    {
        $this->expectException(NotSupportedException::class);
        $this->expectExceptionMessageMatches(
            '/^oci does not support (adding|dropping) default value constraints\.$/',
        );

        parent::testAddDropDefaultValue($sql, $builder);
    }

    /**
     * @dataProvider likeConditionProvider
     * @param array $condition
     * @param string $expected
     * @param array $expectedParams
     */
    public function testBuildLikeCondition($condition, $expected, $expectedParams): void
    {
        /**
         * Different pdo_oci8 versions may or may not implement PDO::quote(), so
         * yii\db\Schema::quoteValue() may or may not quote \.
         */
        try {
            $encodedBackslash = substr($this->getDb()->quoteValue('\\\\'), 1, -1);
            $this->likeParameterReplacements[$encodedBackslash] = '\\';
        } catch (Exception $e) {
            $this->markTestSkipped('Could not execute Connection::quoteValue() method: ' . $e->getMessage());
>>>>>>> fa724b12
        }

        parent::testBuildLikeCondition($condition, $expected, $expectedParams);
    }

    /**
     * @dataProvider defaultValuesProvider
     *
     * @param string $sql The SQL.
     */
    public function testAddDropDefaultValue(string $sql, \Closure $builder): void
    {
        $this->expectException(\yii\base\NotSupportedException::class);
        $this->expectExceptionMessage('oci does not support');

        parent::testAddDropDefaultValue($sql, $builder);
    }
}<|MERGE_RESOLUTION|>--- conflicted
+++ resolved
@@ -15,7 +15,6 @@
 use yii\db\oci\QueryBuilder;
 use yii\db\oci\Schema;
 use yii\db\Query;
-use yii\helpers\ArrayHelper;
 use yiiunit\data\base\TraversableObject;
 
 /**
@@ -120,20 +119,6 @@
 
     public static function conditionProvider(): array
     {
-<<<<<<< HEAD
-        /*
-         * Different pdo_oci8 versions may or may not implement PDO::quote(), so
-         * yii\db\Schema::quoteValue() may or may not quote \.
-         */
-        try {
-            $encodedBackslash = substr((string) $this->getDb()->quoteValue('\\'), 1, -1);
-            $this->likeParameterReplacements[$encodedBackslash] = '\\';
-        } catch (\Exception $e) {
-            $this->markTestSkipped('Could not execute Connection::quoteValue() method: ' . $e->getMessage());
-        }
-
-        return parent::likeConditionProvider();
-=======
         return array_merge(
             parent::conditionProvider(),
             [
@@ -184,7 +169,6 @@
                 ],
             ],
         );
->>>>>>> fa724b12
     }
 
     public function conditionProvidertmp()
@@ -336,36 +320,6 @@
      * @depends testInitFixtures
      *
      * @dataProvider upsertProvider
-<<<<<<< HEAD
-     *
-     * @param string $table The table name.
-     * @param array|Query $insertColumns The column data (name => value) to be inserted into the table.
-     * @param array|bool|null $updateColumns The column data (name => value) to be updated if it already exists.
-     * @param string|string[] $expectedSQL The expected SQL statement(s).
-     * @param array $expectedParams The expected binding parameters.
-     *
-     * @throws \yii\base\NotSupportedException
-     * @throws \Exception
-     */
-    public function testUpsert(
-        string $table,
-        array|Query $insertColumns,
-        array|bool|null $updateColumns,
-        string|array $expectedSQL,
-        array $expectedParams
-    ): void {
-        $actualParams = [];
-        $actualSQL = $this->getQueryBuilder(true, $this->driverName === 'sqlite')->upsert($table, $insertColumns, $updateColumns, $actualParams);
-        if (is_string($expectedSQL)) {
-            $this->assertEqualsWithoutLE($expectedSQL, $actualSQL);
-        } else {
-            $this->assertStringContainsString($actualSQL, $expectedSQL);
-        }
-        if (ArrayHelper::isAssociative($expectedParams)) {
-            $this->assertSame($expectedParams, $actualParams);
-        } else {
-            $this->assertIsOneOf($actualParams, $expectedParams);
-=======
      * @param string $table
      * @param array $insertColumns
      * @param array|null $updateColumns
@@ -410,22 +364,8 @@
             $this->likeParameterReplacements[$encodedBackslash] = '\\';
         } catch (Exception $e) {
             $this->markTestSkipped('Could not execute Connection::quoteValue() method: ' . $e->getMessage());
->>>>>>> fa724b12
         }
 
         parent::testBuildLikeCondition($condition, $expected, $expectedParams);
     }
-
-    /**
-     * @dataProvider defaultValuesProvider
-     *
-     * @param string $sql The SQL.
-     */
-    public function testAddDropDefaultValue(string $sql, \Closure $builder): void
-    {
-        $this->expectException(\yii\base\NotSupportedException::class);
-        $this->expectExceptionMessage('oci does not support');
-
-        parent::testAddDropDefaultValue($sql, $builder);
-    }
 }