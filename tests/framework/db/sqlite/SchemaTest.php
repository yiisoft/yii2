--- conflicted
+++ resolved
@@ -87,21 +87,13 @@
 
     /**
      * @dataProvider quoteTableNameDataProvider
-<<<<<<< HEAD
      *
      * @param string $name Table name.
      * @param string $expectedName Expected quoted table name.
      *
-     * @throws \yii\base\NotSupportedException
+     * @throws NotSupportedException
      */
     public function testQuoteTableName(string $name, string $expectedName): void
-=======
-     * @param $name
-     * @param $expectedName
-     * @throws NotSupportedException
-     */
-    public function testQuoteTableName($name, $expectedName): void
->>>>>>> fa724b12
     {
         $schema = $this->getConnection()->getSchema();
         $quotedName = $schema->quoteTableName($name);
