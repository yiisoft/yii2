<?php

/**
 * @link https://www.yiiframework.com/
 * @copyright Copyright (c) 2008 Yii Software LLC
 * @license https://www.yiiframework.com/license/
 */

namespace yiiunit\framework\db\sqlite;

use Closure;
use PDO;
use yii\base\NotSupportedException;
use yii\db\Expression;
use yii\db\Query;
use yii\db\Schema;
use yii\db\sqlite\QueryBuilder;
use yiiunit\data\base\TraversableObject;

/**
 * @group db
 * @group sqlite
 */
class QueryBuilderTest extends \yiiunit\framework\db\QueryBuilderTest
{
    protected $driverName = 'sqlite';
    protected static string $driverNameStatic = 'sqlite';

    protected $likeEscapeCharSql = " ESCAPE '\\'";

    public function columnTypes()
    {
        return array_merge(parent::columnTypes(), [
            [
                Schema::TYPE_PK,
                $this->primaryKey()->first()->after('col_before'),
                'integer PRIMARY KEY AUTOINCREMENT NOT NULL',
            ],
        ]);
    }

    public static function conditionProvider(): array
    {
        return array_merge(
            parent::conditionProvider(),
            [
                [
                    [
                        'in',
                        ['id', 'name'],
                        [['id' => 1, 'name' => 'foo'], ['id' => 2, 'name' => 'bar']],
                    ],
                    '(([[id]] = :qp0 AND [[name]] = :qp1) OR ([[id]] = :qp2 AND [[name]] = :qp3))',
                    [':qp0' => 1, ':qp1' => 'foo', ':qp2' => 2, ':qp3' => 'bar'],
                ],
                [
                    [
                        'in',
                        [new Expression('id'), 'name'],
                        [['id' => 1, 'name' => 'foo'], ['id' => 2, 'name' => 'bar']],
                    ],
                    '(([[id]] = :qp0 AND [[name]] = :qp1) OR ([[id]] = :qp2 AND [[name]] = :qp3))',
                    [':qp0' => 1, ':qp1' => 'foo', ':qp2' => 2, ':qp3' => 'bar'],
                ],
                [
                    [
                        'not in',
                        ['id', 'name'],
                        [['id' => 1, 'name' => 'foo'], ['id' => 2, 'name' => 'bar']],
                    ],
                    '(([[id]] != :qp0 OR [[name]] != :qp1) AND ([[id]] != :qp2 OR [[name]] != :qp3))',
                    [':qp0' => 1, ':qp1' => 'foo', ':qp2' => 2, ':qp3' => 'bar'],
                ],
                //[ ['in', ['id', 'name'], (new Query())->select(['id', 'name'])->from('users')->where(['active' => 1])], 'EXISTS (SELECT 1 FROM (SELECT [[id]], [[name]] FROM [[users]] WHERE [[active]]=:qp0) AS a WHERE a.[[id]] = [[id AND a.]]name[[ = ]]name`)', [':qp0' => 1] ],
                //[ ['not in', ['id', 'name'], (new Query())->select(['id', 'name'])->from('users')->where(['active' => 1])], 'NOT EXISTS (SELECT 1 FROM (SELECT [[id]], [[name]] FROM [[users]] WHERE [[active]]=:qp0) AS a WHERE a.[[id]] = [[id]] AND a.[[name = ]]name`)', [':qp0' => 1] ],
                'composite in' => [
                    [
                        'in',
                        ['id', 'name'],
                        [['id' => 1, 'name' => 'oy']],
                    ],
                    '(([[id]] = :qp0 AND [[name]] = :qp1))',
                    [':qp0' => 1, ':qp1' => 'oy'],
                ],
                'composite in using array objects' => [
                    [
                        'in',
                        new TraversableObject(['id', 'name']),
                        new TraversableObject([['id' => 1, 'name' => 'oy'], ['id' => 2, 'name' => 'yo']]),
                    ],
                    '(([[id]] = :qp0 AND [[name]] = :qp1) OR ([[id]] = :qp2 AND [[name]] = :qp3))',
                    [':qp0' => 1, ':qp1' => 'oy', ':qp2' => 2, ':qp3' => 'yo'],
                ],
            ],
<<<<<<< HEAD
        ]);
=======
        );
>>>>>>> fa724b12
    }

    public static function indexesProvider(): array
    {
        $result = parent::indexesProvider();
        $result['drop'][0] = 'DROP INDEX [[CN_constraints_2_single]]';

        $indexName = 'myindex';
        $schemaName = 'myschema';
        $tableName = 'mytable';

        $result['with schema'] = [
            "CREATE INDEX {{{$schemaName}}}.[[$indexName]] ON {{{$tableName}}} ([[C_index_1]])",
            fn(QueryBuilder $qb) => $qb->createIndex($indexName, $schemaName . '.' . $tableName, 'C_index_1'),
        ];

        return $result;
    }

    public function testCommentColumn(): void
    {
        $this->markTestSkipped('Comments are not supported in SQLite');
    }

    public function testCommentTable(): void
    {
        $this->markTestSkipped('Comments are not supported in SQLite');
    }

    public static function batchInsertProvider(): array
    {
        $data = parent::batchInsertProvider();
        $data['escape-danger-chars']['expected'] = "INSERT INTO `customer` (`address`) VALUES ('SQL-danger chars are escaped: ''); --')";
        return $data;
    }

    public function testBatchInsertOnOlderVersions(): void
    {
        $db = $this->getConnection();
        if (version_compare($db->pdo->getAttribute(PDO::ATTR_SERVER_VERSION), '3.7.11', '>=')) {
            $this->markTestSkipped('This test is only relevant for SQLite < 3.7.11');
        }
        $sql = $this->getQueryBuilder()->batchInsert('{{customer}} t', ['t.id', 't.name'], [[1, 'a'], [2, 'b']]);
        $this->assertEquals("INSERT INTO {{customer}} t (`t`.`id`, `t`.`name`) SELECT 1, 'a' UNION SELECT 2, 'b'", $sql);
    }

    public function testRenameTable(): void
    {
        $sql = $this->getQueryBuilder()->renameTable('table_from', 'table_to');
        $this->assertEquals('ALTER TABLE `table_from` RENAME TO `table_to`', $sql);
    }

    /**
     * {@inheritdoc}
     */
    public function testBuildUnion(): void
    {
        $expectedQuerySql = self::replaceQuotes(
            'SELECT `id` FROM `TotalExample` `t1` WHERE (w > 0) AND (x < 2) UNION  SELECT `id` FROM `TotalTotalExample` `t2` WHERE w > 5 UNION ALL  SELECT `id` FROM `TotalTotalExample` `t3` WHERE w = 3'
        );
        $query = new Query();
        $secondQuery = new Query();
        $secondQuery->select('id')
            ->from('TotalTotalExample t2')
            ->where('w > 5');
        $thirdQuery = new Query();
        $thirdQuery->select('id')
            ->from('TotalTotalExample t3')
            ->where('w = 3');
        $query->select('id')
            ->from('TotalExample t1')
            ->where(['and', 'w > 0', 'x < 2'])
            ->union($secondQuery)
            ->union($thirdQuery, true);
        [$actualQuerySql, $queryParams] = $this->getQueryBuilder()->build($query);
        $this->assertEquals($expectedQuerySql, $actualQuerySql);
        $this->assertEquals([], $queryParams);
    }

    public function testBuildWithQuery(): void
    {
        $expectedQuerySql = self::replaceQuotes(
            'WITH a1 AS (SELECT [[id]] FROM [[t1]] WHERE expr = 1), a2 AS (SELECT [[id]] FROM [[t2]] INNER JOIN [[a1]] ON t2.id = a1.id WHERE expr = 2 UNION  SELECT [[id]] FROM [[t3]] WHERE expr = 3) SELECT * FROM [[a2]]'
        );
        $with1Query = (new Query())
            ->select('id')
            ->from('t1')
            ->where('expr = 1');

        $with2Query = (new Query())
            ->select('id')
            ->from('t2')
            ->innerJoin('a1', 't2.id = a1.id')
            ->where('expr = 2');

        $with3Query = (new Query())
            ->select('id')
            ->from('t3')
            ->where('expr = 3');

        $query = (new Query())
            ->withQuery($with1Query, 'a1')
            ->withQuery($with2Query->union($with3Query), 'a2')
            ->from('a2');

        [$actualQuerySql, $queryParams] = $this->getQueryBuilder()->build($query);
        $this->assertEquals($expectedQuerySql, $actualQuerySql);
        $this->assertEquals([], $queryParams);
    }

    public function testResetSequence(): void
    {
        $qb = $this->getQueryBuilder(true, true);

        $expected = "UPDATE sqlite_sequence SET seq='5' WHERE name='item'";
        $sql = $qb->resetSequence('item');
        $this->assertEquals($expected, $sql);

        $expected = "UPDATE sqlite_sequence SET seq='3' WHERE name='item'";
        $sql = $qb->resetSequence('item', 4);
        $this->assertEquals($expected, $sql);
    }

    public static function upsertProvider(): array
    {
        $concreteData = [
            'regular values' => [
                3 => 'WITH "EXCLUDED" (`email`, `address`, `status`, `profile_id`) AS (VALUES (:qp0, :qp1, :qp2, :qp3)) UPDATE `T_upsert` SET `address`=(SELECT `address` FROM `EXCLUDED`), `status`=(SELECT `status` FROM `EXCLUDED`), `profile_id`=(SELECT `profile_id` FROM `EXCLUDED`) WHERE `T_upsert`.`email`=(SELECT `email` FROM `EXCLUDED`); INSERT OR IGNORE INTO `T_upsert` (`email`, `address`, `status`, `profile_id`) VALUES (:qp0, :qp1, :qp2, :qp3);',
            ],
            'regular values with update part' => [
                3 => 'WITH "EXCLUDED" (`email`, `address`, `status`, `profile_id`) AS (VALUES (:qp0, :qp1, :qp2, :qp3)) UPDATE `T_upsert` SET `address`=:qp4, `status`=:qp5, `orders`=T_upsert.orders + 1 WHERE `T_upsert`.`email`=(SELECT `email` FROM `EXCLUDED`); INSERT OR IGNORE INTO `T_upsert` (`email`, `address`, `status`, `profile_id`) VALUES (:qp0, :qp1, :qp2, :qp3);',
            ],
            'regular values without update part' => [
                3 => 'INSERT OR IGNORE INTO `T_upsert` (`email`, `address`, `status`, `profile_id`) VALUES (:qp0, :qp1, :qp2, :qp3)',
            ],
            'query' => [
                3 => 'WITH "EXCLUDED" (`email`, `status`) AS (SELECT `email`, 2 AS `status` FROM `customer` WHERE `name`=:qp0 LIMIT 1) UPDATE `T_upsert` SET `status`=(SELECT `status` FROM `EXCLUDED`) WHERE `T_upsert`.`email`=(SELECT `email` FROM `EXCLUDED`); INSERT OR IGNORE INTO `T_upsert` (`email`, `status`) SELECT `email`, 2 AS `status` FROM `customer` WHERE `name`=:qp0 LIMIT 1;',
            ],
            'query with update part' => [
                3 => 'WITH "EXCLUDED" (`email`, `status`) AS (SELECT `email`, 2 AS `status` FROM `customer` WHERE `name`=:qp0 LIMIT 1) UPDATE `T_upsert` SET `address`=:qp1, `status`=:qp2, `orders`=T_upsert.orders + 1 WHERE `T_upsert`.`email`=(SELECT `email` FROM `EXCLUDED`); INSERT OR IGNORE INTO `T_upsert` (`email`, `status`) SELECT `email`, 2 AS `status` FROM `customer` WHERE `name`=:qp0 LIMIT 1;',
            ],
            'query without update part' => [
                3 => 'INSERT OR IGNORE INTO `T_upsert` (`email`, `status`) SELECT `email`, 2 AS `status` FROM `customer` WHERE `name`=:qp0 LIMIT 1',
            ],
            'values and expressions' => [
                3 => 'INSERT INTO {{%T_upsert}} ({{%T_upsert}}.[[email]], [[ts]]) VALUES (:qp0, now())',
            ],
            'values and expressions with update part' => [
                3 => 'INSERT INTO {{%T_upsert}} ({{%T_upsert}}.[[email]], [[ts]]) VALUES (:qp0, now())',
            ],
            'values and expressions without update part' => [
                3 => 'INSERT INTO {{%T_upsert}} ({{%T_upsert}}.[[email]], [[ts]]) VALUES (:qp0, now())',
            ],
            'query, values and expressions with update part' => [
                3 => 'WITH "EXCLUDED" (`email`, [[time]]) AS (SELECT :phEmail AS `email`, now() AS [[time]]) UPDATE {{%T_upsert}} SET `ts`=:qp1, [[orders]]=T_upsert.orders + 1 WHERE {{%T_upsert}}.`email`=(SELECT `email` FROM `EXCLUDED`); INSERT OR IGNORE INTO {{%T_upsert}} (`email`, [[time]]) SELECT :phEmail AS `email`, now() AS [[time]];',
            ],
            'query, values and expressions without update part' => [
                3 => 'WITH "EXCLUDED" (`email`, [[time]]) AS (SELECT :phEmail AS `email`, now() AS [[time]]) UPDATE {{%T_upsert}} SET `ts`=:qp1, [[orders]]=T_upsert.orders + 1 WHERE {{%T_upsert}}.`email`=(SELECT `email` FROM `EXCLUDED`); INSERT OR IGNORE INTO {{%T_upsert}} (`email`, [[time]]) SELECT :phEmail AS `email`, now() AS [[time]];',
            ],
            'no columns to update' => [
                3 => 'INSERT OR IGNORE INTO `T_upsert_1` (`a`) VALUES (:qp0)',
            ],
        ];
        $newData = parent::upsertProvider();
        foreach ($concreteData as $testName => $data) {
            $newData[$testName] = array_replace($newData[$testName], $data);
        }
        return $newData;
    }

    /**
     * @dataProvider primaryKeysProvider
<<<<<<< HEAD
     *
     * @param string $sql The SQL.
     */
    public function testAddDropPrimaryKey(string $sql, \Closure $builder): void
    {
        $this->expectException(\yii\base\NotSupportedException::class);
        $this->expectExceptionMessage('is not supported by SQLite.');
=======
     * @param string $sql
     */
    public function testAddDropPrimaryKey($sql, Closure $builder): void
    {
        $this->expectException(NotSupportedException::class);
        $this->expectExceptionMessageMatches(
            '/^.*::(addPrimaryKey|dropPrimaryKey) is not supported by SQLite\.$/',
        );
>>>>>>> fa724b12

        parent::testAddDropPrimaryKey($sql, $builder);
    }

    /**
     * @dataProvider foreignKeysProvider
<<<<<<< HEAD
     *
     * @param string $sql The SQL.
     */
    public function testAddDropForeignKey(string $sql, \Closure $builder): void
    {
        $this->expectException(\yii\base\NotSupportedException::class);
        $this->expectExceptionMessage('is not supported by SQLite.');
=======
     * @param string $sql
     */
    public function testAddDropForeignKey($sql, Closure $builder): void
    {
        $this->expectException(NotSupportedException::class);
        $this->expectExceptionMessageMatches(
            '/^.*::(addForeignKey|dropForeignKey) is not supported by SQLite\.$/',
        );
>>>>>>> fa724b12

        parent::testAddDropForeignKey($sql, $builder);
    }

    /**
     * @dataProvider uniquesProvider
<<<<<<< HEAD
     *
     * @param string $sql The Sql.
     */
    public function testAddDropUnique(string $sql, \Closure $builder): void
    {
        $this->expectException(\yii\base\NotSupportedException::class);
        $this->expectExceptionMessage('is not supported by SQLite.');

        parent::testAddDropPrimaryKey($sql, $builder);
=======
     * @param string $sql
     */
    public function testAddDropUnique($sql, Closure $builder): void
    {
        $this->expectException(NotSupportedException::class);
        $this->expectExceptionMessageMatches(
            '/^.*::(addUnique|dropUnique) is not supported by SQLite\.$/',
        );

        parent::testAddDropUnique($sql, $builder);
>>>>>>> fa724b12
    }

    /**
     * @dataProvider checksProvider
<<<<<<< HEAD
     *
     * @param string $sql The SQL.
     */
    public function testAddDropCheck(string $sql, \Closure $builder): void
    {
        $this->expectException(\yii\base\NotSupportedException::class);
        $this->expectExceptionMessage('is not supported by SQLite.');
=======
     * @param string $sql
     */
    public function testAddDropCheck($sql, Closure $builder): void
    {
        $this->expectException(NotSupportedException::class);
        $this->expectExceptionMessageMatches(
            '/^.*::(addCheck|dropCheck) is not supported by SQLite\.$/',
        );
>>>>>>> fa724b12

        parent::testAddDropCheck($sql, $builder);
    }

    /**
     * @dataProvider defaultValuesProvider
<<<<<<< HEAD
     *
     * @param string $sql The SQL.
     */
    public function testAddDropDefaultValue(string $sql, \Closure $builder): void
    {
        $this->expectException(\yii\base\NotSupportedException::class);
        $this->expectExceptionMessage('is not supported by SQLite.');
=======
     * @param string $sql
     */
    public function testAddDropDefaultValue($sql, Closure $builder): void
    {
        $this->expectException(NotSupportedException::class);
        $this->expectExceptionMessageMatches(
            '/^.*::(addDefaultValue|dropDefaultValue) is not supported by SQLite\.$/',
        );
>>>>>>> fa724b12

        parent::testAddDropDefaultValue($sql, $builder);
    }
}<|MERGE_RESOLUTION|>--- conflicted
+++ resolved
@@ -92,11 +92,7 @@
                     [':qp0' => 1, ':qp1' => 'oy', ':qp2' => 2, ':qp3' => 'yo'],
                 ],
             ],
-<<<<<<< HEAD
-        ]);
-=======
-        );
->>>>>>> fa724b12
+        );
     }
 
     public static function indexesProvider(): array
@@ -269,15 +265,6 @@
 
     /**
      * @dataProvider primaryKeysProvider
-<<<<<<< HEAD
-     *
-     * @param string $sql The SQL.
-     */
-    public function testAddDropPrimaryKey(string $sql, \Closure $builder): void
-    {
-        $this->expectException(\yii\base\NotSupportedException::class);
-        $this->expectExceptionMessage('is not supported by SQLite.');
-=======
      * @param string $sql
      */
     public function testAddDropPrimaryKey($sql, Closure $builder): void
@@ -286,22 +273,12 @@
         $this->expectExceptionMessageMatches(
             '/^.*::(addPrimaryKey|dropPrimaryKey) is not supported by SQLite\.$/',
         );
->>>>>>> fa724b12
 
         parent::testAddDropPrimaryKey($sql, $builder);
     }
 
     /**
      * @dataProvider foreignKeysProvider
-<<<<<<< HEAD
-     *
-     * @param string $sql The SQL.
-     */
-    public function testAddDropForeignKey(string $sql, \Closure $builder): void
-    {
-        $this->expectException(\yii\base\NotSupportedException::class);
-        $this->expectExceptionMessage('is not supported by SQLite.');
-=======
      * @param string $sql
      */
     public function testAddDropForeignKey($sql, Closure $builder): void
@@ -310,24 +287,12 @@
         $this->expectExceptionMessageMatches(
             '/^.*::(addForeignKey|dropForeignKey) is not supported by SQLite\.$/',
         );
->>>>>>> fa724b12
 
         parent::testAddDropForeignKey($sql, $builder);
     }
 
     /**
      * @dataProvider uniquesProvider
-<<<<<<< HEAD
-     *
-     * @param string $sql The Sql.
-     */
-    public function testAddDropUnique(string $sql, \Closure $builder): void
-    {
-        $this->expectException(\yii\base\NotSupportedException::class);
-        $this->expectExceptionMessage('is not supported by SQLite.');
-
-        parent::testAddDropPrimaryKey($sql, $builder);
-=======
      * @param string $sql
      */
     public function testAddDropUnique($sql, Closure $builder): void
@@ -338,20 +303,10 @@
         );
 
         parent::testAddDropUnique($sql, $builder);
->>>>>>> fa724b12
     }
 
     /**
      * @dataProvider checksProvider
-<<<<<<< HEAD
-     *
-     * @param string $sql The SQL.
-     */
-    public function testAddDropCheck(string $sql, \Closure $builder): void
-    {
-        $this->expectException(\yii\base\NotSupportedException::class);
-        $this->expectExceptionMessage('is not supported by SQLite.');
-=======
      * @param string $sql
      */
     public function testAddDropCheck($sql, Closure $builder): void
@@ -360,22 +315,12 @@
         $this->expectExceptionMessageMatches(
             '/^.*::(addCheck|dropCheck) is not supported by SQLite\.$/',
         );
->>>>>>> fa724b12
 
         parent::testAddDropCheck($sql, $builder);
     }
 
     /**
      * @dataProvider defaultValuesProvider
-<<<<<<< HEAD
-     *
-     * @param string $sql The SQL.
-     */
-    public function testAddDropDefaultValue(string $sql, \Closure $builder): void
-    {
-        $this->expectException(\yii\base\NotSupportedException::class);
-        $this->expectExceptionMessage('is not supported by SQLite.');
-=======
      * @param string $sql
      */
     public function testAddDropDefaultValue($sql, Closure $builder): void
@@ -384,7 +329,6 @@
         $this->expectExceptionMessageMatches(
             '/^.*::(addDefaultValue|dropDefaultValue) is not supported by SQLite\.$/',
         );
->>>>>>> fa724b12
 
         parent::testAddDropDefaultValue($sql, $builder);
     }
