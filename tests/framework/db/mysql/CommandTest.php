--- conflicted
+++ resolved
@@ -18,11 +18,7 @@
 
     protected $upsertTestCharCast = 'CONVERT([[address]], CHAR)';
 
-<<<<<<< HEAD
-    public function testAddDropCheck(): void
-=======
     public function testAddDropCheckSeveral(): void
->>>>>>> fa724b12
     {
         $db = $this->getConnection(false);
 
