--- conflicted
+++ resolved
@@ -190,11 +190,7 @@
                 });
             }, Transaction::REPEATABLE_READ);
         } catch (Exception $e) {
-<<<<<<< HEAD
             [$sqlError, $driverError, $driverMessage] = $e->errorInfo;
-=======
-            list($sqlError, $driverError, $driverMessage) = $e->errorInfo;
->>>>>>> 6d2e0aff
             // Deadlock found when trying to get lock; try restarting transaction
             if ('40001' === $sqlError && 1213 === $driverError) {
                 return self::CHILD_EXIT_CODE_DEADLOCK;
@@ -254,11 +250,7 @@
                 });
             }, Transaction::REPEATABLE_READ);
         } catch (Exception $e) {
-<<<<<<< HEAD
             [$sqlError, $driverError, $driverMessage] = $e->errorInfo;
-=======
-            list($sqlError, $driverError, $driverMessage) = $e->errorInfo;
->>>>>>> 6d2e0aff
             // Deadlock found when trying to get lock; try restarting transaction
             if ('40001' === $sqlError && 1213 === $driverError) {
                 return self::CHILD_EXIT_CODE_DEADLOCK;
