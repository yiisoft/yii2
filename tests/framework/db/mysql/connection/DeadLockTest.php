<?php

/**
 * @link https://www.yiiframework.com/
 * @copyright Copyright (c) 2008 Yii Software LLC
 * @license https://www.yiiframework.com/license/
 */

namespace yiiunit\framework\db\mysql\connection;

use yii\db\Connection;
use yii\db\Exception;
use yii\db\Transaction;

/**
 * @group db
 * @group mysql
 * @group deadlock
 */
class DeadLockTest extends \yiiunit\framework\db\mysql\ConnectionTest
{
    /** @var string Shared log filename for children */
    private $logFile;

    final public const CHILD_EXIT_CODE_DEADLOCK = 15;

    /**
     * Test deadlock exception.
     *
     * Accident deadlock exception lost while rolling back a transaction or savepoint
     * @link https://github.com/yiisoft/yii2/issues/12715
     * @link https://github.com/yiisoft/yii2/pull/13346
     */
    public function testDeadlockException(): void
    {
        if (\stripos($this->getConnection(false)->getServerVersion(), 'MariaDB') !== false) {
            $this->markTestSkipped('MariaDB does not support this test');
        }
        if (!\function_exists('pcntl_fork')) {
            $this->markTestSkipped('pcntl_fork() is not available');
        }
        if (!\function_exists('posix_kill')) {
            $this->markTestSkipped('posix_kill() is not available');
        }
        // HHVM does not support this (?)
        if (!\function_exists('pcntl_sigtimedwait')) {
            $this->markTestSkipped('pcntl_sigtimedwait() is not available');
        }

        $this->setLogFile(sys_get_temp_dir() . '/deadlock_' . posix_getpid());
        $this->deleteLog();

        try {
            // to cause deadlock we do:
            //
            // 1. FIRST errornously forgot "FOR UPDATE" while read the row for next update.
            // 2. SECOND does update the row and locks it exclusively.
            // 3. FIRST tryes to update the row too, but it already has shared lock. Here comes deadlock.

            // FIRST child will send the signal to the SECOND child.
            // So, SECOND child should be forked at first to obtain its PID.

            $pidSecond = pcntl_fork();
            if (-1 === $pidSecond) {
                $this->markTestIncomplete('cannot fork');
            }
            if (0 === $pidSecond) {
                // SECOND child
                $this->setErrorHandler();
                exit($this->childrenUpdateLocked());
            }

            $pidFirst = pcntl_fork();
            if (-1 === $pidFirst) {
                $this->markTestIncomplete('cannot fork second child');
            }
            if (0 === $pidFirst) {
                // FIRST child
                $this->setErrorHandler();
                exit($this->childrenSelectAndAccidentUpdate($pidSecond));
            }

            // PARENT
            // nothing to do
        } catch (\Exception|\Throwable $e) {
            // wait all children
            while (-1 !== pcntl_wait($status)) {
                // nothing to do
            }
            $this->deleteLog();
            throw $e;
        }

        // wait all children
        // all must exit with success
        $errors = [];
        $deadlockHitCount = 0;
        while (-1 !== pcntl_wait($status)) {
            if (!pcntl_wifexited($status)) {
                $errors[] = 'child did not exit itself';
            } else {
                $exitStatus = pcntl_wexitstatus($status);
                if (self::CHILD_EXIT_CODE_DEADLOCK === $exitStatus) {
                    ++$deadlockHitCount;
                } elseif (0 !== $exitStatus) {
                    $errors[] = 'child exited with error status';
                }
            }
        }
        $logContent = $this->getLogContentAndDelete();
        if ($errors) {
            $this->fail(
                implode('; ', $errors)
                . ($logContent ? ". Shared children log:\n$logContent" : '')
            );
        }

        if (version_compare($this->getConnection()->getSchema()->getServerVersion(), '8.0', '<')) {
            $this->assertEquals(1, $deadlockHitCount, "exactly one child must hit deadlock; shared children log:\n" . $logContent);
        } else {
            $this->assertEquals(0, $deadlockHitCount, "exactly zero children must hit deadlock; shared children log:\n" . $logContent);
        }
    }

    /**
     * Main body of first child process.
     * First child initializes test row and runs two nested [[Connection::transaction()]]
     * to perform following operations:
     * 1. `SELECT ... LOCK IN SHARE MODE` the test row with shared lock instead of needed exclusive lock.
     * 2. Send signal to SECOND child identified by PID [[$pidSecond]].
     * 3. Waits few seconds.
     * 4. `UPDATE` the test row.
     * @return int Exit code. In case of deadlock exit code is [[CHILD_EXIT_CODE_DEADLOCK]].
     * In case of success exit code is 0. Other codes means an error.
     */
    private function childrenSelectAndAccidentUpdate(int $pidSecond)
    {
        try {
            $this->log('child 1: connect');
            /** @var Connection $first */
            $first = $this->getConnection(false, false);

            $this->log('child 1: delete');
            $first->createCommand()
                ->delete('{{customer}}', ['id' => 97])
                ->execute();

            $this->log('child 1: insert');
            // insert test row
            $first->createCommand()
                ->insert('{{customer}}', [
                    'id' => 97,
                    'email' => 'deadlock@example.com',
                    'name' => 'test',
                    'address' => 'test address',
                ])
                ->execute();

            $this->log('child 1: transaction');
            $first->transaction(function (Connection $first) use ($pidSecond): void {
                $first->transaction(function (Connection $first) use ($pidSecond): void {
                    $this->log('child 1: select');
                    // SELECT with shared lock
                    $first->createCommand('SELECT id FROM {{customer}} WHERE id = 97 LOCK IN SHARE MODE')
                        ->execute();

                    $this->log('child 1: send signal to child 2');
                    // let child to continue
                    if (!posix_kill($pidSecond, SIGUSR1)) {
                        throw new \RuntimeException('Cannot send signal');
                    }

                    // now child 2 tries to do the 2nd update, and hits the lock and waits

                    // delay to let child hit the lock
                    sleep(2);

                    $this->log('child 1: update');
                    // now do the 3rd update for deadlock
                    $first->createCommand()
                        ->update('{{customer}}', ['name' => 'first'], ['id' => 97])
                        ->execute();
                    $this->log('child 1: commit');
                });
            }, Transaction::REPEATABLE_READ);
        } catch (Exception $e) {
            [$sqlError, $driverError, $driverMessage] = $e->errorInfo;
            // Deadlock found when trying to get lock; try restarting transaction
            if ('40001' === $sqlError && 1213 === $driverError) {
                return self::CHILD_EXIT_CODE_DEADLOCK;
            }
            $this->log("child 1: ! sql error $sqlError: $driverError: $driverMessage");
            return 1;
        } catch (\Exception|\Throwable $e) {
            $this->log('child 1: ! exit <<' . $e::class . ' #' . $e->getCode() . ': ' . $e->getMessage() . "\n" . $e->getTraceAsString() . '>>');
            return 1;
        }
        $this->log('child 1: exit');
        return 0;
    }

    /**
     * Main body of second child process.
     * Second child at first will wait the signal from the first child in some seconds.
     * After receiving the signal it runs two nested [[Connection::transaction()]]
     * to perform `UPDATE` with the test row.
     * @return int Exit code. In case of deadlock exit code is [[CHILD_EXIT_CODE_DEADLOCK]].
     * In case of success exit code is 0. Other codes means an error.
     */
    private function childrenUpdateLocked()
    {
        // install no-op signal handler to prevent termination
<<<<<<< HEAD
        if (!pcntl_signal(SIGUSR1, function (): void {}, false)) {
=======
        if (
            !pcntl_signal(SIGUSR1, function () {
            }, false)
        ) {
>>>>>>> a2b344f2
            $this->log('child 2: cannot install signal handler');
            return 1;
        }

        try {
            // at first, parent should do 1st select
            $this->log('child 2: wait signal from child 1');
            if (pcntl_sigtimedwait([SIGUSR1], $info, 10) <= 0) {
                $this->log('child 2: wait timeout exceeded');
                return 1;
            }

            $this->log('child 2: connect');
            /** @var Connection $second */
            $second = $this->getConnection(true, false);
            $second->open();
            //sleep(1);
            $this->log('child 2: transaction');
            $second->transaction(function (Connection $second): void {
                $second->transaction(function (Connection $second): void {
                    $this->log('child 2: update');
                    // do the 2nd update
                    $second->createCommand()
                        ->update('{{customer}}', ['name' => 'second'], ['id' => 97])
                        ->execute();

                    $this->log('child 2: commit');
                });
            }, Transaction::REPEATABLE_READ);
        } catch (Exception $e) {
            [$sqlError, $driverError, $driverMessage] = $e->errorInfo;
            // Deadlock found when trying to get lock; try restarting transaction
            if ('40001' === $sqlError && 1213 === $driverError) {
                return self::CHILD_EXIT_CODE_DEADLOCK;
            }
            $this->log("child 2: ! sql error $sqlError: $driverError: $driverMessage");
            return 1;
        } catch (\Exception|\Throwable $e) {
            $this->log('child 2: ! exit <<' . $e::class . ' #' . $e->getCode() . ': ' . $e->getMessage() . "\n" . $e->getTraceAsString() . '>>');
            return 1;
        }
        $this->log('child 2: exit');
        return 0;
    }

    /**
     * Set own error handler.
     * In case of error in child process its execution bubbles up to phpunit to continue
     * all the rest tests. So, all the rest tests in this case will run both in the child
     * and parent processes. Such mess must be prevented with child's own error handler.
     */
    private function setErrorHandler(): void
    {
    }

    /**
     * Sets filename for log file shared between children processes.
     */
    private function setLogFile(string $filename): void
    {
        $this->logFile = $filename;
    }

    /**
     * Deletes shared log file.
     * Deletes the file [[logFile]] if it exists.
     */
    private function deleteLog(): void
    {
        if (null !== $this->logFile && is_file($this->logFile)) {
            unlink($this->logFile);
        }
    }

    /**
     * Reads shared log content and deletes the log file.
     * Reads content of log file [[logFile]] and returns it deleting the file.
     * @return string|null String content of the file [[logFile]]. `false` is returned
     * when file cannot be read. `null` is returned when file does not exist
     * or [[logFile]] is not set.
     */
    private function getLogContentAndDelete()
    {
        if (null !== $this->logFile && is_file($this->logFile)) {
            $content = file_get_contents($this->logFile);
            unlink($this->logFile);
            return $content;
        }

        return null;
    }

    /**
     * Append message to shared log.
     * @param string $message Message to append to the log. The message will be prepended
     * with timestamp and appended with new line.
     */
    private function log(string $message): void
    {
        if (null !== $this->logFile) {
            $time = microtime(true);
            $timeInt = floor($time);
            $timeFrac = $time - $timeInt;
            $timestamp = date('Y-m-d H:i:s', $timeInt) . '.' . round($timeFrac * 1000);
            file_put_contents($this->logFile, "[$timestamp] $message\n", FILE_APPEND | LOCK_EX);
        }
    }
}<|MERGE_RESOLUTION|>--- conflicted
+++ resolved
@@ -82,7 +82,7 @@
 
             // PARENT
             // nothing to do
-        } catch (\Exception|\Throwable $e) {
+        } catch (\Exception | \Throwable $e) {
             // wait all children
             while (-1 !== pcntl_wait($status)) {
                 // nothing to do
@@ -191,7 +191,7 @@
             }
             $this->log("child 1: ! sql error $sqlError: $driverError: $driverMessage");
             return 1;
-        } catch (\Exception|\Throwable $e) {
+        } catch (\Exception | \Throwable $e) {
             $this->log('child 1: ! exit <<' . $e::class . ' #' . $e->getCode() . ': ' . $e->getMessage() . "\n" . $e->getTraceAsString() . '>>');
             return 1;
         }
@@ -210,14 +210,10 @@
     private function childrenUpdateLocked()
     {
         // install no-op signal handler to prevent termination
-<<<<<<< HEAD
-        if (!pcntl_signal(SIGUSR1, function (): void {}, false)) {
-=======
         if (
             !pcntl_signal(SIGUSR1, function () {
             }, false)
         ) {
->>>>>>> a2b344f2
             $this->log('child 2: cannot install signal handler');
             return 1;
         }
@@ -255,7 +251,7 @@
             }
             $this->log("child 2: ! sql error $sqlError: $driverError: $driverMessage");
             return 1;
-        } catch (\Exception|\Throwable $e) {
+        } catch (\Exception | \Throwable $e) {
             $this->log('child 2: ! exit <<' . $e::class . ' #' . $e->getCode() . ': ' . $e->getMessage() . "\n" . $e->getTraceAsString() . '>>');
             return 1;
         }
