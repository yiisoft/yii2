--- conflicted
+++ resolved
@@ -65,26 +65,9 @@
                 "int(11) NOT NULL AUTO_INCREMENT PRIMARY KEY COMMENT 'test' AFTER `col_before`",
             ],
             [
-<<<<<<< HEAD
-=======
                 Schema::TYPE_PK . " COMMENT 'testing \'quote\'' AFTER `col_before`",
                 $this->primaryKey()->comment('testing \'quote\'')->after('col_before'),
                 "int(11) NOT NULL AUTO_INCREMENT PRIMARY KEY COMMENT 'testing \'quote\'' AFTER `col_before`",
-            ],
-        ];
-
-        /*
-         * TODO Remove in Yii 2.1
-         *
-         * Disabled due bug in MySQL extension
-         * @link https://bugs.php.net/bug.php?id=70384
-         */
-        if (version_compare(PHP_VERSION, '5.6', '>=')) {
-            $columns[] = [
->>>>>>> 7b0fb14c
-                Schema::TYPE_JSON,
-                $this->json(),
-                "json",
             ],
         ];
 
