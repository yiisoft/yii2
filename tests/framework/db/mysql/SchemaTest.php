<?php
/**
 * @link http://www.yiiframework.com/
 * @copyright Copyright (c) 2008 Yii Software LLC
 * @license http://www.yiiframework.com/license/
 */

namespace yiiunit\framework\db\mysql;
use yii\db\Expression;

use yiiunit\framework\db\AnyCaseValue;

/**
 * @group db
 * @group mysql
 */
class SchemaTest extends \yiiunit\framework\db\SchemaTest
{
    public $driverName = 'mysql';

<<<<<<< HEAD
    public function testLoadDefaultDatetimeColumn(){
        if (version_compare($this->getConnection()->pdo->getAttribute(\PDO::ATTR_SERVER_VERSION), '5.6', '>=')) {
            $sql = <<<SQL
CREATE TABLE  IF NOT EXISTS `datetime_test`  (
  `id` int(11) NOT NULL AUTO_INCREMENT,
  `dt` datetime NOT NULL DEFAULT CURRENT_TIMESTAMP,
  `ts` timestamp NOT NULL DEFAULT CURRENT_TIMESTAMP ON UPDATE CURRENT_TIMESTAMP,
  PRIMARY KEY (`id`)
) ENGINE=InnoDB DEFAULT CHARSET=utf8
SQL;

            $this->getConnection()->createCommand($sql)->execute();

            $schema = $this->getConnection()->getTableSchema('datetime_test');

            $dt = $schema->columns['dt'];

            $this->assertInstanceOf(Expression::className(),$dt->defaultValue);
        }
=======
    public function testGetSchemaNames()
    {
        $this->markTestSkipped('Schemas are not supported in MySQL.');
    }

    public function constraintsProvider()
    {
        $result = parent::constraintsProvider();
        $result['1: check'][2] = false;

        $result['2: primary key'][2]->name = null;
        $result['2: check'][2] = false;

        // Work aroung bug in MySQL 5.1 - it creates only this table in lowercase. O_o
        $result['3: foreign key'][2][0]->foreignTableName = new AnyCaseValue('T_constraints_2');
        $result['3: check'][2] = false;

        $result['4: check'][2] = false;
        return $result;
>>>>>>> 28e7f31a
    }
}<|MERGE_RESOLUTION|>--- conflicted
+++ resolved
@@ -18,8 +18,8 @@
 {
     public $driverName = 'mysql';
 
-<<<<<<< HEAD
-    public function testLoadDefaultDatetimeColumn(){
+    public function testLoadDefaultDatetimeColumn()
+    {
         if (version_compare($this->getConnection()->pdo->getAttribute(\PDO::ATTR_SERVER_VERSION), '5.6', '>=')) {
             $sql = <<<SQL
 CREATE TABLE  IF NOT EXISTS `datetime_test`  (
@@ -38,7 +38,8 @@
 
             $this->assertInstanceOf(Expression::className(),$dt->defaultValue);
         }
-=======
+    }
+
     public function testGetSchemaNames()
     {
         $this->markTestSkipped('Schemas are not supported in MySQL.');
@@ -58,6 +59,5 @@
 
         $result['4: check'][2] = false;
         return $result;
->>>>>>> 28e7f31a
     }
 }