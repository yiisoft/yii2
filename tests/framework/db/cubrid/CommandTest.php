--- conflicted
+++ resolved
@@ -84,7 +84,6 @@
         $this->assertEquals('SELECT "id", "t"."name" FROM "customer" t', $command->sql);
     }
 
-<<<<<<< HEAD
     public function batchInsertSqlProvider()
     {
         $data = parent::batchInsertSqlProvider();
@@ -92,10 +91,10 @@
         $data['wrongBehavior']['expected'] = 'INSERT INTO "type" ("int_col", "float_col", "char_col") VALUES (\'\', \'\', \'Kyiv {{city}}, Ukraine\')';
 
         return $data;
-=======
+    }
+
     public function testAddDropCheck()
     {
         $this->markTestSkipped('CUBRID does not support adding/dropping check constraints.');
->>>>>>> 7d2079d7
     }
 }