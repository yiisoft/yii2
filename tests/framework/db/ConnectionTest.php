<?php
/**
 * @link http://www.yiiframework.com/
 * @copyright Copyright (c) 2008 Yii Software LLC
 * @license http://www.yiiframework.com/license/
 */

namespace yiiunit\framework\db;

use Yii;
<<<<<<< HEAD
=======
use yii\base\InvalidConfigException;
use yii\caching\ArrayCache;
>>>>>>> 7b0fb14c
use yii\db\Connection;
use yii\db\Transaction;

abstract class ConnectionTest extends DatabaseTestCase
{
    public function testConstruct()
    {
        $connection = $this->getConnection(false);
        $params = $this->database;

        $this->assertEquals($params['dsn'], $connection->dsn);
        $this->assertEquals($params['username'], $connection->username);
        $this->assertEquals($params['password'], $connection->password);
    }

    public function testOpenClose()
    {
        $connection = $this->getConnection(false, false);

        $this->assertFalse($connection->isActive);
        $this->assertNull($connection->pdo);

        $connection->open();
        $this->assertTrue($connection->isActive);
        $this->assertInstanceOf('\\PDO', $connection->pdo);

        $connection->close();
        $this->assertFalse($connection->isActive);
        $this->assertNull($connection->pdo);

        $connection = new Connection();
        $connection->dsn = 'unknown::memory:';
        $this->expectException('yii\db\Exception');
        $connection->open();
    }

    public function testSerialize()
    {
        $connection = $this->getConnection(false, false);
        $connection->open();
        $serialized = serialize($connection);

        $this->assertNotNull($connection->pdo);

        $unserialized = unserialize($serialized);
        $this->assertInstanceOf('yii\db\Connection', $unserialized);
        $this->assertNull($unserialized->pdo);

        $this->assertEquals(123, $unserialized->createCommand('SELECT 123')->queryScalar());
    }

    public function testGetDriverName()
    {
        $connection = $this->getConnection(false, false);
        $this->assertEquals($this->driverName, $connection->driverName);
    }

    public function testQuoteValue()
    {
        $connection = $this->getConnection(false);
        $this->assertEquals(123, $connection->quoteValue(123));
        $this->assertEquals("'string'", $connection->quoteValue('string'));
        $this->assertEquals("'It\\'s interesting'", $connection->quoteValue("It's interesting"));
    }

    public function testQuoteTableName()
    {
        $connection = $this->getConnection(false, false);
        $this->assertEquals('`table`', $connection->quoteTableName('table'));
        $this->assertEquals('`table`', $connection->quoteTableName('`table`'));
        $this->assertEquals('`schema`.`table`', $connection->quoteTableName('schema.table'));
        $this->assertEquals('`schema`.`table`', $connection->quoteTableName('schema.`table`'));
        $this->assertEquals('`schema`.`table`', $connection->quoteTableName('`schema`.`table`'));
        $this->assertEquals('{{table}}', $connection->quoteTableName('{{table}}'));
        $this->assertEquals('(table)', $connection->quoteTableName('(table)'));
    }

    public function testQuoteColumnName()
    {
        $connection = $this->getConnection(false, false);
        $this->assertEquals('`column`', $connection->quoteColumnName('column'));
        $this->assertEquals('`column`', $connection->quoteColumnName('`column`'));
        $this->assertEquals('[[column]]', $connection->quoteColumnName('[[column]]'));
        $this->assertEquals('{{column}}', $connection->quoteColumnName('{{column}}'));
        $this->assertEquals('(column)', $connection->quoteColumnName('(column)'));

        $this->assertEquals('`column`', $connection->quoteSql('[[column]]'));
        $this->assertEquals('`column`', $connection->quoteSql('{{column}}'));
    }

    public function testQuoteFullColumnName()
    {
        $connection = $this->getConnection(false, false);
        $this->assertEquals('`table`.`column`', $connection->quoteColumnName('table.column'));
        $this->assertEquals('`table`.`column`', $connection->quoteColumnName('table.`column`'));
        $this->assertEquals('`table`.`column`', $connection->quoteColumnName('`table`.column'));
        $this->assertEquals('`table`.`column`', $connection->quoteColumnName('`table`.`column`'));

        $this->assertEquals('[[table.column]]', $connection->quoteColumnName('[[table.column]]'));
        $this->assertEquals('{{table}}.`column`', $connection->quoteColumnName('{{table}}.column'));
        $this->assertEquals('{{table}}.`column`', $connection->quoteColumnName('{{table}}.`column`'));
        $this->assertEquals('{{table}}.[[column]]', $connection->quoteColumnName('{{table}}.[[column]]'));
        $this->assertEquals('{{%table}}.`column`', $connection->quoteColumnName('{{%table}}.column'));
        $this->assertEquals('{{%table}}.`column`', $connection->quoteColumnName('{{%table}}.`column`'));

        $this->assertEquals('`table`.`column`', $connection->quoteSql('[[table.column]]'));
        $this->assertEquals('`table`.`column`', $connection->quoteSql('{{table}}.[[column]]'));
        $this->assertEquals('`table`.`column`', $connection->quoteSql('{{table}}.`column`'));
        $this->assertEquals('`table`.`column`', $connection->quoteSql('{{%table}}.[[column]]'));
        $this->assertEquals('`table`.`column`', $connection->quoteSql('{{%table}}.`column`'));
    }

    public function testTransaction()
    {
        $connection = $this->getConnection(false);
        $this->assertNull($connection->transaction);
        $transaction = $connection->beginTransaction();
        $this->assertNotNull($connection->transaction);
        $this->assertTrue($transaction->isActive);

        $connection->createCommand()->insert('profile', ['description' => 'test transaction'])->execute();

        $transaction->rollBack();
        $this->assertFalse($transaction->isActive);
        $this->assertNull($connection->transaction);

        $this->assertEquals(0, $connection->createCommand("SELECT COUNT(*) FROM profile WHERE description = 'test transaction';")->queryScalar());

        $transaction = $connection->beginTransaction();
        $connection->createCommand()->insert('profile', ['description' => 'test transaction'])->execute();
        $transaction->commit();
        $this->assertFalse($transaction->isActive);
        $this->assertNull($connection->transaction);

        $this->assertEquals(1, $connection->createCommand("SELECT COUNT(*) FROM profile WHERE description = 'test transaction';")->queryScalar());
    }

    public function testTransactionIsolation()
    {
        $connection = $this->getConnection(true);

        $transaction = $connection->beginTransaction(Transaction::READ_UNCOMMITTED);
        $transaction->commit();

        $transaction = $connection->beginTransaction(Transaction::READ_COMMITTED);
        $transaction->commit();

        $transaction = $connection->beginTransaction(Transaction::REPEATABLE_READ);
        $transaction->commit();

        $transaction = $connection->beginTransaction(Transaction::SERIALIZABLE);
        $transaction->commit();

        $this->assertTrue(true); // should not be any exception so far
    }

    /**
     * @expectedException \Exception
     */
    public function testTransactionShortcutException()
    {
        $connection = $this->getConnection(true);
        $connection->transaction(function () use ($connection) {
            $connection->createCommand()->insert('profile', ['description' => 'test transaction shortcut'])->execute();
            throw new \Exception('Exception in transaction shortcut');
        });

        $profilesCount = $connection->createCommand("SELECT COUNT(*) FROM profile WHERE description = 'test transaction shortcut';")->queryScalar();
        $this->assertEquals(0, $profilesCount, 'profile should not be inserted in transaction shortcut');
    }

    public function testTransactionShortcutCorrect()
    {
        $connection = $this->getConnection(true);

        $result = $connection->transaction(function () use ($connection) {
            $connection->createCommand()->insert('profile', ['description' => 'test transaction shortcut'])->execute();
            return true;
        });

        $this->assertTrue($result, 'transaction shortcut valid value should be returned from callback');

        $profilesCount = $connection->createCommand("SELECT COUNT(*) FROM profile WHERE description = 'test transaction shortcut';")->queryScalar();
        $this->assertEquals(1, $profilesCount, 'profile should be inserted in transaction shortcut');
    }

    public function testTransactionShortcutCustom()
    {
        $connection = $this->getConnection(true);

        $result = $connection->transaction(function (Connection $db) {
            $db->createCommand()->insert('profile', ['description' => 'test transaction shortcut'])->execute();
            return true;
        }, Transaction::READ_UNCOMMITTED);

        $this->assertTrue($result, 'transaction shortcut valid value should be returned from callback');

        $profilesCount = $connection->createCommand("SELECT COUNT(*) FROM profile WHERE description = 'test transaction shortcut';")->queryScalar();
        $this->assertEquals(1, $profilesCount, 'profile should be inserted in transaction shortcut');
    }

    /**
     * Tests nested transactions with partial rollback.
     * @see https://github.com/yiisoft/yii2/issues/9851
     */
    public function testNestedTransaction()
    {
        /** @var Connection $connection */
        $connection = $this->getConnection(true);
        $connection->transaction(function (Connection $db) {
            $this->assertNotNull($db->transaction);
            $db->transaction(function (Connection $db) {
                $this->assertNotNull($db->transaction);
                $db->transaction->rollBack();
            });
            $this->assertNotNull($db->transaction);
        });
    }

    public function testEnableQueryLog()
    {
        $connection = $this->getConnection();
        foreach (['qlog1', 'qlog2', 'qlog3', 'qlog4'] as $table) {
            if ($connection->getTableSchema($table, true) !== null) {
                $connection->createCommand()->dropTable($table)->execute();
            }
        }

        // profiling and logging
        $connection->enableLogging = true;
        $connection->enableProfiling = true;

        Yii::getLogger()->messages = [];
        Yii::getProfiler()->messages = [];
        $connection->createCommand()->createTable('qlog1', ['id' => 'pk'])->execute();
        $this->assertCount(1, Yii::getLogger()->messages);
        $this->assertCount(1, Yii::getProfiler()->messages);
        $this->assertNotNull($connection->getTableSchema('qlog1', true));

        Yii::getLogger()->messages = [];
        Yii::getProfiler()->messages = [];
        $connection->createCommand('SELECT * FROM qlog1')->queryAll();
        $this->assertCount(1, Yii::getLogger()->messages);
        $this->assertCount(1, Yii::getProfiler()->messages);

        // profiling only
        $connection->enableLogging = false;
        $connection->enableProfiling = true;

        Yii::getLogger()->messages = [];
        Yii::getProfiler()->messages = [];
        $connection->createCommand()->createTable('qlog2', ['id' => 'pk'])->execute();
        $this->assertCount(0, Yii::getLogger()->messages);
        $this->assertCount(1, Yii::getProfiler()->messages);
        $this->assertNotNull($connection->getTableSchema('qlog2', true));

        Yii::getLogger()->messages = [];
        Yii::getProfiler()->messages = [];
        $connection->createCommand('SELECT * FROM qlog2')->queryAll();
        $this->assertCount(0, Yii::getLogger()->messages);
        $this->assertCount(1, Yii::getProfiler()->messages);

        // logging only
        $connection->enableLogging = true;
        $connection->enableProfiling = false;

        Yii::getLogger()->messages = [];
        Yii::getProfiler()->messages = [];
        $connection->createCommand()->createTable('qlog3', ['id' => 'pk'])->execute();
        $this->assertCount(1, Yii::getLogger()->messages);
        $this->assertCount(0, Yii::getProfiler()->messages);
        $this->assertNotNull($connection->getTableSchema('qlog3', true));

        Yii::getLogger()->messages = [];
        Yii::getProfiler()->messages = [];
        $connection->createCommand('SELECT * FROM qlog3')->queryAll();
        $this->assertCount(1, Yii::getLogger()->messages);
        $this->assertCount(0, Yii::getProfiler()->messages);

        // disabled
        $connection->enableLogging = false;
        $connection->enableProfiling = false;

        Yii::getLogger()->messages = [];
        Yii::getProfiler()->messages = [];
        $connection->createCommand()->createTable('qlog4', ['id' => 'pk'])->execute();
        $this->assertNotNull($connection->getTableSchema('qlog4', true));
        $this->assertCount(0, Yii::getLogger()->messages);
        $this->assertCount(0, Yii::getProfiler()->messages);
        $connection->createCommand('SELECT * FROM qlog4')->queryAll();
        $this->assertCount(0, Yii::getLogger()->messages);
        $this->assertCount(0, Yii::getProfiler()->messages);
    }

    public function testExceptionContainsRawQuery()
    {
        $connection = $this->getConnection();
        if ($connection->getTableSchema('qlog1', true) === null) {
            $connection->createCommand()->createTable('qlog1', ['id' => 'pk'])->execute();
        }
        $connection->emulatePrepare = true;

        // profiling and logging
        $connection->enableLogging = true;
        $connection->enableProfiling = true;
        $this->runExceptionTest($connection);


        // profiling only
        $connection->enableLogging = false;
        $connection->enableProfiling = true;
        $this->runExceptionTest($connection);

        // logging only
        $connection->enableLogging = true;
        $connection->enableProfiling = false;
        $this->runExceptionTest($connection);

        // disabled
        $connection->enableLogging = false;
        $connection->enableProfiling = false;
        $this->runExceptionTest($connection);
    }

    /**
     * @param Connection $connection
     */
    private function runExceptionTest($connection)
    {
        $thrown = false;
        try {
            $connection->createCommand('INSERT INTO qlog1(a) VALUES(:a);', [':a' => 1])->execute();
        } catch (\yii\db\Exception $e) {
            $this->assertContains('INSERT INTO qlog1(a) VALUES(1);', $e->getMessage(), 'Exception message should contain raw SQL query: ' . (string) $e);
            $thrown = true;
        }
        $this->assertTrue($thrown, 'An exception should have been thrown by the command.');

        $thrown = false;
        try {
            $connection->createCommand('SELECT * FROM qlog1 WHERE id=:a ORDER BY nonexistingcolumn;', [':a' => 1])->queryAll();
        } catch (\yii\db\Exception $e) {
            $this->assertContains('SELECT * FROM qlog1 WHERE id=1 ORDER BY nonexistingcolumn;', $e->getMessage(), 'Exception message should contain raw SQL query: ' . (string) $e);
            $thrown = true;
        }
        $this->assertTrue($thrown, 'An exception should have been thrown by the command.');
    }

    /**
     * Ensure database connection is reset on when a connection is cloned.
     * Make sure each connection element has its own PDO instance i.e. own connection to the DB.
     * Also transaction elements should not be shared between two connections.
     */
    public function testClone()
    {
        $connection = $this->getConnection(true, false);
        $this->assertNull($connection->transaction);
        $this->assertNull($connection->pdo);
        $connection->open();
        $this->assertNull($connection->transaction);
        $this->assertNotNull($connection->pdo);

        $conn2 = clone $connection;
        $this->assertNull($connection->transaction);
        $this->assertNotNull($connection->pdo);

        $this->assertNull($conn2->transaction);
        if ($this->driverName === 'sqlite') {
            // in-memory sqlite should not reset PDO
            $this->assertNotNull($conn2->pdo);
        } else {
            $this->assertNull($conn2->pdo);
        }

        $connection->beginTransaction();

        $this->assertNotNull($connection->transaction);
        $this->assertNotNull($connection->pdo);

        $this->assertNull($conn2->transaction);
        if ($this->driverName === 'sqlite') {
            // in-memory sqlite should not reset PDO
            $this->assertNotNull($conn2->pdo);
        } else {
            $this->assertNull($conn2->pdo);
        }

        $conn3 = clone $connection;

        $this->assertNotNull($connection->transaction);
        $this->assertNotNull($connection->pdo);
        $this->assertNull($conn3->transaction);
        if ($this->driverName === 'sqlite') {
            // in-memory sqlite should not reset PDO
            $this->assertNotNull($conn3->pdo);
        } else {
            $this->assertNull($conn3->pdo);
        }
    }


    /**
     * Test whether slave connection is recovered when call getSlavePdo() after close().
     *
     * @see https://github.com/yiisoft/yii2/issues/14165
     */
    public function testGetPdoAfterClose()
    {
        $connection = $this->getConnection();
        $connection->slaves[] = [
            'dsn' => $connection->dsn,
            'username' => $connection->username,
            'password' => $connection->password,
        ];
        $this->assertNotNull($connection->getSlavePdo(false));
        $connection->close();

        $masterPdo = $connection->getMasterPdo();
        $this->assertNotFalse($masterPdo);
        $this->assertNotNull($masterPdo);

        $slavePdo = $connection->getSlavePdo(false);
        $this->assertNotFalse($slavePdo);
        $this->assertNotNull($slavePdo);
        $this->assertNotSame($masterPdo, $slavePdo);
    }

    public function testServerStatusCacheWorks()
    {
        $cache = new ArrayCache();
        Yii::$app->set('cache', $cache);

        $connection = $this->getConnection(true, false);
        $connection->masters[] = [
            'dsn' => $connection->dsn,
            'username' => $connection->username,
            'password' => $connection->password,
        ];
        $connection->shuffleMasters = false;

        $cacheKey = ['yii\db\Connection::openFromPoolSequentially', $connection->dsn];

        $this->assertFalse($cache->exists($cacheKey));
        $connection->open();
        $this->assertFalse($cache->exists($cacheKey), 'Connection was successful – cache must not contain information about this DSN');
        $connection->close();

        $cacheKey = ['yii\db\Connection::openFromPoolSequentially', 'host:invalid'];
        $connection->masters[0]['dsn'] = 'host:invalid';
        try {
            $connection->open();
        } catch (InvalidConfigException $e) {
        }
        $this->assertTrue($cache->exists($cacheKey), 'Connection was not successful – cache must contain information about this DSN');
        $connection->close();
    }

    public function testServerStatusCacheCanBeDisabled()
    {
        $cache = new ArrayCache();
        Yii::$app->set('cache', $cache);

        $connection = $this->getConnection(true, false);
        $connection->masters[] = [
            'dsn' => $connection->dsn,
            'username' => $connection->username,
            'password' => $connection->password,
        ];
        $connection->shuffleMasters = false;
        $connection->serverStatusCache = false;

        $cacheKey = ['yii\db\Connection::openFromPoolSequentially', $connection->dsn];

        $this->assertFalse($cache->exists($cacheKey));
        $connection->open();
        $this->assertFalse($cache->exists($cacheKey), 'Caching is disabled');
        $connection->close();

        $cacheKey = ['yii\db\Connection::openFromPoolSequentially', 'host:invalid'];
        $connection->masters[0]['dsn'] = 'host:invalid';
        try {
            $connection->open();
        } catch (InvalidConfigException $e) {
        }
        $this->assertFalse($cache->exists($cacheKey), 'Caching is disabled');
        $connection->close();
    }
}<|MERGE_RESOLUTION|>--- conflicted
+++ resolved
@@ -8,11 +8,8 @@
 namespace yiiunit\framework\db;
 
 use Yii;
-<<<<<<< HEAD
-=======
 use yii\base\InvalidConfigException;
 use yii\caching\ArrayCache;
->>>>>>> 7b0fb14c
 use yii\db\Connection;
 use yii\db\Transaction;
 
@@ -455,9 +452,9 @@
 
         $cacheKey = ['yii\db\Connection::openFromPoolSequentially', $connection->dsn];
 
-        $this->assertFalse($cache->exists($cacheKey));
+        $this->assertFalse($cache->has($cacheKey));
         $connection->open();
-        $this->assertFalse($cache->exists($cacheKey), 'Connection was successful – cache must not contain information about this DSN');
+        $this->assertFalse($cache->has($cacheKey), 'Connection was successful – cache must not contain information about this DSN');
         $connection->close();
 
         $cacheKey = ['yii\db\Connection::openFromPoolSequentially', 'host:invalid'];
@@ -466,7 +463,7 @@
             $connection->open();
         } catch (InvalidConfigException $e) {
         }
-        $this->assertTrue($cache->exists($cacheKey), 'Connection was not successful – cache must contain information about this DSN');
+        $this->assertTrue($cache->has($cacheKey), 'Connection was not successful – cache must contain information about this DSN');
         $connection->close();
     }
 
@@ -486,9 +483,9 @@
 
         $cacheKey = ['yii\db\Connection::openFromPoolSequentially', $connection->dsn];
 
-        $this->assertFalse($cache->exists($cacheKey));
+        $this->assertFalse($cache->has($cacheKey));
         $connection->open();
-        $this->assertFalse($cache->exists($cacheKey), 'Caching is disabled');
+        $this->assertFalse($cache->has($cacheKey), 'Caching is disabled');
         $connection->close();
 
         $cacheKey = ['yii\db\Connection::openFromPoolSequentially', 'host:invalid'];
@@ -497,7 +494,7 @@
             $connection->open();
         } catch (InvalidConfigException $e) {
         }
-        $this->assertFalse($cache->exists($cacheKey), 'Caching is disabled');
+        $this->assertFalse($cache->has($cacheKey), 'Caching is disabled');
         $connection->close();
     }
 }