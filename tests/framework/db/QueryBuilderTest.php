<?php
/**
 * @link http://www.yiiframework.com/
 * @copyright Copyright (c) 2008 Yii Software LLC
 * @license http://www.yiiframework.com/license/
 */

namespace yiiunit\framework\db;

use yii\db\cubrid\QueryBuilder as CubridQueryBuilder;
use yii\db\Expression;
use yii\db\mssql\QueryBuilder as MssqlQueryBuilder;
use yii\db\mysql\QueryBuilder as MysqlQueryBuilder;
use yii\db\oci\QueryBuilder as OracleQueryBuilder;
use yii\db\pgsql\QueryBuilder as PgsqlQueryBuilder;
use yii\db\Query;
use yii\db\QueryBuilder;
use yii\db\Schema;
use yii\db\SchemaBuilderTrait;
use yii\db\sqlite\QueryBuilder as SqliteQueryBuilder;
use yiiunit\data\base\TraversableObject;

abstract class QueryBuilderTest extends DatabaseTestCase
{
    use SchemaBuilderTrait;

    /**
     * @var string ` ESCAPE 'char'` part of a LIKE condition SQL.
     */
    protected $likeEscapeCharSql = '';
    /**
     * @var array map of values to their replacements in LIKE query params.
     */
    protected $likeParameterReplacements = [];

    public function getDb()
    {
        return $this->getConnection(false, false);
    }

    /**
     * @throws \Exception
     * @return QueryBuilder
     */
    protected function getQueryBuilder($reset = true, $open = false)
    {
        $connection = $this->getConnection($reset, $open);

        \Yii::$container->set('db', $connection);

        switch ($this->driverName) {
            case 'mysql':
                return new MysqlQueryBuilder($connection);
            case 'sqlite':
                return new SqliteQueryBuilder($connection);
            case 'sqlsrv':
                return new MssqlQueryBuilder($connection);
            case 'pgsql':
                return new PgsqlQueryBuilder($connection);
            case 'cubrid':
                return new CubridQueryBuilder($connection);
            case 'oci':
                return new OracleQueryBuilder($connection);
        }
        throw new \Exception('Test is not implemented for ' . $this->driverName);
    }

    /**
     * this is not used as a dataprovider for testGetColumnType to speed up the test
     * when used as dataprovider every single line will cause a reconnect with the database which is not needed here
     */
    public function columnTypes()
    {
        $items = [
            [
                Schema::TYPE_BIGINT,
                $this->bigInteger(),
                [
                    'mysql' => 'bigint(20)',
                    'postgres' => 'bigint',
                    'sqlite' => 'bigint',
                    'oci' => 'NUMBER(20)',
                    'sqlsrv' => 'bigint',
                    'cubrid' => 'bigint',
                ],
            ],
            [
                Schema::TYPE_BIGINT . ' NOT NULL',
                $this->bigInteger()->notNull(),
                [
                    'mysql' => 'bigint(20) NOT NULL',
                    'postgres' => 'bigint NOT NULL',
                    'sqlite' => 'bigint NOT NULL',
                    'oci' => 'NUMBER(20) NOT NULL',
                    'sqlsrv' => 'bigint NOT NULL',
                    'cubrid' => 'bigint NOT NULL',
                ],
            ],
            [
                Schema::TYPE_BIGINT . ' CHECK (value > 5)',
                $this->bigInteger()->check('value > 5'),
                [
                    'mysql' => 'bigint(20) CHECK (value > 5)',
                    'postgres' => 'bigint CHECK (value > 5)',
                    'sqlite' => 'bigint CHECK (value > 5)',
                    'oci' => 'NUMBER(20) CHECK (value > 5)',
                    'sqlsrv' => 'bigint CHECK (value > 5)',
                    'cubrid' => 'bigint CHECK (value > 5)',
                ],
            ],
            [
                Schema::TYPE_BIGINT . '(8)',
                $this->bigInteger(8),
                [
                    'mysql' => 'bigint(8)',
                    'postgres' => 'bigint',
                    'sqlite' => 'bigint',
                    'oci' => 'NUMBER(8)',
                    'sqlsrv' => 'bigint',
                    'cubrid' => 'bigint',
                ],
            ],
            [
                Schema::TYPE_BIGINT . '(8) CHECK (value > 5)',
                $this->bigInteger(8)->check('value > 5'),
                [
                    'mysql' => 'bigint(8) CHECK (value > 5)',
                    'postgres' => 'bigint CHECK (value > 5)',
                    'sqlite' => 'bigint CHECK (value > 5)',
                    'oci' => 'NUMBER(8) CHECK (value > 5)',
                    'sqlsrv' => 'bigint CHECK (value > 5)',
                    'cubrid' => 'bigint CHECK (value > 5)',
                ],
            ],
            [
                Schema::TYPE_BIGPK,
                $this->bigPrimaryKey(),
                [
                    'mysql' => 'bigint(20) NOT NULL AUTO_INCREMENT PRIMARY KEY',
                    'postgres' => 'bigserial NOT NULL PRIMARY KEY',
                    'sqlite' => 'integer PRIMARY KEY AUTOINCREMENT NOT NULL',
                ],
            ],
            [
                Schema::TYPE_BINARY,
                $this->binary(),
                [
                    'mysql' => 'blob',
                    'postgres' => 'bytea',
                    'sqlite' => 'blob',
                    'oci' => 'BLOB',
                    'sqlsrv' => 'varbinary(max)',
                    'cubrid' => 'blob',
                ],
            ],
            [
                Schema::TYPE_BOOLEAN . ' NOT NULL DEFAULT 1',
                $this->boolean()->notNull()->defaultValue(1),
                [
                    'mysql' => 'tinyint(1) NOT NULL DEFAULT 1',
                    'sqlite' => 'boolean NOT NULL DEFAULT 1',
                    'sqlsrv' => 'tinyint(1) NOT NULL DEFAULT 1',
                    'cubrid' => 'smallint NOT NULL DEFAULT 1',
                ],
            ],
            [
                Schema::TYPE_BOOLEAN,
                $this->boolean(),
                [
                    'mysql' => 'tinyint(1)',
                    'postgres' => 'boolean',
                    'sqlite' => 'boolean',
                    'oci' => 'NUMBER(1)',
                    'sqlsrv' => 'tinyint(1)',
                    'cubrid' => 'smallint',
                ],
            ],
            [
                Schema::TYPE_CHAR . ' CHECK (value LIKE "test%")',
                $this->char()->check('value LIKE "test%"'),
                [
                    'mysql' => 'char(1) CHECK (value LIKE "test%")',
                    'sqlite' => 'char(1) CHECK (value LIKE "test%")',
                    'cubrid' => 'char(1) CHECK (value LIKE "test%")',
                ],
            ],
            [
                Schema::TYPE_CHAR . ' NOT NULL',
                $this->char()->notNull(),
                [
                    'mysql' => 'char(1) NOT NULL',
                    'postgres' => 'char(1) NOT NULL',
                    'sqlite' => 'char(1) NOT NULL',
                    'oci' => 'CHAR(1) NOT NULL',
                    'cubrid' => 'char(1) NOT NULL',
                ],
            ],
            [
                Schema::TYPE_CHAR . '(6) CHECK (value LIKE "test%")',
                $this->char(6)->check('value LIKE "test%"'),
                [
                    'mysql' => 'char(6) CHECK (value LIKE "test%")',
                    'sqlite' => 'char(6) CHECK (value LIKE "test%")',
                    'cubrid' => 'char(6) CHECK (value LIKE "test%")',
                ],
            ],
            [
                Schema::TYPE_CHAR . '(6)',
                $this->char(6),
                [
                    'mysql' => 'char(6)',
                    'postgres' => 'char(6)',
                    'sqlite' => 'char(6)',
                    'oci' => 'CHAR(6)',
                    'cubrid' => 'char(6)',
                ],
            ],
            [
                Schema::TYPE_CHAR,
                $this->char(),
                [
                    'mysql' => 'char(1)',
                    'postgres' => 'char(1)',
                    'sqlite' => 'char(1)',
                    'oci' => 'CHAR(1)',
                    'cubrid' => 'char(1)',
                ],
            ],
            //[
            //    Schema::TYPE_DATE . " CHECK (value BETWEEN '2011-01-01' AND '2013-01-01')",
            //    $this->date()->check("value BETWEEN '2011-01-01' AND '2013-01-01'"),
            //    [
            //        'mysql' => ,
            //        'postgres' => ,
            //        'sqlite' => ,
            //        'sqlsrv' => ,
            //        'cubrid' => ,
            //    ],
            //],
            [
                Schema::TYPE_DATE . ' NOT NULL',
                $this->date()->notNull(),
                [
                    'mysql' => 'date NOT NULL',
                    'postgres' => 'date NOT NULL',
                    'sqlite' => 'date NOT NULL',
                    'oci' => 'DATE NOT NULL',
                    'sqlsrv' => 'date NOT NULL',
                    'cubrid' => 'date NOT NULL',
                ],
            ],
            [
                Schema::TYPE_DATE,
                $this->date(),
                [
                    'mysql' => 'date',
                    'postgres' => 'date',
                    'sqlite' => 'date',
                    'oci' => 'DATE',
                    'sqlsrv' => 'date',
                    'cubrid' => 'date',
                ],
            ],
            //[
            //    Schema::TYPE_DATETIME . " CHECK (value BETWEEN '2011-01-01' AND '2013-01-01')",
            //    $this->dateTime()->check("value BETWEEN '2011-01-01' AND '2013-01-01'"),
            //    [
            //        'mysql' => ,
            //        'postgres' => ,
            //        'sqlite' => ,
            //        'sqlsrv' => ,
            //        'cubrid' => ,
            //    ],
            //],
            [
                Schema::TYPE_DATETIME . ' NOT NULL',
                $this->dateTime()->notNull(),
                [
                    'mysql' => 'datetime NOT NULL',
                    'postgres' => 'timestamp(0) NOT NULL',
                    'sqlite' => 'datetime NOT NULL',
                    'oci' => 'TIMESTAMP NOT NULL',
                    'sqlsrv' => 'datetime NOT NULL',
                    'cubrid' => 'datetime NOT NULL',
                ],
            ],
            [
                Schema::TYPE_DATETIME,
                $this->dateTime(),
                [
                    'mysql' => 'datetime',
                    'postgres' => 'timestamp(0)',
                    'sqlite' => 'datetime',
                    'oci' => 'TIMESTAMP',
                    'sqlsrv' => 'datetime',
                    'cubrid' => 'datetime',
                ],
            ],
            [
                Schema::TYPE_DECIMAL . ' CHECK (value > 5.6)',
                $this->decimal()->check('value > 5.6'),
                [
                    'mysql' => 'decimal(10,0) CHECK (value > 5.6)',
                    'postgres' => 'numeric(10,0) CHECK (value > 5.6)',
                    'sqlite' => 'decimal(10,0) CHECK (value > 5.6)',
                    'oci' => 'NUMBER CHECK (value > 5.6)',
                    'sqlsrv' => 'decimal(18,0) CHECK (value > 5.6)',
                    'cubrid' => 'decimal(10,0) CHECK (value > 5.6)',
                ],
            ],
            [
                Schema::TYPE_DECIMAL . ' NOT NULL',
                $this->decimal()->notNull(),
                [
                    'mysql' => 'decimal(10,0) NOT NULL',
                    'postgres' => 'numeric(10,0) NOT NULL',
                    'sqlite' => 'decimal(10,0) NOT NULL',
                    'oci' => 'NUMBER NOT NULL',
                    'sqlsrv' => 'decimal(18,0) NOT NULL',
                    'cubrid' => 'decimal(10,0) NOT NULL',
                ],
            ],
            [
                Schema::TYPE_DECIMAL . '(12,4) CHECK (value > 5.6)',
                $this->decimal(12, 4)->check('value > 5.6'),
                [
                    'mysql' => 'decimal(12,4) CHECK (value > 5.6)',
                    'postgres' => 'numeric(12,4) CHECK (value > 5.6)',
                    'sqlite' => 'decimal(12,4) CHECK (value > 5.6)',
                    'oci' => 'NUMBER CHECK (value > 5.6)',
                    'sqlsrv' => 'decimal(12,4) CHECK (value > 5.6)',
                    'cubrid' => 'decimal(12,4) CHECK (value > 5.6)',
                ],
            ],
            [
                Schema::TYPE_DECIMAL . '(12,4)',
                $this->decimal(12, 4),
                [
                    'mysql' => 'decimal(12,4)',
                    'postgres' => 'numeric(12,4)',
                    'sqlite' => 'decimal(12,4)',
                    'oci' => 'NUMBER',
                    'sqlsrv' => 'decimal(12,4)',
                    'cubrid' => 'decimal(12,4)',
                ],
            ],
            [
                Schema::TYPE_DECIMAL,
                $this->decimal(),
                [
                    'mysql' => 'decimal(10,0)',
                    'postgres' => 'numeric(10,0)',
                    'sqlite' => 'decimal(10,0)',
                    'oci' => 'NUMBER',
                    'sqlsrv' => 'decimal(18,0)',
                    'cubrid' => 'decimal(10,0)',
                ],
            ],
            [
                Schema::TYPE_DOUBLE . ' CHECK (value > 5.6)',
                $this->double()->check('value > 5.6'),
                [
                    'mysql' => 'double CHECK (value > 5.6)',
                    'postgres' => 'double precision CHECK (value > 5.6)',
                    'sqlite' => 'double CHECK (value > 5.6)',
                    'oci' => 'NUMBER CHECK (value > 5.6)',
                    'sqlsrv' => 'float CHECK (value > 5.6)',
                    'cubrid' => 'double(15) CHECK (value > 5.6)',
                ],
            ],
            [
                Schema::TYPE_DOUBLE . ' NOT NULL',
                $this->double()->notNull(),
                [
                    'mysql' => 'double NOT NULL',
                    'postgres' => 'double precision NOT NULL',
                    'sqlite' => 'double NOT NULL',
                    'oci' => 'NUMBER NOT NULL',
                    'sqlsrv' => 'float NOT NULL',
                    'cubrid' => 'double(15) NOT NULL',
                ],
            ],
            [
                Schema::TYPE_DOUBLE . '(16) CHECK (value > 5.6)',
                $this->double(16)->check('value > 5.6'),
                [
                    'mysql' => 'double CHECK (value > 5.6)',
                    'postgres' => 'double precision CHECK (value > 5.6)',
                    'sqlite' => 'double CHECK (value > 5.6)',
                    'oci' => 'NUMBER CHECK (value > 5.6)',
                    'sqlsrv' => 'float CHECK (value > 5.6)',
                    'cubrid' => 'double(16) CHECK (value > 5.6)',
                ],
            ],
            [
                Schema::TYPE_DOUBLE . '(16)',
                $this->double(16),
                [
                    'mysql' => 'double',
                    'sqlite' => 'double',
                    'oci' => 'NUMBER',
                    'sqlsrv' => 'float',
                    'cubrid' => 'double(16)',
                ],
            ],
            [
                Schema::TYPE_DOUBLE,
                $this->double(),
                [
                    'mysql' => 'double',
                    'postgres' => 'double precision',
                    'sqlite' => 'double',
                    'oci' => 'NUMBER',
                    'sqlsrv' => 'float',
                    'cubrid' => 'double(15)',
                ],
            ],
            [
                Schema::TYPE_FLOAT . ' CHECK (value > 5.6)',
                $this->float()->check('value > 5.6'),
                [
                    'mysql' => 'float CHECK (value > 5.6)',
                    'postgres' => 'double precision CHECK (value > 5.6)',
                    'sqlite' => 'float CHECK (value > 5.6)',
                    'oci' => 'NUMBER CHECK (value > 5.6)',
                    'sqlsrv' => 'float CHECK (value > 5.6)',
                    'cubrid' => 'float(7) CHECK (value > 5.6)',
                ],
            ],
            [
                Schema::TYPE_FLOAT . ' NOT NULL',
                $this->float()->notNull(),
                [
                    'mysql' => 'float NOT NULL',
                    'postgres' => 'double precision NOT NULL',
                    'sqlite' => 'float NOT NULL',
                    'oci' => 'NUMBER NOT NULL',
                    'sqlsrv' => 'float NOT NULL',
                    'cubrid' => 'float(7) NOT NULL',
                ],
            ],
            [
                Schema::TYPE_FLOAT . '(16) CHECK (value > 5.6)',
                $this->float(16)->check('value > 5.6'),
                [
                    'mysql' => 'float CHECK (value > 5.6)',
                    'postgres' => 'double precision CHECK (value > 5.6)',
                    'sqlite' => 'float CHECK (value > 5.6)',
                    'oci' => 'NUMBER CHECK (value > 5.6)',
                    'sqlsrv' => 'float CHECK (value > 5.6)',
                    'cubrid' => 'float(16) CHECK (value > 5.6)',
                ],
            ],
            [
                Schema::TYPE_FLOAT . '(16)',
                $this->float(16),
                [
                    'mysql' => 'float',
                    'sqlite' => 'float',
                    'oci' => 'NUMBER',
                    'sqlsrv' => 'float',
                    'cubrid' => 'float(16)',
                ],
            ],
            [
                Schema::TYPE_FLOAT,
                $this->float(),
                [
                    'mysql' => 'float',
                    'postgres' => 'double precision',
                    'sqlite' => 'float',
                    'oci' => 'NUMBER',
                    'sqlsrv' => 'float',
                    'cubrid' => 'float(7)',
                ],
            ],
            [
                Schema::TYPE_INTEGER . ' CHECK (value > 5)',
                $this->integer()->check('value > 5'),
                [
                    'mysql' => 'int(11) CHECK (value > 5)',
                    'postgres' => 'integer CHECK (value > 5)',
                    'sqlite' => 'integer CHECK (value > 5)',
                    'oci' => 'NUMBER(10) CHECK (value > 5)',
                    'sqlsrv' => 'int CHECK (value > 5)',
                    'cubrid' => 'int CHECK (value > 5)',
                ],
            ],
            [
                Schema::TYPE_INTEGER . ' NOT NULL',
                $this->integer()->notNull(),
                [
                    'mysql' => 'int(11) NOT NULL',
                    'postgres' => 'integer NOT NULL',
                    'sqlite' => 'integer NOT NULL',
                    'oci' => 'NUMBER(10) NOT NULL',
                    'sqlsrv' => 'int NOT NULL',
                    'cubrid' => 'int NOT NULL',
                ],
            ],
            [
                Schema::TYPE_INTEGER . '(8) CHECK (value > 5)',
                $this->integer(8)->check('value > 5'),
                [
                    'mysql' => 'int(8) CHECK (value > 5)',
                    'postgres' => 'integer CHECK (value > 5)',
                    'sqlite' => 'integer CHECK (value > 5)',
                    'oci' => 'NUMBER(8) CHECK (value > 5)',
                    'sqlsrv' => 'int CHECK (value > 5)',
                    'cubrid' => 'int CHECK (value > 5)',
                ],
            ],
            [
                Schema::TYPE_INTEGER . '(8)',
                $this->integer(8),
                [
                    'mysql' => 'int(8)',
                    'postgres' => 'integer',
                    'sqlite' => 'integer',
                    'oci' => 'NUMBER(8)',
                    'sqlsrv' => 'int',
                    'cubrid' => 'int',
                ],
            ],
            [
                Schema::TYPE_INTEGER,
                $this->integer(),
                [
                    'mysql' => 'int(11)',
                    'postgres' => 'integer',
                    'sqlite' => 'integer',
                    'oci' => 'NUMBER(10)',
                    'sqlsrv' => 'int',
                    'cubrid' => 'int',
                ],
            ],
            [
                Schema::TYPE_MONEY . ' CHECK (value > 0.0)',
                $this->money()->check('value > 0.0'),
                [
                    'mysql' => 'decimal(19,4) CHECK (value > 0.0)',
                    'postgres' => 'numeric(19,4) CHECK (value > 0.0)',
                    'sqlite' => 'decimal(19,4) CHECK (value > 0.0)',
                    'oci' => 'NUMBER(19,4) CHECK (value > 0.0)',
                    'sqlsrv' => 'decimal(19,4) CHECK (value > 0.0)',
                    'cubrid' => 'decimal(19,4) CHECK (value > 0.0)',
                ],
            ],
            [
                Schema::TYPE_MONEY . ' NOT NULL',
                $this->money()->notNull(),
                [
                    'mysql' => 'decimal(19,4) NOT NULL',
                    'postgres' => 'numeric(19,4) NOT NULL',
                    'sqlite' => 'decimal(19,4) NOT NULL',
                    'oci' => 'NUMBER(19,4) NOT NULL',
                    'sqlsrv' => 'decimal(19,4) NOT NULL',
                    'cubrid' => 'decimal(19,4) NOT NULL',
                ],
            ],
            [
                Schema::TYPE_MONEY . '(16,2) CHECK (value > 0.0)',
                $this->money(16, 2)->check('value > 0.0'),
                [
                    'mysql' => 'decimal(16,2) CHECK (value > 0.0)',
                    'postgres' => 'numeric(16,2) CHECK (value > 0.0)',
                    'sqlite' => 'decimal(16,2) CHECK (value > 0.0)',
                    'oci' => 'NUMBER(16,2) CHECK (value > 0.0)',
                    'sqlsrv' => 'decimal(16,2) CHECK (value > 0.0)',
                    'cubrid' => 'decimal(16,2) CHECK (value > 0.0)',
                ],
            ],
            [
                Schema::TYPE_MONEY . '(16,2)',
                $this->money(16, 2),
                [
                    'mysql' => 'decimal(16,2)',
                    'postgres' => 'numeric(16,2)',
                    'sqlite' => 'decimal(16,2)',
                    'oci' => 'NUMBER(16,2)',
                    'sqlsrv' => 'decimal(16,2)',
                    'cubrid' => 'decimal(16,2)',
                ],
            ],
            [
                Schema::TYPE_MONEY,
                $this->money(),
                [
                    'mysql' => 'decimal(19,4)',
                    'postgres' => 'numeric(19,4)',
                    'sqlite' => 'decimal(19,4)',
                    'oci' => 'NUMBER(19,4)',
                    'sqlsrv' => 'decimal(19,4)',
                    'cubrid' => 'decimal(19,4)',
                ],
            ],
            [
                Schema::TYPE_PK . ' CHECK (value > 5)',
                $this->primaryKey()->check('value > 5'),
                [
                    'mysql' => 'int(11) NOT NULL AUTO_INCREMENT PRIMARY KEY CHECK (value > 5)',
                    'postgres' => 'serial NOT NULL PRIMARY KEY CHECK (value > 5)',
                    'sqlite' => 'integer PRIMARY KEY AUTOINCREMENT NOT NULL CHECK (value > 5)',
                    'oci' => 'NUMBER(10) NOT NULL PRIMARY KEY CHECK (value > 5)',
                    'sqlsrv' => 'int IDENTITY PRIMARY KEY CHECK (value > 5)',
                    'cubrid' => 'int NOT NULL AUTO_INCREMENT PRIMARY KEY CHECK (value > 5)',
                ],
            ],
            [
                Schema::TYPE_PK . '(8) CHECK (value > 5)',
                $this->primaryKey(8)->check('value > 5'),
                [
                    'mysql' => 'int(8) NOT NULL AUTO_INCREMENT PRIMARY KEY CHECK (value > 5)',
                    'oci' => 'NUMBER(8) NOT NULL PRIMARY KEY CHECK (value > 5)',
                ],
            ],
            [
                Schema::TYPE_PK . '(8)',
                $this->primaryKey(8),
                [
                    'mysql' => 'int(8) NOT NULL AUTO_INCREMENT PRIMARY KEY',
                    'oci' => 'NUMBER(8) NOT NULL PRIMARY KEY',
                ],
            ],
            [
                Schema::TYPE_PK,
                $this->primaryKey(),
                [
                    'mysql' => 'int(11) NOT NULL AUTO_INCREMENT PRIMARY KEY',
                    'postgres' => 'serial NOT NULL PRIMARY KEY',
                    'sqlite' => 'integer PRIMARY KEY AUTOINCREMENT NOT NULL',
                    'oci' => 'NUMBER(10) NOT NULL PRIMARY KEY',
                    'sqlsrv' => 'int IDENTITY PRIMARY KEY',
                    'cubrid' => 'int NOT NULL AUTO_INCREMENT PRIMARY KEY',
                ],
            ],
            [
                Schema::TYPE_SMALLINT . '(8)',
                $this->smallInteger(8),
                [
                    'mysql' => 'smallint(8)',
                    'postgres' => 'smallint',
                    'sqlite' => 'smallint',
                    'oci' => 'NUMBER(8)',
                    'sqlsrv' => 'smallint',
                    'cubrid' => 'smallint',
                ],
            ],
            [
                Schema::TYPE_SMALLINT,
                $this->smallInteger(),
                [
                    'mysql' => 'smallint(6)',
                    'postgres' => 'smallint',
                    'sqlite' => 'smallint',
                    'oci' => 'NUMBER(5)',
                    'sqlsrv' => 'smallint',
                    'cubrid' => 'smallint',
                ],
            ],
            [
                Schema::TYPE_STRING . ' CHECK (value LIKE "test%")',
                $this->string()->check('value LIKE "test%"'),
                [
                    'mysql' => 'varchar(255) CHECK (value LIKE "test%")',
                    'sqlite' => 'varchar(255) CHECK (value LIKE "test%")',
                    'sqlsrv' => 'varchar(255) CHECK (value LIKE "test%")',
                    'cubrid' => 'varchar(255) CHECK (value LIKE "test%")',
                ],
            ],
            [
                Schema::TYPE_STRING . ' CHECK (value LIKE \'test%\')',
                $this->string()->check('value LIKE \'test%\''),
                [
                    'postgres' => 'varchar(255) CHECK (value LIKE \'test%\')',
                    'oci' => 'VARCHAR2(255) CHECK (value LIKE \'test%\')',
                ],
            ],
            [
                Schema::TYPE_STRING . ' NOT NULL',
                $this->string()->notNull(),
                [
                    'mysql' => 'varchar(255) NOT NULL',
                    'postgres' => 'varchar(255) NOT NULL',
                    'sqlite' => 'varchar(255) NOT NULL',
                    'oci' => 'VARCHAR2(255) NOT NULL',
                    'sqlsrv' => 'varchar(255) NOT NULL',
                    'cubrid' => 'varchar(255) NOT NULL',
                ],
            ],
            [
                Schema::TYPE_STRING . '(32) CHECK (value LIKE "test%")',
                $this->string(32)->check('value LIKE "test%"'),
                [
                    'mysql' => 'varchar(32) CHECK (value LIKE "test%")',
                    'sqlite' => 'varchar(32) CHECK (value LIKE "test%")',
                    'sqlsrv' => 'varchar(32) CHECK (value LIKE "test%")',
                    'cubrid' => 'varchar(32) CHECK (value LIKE "test%")',
                ],
            ],
            [
                Schema::TYPE_STRING . '(32) CHECK (value LIKE \'test%\')',
                $this->string(32)->check('value LIKE \'test%\''),
                [
                    'postgres' => 'varchar(32) CHECK (value LIKE \'test%\')',
                    'oci' => 'VARCHAR2(32) CHECK (value LIKE \'test%\')',
                ],
            ],
            [
                Schema::TYPE_STRING . '(32)',
                $this->string(32),
                [
                    'mysql' => 'varchar(32)',
                    'postgres' => 'varchar(32)',
                    'sqlite' => 'varchar(32)',
                    'oci' => 'VARCHAR2(32)',
                    'sqlsrv' => 'varchar(32)',
                    'cubrid' => 'varchar(32)',
                ],
            ],
            [
                Schema::TYPE_STRING,
                $this->string(),
                [
                    'mysql' => 'varchar(255)',
                    'postgres' => 'varchar(255)',
                    'sqlite' => 'varchar(255)',
                    'oci' => 'VARCHAR2(255)',
                    'sqlsrv' => 'varchar(255)',
                    'cubrid' => 'varchar(255)',
                ],
            ],
            [
                Schema::TYPE_TEXT . ' CHECK (value LIKE "test%")',
                $this->text()->check('value LIKE "test%"'),
                [
                    'mysql' => 'text CHECK (value LIKE "test%")',
                    'sqlite' => 'text CHECK (value LIKE "test%")',
                    'sqlsrv' => 'text CHECK (value LIKE "test%")',
                    'cubrid' => 'varchar CHECK (value LIKE "test%")',
                ],
            ],
            [
                Schema::TYPE_TEXT . ' CHECK (value LIKE \'test%\')',
                $this->text()->check('value LIKE \'test%\''),
                [
                    'postgres' => 'text CHECK (value LIKE \'test%\')',
                    'oci' => 'CLOB CHECK (value LIKE \'test%\')',
                ],
            ],
            [
                Schema::TYPE_TEXT . ' NOT NULL',
                $this->text()->notNull(),
                [
                    'mysql' => 'text NOT NULL',
                    'postgres' => 'text NOT NULL',
                    'sqlite' => 'text NOT NULL',
                    'oci' => 'CLOB NOT NULL',
                    'sqlsrv' => 'text NOT NULL',
                    'cubrid' => 'varchar NOT NULL',
                ],
            ],
            [
                Schema::TYPE_TEXT . '(255) CHECK (value LIKE "test%")',
                $this->text(255)->check('value LIKE "test%"'),
                [
                    'mysql' => 'text CHECK (value LIKE "test%")',
                    'sqlite' => 'text CHECK (value LIKE "test%")',
                    'sqlsrv' => 'text CHECK (value LIKE "test%")',
                    'cubrid' => 'varchar CHECK (value LIKE "test%")',
                ],
                Schema::TYPE_TEXT . ' CHECK (value LIKE "test%")',
            ],
            [
                Schema::TYPE_TEXT . '(255) CHECK (value LIKE \'test%\')',
                $this->text(255)->check('value LIKE \'test%\''),
                [
                    'postgres' => 'text CHECK (value LIKE \'test%\')',
                    'oci' => 'CLOB CHECK (value LIKE \'test%\')',
                ],
                Schema::TYPE_TEXT . ' CHECK (value LIKE \'test%\')',
            ],
            [
                Schema::TYPE_TEXT . '(255) NOT NULL',
                $this->text(255)->notNull(),
                [
                    'mysql' => 'text NOT NULL',
                    'postgres' => 'text NOT NULL',
                    'sqlite' => 'text NOT NULL',
                    'oci' => 'CLOB NOT NULL',
                    'sqlsrv' => 'text NOT NULL',
                    'cubrid' => 'varchar NOT NULL',
                ],
                Schema::TYPE_TEXT . ' NOT NULL',
            ],
            [
                Schema::TYPE_TEXT . '(255)',
                $this->text(255),
                [
                    'mysql' => 'text',
                    'postgres' => 'text',
                    'sqlite' => 'text',
                    'oci' => 'CLOB',
                    'sqlsrv' => 'text',
                    'cubrid' => 'varchar',
                ],
                Schema::TYPE_TEXT,
            ],
            [
                Schema::TYPE_TEXT,
                $this->text(),
                [
                    'mysql' => 'text',
                    'postgres' => 'text',
                    'sqlite' => 'text',
                    'oci' => 'CLOB',
                    'sqlsrv' => 'text',
                    'cubrid' => 'varchar',
                ],
            ],
            //[
            //    Schema::TYPE_TIME . " CHECK (value BETWEEN '12:00:00' AND '13:01:01')",
            //    $this->time()->check("value BETWEEN '12:00:00' AND '13:01:01'"),
            //    [
            //        'mysql' => ,
            //        'postgres' => ,
            //        'sqlite' => ,
            //        'sqlsrv' => ,
            //        'cubrid' => ,
            //    ],
            //],
            [
                Schema::TYPE_TIME . ' NOT NULL',
                $this->time()->notNull(),
                [
                    'mysql' => 'time NOT NULL',
                    'postgres' => 'time(0) NOT NULL',
                    'sqlite' => 'time NOT NULL',
                    'oci' => 'TIMESTAMP NOT NULL',
                    'sqlsrv' => 'time NOT NULL',
                    'cubrid' => 'time NOT NULL',
                ],
            ],
            [
                Schema::TYPE_TIME,
                $this->time(),
                [
                    'mysql' => 'time',
                    'postgres' => 'time(0)',
                    'sqlite' => 'time',
                    'oci' => 'TIMESTAMP',
                    'sqlsrv' => 'time',
                    'cubrid' => 'time',
                ],
            ],
            //[
            //    Schema::TYPE_TIMESTAMP . " CHECK (value BETWEEN '2011-01-01' AND '2013-01-01')",
            //    $this->timestamp()->check("value BETWEEN '2011-01-01' AND '2013-01-01'"),
            //    [
            //        'mysql' => ,
            //        'postgres' => ,
            //        'sqlite' => ,
            //        'sqlsrv' => ,
            //        'cubrid' => ,
            //    ],
            //],
            [
                Schema::TYPE_TIMESTAMP . ' NOT NULL',
                $this->timestamp()->notNull(),
                [
                    'mysql' => 'timestamp NOT NULL',
                    'postgres' => 'timestamp(0) NOT NULL',
                    'sqlite' => 'timestamp NOT NULL',
                    'oci' => 'TIMESTAMP NOT NULL',
                    'sqlsrv' => 'timestamp NOT NULL',
                    'cubrid' => 'timestamp NOT NULL',
                ],
            ],
            [
                Schema::TYPE_TIMESTAMP,
                $this->timestamp(),
                [
                    'mysql' => 'timestamp',
                    'postgres' => 'timestamp(0)',
                    'sqlite' => 'timestamp',
                    'oci' => 'TIMESTAMP',
                    'sqlsrv' => 'timestamp',
                    'cubrid' => 'timestamp',
                ],
            ],
            [
                Schema::TYPE_TIMESTAMP . ' NULL DEFAULT NULL',
                $this->timestamp()->defaultValue(null),
                [
                    'mysql' => 'timestamp NULL DEFAULT NULL',
                    'postgres' => 'timestamp(0) NULL DEFAULT NULL',
                    'sqlite' => 'timestamp NULL DEFAULT NULL',
                    'sqlsrv' => 'timestamp NULL DEFAULT NULL',
                    'cubrid' => 'timestamp NULL DEFAULT NULL',
                ],
            ],
            [
                Schema::TYPE_UPK,
                $this->primaryKey()->unsigned(),
                [
                    'mysql' => 'int(10) UNSIGNED NOT NULL AUTO_INCREMENT PRIMARY KEY',
                    'postgres' => 'serial NOT NULL PRIMARY KEY',
                    'sqlite' => 'integer UNSIGNED PRIMARY KEY AUTOINCREMENT NOT NULL',
                ],
            ],
            [
                Schema::TYPE_UBIGPK,
                $this->bigPrimaryKey()->unsigned(),
                [
                    'mysql' => 'bigint(20) UNSIGNED NOT NULL AUTO_INCREMENT PRIMARY KEY',
                    'postgres' => 'bigserial NOT NULL PRIMARY KEY',
                    'sqlite' => 'integer UNSIGNED PRIMARY KEY AUTOINCREMENT NOT NULL',
                ],
            ],
            [
                Schema::TYPE_INTEGER . " COMMENT 'test comment'",
                $this->integer()->comment('test comment'),
                [
                    'mysql' => "int(11) COMMENT 'test comment'",
                    'postgres' => 'integer',
                    'sqlsrv' => 'int',
                    'cubrid' => "int COMMENT 'test comment'",
                ],
            ],
            [
                Schema::TYPE_PK . " COMMENT 'test comment'",
                $this->primaryKey()->comment('test comment'),
                [
                    'mysql' => "int(11) NOT NULL AUTO_INCREMENT PRIMARY KEY COMMENT 'test comment'",
                    'postgres' => 'serial NOT NULL PRIMARY KEY',
                    'sqlsrv' => 'int IDENTITY PRIMARY KEY',
                    'cubrid' => "int NOT NULL AUTO_INCREMENT PRIMARY KEY COMMENT 'test comment'",
                ],
            ],
            [
                Schema::TYPE_PK . ' FIRST',
                $this->primaryKey()->first(),
                [
                    'mysql' => 'int(11) NOT NULL AUTO_INCREMENT PRIMARY KEY FIRST',
                    'postgres' => 'serial NOT NULL PRIMARY KEY',
                    'oci' => 'NUMBER(10) NOT NULL PRIMARY KEY',
                    'sqlsrv' => 'int IDENTITY PRIMARY KEY',
                    'cubrid' => 'int NOT NULL AUTO_INCREMENT PRIMARY KEY FIRST',
                ],
            ],
            [
                Schema::TYPE_INTEGER . ' FIRST',
                $this->integer()->first(),
                [
                    'mysql' => 'int(11) FIRST',
                    'postgres' => 'integer',
                    'oci' => 'NUMBER(10)',
                    'sqlsrv' => 'int',
                    'cubrid' => 'int FIRST',
                ],
            ],
            [
                Schema::TYPE_STRING . ' FIRST',
                $this->string()->first(),
                [
                    'mysql' => 'varchar(255) FIRST',
                    'postgres' => 'varchar(255)',
                    'oci' => 'VARCHAR2(255)',
                    'sqlsrv' => 'varchar(255)',
                    'cubrid' => 'varchar(255) FIRST',
                ],
            ],
            [
                Schema::TYPE_INTEGER . ' NOT NULL FIRST',
                $this->integer()->append('NOT NULL')->first(),
                [
                    'mysql' => 'int(11) NOT NULL FIRST',
                    'postgres' => 'integer NOT NULL',
                    'oci' => 'NUMBER(10) NOT NULL',
                    'sqlsrv' => 'int NOT NULL',
                    'cubrid' => 'int NOT NULL FIRST',
                ],
            ],
            [
                Schema::TYPE_STRING . ' NOT NULL FIRST',
                $this->string()->append('NOT NULL')->first(),
                [
                    'mysql' => 'varchar(255) NOT NULL FIRST',
                    'postgres' => 'varchar(255) NOT NULL',
                    'oci' => 'VARCHAR2(255) NOT NULL',
                    'sqlsrv' => 'varchar(255) NOT NULL',
                    'cubrid' => 'varchar(255) NOT NULL FIRST',
                ],
            ],
        ];

        foreach ($items as $i => $item) {
            if (array_key_exists($this->driverName, $item[2])) {
                $item[2] = $item[2][$this->driverName];
                $items[$i] = $item;
            } else {
                unset($items[$i]);
            }
        }

        return array_values($items);
    }

    public function testGetColumnType()
    {
        $qb = $this->getQueryBuilder();

        foreach ($this->columnTypes() as $item) {
            list($column, $builder, $expected) = $item;
            $expectedColumnSchemaBuilder = isset($item[3]) ? $item[3] : $column;

            $this->assertEquals($expected, $qb->getColumnType($column));
            $this->assertEquals($expected, $qb->getColumnType($builder));
            $this->assertEquals($expectedColumnSchemaBuilder, $builder->__toString());
        }
    }

    public function testCreateTableColumnTypes()
    {
        $qb = $this->getQueryBuilder();
        if ($qb->db->getTableSchema('column_type_table', true) !== null) {
            $this->getConnection(false)->createCommand($qb->dropTable('column_type_table'))->execute();
        }
        $columns = [];
        $i = 0;
        foreach ($this->columnTypes() as $item) {
            list($column, $builder, $expected) = $item;
            if (!(strncmp($column, Schema::TYPE_PK, 2) === 0 ||
                  strncmp($column, Schema::TYPE_UPK, 3) === 0 ||
                  strncmp($column, Schema::TYPE_BIGPK, 5) === 0 ||
                  strncmp($column, Schema::TYPE_UBIGPK, 6) === 0 ||
                  strncmp(substr($column, -5), 'FIRST', 5) === 0
                )) {
                $columns['col' . ++$i] = str_replace('CHECK (value', 'CHECK ([[col' . $i . ']]', $column);
            }
        }
        $this->getConnection(false)->createCommand($qb->createTable('column_type_table', $columns))->execute();
        $this->assertNotEmpty($qb->db->getTableSchema('column_type_table', true));
    }

    public function conditionProvider()
    {
        $conditions = [
            // empty values
            [['like', 'name', []], '0=1', []],
            [['not like', 'name', []], '', []],
            [['or like', 'name', []], '0=1', []],
            [['or not like', 'name', []], '', []],

            // not
            [['not', 'name'], 'NOT (name)', []],

            // and
            [['and', 'id=1', 'id=2'], '(id=1) AND (id=2)', []],
            [['and', 'type=1', ['or', 'id=1', 'id=2']], '(type=1) AND ((id=1) OR (id=2))', []],
            [['and', 'id=1', new Expression('id=:qp0', [':qp0' => 2])], '(id=1) AND (id=:qp0)', [':qp0' => 2]],

            // or
            [['or', 'id=1', 'id=2'], '(id=1) OR (id=2)', []],
            [['or', 'type=1', ['or', 'id=1', 'id=2']], '(type=1) OR ((id=1) OR (id=2))', []],
            [['or', 'type=1', new Expression('id=:qp0', [':qp0' => 1])], '(type=1) OR (id=:qp0)', [':qp0' => 1]],


            // between
<<<<<<< HEAD
            [ ['between', 'id', 1, 10], '[[id]] BETWEEN :qp0 AND :qp1', [':qp0' => 1, ':qp1' => 10] ],
            [ ['between', '[[id]]', 1, 10], '[[id]] BETWEEN :qp0 AND :qp1', [':qp0' => 1, ':qp1' => 10] ],
            [ ['not between', 'id', 1, 10], '[[id]] NOT BETWEEN :qp0 AND :qp1', [':qp0' => 1, ':qp1' => 10] ],
            [ ['between', 'date', new Expression('(NOW() - INTERVAL 1 MONTH)'), new Expression('NOW()')], '[[date]] BETWEEN (NOW() - INTERVAL 1 MONTH) AND NOW()', [] ],
            [ ['between', 'date', new Expression('(NOW() - INTERVAL 1 MONTH)'), 123], '[[date]] BETWEEN (NOW() - INTERVAL 1 MONTH) AND :qp0', [':qp0' => 123] ],
            [ ['not between', 'date', new Expression('(NOW() - INTERVAL 1 MONTH)'), new Expression('NOW()')], '[[date]] NOT BETWEEN (NOW() - INTERVAL 1 MONTH) AND NOW()', [] ],
            [ ['not between', 'date', new Expression('(NOW() - INTERVAL 1 MONTH)'), 123], '[[date]] NOT BETWEEN (NOW() - INTERVAL 1 MONTH) AND :qp0', [':qp0' => 123] ],
=======
            [['between', 'id', 1, 10], '[[id]] BETWEEN :qp0 AND :qp1', [':qp0' => 1, ':qp1' => 10]],
            [['not between', 'id', 1, 10], '[[id]] NOT BETWEEN :qp0 AND :qp1', [':qp0' => 1, ':qp1' => 10]],
            [['between', 'date', new Expression('(NOW() - INTERVAL 1 MONTH)'), new Expression('NOW()')], '[[date]] BETWEEN (NOW() - INTERVAL 1 MONTH) AND NOW()', []],
            [['between', 'date', new Expression('(NOW() - INTERVAL 1 MONTH)'), 123], '[[date]] BETWEEN (NOW() - INTERVAL 1 MONTH) AND :qp0', [':qp0' => 123]],
            [['not between', 'date', new Expression('(NOW() - INTERVAL 1 MONTH)'), new Expression('NOW()')], '[[date]] NOT BETWEEN (NOW() - INTERVAL 1 MONTH) AND NOW()', []],
            [['not between', 'date', new Expression('(NOW() - INTERVAL 1 MONTH)'), 123], '[[date]] NOT BETWEEN (NOW() - INTERVAL 1 MONTH) AND :qp0', [':qp0' => 123]],
>>>>>>> d6578f83

            // in
            [['in', 'id', [1, 2, 3]], '[[id]] IN (:qp0, :qp1, :qp2)', [':qp0' => 1, ':qp1' => 2, ':qp2' => 3]],
            [['not in', 'id', [1, 2, 3]], '[[id]] NOT IN (:qp0, :qp1, :qp2)', [':qp0' => 1, ':qp1' => 2, ':qp2' => 3]],
            [['in', 'id', (new Query())->select('id')->from('users')->where(['active' => 1])], '[[id]] IN (SELECT [[id]] FROM [[users]] WHERE [[active]]=:qp0)', [':qp0' => 1]],
            [['not in', 'id', (new Query())->select('id')->from('users')->where(['active' => 1])], '[[id]] NOT IN (SELECT [[id]] FROM [[users]] WHERE [[active]]=:qp0)', [':qp0' => 1]],

            [['in', 'id', 1],   '[[id]]=:qp0', [':qp0' => 1]],
            [['in', 'id', [1]], '[[id]]=:qp0', [':qp0' => 1]],
            [['in', 'id', new TraversableObject([1])], '[[id]]=:qp0', [':qp0' => 1]],
            'composite in' => [
                ['in', ['id', 'name'], [['id' => 1, 'name' => 'oy']]],
                '([[id]], [[name]]) IN ((:qp0, :qp1))',
                [':qp0' => 1, ':qp1' => 'oy'],
            ],

            // in using array objects.
            [['id' => new TraversableObject([1, 2])], '[[id]] IN (:qp0, :qp1)', [':qp0' => 1, ':qp1' => 2]],

            [['in', 'id', new TraversableObject([1, 2, 3])], '[[id]] IN (:qp0, :qp1, :qp2)', [':qp0' => 1, ':qp1' => 2, ':qp2' => 3]],

            'composite in using array objects' => [
                ['in', new TraversableObject(['id', 'name']), new TraversableObject([
                    ['id' => 1, 'name' => 'oy'],
                    ['id' => 2, 'name' => 'yo'],
                ])],
                '([[id]], [[name]]) IN ((:qp0, :qp1), (:qp2, :qp3))',
                [':qp0' => 1, ':qp1' => 'oy', ':qp2' => 2, ':qp3' => 'yo'],
            ],
            // exists
            [['exists', (new Query())->select('id')->from('users')->where(['active' => 1])], 'EXISTS (SELECT [[id]] FROM [[users]] WHERE [[active]]=:qp0)', [':qp0' => 1]],
            [['not exists', (new Query())->select('id')->from('users')->where(['active' => 1])], 'NOT EXISTS (SELECT [[id]] FROM [[users]] WHERE [[active]]=:qp0)', [':qp0' => 1]],

            // simple conditions
            [['=', 'a', 'b'], '[[a]] = :qp0', [':qp0' => 'b']],
            [['>', 'a', 1], '[[a]] > :qp0', [':qp0' => 1]],
            [['>=', 'a', 'b'], '[[a]] >= :qp0', [':qp0' => 'b']],
            [['<', 'a', 2], '[[a]] < :qp0', [':qp0' => 2]],
            [['<=', 'a', 'b'], '[[a]] <= :qp0', [':qp0' => 'b']],
            [['<>', 'a', 3], '[[a]] <> :qp0', [':qp0' => 3]],
            [['!=', 'a', 'b'], '[[a]] != :qp0', [':qp0' => 'b']],
            [['>=', 'date', new Expression('DATE_SUB(NOW(), INTERVAL 1 MONTH)')], '[[date]] >= DATE_SUB(NOW(), INTERVAL 1 MONTH)', []],
            [['>=', 'date', new Expression('DATE_SUB(NOW(), INTERVAL :month MONTH)', [':month' => 2])], '[[date]] >= DATE_SUB(NOW(), INTERVAL :month MONTH)', [':month' => 2]],
            [['=', 'date', (new Query())->select('max(date)')->from('test')->where(['id' => 5])], '[[date]] = (SELECT max(date) FROM [[test]] WHERE [[id]]=:qp0)', [':qp0' => 5]],

            // hash condition
            [['a' => 1, 'b' => 2], '([[a]]=:qp0) AND ([[b]]=:qp1)', [':qp0' => 1, ':qp1' => 2]],
            [['a' => new Expression('CONCAT(col1, col2)'), 'b' => 2], '([[a]]=CONCAT(col1, col2)) AND ([[b]]=:qp0)', [':qp0' => 2]],

            // direct conditions
            ['a = CONCAT(col1, col2)', 'a = CONCAT(col1, col2)', []],
            [new Expression('a = CONCAT(col1, :param1)', ['param1' => 'value1']), 'a = CONCAT(col1, :param1)', ['param1' => 'value1']],

            // Expression with params as operand of 'not'
            [['not', new Expression('any_expression(:a)', [':a' => 1])], 'NOT (any_expression(:a))', [':a' => 1]],
            [new Expression('NOT (any_expression(:a))', [':a' => 1]), 'NOT (any_expression(:a))', [':a' => 1]],
        ];
        switch ($this->driverName) {
            case 'sqlsrv':
            case 'sqlite':
                $conditions = array_merge($conditions, [
                    [['in', ['id', 'name'], [['id' => 1, 'name' => 'foo'], ['id' => 2, 'name' => 'bar']]], '(([[id]] = :qp0 AND [[name]] = :qp1) OR ([[id]] = :qp2 AND [[name]] = :qp3))', [':qp0' => 1, ':qp1' => 'foo', ':qp2' => 2, ':qp3' => 'bar']],
                    [['not in', ['id', 'name'], [['id' => 1, 'name' => 'foo'], ['id' => 2, 'name' => 'bar']]], '(([[id]] != :qp0 OR [[name]] != :qp1) AND ([[id]] != :qp2 OR [[name]] != :qp3))', [':qp0' => 1, ':qp1' => 'foo', ':qp2' => 2, ':qp3' => 'bar']],
                    //[ ['in', ['id', 'name'], (new Query())->select(['id', 'name'])->from('users')->where(['active' => 1])], 'EXISTS (SELECT 1 FROM (SELECT [[id]], [[name]] FROM [[users]] WHERE [[active]]=:qp0) AS a WHERE a.[[id]] = [[id AND a.]]name[[ = ]]name`)', [':qp0' => 1] ],
                    //[ ['not in', ['id', 'name'], (new Query())->select(['id', 'name'])->from('users')->where(['active' => 1])], 'NOT EXISTS (SELECT 1 FROM (SELECT [[id]], [[name]] FROM [[users]] WHERE [[active]]=:qp0) AS a WHERE a.[[id]] = [[id]] AND a.[[name = ]]name`)', [':qp0' => 1] ],
                ]);
                break;
            default:
                $conditions = array_merge($conditions, [
                    [['in', ['id', 'name'], [['id' => 1, 'name' => 'foo'], ['id' => 2, 'name' => 'bar']]], '([[id]], [[name]]) IN ((:qp0, :qp1), (:qp2, :qp3))', [':qp0' => 1, ':qp1' => 'foo', ':qp2' => 2, ':qp3' => 'bar']],
                    [['not in', ['id', 'name'], [['id' => 1, 'name' => 'foo'], ['id' => 2, 'name' => 'bar']]], '([[id]], [[name]]) NOT IN ((:qp0, :qp1), (:qp2, :qp3))', [':qp0' => 1, ':qp1' => 'foo', ':qp2' => 2, ':qp3' => 'bar']],
                    [['in', ['id', 'name'], (new Query())->select(['id', 'name'])->from('users')->where(['active' => 1])], '([[id]], [[name]]) IN (SELECT [[id]], [[name]] FROM [[users]] WHERE [[active]]=:qp0)', [':qp0' => 1]],
                    [['not in', ['id', 'name'], (new Query())->select(['id', 'name'])->from('users')->where(['active' => 1])], '([[id]], [[name]]) NOT IN (SELECT [[id]], [[name]] FROM [[users]] WHERE [[active]]=:qp0)', [':qp0' => 1]],
                ]);
                break;
        }

        // adjust dbms specific escaping
        foreach ($conditions as $i => $condition) {
            $conditions[$i][1] = $this->replaceQuotes($condition[1]);
        }
        return $conditions;
    }

    public function filterConditionProvider()
    {
        $conditions = [
            // like
            [['like', 'name', []], '', []],
            [['not like', 'name', []], '', []],
            [['or like', 'name', []], '', []],
            [['or not like', 'name', []], '', []],

            // not
            [['not', ''], '', []],

            // and
            [['and', '', ''], '', []],
            [['and', '', 'id=2'], '(id=2)', []],
            [['and', 'id=1', ''], '(id=1)', []],
            [['and', 'type=1', ['or', '', 'id=2']], '(type=1) AND ((id=2))', []],

            // or
            [['or', 'id=1', ''], '(id=1)', []],
            [['or', 'type=1', ['or', '', 'id=2']], '(type=1) OR ((id=2))', []],


            // between
            [['between', 'id', 1, null], '', []],
            [['not between', 'id', null, 10], '', []],

            // in
            [['in', 'id', []], '', []],
            [['not in', 'id', []], '', []],

            // simple conditions
            [['=', 'a', ''], '', []],
            [['>', 'a', ''], '', []],
            [['>=', 'a', ''], '', []],
            [['<', 'a', ''], '', []],
            [['<=', 'a', ''], '', []],
            [['<>', 'a', ''], '', []],
            [['!=', 'a', ''], '', []],
        ];

        // adjust dbms specific escaping
        foreach ($conditions as $i => $condition) {
            $conditions[$i][1] = $this->replaceQuotes($condition[1]);
        }
        return $conditions;
    }

    /**
     * @dataProvider conditionProvider
     */
    public function testBuildCondition($condition, $expected, $expectedParams)
    {
        $query = (new Query())->where($condition);
        list($sql, $params) = $this->getQueryBuilder()->build($query);
        $this->assertEquals('SELECT *' . (empty($expected) ? '' : ' WHERE ' . $this->replaceQuotes($expected)), $sql);
        $this->assertEquals($expectedParams, $params);
    }

    /**
     * @dataProvider filterConditionProvider
     */
    public function testBuildFilterCondition($condition, $expected, $expectedParams)
    {
        $query = (new Query())->filterWhere($condition);
        list($sql, $params) = $this->getQueryBuilder()->build($query);
        $this->assertEquals('SELECT *' . (empty($expected) ? '' : ' WHERE ' . $this->replaceQuotes($expected)), $sql);
        $this->assertEquals($expectedParams, $params);
    }

    public function primaryKeysProvider()
    {
        $tableName = 'T_constraints_1';
        $name = 'CN_pk';
        return [
            'drop' => [
                "ALTER TABLE {{{$tableName}}} DROP CONSTRAINT [[$name]]",
                function (QueryBuilder $qb) use ($tableName, $name) {
                    return $qb->dropPrimaryKey($name, $tableName);
                },
            ],
            'add' => [
                "ALTER TABLE {{{$tableName}}} ADD CONSTRAINT [[$name]] PRIMARY KEY ([[C_id_1]])",
                function (QueryBuilder $qb) use ($tableName, $name) {
                    return $qb->addPrimaryKey($name, $tableName, 'C_id_1');
                },
            ],
            'add (2 columns)' => [
                "ALTER TABLE {{{$tableName}}} ADD CONSTRAINT [[$name]] PRIMARY KEY ([[C_id_1]], [[C_id_2]])",
                function (QueryBuilder $qb) use ($tableName, $name) {
                    return $qb->addPrimaryKey($name, $tableName, 'C_id_1, C_id_2');
                },
            ],
        ];
    }

    /**
     * @dataProvider primaryKeysProvider
     */
    public function testAddDropPrimaryKey($sql, \Closure $builder)
    {
        $this->assertSame($this->getConnection(false)->quoteSql($sql), $builder($this->getQueryBuilder(false)));
    }

    public function foreignKeysProvider()
    {
        $tableName = 'T_constraints_3';
        $name = 'CN_constraints_3';
        $pkTableName = 'T_constraints_2';
        return [
            'drop' => [
                "ALTER TABLE {{{$tableName}}} DROP CONSTRAINT [[$name]]",
                function (QueryBuilder $qb) use ($tableName, $name) {
                    return $qb->dropForeignKey($name, $tableName);
                },
            ],
            'add' => [
                "ALTER TABLE {{{$tableName}}} ADD CONSTRAINT [[$name]] FOREIGN KEY ([[C_fk_id_1]]) REFERENCES {{{$pkTableName}}} ([[C_id_1]]) ON DELETE CASCADE ON UPDATE CASCADE",
                function (QueryBuilder $qb) use ($tableName, $name, $pkTableName) {
                    return $qb->addForeignKey($name, $tableName, 'C_fk_id_1', $pkTableName, 'C_id_1', 'CASCADE', 'CASCADE');
                },
            ],
            'add (2 columns)' => [
                "ALTER TABLE {{{$tableName}}} ADD CONSTRAINT [[$name]] FOREIGN KEY ([[C_fk_id_1]], [[C_fk_id_2]]) REFERENCES {{{$pkTableName}}} ([[C_id_1]], [[C_id_2]]) ON DELETE CASCADE ON UPDATE CASCADE",
                function (QueryBuilder $qb) use ($tableName, $name, $pkTableName) {
                    return $qb->addForeignKey($name, $tableName, 'C_fk_id_1, C_fk_id_2', $pkTableName, 'C_id_1, C_id_2', 'CASCADE', 'CASCADE');
                },
            ],
        ];
    }

    /**
     * @dataProvider foreignKeysProvider
     */
    public function testAddDropForeignKey($sql, \Closure $builder)
    {
        $this->assertSame($this->getConnection(false)->quoteSql($sql), $builder($this->getQueryBuilder(false)));
    }

    public function indexesProvider()
    {
        $tableName = 'T_constraints_2';
        $name1 = 'CN_constraints_2_single';
        $name2 = 'CN_constraints_2_multi';
        return [
            'drop' => [
                "DROP INDEX [[$name1]] ON {{{$tableName}}}",
                function (QueryBuilder $qb) use ($tableName, $name1) {
                    return $qb->dropIndex($name1, $tableName);
                },
            ],
            'create' => [
                "CREATE INDEX [[$name1]] ON {{{$tableName}}} ([[C_index_1]])",
                function (QueryBuilder $qb) use ($tableName, $name1) {
                    return $qb->createIndex($name1, $tableName, 'C_index_1');
                },
            ],
            'create (2 columns)' => [
                "CREATE INDEX [[$name2]] ON {{{$tableName}}} ([[C_index_2_1]], [[C_index_2_2]])",
                function (QueryBuilder $qb) use ($tableName, $name2) {
                    return $qb->createIndex($name2, $tableName, 'C_index_2_1, C_index_2_2');
                },
            ],
            'create unique' => [
                "CREATE UNIQUE INDEX [[$name1]] ON {{{$tableName}}} ([[C_index_1]])",
                function (QueryBuilder $qb) use ($tableName, $name1) {
                    return $qb->createIndex($name1, $tableName, 'C_index_1', true);
                },
            ],
            'create unique (2 columns)' => [
                "CREATE UNIQUE INDEX [[$name2]] ON {{{$tableName}}} ([[C_index_2_1]], [[C_index_2_2]])",
                function (QueryBuilder $qb) use ($tableName, $name2) {
                    return $qb->createIndex($name2, $tableName, 'C_index_2_1, C_index_2_2', true);
                },
            ],
        ];
    }

    /**
     * @dataProvider indexesProvider
     */
    public function testCreateDropIndex($sql, \Closure $builder)
    {
        $this->assertSame($this->getConnection(false)->quoteSql($sql), $builder($this->getQueryBuilder(false)));
    }

    public function uniquesProvider()
    {
        $tableName1 = 'T_constraints_1';
        $name1 = 'CN_unique';
        $tableName2 = 'T_constraints_2';
        $name2 = 'CN_constraints_2_multi';
        return [
            'drop' => [
                "ALTER TABLE {{{$tableName1}}} DROP CONSTRAINT [[$name1]]",
                function (QueryBuilder $qb) use ($tableName1, $name1) {
                    return $qb->dropUnique($name1, $tableName1);
                },
            ],
            'add' => [
                "ALTER TABLE {{{$tableName1}}} ADD CONSTRAINT [[$name1]] UNIQUE ([[C_unique]])",
                function (QueryBuilder $qb) use ($tableName1, $name1) {
                    return $qb->addUnique($name1, $tableName1, 'C_unique');
                },
            ],
            'add (2 columns)' => [
                "ALTER TABLE {{{$tableName2}}} ADD CONSTRAINT [[$name2]] UNIQUE ([[C_index_2_1]], [[C_index_2_2]])",
                function (QueryBuilder $qb) use ($tableName2, $name2) {
                    return $qb->addUnique($name2, $tableName2, 'C_index_2_1, C_index_2_2');
                },
            ],
        ];
    }

    /**
     * @dataProvider uniquesProvider
     */
    public function testAddDropUnique($sql, \Closure $builder)
    {
        $this->assertSame($this->getConnection(false)->quoteSql($sql), $builder($this->getQueryBuilder(false)));
    }

    public function checksProvider()
    {
        $tableName = 'T_constraints_1';
        $name = 'CN_check';
        return [
            'drop' => [
                "ALTER TABLE {{{$tableName}}} DROP CONSTRAINT [[$name]]",
                function (QueryBuilder $qb) use ($tableName, $name) {
                    return $qb->dropCheck($name, $tableName);
                },
            ],
            'add' => [
                "ALTER TABLE {{{$tableName}}} ADD CONSTRAINT [[$name]] CHECK ([[C_not_null]] > 100)",
                function (QueryBuilder $qb) use ($tableName, $name) {
                    return $qb->addCheck($name, $tableName, '[[C_not_null]] > 100');
                },
            ],
        ];
    }

    /**
     * @dataProvider checksProvider
     */
    public function testAddDropCheck($sql, \Closure $builder)
    {
        $this->assertSame($this->getConnection(false)->quoteSql($sql), $builder($this->getQueryBuilder(false)));
    }

    public function defaultValuesProvider()
    {
        $tableName = 'T_constraints_1';
        $name = 'CN_default';
        return [
            'drop' => [
                "ALTER TABLE {{{$tableName}}} DROP CONSTRAINT [[$name]]",
                function (QueryBuilder $qb) use ($tableName, $name) {
                    return $qb->dropDefaultValue($name, $tableName);
                },
            ],
            'add' => [
                "ALTER TABLE {{{$tableName}}} ADD CONSTRAINT [[$name]] DEFAULT 0 FOR [[C_default]]",
                function (QueryBuilder $qb) use ($tableName, $name) {
                    return $qb->addDefaultValue($name, $tableName, 'C_default', 0);
                },
            ],
        ];
    }

    /**
     * @dataProvider defaultValuesProvider
     */
    public function testAddDropDefaultValue($sql, \Closure $builder)
    {
        $this->assertSame($this->getConnection(false)->quoteSql($sql), $builder($this->getQueryBuilder(false)));
    }

    public function existsParamsProvider()
    {
        return [
            ['exists', $this->replaceQuotes('SELECT [[id]] FROM [[TotalExample]] [[t]] WHERE EXISTS (SELECT [[1]] FROM [[Website]] [[w]])')],
            ['not exists', $this->replaceQuotes('SELECT [[id]] FROM [[TotalExample]] [[t]] WHERE NOT EXISTS (SELECT [[1]] FROM [[Website]] [[w]])')],
        ];
    }

    /**
     * @dataProvider existsParamsProvider
     */
    public function testBuildWhereExists($cond, $expectedQuerySql)
    {
        $expectedQueryParams = [];

        $subQuery = new Query();
        $subQuery->select('1')
            ->from('Website w');

        $query = new Query();
        $query->select('id')
            ->from('TotalExample t')
            ->where([$cond, $subQuery]);

        list($actualQuerySql, $actualQueryParams) = $this->getQueryBuilder()->build($query);
        $this->assertEquals($expectedQuerySql, $actualQuerySql);
        $this->assertEquals($expectedQueryParams, $actualQueryParams);
    }


    public function testBuildWhereExistsWithParameters()
    {
        $expectedQuerySql = $this->replaceQuotes(
            'SELECT [[id]] FROM [[TotalExample]] [[t]] WHERE (EXISTS (SELECT [[1]] FROM [[Website]] [[w]] WHERE (w.id = t.website_id) AND (w.merchant_id = :merchant_id))) AND (t.some_column = :some_value)'
        );
        $expectedQueryParams = [':some_value' => 'asd', ':merchant_id' => 6];

        $subQuery = new Query();
        $subQuery->select('1')
            ->from('Website w')
            ->where('w.id = t.website_id')
            ->andWhere('w.merchant_id = :merchant_id', [':merchant_id' => 6]);

        $query = new Query();
        $query->select('id')
            ->from('TotalExample t')
            ->where(['exists', $subQuery])
            ->andWhere('t.some_column = :some_value', [':some_value' => 'asd']);

        list($actualQuerySql, $queryParams) = $this->getQueryBuilder()->build($query);
        $this->assertEquals($expectedQuerySql, $actualQuerySql);
        $this->assertEquals($expectedQueryParams, $queryParams);
    }

    public function testBuildWhereExistsWithArrayParameters()
    {
        $expectedQuerySql = $this->replaceQuotes(
            'SELECT [[id]] FROM [[TotalExample]] [[t]] WHERE (EXISTS (SELECT [[1]] FROM [[Website]] [[w]] WHERE (w.id = t.website_id) AND (([[w]].[[merchant_id]]=:qp0) AND ([[w]].[[user_id]]=:qp1)))) AND ([[t]].[[some_column]]=:qp2)'
        );
        $expectedQueryParams = [':qp0' => 6, ':qp1' => 210, ':qp2' => 'asd'];

        $subQuery = new Query();
        $subQuery->select('1')
            ->from('Website w')
            ->where('w.id = t.website_id')
            ->andWhere(['w.merchant_id' => 6, 'w.user_id' => '210']);

        $query = new Query();
        $query->select('id')
            ->from('TotalExample t')
            ->where(['exists', $subQuery])
            ->andWhere(['t.some_column' => 'asd']);

        list($actualQuerySql, $queryParams) = $this->getQueryBuilder()->build($query);
        $this->assertEquals($expectedQuerySql, $actualQuerySql);
        $this->assertEquals($expectedQueryParams, $queryParams);
    }

    /**
     * This test contains three select queries connected with UNION and UNION ALL constructions.
     * It could be useful to use "phpunit --group=db --filter testBuildUnion" command for run it.
     */
    public function testBuildUnion()
    {
        $expectedQuerySql = $this->replaceQuotes(
            '(SELECT [[id]] FROM [[TotalExample]] [[t1]] WHERE (w > 0) AND (x < 2)) UNION ( SELECT [[id]] FROM [[TotalTotalExample]] [[t2]] WHERE w > 5 ) UNION ALL ( SELECT [[id]] FROM [[TotalTotalExample]] [[t3]] WHERE w = 3 )'
        );
        $query = new Query();
        $secondQuery = new Query();
        $secondQuery->select('id')
              ->from('TotalTotalExample t2')
              ->where('w > 5');
        $thirdQuery = new Query();
        $thirdQuery->select('id')
              ->from('TotalTotalExample t3')
              ->where('w = 3');
        $query->select('id')
              ->from('TotalExample t1')
              ->where(['and', 'w > 0', 'x < 2'])
              ->union($secondQuery)
              ->union($thirdQuery, true);
        list($actualQuerySql, $queryParams) = $this->getQueryBuilder()->build($query);
        $this->assertEquals($expectedQuerySql, $actualQuerySql);
        $this->assertEquals([], $queryParams);
    }

    public function testSelectSubquery()
    {
        $subquery = (new Query())
            ->select('COUNT(*)')
            ->from('operations')
            ->where('account_id = accounts.id');
        $query = (new Query())
            ->select('*')
            ->from('accounts')
            ->addSelect(['operations_count' => $subquery]);
        list($sql, $params) = $this->getQueryBuilder()->build($query);
        $expected = $this->replaceQuotes('SELECT *, (SELECT COUNT(*) FROM [[operations]] WHERE account_id = accounts.id) AS [[operations_count]] FROM [[accounts]]');
        $this->assertEquals($expected, $sql);
        $this->assertEmpty($params);
    }

    public function testComplexSelect()
    {
        $query = (new Query())
            ->select([
                'ID' => 't.id',
                'gsm.username as GSM',
                'part.Part',
                'Part Cost' => 't.Part_Cost',
                'st_x(location::geometry) as lon',
                new Expression($this->replaceQuotes("case t.Status_Id when 1 then 'Acknowledge' when 2 then 'No Action' else 'Unknown Action' END as [[Next Action]]")),
            ])
            ->from('tablename');
        list($sql, $params) = $this->getQueryBuilder()->build($query);
        $expected = $this->replaceQuotes(
            'SELECT [[t]].[[id]] AS [[ID]], [[gsm]].[[username]] AS [[GSM]], [[part]].[[Part]], [[t]].[[Part_Cost]] AS [[Part Cost]], st_x(location::geometry) as lon,'
            . ' case t.Status_Id when 1 then \'Acknowledge\' when 2 then \'No Action\' else \'Unknown Action\' END as [[Next Action]] FROM [[tablename]]');
        $this->assertEquals($expected, $sql);
        $this->assertEmpty($params);
    }

    public function testSelectExpression()
    {
        $query = (new Query())
            ->select(new Expression('1 AS ab'))
            ->from('tablename');
        list($sql, $params) = $this->getQueryBuilder()->build($query);
        $expected = $this->replaceQuotes('SELECT 1 AS ab FROM [[tablename]]');
        $this->assertEquals($expected, $sql);
        $this->assertEmpty($params);

        $query = (new Query())
            ->select(new Expression('1 AS ab'))
            ->addSelect(new Expression('2 AS cd'))
            ->addSelect(['ef' => new Expression('3')])
            ->from('tablename');
        list($sql, $params) = $this->getQueryBuilder()->build($query);
        $expected = $this->replaceQuotes('SELECT 1 AS ab, 2 AS cd, 3 AS [[ef]] FROM [[tablename]]');
        $this->assertEquals($expected, $sql);
        $this->assertEmpty($params);

        $query = (new Query())
            ->select(new Expression('SUBSTR(name, 0, :len)', [':len' => 4]))
            ->from('tablename');
        list($sql, $params) = $this->getQueryBuilder()->build($query);
        $expected = $this->replaceQuotes('SELECT SUBSTR(name, 0, :len) FROM [[tablename]]');
        $this->assertEquals($expected, $sql);
        $this->assertEquals([':len' => 4], $params);
    }

    /**
     * https://github.com/yiisoft/yii2/issues/10869
     */
    public function testFromIndexHint()
    {
        $query = (new Query())->from([new Expression('{{%user}} USE INDEX (primary)')]);
        list($sql, $params) = $this->getQueryBuilder()->build($query);
        $expected = $this->replaceQuotes('SELECT * FROM {{%user}} USE INDEX (primary)');
        $this->assertEquals($expected, $sql);
        $this->assertEmpty($params);

        $query = (new Query())
            ->from([new Expression('{{user}} {{t}} FORCE INDEX (primary) IGNORE INDEX FOR ORDER BY (i1)')])
            ->leftJoin(['p' => 'profile'], 'user.id = profile.user_id USE INDEX (i2)');
        list($sql, $params) = $this->getQueryBuilder()->build($query);
        $expected = $this->replaceQuotes('SELECT * FROM {{user}} {{t}} FORCE INDEX (primary) IGNORE INDEX FOR ORDER BY (i1) LEFT JOIN [[profile]] [[p]] ON user.id = profile.user_id USE INDEX (i2)');
        $this->assertEquals($expected, $sql);
        $this->assertEmpty($params);
    }

    public function testFromSubquery()
    {
        // query subquery
        $subquery = (new Query())->from('user')->where('account_id = accounts.id');
        $query = (new Query())->from(['activeusers' => $subquery]);
        // SELECT * FROM (SELECT * FROM [[user]] WHERE [[active]] = 1) [[activeusers]];
        list($sql, $params) = $this->getQueryBuilder()->build($query);
        $expected = $this->replaceQuotes('SELECT * FROM (SELECT * FROM [[user]] WHERE account_id = accounts.id) [[activeusers]]');
        $this->assertEquals($expected, $sql);
        $this->assertEmpty($params);

        // query subquery with params
        $subquery = (new Query())->from('user')->where('account_id = :id', ['id' => 1]);
        $query = (new Query())->from(['activeusers' => $subquery])->where('abc = :abc', ['abc' => 'abc']);
        // SELECT * FROM (SELECT * FROM [[user]] WHERE [[active]] = 1) [[activeusers]];
        list($sql, $params) = $this->getQueryBuilder()->build($query);
        $expected = $this->replaceQuotes('SELECT * FROM (SELECT * FROM [[user]] WHERE account_id = :id) [[activeusers]] WHERE abc = :abc');
        $this->assertEquals($expected, $sql);
        $this->assertEquals([
            'id' => 1,
            'abc' => 'abc',
        ], $params);

        // simple subquery
        $subquery = '(SELECT * FROM user WHERE account_id = accounts.id)';
        $query = (new Query())->from(['activeusers' => $subquery]);
        // SELECT * FROM (SELECT * FROM [[user]] WHERE [[active]] = 1) [[activeusers]];
        list($sql, $params) = $this->getQueryBuilder()->build($query);
        $expected = $this->replaceQuotes('SELECT * FROM (SELECT * FROM user WHERE account_id = accounts.id) [[activeusers]]');
        $this->assertEquals($expected, $sql);
        $this->assertEmpty($params);
    }

    public function testOrderBy()
    {
        // simple string
        $query = (new Query())
            ->select('*')
            ->from('operations')
            ->orderBy('name ASC, date DESC');
        list($sql, $params) = $this->getQueryBuilder()->build($query);
        $expected = $this->replaceQuotes('SELECT * FROM [[operations]] ORDER BY [[name]], [[date]] DESC');
        $this->assertEquals($expected, $sql);
        $this->assertEmpty($params);

        // array syntax
        $query = (new Query())
            ->select('*')
            ->from('operations')
            ->orderBy(['name' => SORT_ASC, 'date' => SORT_DESC]);
        list($sql, $params) = $this->getQueryBuilder()->build($query);
        $expected = $this->replaceQuotes('SELECT * FROM [[operations]] ORDER BY [[name]], [[date]] DESC');
        $this->assertEquals($expected, $sql);
        $this->assertEmpty($params);

        // expression
        $query = (new Query())
            ->select('*')
            ->from('operations')
            ->where('account_id = accounts.id')
            ->orderBy(new Expression('SUBSTR(name, 3, 4) DESC, x ASC'));
        list($sql, $params) = $this->getQueryBuilder()->build($query);
        $expected = $this->replaceQuotes('SELECT * FROM [[operations]] WHERE account_id = accounts.id ORDER BY SUBSTR(name, 3, 4) DESC, x ASC');
        $this->assertEquals($expected, $sql);
        $this->assertEmpty($params);

        // expression with params
        $query = (new Query())
            ->select('*')
            ->from('operations')
            ->orderBy(new Expression('SUBSTR(name, 3, :to) DESC, x ASC', [':to' => 4]));
        list($sql, $params) = $this->getQueryBuilder()->build($query);
        $expected = $this->replaceQuotes('SELECT * FROM [[operations]] ORDER BY SUBSTR(name, 3, :to) DESC, x ASC');
        $this->assertEquals($expected, $sql);
        $this->assertEquals([':to' => 4], $params);
    }

    public function testGroupBy()
    {
        // simple string
        $query = (new Query())
            ->select('*')
            ->from('operations')
            ->groupBy('name, date');
        list($sql, $params) = $this->getQueryBuilder()->build($query);
        $expected = $this->replaceQuotes('SELECT * FROM [[operations]] GROUP BY [[name]], [[date]]');
        $this->assertEquals($expected, $sql);
        $this->assertEmpty($params);

        // array syntax
        $query = (new Query())
            ->select('*')
            ->from('operations')
            ->groupBy(['name', 'date']);
        list($sql, $params) = $this->getQueryBuilder()->build($query);
        $expected = $this->replaceQuotes('SELECT * FROM [[operations]] GROUP BY [[name]], [[date]]');
        $this->assertEquals($expected, $sql);
        $this->assertEmpty($params);

        // expression
        $query = (new Query())
            ->select('*')
            ->from('operations')
            ->where('account_id = accounts.id')
            ->groupBy(new Expression('SUBSTR(name, 0, 1), x'));
        list($sql, $params) = $this->getQueryBuilder()->build($query);
        $expected = $this->replaceQuotes('SELECT * FROM [[operations]] WHERE account_id = accounts.id GROUP BY SUBSTR(name, 0, 1), x');
        $this->assertEquals($expected, $sql);
        $this->assertEmpty($params);

        // expression with params
        $query = (new Query())
            ->select('*')
            ->from('operations')
            ->groupBy(new Expression('SUBSTR(name, 0, :to), x', [':to' => 4]));
        list($sql, $params) = $this->getQueryBuilder()->build($query);
        $expected = $this->replaceQuotes('SELECT * FROM [[operations]] GROUP BY SUBSTR(name, 0, :to), x');
        $this->assertEquals($expected, $sql);
        $this->assertEquals([':to' => 4], $params);
    }

//    public function testInsert()
//    {
//        // TODO implement
//    }
//

    public function batchInsertProvider()
    {
        return [
            [
                'customer',
                ['email', 'name', 'address'],
                [['test@example.com', 'silverfire', 'Kyiv {{city}}, Ukraine']],
                $this->replaceQuotes("INSERT INTO [[customer]] ([[email]], [[name]], [[address]]) VALUES ('test@example.com', 'silverfire', 'Kyiv {{city}}, Ukraine')"),
            ],
            'escape-danger-chars' => [
                'customer',
                ['address'],
                [["SQL-danger chars are escaped: '); --"]],
                'expected' => $this->replaceQuotes("INSERT INTO [[customer]] ([[address]]) VALUES ('SQL-danger chars are escaped: \'); --')"),
            ],
            [
                'customer',
                ['address'],
                [],
                '',
            ],
            [
                'customer',
                [],
                [['no columns passed']],
                $this->replaceQuotes("INSERT INTO [[customer]] () VALUES ('no columns passed')"),
            ],
            'bool-false, bool2-null' => [
                'type',
                ['bool_col', 'bool_col2'],
                [[false, null]],
                'expected' => $this->replaceQuotes('INSERT INTO [[type]] ([[bool_col]], [[bool_col2]]) VALUES (0, NULL)'),
            ],
            [
                '{{%type}}',
                ['{{%type}}.[[float_col]]', '[[time]]'],
                [[null, new Expression('now()')]],
                'INSERT INTO {{%type}} ({{%type}}.[[float_col]], [[time]]) VALUES (NULL, now())',
            ],
            'bool-false, time-now()' => [
                '{{%type}}',
                ['{{%type}}.[[bool_col]]', '[[time]]'],
                [[false, new Expression('now()')]],
                'expected' => 'INSERT INTO {{%type}} ({{%type}}.[[bool_col]], [[time]]) VALUES (0, now())',
            ],
        ];
    }

    /**
     * @dataProvider batchInsertProvider
     */
    public function testBatchInsert($table, $columns, $value, $expected)
    {
        $queryBuilder = $this->getQueryBuilder();

        $sql = $queryBuilder->batchInsert($table, $columns, $value);
        $this->assertEquals($expected, $sql);
    }
//
//    public function testUpdate()
//    {
//        // TODO implement
//    }
//
//    public function testDelete()
//    {
//        // TODO implement
//    }


    public function testCommentColumn()
    {
        $qb = $this->getQueryBuilder();

        $expected = "ALTER TABLE [[comment]] CHANGE [[add_comment]] [[add_comment]] varchar(255) NOT NULL COMMENT 'This is my column.'";
        $sql = $qb->addCommentOnColumn('comment', 'add_comment', 'This is my column.');
        $this->assertEquals($this->replaceQuotes($expected), $sql);

        $expected = "ALTER TABLE [[comment]] CHANGE [[replace_comment]] [[replace_comment]] varchar(255) DEFAULT NULL COMMENT 'This is my column.'";
        $sql = $qb->addCommentOnColumn('comment', 'replace_comment', 'This is my column.');
        $this->assertEquals($this->replaceQuotes($expected), $sql);

        $expected = "ALTER TABLE [[comment]] CHANGE [[delete_comment]] [[delete_comment]] varchar(128) NOT NULL COMMENT ''";
        $sql = $qb->dropCommentFromColumn('comment', 'delete_comment');
        $this->assertEquals($this->replaceQuotes($expected), $sql);
    }

    public function testCommentTable()
    {
        $qb = $this->getQueryBuilder();

        $expected = "ALTER TABLE [[comment]] COMMENT 'This is my table.'";
        $sql = $qb->addCommentOnTable('comment', 'This is my table.');
        $this->assertEquals($this->replaceQuotes($expected), $sql);

        $expected = "ALTER TABLE [[comment]] COMMENT ''";
        $sql = $qb->dropCommentFromTable('comment');
        $this->assertEquals($this->replaceQuotes($expected), $sql);
    }

    public function likeConditionProvider()
    {
        $conditions = [
            // simple like
            [['like', 'name', 'foo%'], '[[name]] LIKE :qp0', [':qp0' => '%foo\%%']],
            [['not like', 'name', 'foo%'], '[[name]] NOT LIKE :qp0', [':qp0' => '%foo\%%']],
            [['or like', 'name', 'foo%'], '[[name]] LIKE :qp0', [':qp0' => '%foo\%%']],
            [['or not like', 'name', 'foo%'], '[[name]] NOT LIKE :qp0', [':qp0' => '%foo\%%']],

            // like for many values
            [['like', 'name', ['foo%', '[abc]']], '[[name]] LIKE :qp0 AND [[name]] LIKE :qp1', [':qp0' => '%foo\%%', ':qp1' => '%[abc]%']],
            [['not like', 'name', ['foo%', '[abc]']], '[[name]] NOT LIKE :qp0 AND [[name]] NOT LIKE :qp1', [':qp0' => '%foo\%%', ':qp1' => '%[abc]%']],
            [['or like', 'name', ['foo%', '[abc]']], '[[name]] LIKE :qp0 OR [[name]] LIKE :qp1', [':qp0' => '%foo\%%', ':qp1' => '%[abc]%']],
            [['or not like', 'name', ['foo%', '[abc]']], '[[name]] NOT LIKE :qp0 OR [[name]] NOT LIKE :qp1', [':qp0' => '%foo\%%', ':qp1' => '%[abc]%']],

            // like with Expression
            [['like', 'name', new Expression('CONCAT("test", name, "%")')], '[[name]] LIKE CONCAT("test", name, "%")', []],
            [['not like', 'name', new Expression('CONCAT("test", name, "%")')], '[[name]] NOT LIKE CONCAT("test", name, "%")', []],
            [['or like', 'name', new Expression('CONCAT("test", name, "%")')], '[[name]] LIKE CONCAT("test", name, "%")', []],
            [['or not like', 'name', new Expression('CONCAT("test", name, "%")')], '[[name]] NOT LIKE CONCAT("test", name, "%")', []],
            [['like', 'name', [new Expression('CONCAT("test", name, "%")'), '\ab_c']], '[[name]] LIKE CONCAT("test", name, "%") AND [[name]] LIKE :qp0', [':qp0' => '%\\\ab\_c%']],
            [['not like', 'name', [new Expression('CONCAT("test", name, "%")'), '\ab_c']], '[[name]] NOT LIKE CONCAT("test", name, "%") AND [[name]] NOT LIKE :qp0', [':qp0' => '%\\\ab\_c%']],
            [['or like', 'name', [new Expression('CONCAT("test", name, "%")'), '\ab_c']], '[[name]] LIKE CONCAT("test", name, "%") OR [[name]] LIKE :qp0', [':qp0' => '%\\\ab\_c%']],
            [['or not like', 'name', [new Expression('CONCAT("test", name, "%")'), '\ab_c']], '[[name]] NOT LIKE CONCAT("test", name, "%") OR [[name]] NOT LIKE :qp0', [':qp0' => '%\\\ab\_c%']],
        ];

        // adjust dbms specific escaping
        foreach ($conditions as $i => $condition) {
            $conditions[$i][1] = $this->replaceQuotes($condition[1]);
            if (!empty($this->likeEscapeCharSql)) {
                preg_match_all('/(?P<condition>LIKE.+?)( AND| OR|$)/', $conditions[$i][1], $matches, PREG_SET_ORDER);
                foreach ($matches as $match) {
                    $conditions[$i][1] = str_replace($match['condition'], $match['condition'] . $this->likeEscapeCharSql, $conditions[$i][1]);
                }
            }
            foreach ($conditions[$i][2] as $name => $value) {
                $conditions[$i][2][$name] = strtr($conditions[$i][2][$name], $this->likeParameterReplacements);
            }
        }
        return $conditions;
    }

    /**
     * @dataProvider likeConditionProvider
     */
    public function testBuildLikeCondition($condition, $expected, $expectedParams)
    {
        $query = (new Query())->where($condition);
        list($sql, $params) = $this->getQueryBuilder()->build($query);
        $this->assertEquals('SELECT *' . (empty($expected) ? '' : ' WHERE ' . $this->replaceQuotes($expected)), $sql);
        $this->assertEquals($expectedParams, $params);
    }
}<|MERGE_RESOLUTION|>--- conflicted
+++ resolved
@@ -1065,24 +1065,14 @@
             [['or', 'type=1', ['or', 'id=1', 'id=2']], '(type=1) OR ((id=1) OR (id=2))', []],
             [['or', 'type=1', new Expression('id=:qp0', [':qp0' => 1])], '(type=1) OR (id=:qp0)', [':qp0' => 1]],
 
-
-            // between
-<<<<<<< HEAD
-            [ ['between', 'id', 1, 10], '[[id]] BETWEEN :qp0 AND :qp1', [':qp0' => 1, ':qp1' => 10] ],
-            [ ['between', '[[id]]', 1, 10], '[[id]] BETWEEN :qp0 AND :qp1', [':qp0' => 1, ':qp1' => 10] ],
-            [ ['not between', 'id', 1, 10], '[[id]] NOT BETWEEN :qp0 AND :qp1', [':qp0' => 1, ':qp1' => 10] ],
-            [ ['between', 'date', new Expression('(NOW() - INTERVAL 1 MONTH)'), new Expression('NOW()')], '[[date]] BETWEEN (NOW() - INTERVAL 1 MONTH) AND NOW()', [] ],
-            [ ['between', 'date', new Expression('(NOW() - INTERVAL 1 MONTH)'), 123], '[[date]] BETWEEN (NOW() - INTERVAL 1 MONTH) AND :qp0', [':qp0' => 123] ],
-            [ ['not between', 'date', new Expression('(NOW() - INTERVAL 1 MONTH)'), new Expression('NOW()')], '[[date]] NOT BETWEEN (NOW() - INTERVAL 1 MONTH) AND NOW()', [] ],
-            [ ['not between', 'date', new Expression('(NOW() - INTERVAL 1 MONTH)'), 123], '[[date]] NOT BETWEEN (NOW() - INTERVAL 1 MONTH) AND :qp0', [':qp0' => 123] ],
-=======
+            // between          
             [['between', 'id', 1, 10], '[[id]] BETWEEN :qp0 AND :qp1', [':qp0' => 1, ':qp1' => 10]],
+            [['between', '[[id]]', 1, 10], '[[id]] BETWEEN :qp0 AND :qp1', [':qp0' => 1, ':qp1' => 10]],
             [['not between', 'id', 1, 10], '[[id]] NOT BETWEEN :qp0 AND :qp1', [':qp0' => 1, ':qp1' => 10]],
             [['between', 'date', new Expression('(NOW() - INTERVAL 1 MONTH)'), new Expression('NOW()')], '[[date]] BETWEEN (NOW() - INTERVAL 1 MONTH) AND NOW()', []],
             [['between', 'date', new Expression('(NOW() - INTERVAL 1 MONTH)'), 123], '[[date]] BETWEEN (NOW() - INTERVAL 1 MONTH) AND :qp0', [':qp0' => 123]],
             [['not between', 'date', new Expression('(NOW() - INTERVAL 1 MONTH)'), new Expression('NOW()')], '[[date]] NOT BETWEEN (NOW() - INTERVAL 1 MONTH) AND NOW()', []],
             [['not between', 'date', new Expression('(NOW() - INTERVAL 1 MONTH)'), 123], '[[date]] NOT BETWEEN (NOW() - INTERVAL 1 MONTH) AND :qp0', [':qp0' => 123]],
->>>>>>> d6578f83
 
             // in
             [['in', 'id', [1, 2, 3]], '[[id]] IN (:qp0, :qp1, :qp2)', [':qp0' => 1, ':qp1' => 2, ':qp2' => 3]],
