<?php
/**
 * @link http://www.yiiframework.com/
 * @copyright Copyright (c) 2008 Yii Software LLC
 * @license http://www.yiiframework.com/license/
 */

namespace yiiunit\framework\db;

use yii\db\cubrid\QueryBuilder as CubridQueryBuilder;
use yii\db\Expression;
use yii\db\mssql\QueryBuilder as MssqlQueryBuilder;
use yii\db\mysql\QueryBuilder as MysqlQueryBuilder;
use yii\db\oci\QueryBuilder as OracleQueryBuilder;
use yii\db\pgsql\QueryBuilder as PgsqlQueryBuilder;
use yii\db\Query;
use yii\db\QueryBuilder;
use yii\db\Schema;
use yii\db\SchemaBuilderTrait;
use yii\db\sqlite\QueryBuilder as SqliteQueryBuilder;
use yiiunit\data\base\TraversableObject;

abstract class QueryBuilderTest extends DatabaseTestCase
{
    use SchemaBuilderTrait;

    /**
     * @var string ` ESCAPE 'char'` part of a LIKE condition SQL.
     */
    protected $likeEscapeCharSql = '';
    /**
     * @var array map of values to their replacements in LIKE query params.
     */
    protected $likeParameterReplacements = [];

    public function getDb()
    {
        return $this->getConnection(false, false);
    }

    /**
     * @throws \Exception
     * @return QueryBuilder
     */
    protected function getQueryBuilder($reset = true, $open = false)
    {
        $connection = $this->getConnection($reset, $open);

        \Yii::$container->set('db', $connection);

        switch ($this->driverName) {
            case 'mysql':
                return new MysqlQueryBuilder($connection);
            case 'sqlite':
                return new SqliteQueryBuilder($connection);
            case 'sqlsrv':
                return new MssqlQueryBuilder($connection);
            case 'pgsql':
                return new PgsqlQueryBuilder($connection);
            case 'cubrid':
                return new CubridQueryBuilder($connection);
            case 'oci':
                return new OracleQueryBuilder($connection);
        }
        throw new \Exception('Test is not implemented for ' . $this->driverName);
    }

    /**
     * this is not used as a dataprovider for testGetColumnType to speed up the test
     * when used as dataprovider every single line will cause a reconnect with the database which is not needed here
     */
    public function columnTypes()
    {
        $items = [
            [
                Schema::TYPE_BIGINT,
                $this->bigInteger(),
                [
                    'mysql' => 'bigint(20)',
                    'postgres' => 'bigint',
                    'sqlite' => 'bigint',
                    'oci' => 'NUMBER(20)',
                    'sqlsrv' => 'bigint',
                    'cubrid' => 'bigint',
                ],
            ],
            [
                Schema::TYPE_BIGINT . ' NOT NULL',
                $this->bigInteger()->notNull(),
                [
                    'mysql' => 'bigint(20) NOT NULL',
                    'postgres' => 'bigint NOT NULL',
                    'sqlite' => 'bigint NOT NULL',
                    'oci' => 'NUMBER(20) NOT NULL',
                    'sqlsrv' => 'bigint NOT NULL',
                    'cubrid' => 'bigint NOT NULL',
                ],
            ],
            [
                Schema::TYPE_BIGINT . ' CHECK (value > 5)',
                $this->bigInteger()->check('value > 5'),
                [
                    'mysql' => 'bigint(20) CHECK (value > 5)',
                    'postgres' => 'bigint CHECK (value > 5)',
                    'sqlite' => 'bigint CHECK (value > 5)',
                    'oci' => 'NUMBER(20) CHECK (value > 5)',
                    'sqlsrv' => 'bigint CHECK (value > 5)',
                    'cubrid' => 'bigint CHECK (value > 5)',
                ],
            ],
            [
                Schema::TYPE_BIGINT . '(8)',
                $this->bigInteger(8),
                [
                    'mysql' => 'bigint(8)',
                    'postgres' => 'bigint',
                    'sqlite' => 'bigint',
                    'oci' => 'NUMBER(8)',
                    'sqlsrv' => 'bigint',
                    'cubrid' => 'bigint',
                ],
            ],
            [
                Schema::TYPE_BIGINT . '(8) CHECK (value > 5)',
                $this->bigInteger(8)->check('value > 5'),
                [
                    'mysql' => 'bigint(8) CHECK (value > 5)',
                    'postgres' => 'bigint CHECK (value > 5)',
                    'sqlite' => 'bigint CHECK (value > 5)',
                    'oci' => 'NUMBER(8) CHECK (value > 5)',
                    'sqlsrv' => 'bigint CHECK (value > 5)',
                    'cubrid' => 'bigint CHECK (value > 5)',
                ],
            ],
            [
                Schema::TYPE_BIGPK,
                $this->bigPrimaryKey(),
                [
                    'mysql' => 'bigint(20) NOT NULL AUTO_INCREMENT PRIMARY KEY',
                    'postgres' => 'bigserial NOT NULL PRIMARY KEY',
                    'sqlite' => 'integer PRIMARY KEY AUTOINCREMENT NOT NULL',
                ],
            ],
            [
                Schema::TYPE_BINARY,
                $this->binary(),
                [
                    'mysql' => 'blob',
                    'postgres' => 'bytea',
                    'sqlite' => 'blob',
                    'oci' => 'BLOB',
                    'sqlsrv' => 'varbinary(max)',
                    'cubrid' => 'blob',
                ],
            ],
            [
                Schema::TYPE_BOOLEAN . ' NOT NULL DEFAULT 1',
                $this->boolean()->notNull()->defaultValue(1),
                [
                    'mysql' => 'tinyint(1) NOT NULL DEFAULT 1',
                    'sqlite' => 'boolean NOT NULL DEFAULT 1',
                    'sqlsrv' => 'tinyint(1) NOT NULL DEFAULT 1',
                    'cubrid' => 'smallint NOT NULL DEFAULT 1',
                ],
            ],
            [
                Schema::TYPE_BOOLEAN,
                $this->boolean(),
                [
                    'mysql' => 'tinyint(1)',
                    'postgres' => 'boolean',
                    'sqlite' => 'boolean',
                    'oci' => 'NUMBER(1)',
                    'sqlsrv' => 'tinyint(1)',
                    'cubrid' => 'smallint',
                ],
            ],
            [
                Schema::TYPE_CHAR . ' CHECK (value LIKE "test%")',
                $this->char()->check('value LIKE "test%"'),
                [
                    'mysql' => 'char(1) CHECK (value LIKE "test%")',
                    'sqlite' => 'char(1) CHECK (value LIKE "test%")',
                    'cubrid' => 'char(1) CHECK (value LIKE "test%")',
                ],
            ],
            [
                Schema::TYPE_CHAR . ' NOT NULL',
                $this->char()->notNull(),
                [
                    'mysql' => 'char(1) NOT NULL',
                    'postgres' => 'char(1) NOT NULL',
                    'sqlite' => 'char(1) NOT NULL',
                    'oci' => 'CHAR(1) NOT NULL',
                    'cubrid' => 'char(1) NOT NULL',
                ],
            ],
            [
                Schema::TYPE_CHAR . '(6) CHECK (value LIKE "test%")',
                $this->char(6)->check('value LIKE "test%"'),
                [
                    'mysql' => 'char(6) CHECK (value LIKE "test%")',
                    'sqlite' => 'char(6) CHECK (value LIKE "test%")',
                    'cubrid' => 'char(6) CHECK (value LIKE "test%")',
                ],
            ],
            [
                Schema::TYPE_CHAR . '(6)',
                $this->char(6),
                [
                    'mysql' => 'char(6)',
                    'postgres' => 'char(6)',
                    'sqlite' => 'char(6)',
                    'oci' => 'CHAR(6)',
                    'cubrid' => 'char(6)',
                ],
            ],
            [
                Schema::TYPE_CHAR,
                $this->char(),
                [
                    'mysql' => 'char(1)',
                    'postgres' => 'char(1)',
                    'sqlite' => 'char(1)',
                    'oci' => 'CHAR(1)',
                    'cubrid' => 'char(1)',
                ],
            ],
            //[
            //    Schema::TYPE_DATE . " CHECK (value BETWEEN '2011-01-01' AND '2013-01-01')",
            //    $this->date()->check("value BETWEEN '2011-01-01' AND '2013-01-01'"),
            //    [
            //        'mysql' => ,
            //        'postgres' => ,
            //        'sqlite' => ,
            //        'sqlsrv' => ,
            //        'cubrid' => ,
            //    ],
            //],
            [
                Schema::TYPE_DATE . ' NOT NULL',
                $this->date()->notNull(),
                [
                    'mysql' => 'date NOT NULL',
                    'postgres' => 'date NOT NULL',
                    'sqlite' => 'date NOT NULL',
                    'oci' => 'DATE NOT NULL',
                    'sqlsrv' => 'date NOT NULL',
                    'cubrid' => 'date NOT NULL',
                ],
            ],
            [
                Schema::TYPE_DATE,
                $this->date(),
                [
                    'mysql' => 'date',
                    'postgres' => 'date',
                    'sqlite' => 'date',
                    'oci' => 'DATE',
                    'sqlsrv' => 'date',
                    'cubrid' => 'date',
                ],
            ],
            //[
            //    Schema::TYPE_DATETIME . " CHECK (value BETWEEN '2011-01-01' AND '2013-01-01')",
            //    $this->dateTime()->check("value BETWEEN '2011-01-01' AND '2013-01-01'"),
            //    [
            //        'mysql' => ,
            //        'postgres' => ,
            //        'sqlite' => ,
            //        'sqlsrv' => ,
            //        'cubrid' => ,
            //    ],
            //],
            [
                Schema::TYPE_DATETIME . ' NOT NULL',
                $this->dateTime()->notNull(),
                [
                    'mysql' => 'datetime NOT NULL',
                    'postgres' => 'timestamp(0) NOT NULL',
                    'sqlite' => 'datetime NOT NULL',
                    'oci' => 'TIMESTAMP NOT NULL',
                    'sqlsrv' => 'datetime NOT NULL',
                    'cubrid' => 'datetime NOT NULL',
                ],
            ],
            [
                Schema::TYPE_DATETIME,
                $this->dateTime(),
                [
                    'mysql' => 'datetime',
                    'postgres' => 'timestamp(0)',
                    'sqlite' => 'datetime',
                    'oci' => 'TIMESTAMP',
                    'sqlsrv' => 'datetime',
                    'cubrid' => 'datetime',
                ],
            ],
            [
                Schema::TYPE_DECIMAL . ' CHECK (value > 5.6)',
                $this->decimal()->check('value > 5.6'),
                [
                    'mysql' => 'decimal(10,0) CHECK (value > 5.6)',
                    'postgres' => 'numeric(10,0) CHECK (value > 5.6)',
                    'sqlite' => 'decimal(10,0) CHECK (value > 5.6)',
                    'oci' => 'NUMBER CHECK (value > 5.6)',
                    'sqlsrv' => 'decimal(18,0) CHECK (value > 5.6)',
                    'cubrid' => 'decimal(10,0) CHECK (value > 5.6)',
                ],
            ],
            [
                Schema::TYPE_DECIMAL . ' NOT NULL',
                $this->decimal()->notNull(),
                [
                    'mysql' => 'decimal(10,0) NOT NULL',
                    'postgres' => 'numeric(10,0) NOT NULL',
                    'sqlite' => 'decimal(10,0) NOT NULL',
                    'oci' => 'NUMBER NOT NULL',
                    'sqlsrv' => 'decimal(18,0) NOT NULL',
                    'cubrid' => 'decimal(10,0) NOT NULL',
                ],
            ],
            [
                Schema::TYPE_DECIMAL . '(12,4) CHECK (value > 5.6)',
                $this->decimal(12, 4)->check('value > 5.6'),
                [
                    'mysql' => 'decimal(12,4) CHECK (value > 5.6)',
                    'postgres' => 'numeric(12,4) CHECK (value > 5.6)',
                    'sqlite' => 'decimal(12,4) CHECK (value > 5.6)',
                    'oci' => 'NUMBER CHECK (value > 5.6)',
                    'sqlsrv' => 'decimal(12,4) CHECK (value > 5.6)',
                    'cubrid' => 'decimal(12,4) CHECK (value > 5.6)',
                ],
            ],
            [
                Schema::TYPE_DECIMAL . '(12,4)',
                $this->decimal(12, 4),
                [
                    'mysql' => 'decimal(12,4)',
                    'postgres' => 'numeric(12,4)',
                    'sqlite' => 'decimal(12,4)',
                    'oci' => 'NUMBER',
                    'sqlsrv' => 'decimal(12,4)',
                    'cubrid' => 'decimal(12,4)',
                ],
            ],
            [
                Schema::TYPE_DECIMAL,
                $this->decimal(),
                [
                    'mysql' => 'decimal(10,0)',
                    'postgres' => 'numeric(10,0)',
                    'sqlite' => 'decimal(10,0)',
                    'oci' => 'NUMBER',
                    'sqlsrv' => 'decimal(18,0)',
                    'cubrid' => 'decimal(10,0)',
                ],
            ],
            [
                Schema::TYPE_DOUBLE . ' CHECK (value > 5.6)',
                $this->double()->check('value > 5.6'),
                [
                    'mysql' => 'double CHECK (value > 5.6)',
                    'postgres' => 'double precision CHECK (value > 5.6)',
                    'sqlite' => 'double CHECK (value > 5.6)',
                    'oci' => 'NUMBER CHECK (value > 5.6)',
                    'sqlsrv' => 'float CHECK (value > 5.6)',
                    'cubrid' => 'double(15) CHECK (value > 5.6)',
                ],
            ],
            [
                Schema::TYPE_DOUBLE . ' NOT NULL',
                $this->double()->notNull(),
                [
                    'mysql' => 'double NOT NULL',
                    'postgres' => 'double precision NOT NULL',
                    'sqlite' => 'double NOT NULL',
                    'oci' => 'NUMBER NOT NULL',
                    'sqlsrv' => 'float NOT NULL',
                    'cubrid' => 'double(15) NOT NULL',
                ],
            ],
            [
                Schema::TYPE_DOUBLE . '(16) CHECK (value > 5.6)',
                $this->double(16)->check('value > 5.6'),
                [
                    'mysql' => 'double CHECK (value > 5.6)',
                    'postgres' => 'double precision CHECK (value > 5.6)',
                    'sqlite' => 'double CHECK (value > 5.6)',
                    'oci' => 'NUMBER CHECK (value > 5.6)',
                    'sqlsrv' => 'float CHECK (value > 5.6)',
                    'cubrid' => 'double(16) CHECK (value > 5.6)',
                ],
            ],
            [
                Schema::TYPE_DOUBLE . '(16)',
                $this->double(16),
                [
                    'mysql' => 'double',
                    'sqlite' => 'double',
                    'oci' => 'NUMBER',
                    'sqlsrv' => 'float',
                    'cubrid' => 'double(16)',
                ],
            ],
            [
                Schema::TYPE_DOUBLE,
                $this->double(),
                [
                    'mysql' => 'double',
                    'postgres' => 'double precision',
                    'sqlite' => 'double',
                    'oci' => 'NUMBER',
                    'sqlsrv' => 'float',
                    'cubrid' => 'double(15)',
                ],
            ],
            [
                Schema::TYPE_FLOAT . ' CHECK (value > 5.6)',
                $this->float()->check('value > 5.6'),
                [
                    'mysql' => 'float CHECK (value > 5.6)',
                    'postgres' => 'double precision CHECK (value > 5.6)',
                    'sqlite' => 'float CHECK (value > 5.6)',
                    'oci' => 'NUMBER CHECK (value > 5.6)',
                    'sqlsrv' => 'float CHECK (value > 5.6)',
                    'cubrid' => 'float(7) CHECK (value > 5.6)',
                ],
            ],
            [
                Schema::TYPE_FLOAT . ' NOT NULL',
                $this->float()->notNull(),
                [
                    'mysql' => 'float NOT NULL',
                    'postgres' => 'double precision NOT NULL',
                    'sqlite' => 'float NOT NULL',
                    'oci' => 'NUMBER NOT NULL',
                    'sqlsrv' => 'float NOT NULL',
                    'cubrid' => 'float(7) NOT NULL',
                ],
            ],
            [
                Schema::TYPE_FLOAT . '(16) CHECK (value > 5.6)',
                $this->float(16)->check('value > 5.6'),
                [
                    'mysql' => 'float CHECK (value > 5.6)',
                    'postgres' => 'double precision CHECK (value > 5.6)',
                    'sqlite' => 'float CHECK (value > 5.6)',
                    'oci' => 'NUMBER CHECK (value > 5.6)',
                    'sqlsrv' => 'float CHECK (value > 5.6)',
                    'cubrid' => 'float(16) CHECK (value > 5.6)',
                ],
            ],
            [
                Schema::TYPE_FLOAT . '(16)',
                $this->float(16),
                [
                    'mysql' => 'float',
                    'sqlite' => 'float',
                    'oci' => 'NUMBER',
                    'sqlsrv' => 'float',
                    'cubrid' => 'float(16)',
                ],
            ],
            [
                Schema::TYPE_FLOAT,
                $this->float(),
                [
                    'mysql' => 'float',
                    'postgres' => 'double precision',
                    'sqlite' => 'float',
                    'oci' => 'NUMBER',
                    'sqlsrv' => 'float',
                    'cubrid' => 'float(7)',
                ],
            ],
            [
                Schema::TYPE_INTEGER . ' CHECK (value > 5)',
                $this->integer()->check('value > 5'),
                [
                    'mysql' => 'int(11) CHECK (value > 5)',
                    'postgres' => 'integer CHECK (value > 5)',
                    'sqlite' => 'integer CHECK (value > 5)',
                    'oci' => 'NUMBER(10) CHECK (value > 5)',
                    'sqlsrv' => 'int CHECK (value > 5)',
                    'cubrid' => 'int CHECK (value > 5)',
                ],
            ],
            [
                Schema::TYPE_INTEGER . ' NOT NULL',
                $this->integer()->notNull(),
                [
                    'mysql' => 'int(11) NOT NULL',
                    'postgres' => 'integer NOT NULL',
                    'sqlite' => 'integer NOT NULL',
                    'oci' => 'NUMBER(10) NOT NULL',
                    'sqlsrv' => 'int NOT NULL',
                    'cubrid' => 'int NOT NULL',
                ],
            ],
            [
                Schema::TYPE_INTEGER . '(8) CHECK (value > 5)',
                $this->integer(8)->check('value > 5'),
                [
                    'mysql' => 'int(8) CHECK (value > 5)',
                    'postgres' => 'integer CHECK (value > 5)',
                    'sqlite' => 'integer CHECK (value > 5)',
                    'oci' => 'NUMBER(8) CHECK (value > 5)',
                    'sqlsrv' => 'int CHECK (value > 5)',
                    'cubrid' => 'int CHECK (value > 5)',
                ],
            ],
            [
                Schema::TYPE_INTEGER . '(8)',
                $this->integer(8),
                [
                    'mysql' => 'int(8)',
                    'postgres' => 'integer',
                    'sqlite' => 'integer',
                    'oci' => 'NUMBER(8)',
                    'sqlsrv' => 'int',
                    'cubrid' => 'int',
                ],
            ],
            [
                Schema::TYPE_INTEGER,
                $this->integer(),
                [
                    'mysql' => 'int(11)',
                    'postgres' => 'integer',
                    'sqlite' => 'integer',
                    'oci' => 'NUMBER(10)',
                    'sqlsrv' => 'int',
                    'cubrid' => 'int',
                ],
            ],
            [
                Schema::TYPE_MONEY . ' CHECK (value > 0.0)',
                $this->money()->check('value > 0.0'),
                [
                    'mysql' => 'decimal(19,4) CHECK (value > 0.0)',
                    'postgres' => 'numeric(19,4) CHECK (value > 0.0)',
                    'sqlite' => 'decimal(19,4) CHECK (value > 0.0)',
                    'oci' => 'NUMBER(19,4) CHECK (value > 0.0)',
                    'sqlsrv' => 'decimal(19,4) CHECK (value > 0.0)',
                    'cubrid' => 'decimal(19,4) CHECK (value > 0.0)',
                ],
            ],
            [
                Schema::TYPE_MONEY . ' NOT NULL',
                $this->money()->notNull(),
                [
                    'mysql' => 'decimal(19,4) NOT NULL',
                    'postgres' => 'numeric(19,4) NOT NULL',
                    'sqlite' => 'decimal(19,4) NOT NULL',
                    'oci' => 'NUMBER(19,4) NOT NULL',
                    'sqlsrv' => 'decimal(19,4) NOT NULL',
                    'cubrid' => 'decimal(19,4) NOT NULL',
                ],
            ],
            [
                Schema::TYPE_MONEY . '(16,2) CHECK (value > 0.0)',
                $this->money(16, 2)->check('value > 0.0'),
                [
                    'mysql' => 'decimal(16,2) CHECK (value > 0.0)',
                    'postgres' => 'numeric(16,2) CHECK (value > 0.0)',
                    'sqlite' => 'decimal(16,2) CHECK (value > 0.0)',
                    'oci' => 'NUMBER(16,2) CHECK (value > 0.0)',
                    'sqlsrv' => 'decimal(16,2) CHECK (value > 0.0)',
                    'cubrid' => 'decimal(16,2) CHECK (value > 0.0)',
                ],
            ],
            [
                Schema::TYPE_MONEY . '(16,2)',
                $this->money(16, 2),
                [
                    'mysql' => 'decimal(16,2)',
                    'postgres' => 'numeric(16,2)',
                    'sqlite' => 'decimal(16,2)',
                    'oci' => 'NUMBER(16,2)',
                    'sqlsrv' => 'decimal(16,2)',
                    'cubrid' => 'decimal(16,2)',
                ],
            ],
            [
                Schema::TYPE_MONEY,
                $this->money(),
                [
                    'mysql' => 'decimal(19,4)',
                    'postgres' => 'numeric(19,4)',
                    'sqlite' => 'decimal(19,4)',
                    'oci' => 'NUMBER(19,4)',
                    'sqlsrv' => 'decimal(19,4)',
                    'cubrid' => 'decimal(19,4)',
                ],
            ],
            [
                Schema::TYPE_PK . ' CHECK (value > 5)',
                $this->primaryKey()->check('value > 5'),
                [
                    'mysql' => 'int(11) NOT NULL AUTO_INCREMENT PRIMARY KEY CHECK (value > 5)',
                    'postgres' => 'serial NOT NULL PRIMARY KEY CHECK (value > 5)',
                    'sqlite' => 'integer PRIMARY KEY AUTOINCREMENT NOT NULL CHECK (value > 5)',
                    'oci' => 'NUMBER(10) NOT NULL PRIMARY KEY CHECK (value > 5)',
                    'sqlsrv' => 'int IDENTITY PRIMARY KEY CHECK (value > 5)',
                    'cubrid' => 'int NOT NULL AUTO_INCREMENT PRIMARY KEY CHECK (value > 5)',
                ],
            ],
            [
                Schema::TYPE_PK . '(8) CHECK (value > 5)',
                $this->primaryKey(8)->check('value > 5'),
                [
                    'mysql' => 'int(8) NOT NULL AUTO_INCREMENT PRIMARY KEY CHECK (value > 5)',
                    'oci' => 'NUMBER(8) NOT NULL PRIMARY KEY CHECK (value > 5)',
                ],
            ],
            [
                Schema::TYPE_PK . '(8)',
                $this->primaryKey(8),
                [
                    'mysql' => 'int(8) NOT NULL AUTO_INCREMENT PRIMARY KEY',
                    'oci' => 'NUMBER(8) NOT NULL PRIMARY KEY',
                ],
            ],
            [
                Schema::TYPE_PK,
                $this->primaryKey(),
                [
                    'mysql' => 'int(11) NOT NULL AUTO_INCREMENT PRIMARY KEY',
                    'postgres' => 'serial NOT NULL PRIMARY KEY',
                    'sqlite' => 'integer PRIMARY KEY AUTOINCREMENT NOT NULL',
                    'oci' => 'NUMBER(10) NOT NULL PRIMARY KEY',
                    'sqlsrv' => 'int IDENTITY PRIMARY KEY',
                    'cubrid' => 'int NOT NULL AUTO_INCREMENT PRIMARY KEY',
                ],
            ],
            [
                Schema::TYPE_SMALLINT . '(8)',
                $this->smallInteger(8),
                [
                    'mysql' => 'smallint(8)',
                    'postgres' => 'smallint',
                    'sqlite' => 'smallint',
                    'oci' => 'NUMBER(8)',
                    'sqlsrv' => 'smallint',
                    'cubrid' => 'smallint',
                ],
            ],
            [
                Schema::TYPE_SMALLINT,
                $this->smallInteger(),
                [
                    'mysql' => 'smallint(6)',
                    'postgres' => 'smallint',
                    'sqlite' => 'smallint',
                    'oci' => 'NUMBER(5)',
                    'sqlsrv' => 'smallint',
                    'cubrid' => 'smallint',
                ],
            ],
            [
                Schema::TYPE_STRING . ' CHECK (value LIKE "test%")',
                $this->string()->check('value LIKE "test%"'),
                [
                    'mysql' => 'varchar(255) CHECK (value LIKE "test%")',
                    'sqlite' => 'varchar(255) CHECK (value LIKE "test%")',
                    'sqlsrv' => 'varchar(255) CHECK (value LIKE "test%")',
                    'cubrid' => 'varchar(255) CHECK (value LIKE "test%")',
                ],
            ],
            [
                Schema::TYPE_STRING . ' CHECK (value LIKE \'test%\')',
                $this->string()->check('value LIKE \'test%\''),
                [
                    'postgres' => 'varchar(255) CHECK (value LIKE \'test%\')',
                    'oci' => 'VARCHAR2(255) CHECK (value LIKE \'test%\')',
                ],
            ],
            [
                Schema::TYPE_STRING . ' NOT NULL',
                $this->string()->notNull(),
                [
                    'mysql' => 'varchar(255) NOT NULL',
                    'postgres' => 'varchar(255) NOT NULL',
                    'sqlite' => 'varchar(255) NOT NULL',
                    'oci' => 'VARCHAR2(255) NOT NULL',
                    'sqlsrv' => 'varchar(255) NOT NULL',
                    'cubrid' => 'varchar(255) NOT NULL',
                ],
            ],
            [
                Schema::TYPE_STRING . '(32) CHECK (value LIKE "test%")',
                $this->string(32)->check('value LIKE "test%"'),
                [
                    'mysql' => 'varchar(32) CHECK (value LIKE "test%")',
                    'sqlite' => 'varchar(32) CHECK (value LIKE "test%")',
                    'sqlsrv' => 'varchar(32) CHECK (value LIKE "test%")',
                    'cubrid' => 'varchar(32) CHECK (value LIKE "test%")',
                ],
            ],
            [
                Schema::TYPE_STRING . '(32) CHECK (value LIKE \'test%\')',
                $this->string(32)->check('value LIKE \'test%\''),
                [
                    'postgres' => 'varchar(32) CHECK (value LIKE \'test%\')',
                    'oci' => 'VARCHAR2(32) CHECK (value LIKE \'test%\')',
                ],
            ],
            [
                Schema::TYPE_STRING . '(32)',
                $this->string(32),
                [
                    'mysql' => 'varchar(32)',
                    'postgres' => 'varchar(32)',
                    'sqlite' => 'varchar(32)',
                    'oci' => 'VARCHAR2(32)',
                    'sqlsrv' => 'varchar(32)',
                    'cubrid' => 'varchar(32)',
                ],
            ],
            [
                Schema::TYPE_STRING,
                $this->string(),
                [
                    'mysql' => 'varchar(255)',
                    'postgres' => 'varchar(255)',
                    'sqlite' => 'varchar(255)',
                    'oci' => 'VARCHAR2(255)',
                    'sqlsrv' => 'varchar(255)',
                    'cubrid' => 'varchar(255)',
                ],
            ],
            [
                Schema::TYPE_TEXT . ' CHECK (value LIKE "test%")',
                $this->text()->check('value LIKE "test%"'),
                [
                    'mysql' => 'text CHECK (value LIKE "test%")',
                    'sqlite' => 'text CHECK (value LIKE "test%")',
                    'sqlsrv' => 'text CHECK (value LIKE "test%")',
                    'cubrid' => 'varchar CHECK (value LIKE "test%")',
                ],
            ],
            [
                Schema::TYPE_TEXT . ' CHECK (value LIKE \'test%\')',
                $this->text()->check('value LIKE \'test%\''),
                [
                    'postgres' => 'text CHECK (value LIKE \'test%\')',
                    'oci' => 'CLOB CHECK (value LIKE \'test%\')',
                ],
            ],
            [
                Schema::TYPE_TEXT . ' NOT NULL',
                $this->text()->notNull(),
                [
                    'mysql' => 'text NOT NULL',
                    'postgres' => 'text NOT NULL',
                    'sqlite' => 'text NOT NULL',
                    'oci' => 'CLOB NOT NULL',
                    'sqlsrv' => 'text NOT NULL',
                    'cubrid' => 'varchar NOT NULL',
                ],
            ],
            [
                Schema::TYPE_TEXT . '(255) CHECK (value LIKE "test%")',
                $this->text(255)->check('value LIKE "test%"'),
                [
                    'mysql' => 'text CHECK (value LIKE "test%")',
                    'sqlite' => 'text CHECK (value LIKE "test%")',
                    'sqlsrv' => 'text CHECK (value LIKE "test%")',
                    'cubrid' => 'varchar CHECK (value LIKE "test%")',
                ],
                Schema::TYPE_TEXT . ' CHECK (value LIKE "test%")',
            ],
            [
                Schema::TYPE_TEXT . '(255) CHECK (value LIKE \'test%\')',
                $this->text(255)->check('value LIKE \'test%\''),
                [
                    'postgres' => 'text CHECK (value LIKE \'test%\')',
                    'oci' => 'CLOB CHECK (value LIKE \'test%\')',
                ],
                Schema::TYPE_TEXT . ' CHECK (value LIKE \'test%\')',
            ],
            [
                Schema::TYPE_TEXT . '(255) NOT NULL',
                $this->text(255)->notNull(),
                [
                    'mysql' => 'text NOT NULL',
                    'postgres' => 'text NOT NULL',
                    'sqlite' => 'text NOT NULL',
                    'oci' => 'CLOB NOT NULL',
                    'sqlsrv' => 'text NOT NULL',
                    'cubrid' => 'varchar NOT NULL',
                ],
                Schema::TYPE_TEXT . ' NOT NULL',
            ],
            [
                Schema::TYPE_TEXT . '(255)',
                $this->text(255),
                [
                    'mysql' => 'text',
                    'postgres' => 'text',
                    'sqlite' => 'text',
                    'oci' => 'CLOB',
                    'sqlsrv' => 'text',
                    'cubrid' => 'varchar',
                ],
                Schema::TYPE_TEXT,
            ],
            [
                Schema::TYPE_TEXT,
                $this->text(),
                [
                    'mysql' => 'text',
                    'postgres' => 'text',
                    'sqlite' => 'text',
                    'oci' => 'CLOB',
                    'sqlsrv' => 'text',
                    'cubrid' => 'varchar',
                ],
            ],
            //[
            //    Schema::TYPE_TIME . " CHECK (value BETWEEN '12:00:00' AND '13:01:01')",
            //    $this->time()->check("value BETWEEN '12:00:00' AND '13:01:01'"),
            //    [
            //        'mysql' => ,
            //        'postgres' => ,
            //        'sqlite' => ,
            //        'sqlsrv' => ,
            //        'cubrid' => ,
            //    ],
            //],
            [
                Schema::TYPE_TIME . ' NOT NULL',
                $this->time()->notNull(),
                [
                    'mysql' => 'time NOT NULL',
                    'postgres' => 'time(0) NOT NULL',
                    'sqlite' => 'time NOT NULL',
                    'oci' => 'TIMESTAMP NOT NULL',
                    'sqlsrv' => 'time NOT NULL',
                    'cubrid' => 'time NOT NULL',
                ],
            ],
            [
                Schema::TYPE_TIME,
                $this->time(),
                [
                    'mysql' => 'time',
                    'postgres' => 'time(0)',
                    'sqlite' => 'time',
                    'oci' => 'TIMESTAMP',
                    'sqlsrv' => 'time',
                    'cubrid' => 'time',
                ],
            ],
            //[
            //    Schema::TYPE_TIMESTAMP . " CHECK (value BETWEEN '2011-01-01' AND '2013-01-01')",
            //    $this->timestamp()->check("value BETWEEN '2011-01-01' AND '2013-01-01'"),
            //    [
            //        'mysql' => ,
            //        'postgres' => ,
            //        'sqlite' => ,
            //        'sqlsrv' => ,
            //        'cubrid' => ,
            //    ],
            //],
            [
                Schema::TYPE_TIMESTAMP . ' NOT NULL',
                $this->timestamp()->notNull(),
                [
                    'mysql' => 'timestamp NOT NULL',
                    'postgres' => 'timestamp(0) NOT NULL',
                    'sqlite' => 'timestamp NOT NULL',
                    'oci' => 'TIMESTAMP NOT NULL',
                    'sqlsrv' => 'timestamp NOT NULL',
                    'cubrid' => 'timestamp NOT NULL',
                ],
            ],
            [
                Schema::TYPE_TIMESTAMP,
                $this->timestamp(),
                [
                    'mysql' => 'timestamp',
                    'postgres' => 'timestamp(0)',
                    'sqlite' => 'timestamp',
                    'oci' => 'TIMESTAMP',
                    'sqlsrv' => 'timestamp',
                    'cubrid' => 'timestamp',
                ],
            ],
            [
                Schema::TYPE_TIMESTAMP . ' NULL DEFAULT NULL',
                $this->timestamp()->defaultValue(null),
                [
                    'mysql' => 'timestamp NULL DEFAULT NULL',
                    'postgres' => 'timestamp(0) NULL DEFAULT NULL',
                    'sqlite' => 'timestamp NULL DEFAULT NULL',
                    'sqlsrv' => 'timestamp NULL DEFAULT NULL',
                    'cubrid' => 'timestamp NULL DEFAULT NULL',
                ],
            ],
            [
                Schema::TYPE_UPK,
                $this->primaryKey()->unsigned(),
                [
                    'mysql' => 'int(10) UNSIGNED NOT NULL AUTO_INCREMENT PRIMARY KEY',
                    'postgres' => 'serial NOT NULL PRIMARY KEY',
                    'sqlite' => 'integer UNSIGNED PRIMARY KEY AUTOINCREMENT NOT NULL',
                ],
            ],
            [
                Schema::TYPE_UBIGPK,
                $this->bigPrimaryKey()->unsigned(),
                [
                    'mysql' => 'bigint(20) UNSIGNED NOT NULL AUTO_INCREMENT PRIMARY KEY',
                    'postgres' => 'bigserial NOT NULL PRIMARY KEY',
                    'sqlite' => 'integer UNSIGNED PRIMARY KEY AUTOINCREMENT NOT NULL',
                ],
            ],
            [
                Schema::TYPE_INTEGER . " COMMENT 'test comment'",
                $this->integer()->comment('test comment'),
                [
                    'mysql' => "int(11) COMMENT 'test comment'",
                    'postgres' => 'integer',
                    'sqlsrv' => 'int',
                    'cubrid' => "int COMMENT 'test comment'",
                ],
            ],
            [
                Schema::TYPE_PK . " COMMENT 'test comment'",
                $this->primaryKey()->comment('test comment'),
                [
                    'mysql' => "int(11) NOT NULL AUTO_INCREMENT PRIMARY KEY COMMENT 'test comment'",
                    'postgres' => 'serial NOT NULL PRIMARY KEY',
                    'sqlsrv' => 'int IDENTITY PRIMARY KEY',
                    'cubrid' => "int NOT NULL AUTO_INCREMENT PRIMARY KEY COMMENT 'test comment'",
                ],
            ],
            [
                Schema::TYPE_PK . ' FIRST',
                $this->primaryKey()->first(),
                [
                    'mysql' => 'int(11) NOT NULL AUTO_INCREMENT PRIMARY KEY FIRST',
                    'postgres' => 'serial NOT NULL PRIMARY KEY',
                    'oci' => 'NUMBER(10) NOT NULL PRIMARY KEY',
                    'sqlsrv' => 'int IDENTITY PRIMARY KEY',
                    'cubrid' => 'int NOT NULL AUTO_INCREMENT PRIMARY KEY FIRST',
                ],
            ],
            [
                Schema::TYPE_INTEGER . ' FIRST',
                $this->integer()->first(),
                [
                    'mysql' => 'int(11) FIRST',
                    'postgres' => 'integer',
                    'oci' => 'NUMBER(10)',
                    'sqlsrv' => 'int',
                    'cubrid' => 'int FIRST',
                ],
            ],
            [
                Schema::TYPE_STRING . ' FIRST',
                $this->string()->first(),
                [
                    'mysql' => 'varchar(255) FIRST',
                    'postgres' => 'varchar(255)',
                    'oci' => 'VARCHAR2(255)',
                    'sqlsrv' => 'varchar(255)',
                    'cubrid' => 'varchar(255) FIRST',
                ],
            ],
            [
                Schema::TYPE_INTEGER . ' NOT NULL FIRST',
                $this->integer()->append('NOT NULL')->first(),
                [
                    'mysql' => 'int(11) NOT NULL FIRST',
                    'postgres' => 'integer NOT NULL',
                    'oci' => 'NUMBER(10) NOT NULL',
                    'sqlsrv' => 'int NOT NULL',
                    'cubrid' => 'int NOT NULL FIRST',
                ],
            ],
            [
                Schema::TYPE_STRING . ' NOT NULL FIRST',
                $this->string()->append('NOT NULL')->first(),
                [
                    'mysql' => 'varchar(255) NOT NULL FIRST',
                    'postgres' => 'varchar(255) NOT NULL',
                    'oci' => 'VARCHAR2(255) NOT NULL',
                    'sqlsrv' => 'varchar(255) NOT NULL',
                    'cubrid' => 'varchar(255) NOT NULL FIRST',
                ],
            ],
        ];

        foreach ($items as $i => $item) {
            if (array_key_exists($this->driverName, $item[2])) {
                $item[2] = $item[2][$this->driverName];
                $items[$i] = $item;
            } else {
                unset($items[$i]);
            }
        }

        return array_values($items);
    }

    public function testGetColumnType()
    {
        $qb = $this->getQueryBuilder();

        foreach ($this->columnTypes() as $item) {
            list($column, $builder, $expected) = $item;
            $expectedColumnSchemaBuilder = isset($item[3]) ? $item[3] : $column;

            $this->assertEquals($expected, $qb->getColumnType($column));
            $this->assertEquals($expected, $qb->getColumnType($builder));
            $this->assertEquals($expectedColumnSchemaBuilder, $builder->__toString());
        }
    }

    public function testCreateTableColumnTypes()
    {
        $qb = $this->getQueryBuilder();
        if ($qb->db->getTableSchema('column_type_table', true) !== null) {
            $this->getConnection(false)->createCommand($qb->dropTable('column_type_table'))->execute();
        }
        $columns = [];
        $i = 0;
        foreach ($this->columnTypes() as $item) {
            list($column, $builder, $expected) = $item;
            if (!(strncmp($column, Schema::TYPE_PK, 2) === 0 ||
                  strncmp($column, Schema::TYPE_UPK, 3) === 0 ||
                  strncmp($column, Schema::TYPE_BIGPK, 5) === 0 ||
                  strncmp($column, Schema::TYPE_UBIGPK, 6) === 0 ||
                  strncmp(substr($column, -5), 'FIRST', 5) === 0
                )) {
                $columns['col' . ++$i] = str_replace('CHECK (value', 'CHECK ([[col' . $i . ']]', $column);
            }
        }
        $this->getConnection(false)->createCommand($qb->createTable('column_type_table', $columns))->execute();
        $this->assertNotEmpty($qb->db->getTableSchema('column_type_table', true));
    }

    public function conditionProvider()
    {
        $conditions = [
            // empty values
            [['like', 'name', []], '0=1', []],
            [['not like', 'name', []], '', []],
            [['or like', 'name', []], '0=1', []],
            [['or not like', 'name', []], '', []],

            // not
            [['not', 'name'], 'NOT (name)', []],

            // and
            [['and', 'id=1', 'id=2'], '(id=1) AND (id=2)', []],
            [['and', 'type=1', ['or', 'id=1', 'id=2']], '(type=1) AND ((id=1) OR (id=2))', []],
            [['and', 'id=1', new Expression('id=:qp0', [':qp0' => 2])], '(id=1) AND (id=:qp0)', [':qp0' => 2]],

            // or
            [['or', 'id=1', 'id=2'], '(id=1) OR (id=2)', []],
            [['or', 'type=1', ['or', 'id=1', 'id=2']], '(type=1) OR ((id=1) OR (id=2))', []],
            [['or', 'type=1', new Expression('id=:qp0', [':qp0' => 1])], '(type=1) OR (id=:qp0)', [':qp0' => 1]],


            // between
<<<<<<< HEAD
            [ ['between', 'id', 1, 10], '[[id]] BETWEEN :qp0 AND :qp1', [':qp0' => 1, ':qp1' => 10] ],
            [ ['not between', 'id', 1, 10], '[[id]] NOT BETWEEN :qp0 AND :qp1', [':qp0' => 1, ':qp1' => 10] ],
            [ ['between', 'date', new Expression('(NOW() - INTERVAL 1 MONTH)'), new Expression('NOW()')], '[[date]] BETWEEN (NOW() - INTERVAL 1 MONTH) AND NOW()', [] ],
            [ ['between', 'date', new Expression('(NOW() - INTERVAL 1 MONTH)'), 123], '[[date]] BETWEEN (NOW() - INTERVAL 1 MONTH) AND :qp0', [':qp0' => 123] ],
            [ ['not between', 'date', new Expression('(NOW() - INTERVAL 1 MONTH)'), new Expression('NOW()')], '[[date]] NOT BETWEEN (NOW() - INTERVAL 1 MONTH) AND NOW()', [] ],
            [ ['not between', 'date', new Expression('(NOW() - INTERVAL 1 MONTH)'), 123], '[[date]] NOT BETWEEN (NOW() - INTERVAL 1 MONTH) AND :qp0', [':qp0' => 123] ],
            [ ['between', ['id', 'type'], 3], ':qp0 BETWEEN [[id]] AND [[type]]', [':qp0' => 3] ],
            [ ['between', ['id', 'type'], new Expression('column1')], 'column1 BETWEEN [[id]] AND [[type]]', [] ],
            [ ['between', [new Expression(-120), 'type'], new Expression('column1')], 'column1 BETWEEN -120 AND [[type]]', [] ],
            [ ['between', [new Expression(-120), 'type'], '-9999'], ':qp0 BETWEEN -120 AND [[type]]', [':qp0' => -9999] ],
=======
            [['between', 'id', 1, 10], '[[id]] BETWEEN :qp0 AND :qp1', [':qp0' => 1, ':qp1' => 10]],
            [['not between', 'id', 1, 10], '[[id]] NOT BETWEEN :qp0 AND :qp1', [':qp0' => 1, ':qp1' => 10]],
            [['between', 'date', new Expression('(NOW() - INTERVAL 1 MONTH)'), new Expression('NOW()')], '[[date]] BETWEEN (NOW() - INTERVAL 1 MONTH) AND NOW()', []],
            [['between', 'date', new Expression('(NOW() - INTERVAL 1 MONTH)'), 123], '[[date]] BETWEEN (NOW() - INTERVAL 1 MONTH) AND :qp0', [':qp0' => 123]],
            [['not between', 'date', new Expression('(NOW() - INTERVAL 1 MONTH)'), new Expression('NOW()')], '[[date]] NOT BETWEEN (NOW() - INTERVAL 1 MONTH) AND NOW()', []],
            [['not between', 'date', new Expression('(NOW() - INTERVAL 1 MONTH)'), 123], '[[date]] NOT BETWEEN (NOW() - INTERVAL 1 MONTH) AND :qp0', [':qp0' => 123]],
>>>>>>> d6578f83

            // in
            [['in', 'id', [1, 2, 3]], '[[id]] IN (:qp0, :qp1, :qp2)', [':qp0' => 1, ':qp1' => 2, ':qp2' => 3]],
            [['not in', 'id', [1, 2, 3]], '[[id]] NOT IN (:qp0, :qp1, :qp2)', [':qp0' => 1, ':qp1' => 2, ':qp2' => 3]],
            [['in', 'id', (new Query())->select('id')->from('users')->where(['active' => 1])], '[[id]] IN (SELECT [[id]] FROM [[users]] WHERE [[active]]=:qp0)', [':qp0' => 1]],
            [['not in', 'id', (new Query())->select('id')->from('users')->where(['active' => 1])], '[[id]] NOT IN (SELECT [[id]] FROM [[users]] WHERE [[active]]=:qp0)', [':qp0' => 1]],

            [['in', 'id', 1],   '[[id]]=:qp0', [':qp0' => 1]],
            [['in', 'id', [1]], '[[id]]=:qp0', [':qp0' => 1]],
            [['in', 'id', new TraversableObject([1])], '[[id]]=:qp0', [':qp0' => 1]],
            'composite in' => [
                ['in', ['id', 'name'], [['id' => 1, 'name' => 'oy']]],
                '([[id]], [[name]]) IN ((:qp0, :qp1))',
                [':qp0' => 1, ':qp1' => 'oy'],
            ],

            // in using array objects.
            [['id' => new TraversableObject([1, 2])], '[[id]] IN (:qp0, :qp1)', [':qp0' => 1, ':qp1' => 2]],

            [['in', 'id', new TraversableObject([1, 2, 3])], '[[id]] IN (:qp0, :qp1, :qp2)', [':qp0' => 1, ':qp1' => 2, ':qp2' => 3]],

            'composite in using array objects' => [
                ['in', new TraversableObject(['id', 'name']), new TraversableObject([
                    ['id' => 1, 'name' => 'oy'],
                    ['id' => 2, 'name' => 'yo'],
                ])],
                '([[id]], [[name]]) IN ((:qp0, :qp1), (:qp2, :qp3))',
                [':qp0' => 1, ':qp1' => 'oy', ':qp2' => 2, ':qp3' => 'yo'],
            ],
            // exists
            [['exists', (new Query())->select('id')->from('users')->where(['active' => 1])], 'EXISTS (SELECT [[id]] FROM [[users]] WHERE [[active]]=:qp0)', [':qp0' => 1]],
            [['not exists', (new Query())->select('id')->from('users')->where(['active' => 1])], 'NOT EXISTS (SELECT [[id]] FROM [[users]] WHERE [[active]]=:qp0)', [':qp0' => 1]],

            // simple conditions
            [['=', 'a', 'b'], '[[a]] = :qp0', [':qp0' => 'b']],
            [['>', 'a', 1], '[[a]] > :qp0', [':qp0' => 1]],
            [['>=', 'a', 'b'], '[[a]] >= :qp0', [':qp0' => 'b']],
            [['<', 'a', 2], '[[a]] < :qp0', [':qp0' => 2]],
            [['<=', 'a', 'b'], '[[a]] <= :qp0', [':qp0' => 'b']],
            [['<>', 'a', 3], '[[a]] <> :qp0', [':qp0' => 3]],
            [['!=', 'a', 'b'], '[[a]] != :qp0', [':qp0' => 'b']],
            [['>=', 'date', new Expression('DATE_SUB(NOW(), INTERVAL 1 MONTH)')], '[[date]] >= DATE_SUB(NOW(), INTERVAL 1 MONTH)', []],
            [['>=', 'date', new Expression('DATE_SUB(NOW(), INTERVAL :month MONTH)', [':month' => 2])], '[[date]] >= DATE_SUB(NOW(), INTERVAL :month MONTH)', [':month' => 2]],
            [['=', 'date', (new Query())->select('max(date)')->from('test')->where(['id' => 5])], '[[date]] = (SELECT max(date) FROM [[test]] WHERE [[id]]=:qp0)', [':qp0' => 5]],

            // hash condition
            [['a' => 1, 'b' => 2], '([[a]]=:qp0) AND ([[b]]=:qp1)', [':qp0' => 1, ':qp1' => 2]],
            [['a' => new Expression('CONCAT(col1, col2)'), 'b' => 2], '([[a]]=CONCAT(col1, col2)) AND ([[b]]=:qp0)', [':qp0' => 2]],

            // direct conditions
            ['a = CONCAT(col1, col2)', 'a = CONCAT(col1, col2)', []],
            [new Expression('a = CONCAT(col1, :param1)', ['param1' => 'value1']), 'a = CONCAT(col1, :param1)', ['param1' => 'value1']],

            // Expression with params as operand of 'not'
            [['not', new Expression('any_expression(:a)', [':a' => 1])], 'NOT (any_expression(:a))', [':a' => 1]],
            [new Expression('NOT (any_expression(:a))', [':a' => 1]), 'NOT (any_expression(:a))', [':a' => 1]],
        ];
        switch ($this->driverName) {
            case 'sqlsrv':
            case 'sqlite':
                $conditions = array_merge($conditions, [
                    [['in', ['id', 'name'], [['id' => 1, 'name' => 'foo'], ['id' => 2, 'name' => 'bar']]], '(([[id]] = :qp0 AND [[name]] = :qp1) OR ([[id]] = :qp2 AND [[name]] = :qp3))', [':qp0' => 1, ':qp1' => 'foo', ':qp2' => 2, ':qp3' => 'bar']],
                    [['not in', ['id', 'name'], [['id' => 1, 'name' => 'foo'], ['id' => 2, 'name' => 'bar']]], '(([[id]] != :qp0 OR [[name]] != :qp1) AND ([[id]] != :qp2 OR [[name]] != :qp3))', [':qp0' => 1, ':qp1' => 'foo', ':qp2' => 2, ':qp3' => 'bar']],
                    //[ ['in', ['id', 'name'], (new Query())->select(['id', 'name'])->from('users')->where(['active' => 1])], 'EXISTS (SELECT 1 FROM (SELECT [[id]], [[name]] FROM [[users]] WHERE [[active]]=:qp0) AS a WHERE a.[[id]] = [[id AND a.]]name[[ = ]]name`)', [':qp0' => 1] ],
                    //[ ['not in', ['id', 'name'], (new Query())->select(['id', 'name'])->from('users')->where(['active' => 1])], 'NOT EXISTS (SELECT 1 FROM (SELECT [[id]], [[name]] FROM [[users]] WHERE [[active]]=:qp0) AS a WHERE a.[[id]] = [[id]] AND a.[[name = ]]name`)', [':qp0' => 1] ],
                ]);
                break;
            default:
                $conditions = array_merge($conditions, [
                    [['in', ['id', 'name'], [['id' => 1, 'name' => 'foo'], ['id' => 2, 'name' => 'bar']]], '([[id]], [[name]]) IN ((:qp0, :qp1), (:qp2, :qp3))', [':qp0' => 1, ':qp1' => 'foo', ':qp2' => 2, ':qp3' => 'bar']],
                    [['not in', ['id', 'name'], [['id' => 1, 'name' => 'foo'], ['id' => 2, 'name' => 'bar']]], '([[id]], [[name]]) NOT IN ((:qp0, :qp1), (:qp2, :qp3))', [':qp0' => 1, ':qp1' => 'foo', ':qp2' => 2, ':qp3' => 'bar']],
                    [['in', ['id', 'name'], (new Query())->select(['id', 'name'])->from('users')->where(['active' => 1])], '([[id]], [[name]]) IN (SELECT [[id]], [[name]] FROM [[users]] WHERE [[active]]=:qp0)', [':qp0' => 1]],
                    [['not in', ['id', 'name'], (new Query())->select(['id', 'name'])->from('users')->where(['active' => 1])], '([[id]], [[name]]) NOT IN (SELECT [[id]], [[name]] FROM [[users]] WHERE [[active]]=:qp0)', [':qp0' => 1]],
                ]);
                break;
        }

        // adjust dbms specific escaping
        foreach ($conditions as $i => $condition) {
            $conditions[$i][1] = $this->replaceQuotes($condition[1]);
        }
        return $conditions;
    }

    public function filterConditionProvider()
    {
        $conditions = [
            // like
            [['like', 'name', []], '', []],
            [['not like', 'name', []], '', []],
            [['or like', 'name', []], '', []],
            [['or not like', 'name', []], '', []],

            // not
            [['not', ''], '', []],

            // and
            [['and', '', ''], '', []],
            [['and', '', 'id=2'], '(id=2)', []],
            [['and', 'id=1', ''], '(id=1)', []],
            [['and', 'type=1', ['or', '', 'id=2']], '(type=1) AND ((id=2))', []],

            // or
            [['or', 'id=1', ''], '(id=1)', []],
            [['or', 'type=1', ['or', '', 'id=2']], '(type=1) OR ((id=2))', []],


            // between
            [['between', 'id', 1, null], '', []],
            [['not between', 'id', null, 10], '', []],

            // in
            [['in', 'id', []], '', []],
            [['not in', 'id', []], '', []],

            // simple conditions
            [['=', 'a', ''], '', []],
            [['>', 'a', ''], '', []],
            [['>=', 'a', ''], '', []],
            [['<', 'a', ''], '', []],
            [['<=', 'a', ''], '', []],
            [['<>', 'a', ''], '', []],
            [['!=', 'a', ''], '', []],
        ];

        // adjust dbms specific escaping
        foreach ($conditions as $i => $condition) {
            $conditions[$i][1] = $this->replaceQuotes($condition[1]);
        }
        return $conditions;
    }

    /**
     * @dataProvider conditionProvider
     */
    public function testBuildCondition($condition, $expected, $expectedParams)
    {
        $query = (new Query())->where($condition);
        list($sql, $params) = $this->getQueryBuilder()->build($query);
        $this->assertEquals('SELECT *' . (empty($expected) ? '' : ' WHERE ' . $this->replaceQuotes($expected)), $sql);
        $this->assertEquals($expectedParams, $params);
    }

    /**
     * @dataProvider filterConditionProvider
     */
    public function testBuildFilterCondition($condition, $expected, $expectedParams)
    {
        $query = (new Query())->filterWhere($condition);
        list($sql, $params) = $this->getQueryBuilder()->build($query);
        $this->assertEquals('SELECT *' . (empty($expected) ? '' : ' WHERE ' . $this->replaceQuotes($expected)), $sql);
        $this->assertEquals($expectedParams, $params);
    }

    public function primaryKeysProvider()
    {
        $tableName = 'T_constraints_1';
        $name = 'CN_pk';
        return [
            'drop' => [
                "ALTER TABLE {{{$tableName}}} DROP CONSTRAINT [[$name]]",
                function (QueryBuilder $qb) use ($tableName, $name) {
                    return $qb->dropPrimaryKey($name, $tableName);
                },
            ],
            'add' => [
                "ALTER TABLE {{{$tableName}}} ADD CONSTRAINT [[$name]] PRIMARY KEY ([[C_id_1]])",
                function (QueryBuilder $qb) use ($tableName, $name) {
                    return $qb->addPrimaryKey($name, $tableName, 'C_id_1');
                },
            ],
            'add (2 columns)' => [
                "ALTER TABLE {{{$tableName}}} ADD CONSTRAINT [[$name]] PRIMARY KEY ([[C_id_1]], [[C_id_2]])",
                function (QueryBuilder $qb) use ($tableName, $name) {
                    return $qb->addPrimaryKey($name, $tableName, 'C_id_1, C_id_2');
                },
            ],
        ];
    }

    /**
     * @dataProvider primaryKeysProvider
     */
    public function testAddDropPrimaryKey($sql, \Closure $builder)
    {
        $this->assertSame($this->getConnection(false)->quoteSql($sql), $builder($this->getQueryBuilder(false)));
    }

    public function foreignKeysProvider()
    {
        $tableName = 'T_constraints_3';
        $name = 'CN_constraints_3';
        $pkTableName = 'T_constraints_2';
        return [
            'drop' => [
                "ALTER TABLE {{{$tableName}}} DROP CONSTRAINT [[$name]]",
                function (QueryBuilder $qb) use ($tableName, $name) {
                    return $qb->dropForeignKey($name, $tableName);
                },
            ],
            'add' => [
                "ALTER TABLE {{{$tableName}}} ADD CONSTRAINT [[$name]] FOREIGN KEY ([[C_fk_id_1]]) REFERENCES {{{$pkTableName}}} ([[C_id_1]]) ON DELETE CASCADE ON UPDATE CASCADE",
                function (QueryBuilder $qb) use ($tableName, $name, $pkTableName) {
                    return $qb->addForeignKey($name, $tableName, 'C_fk_id_1', $pkTableName, 'C_id_1', 'CASCADE', 'CASCADE');
                },
            ],
            'add (2 columns)' => [
                "ALTER TABLE {{{$tableName}}} ADD CONSTRAINT [[$name]] FOREIGN KEY ([[C_fk_id_1]], [[C_fk_id_2]]) REFERENCES {{{$pkTableName}}} ([[C_id_1]], [[C_id_2]]) ON DELETE CASCADE ON UPDATE CASCADE",
                function (QueryBuilder $qb) use ($tableName, $name, $pkTableName) {
                    return $qb->addForeignKey($name, $tableName, 'C_fk_id_1, C_fk_id_2', $pkTableName, 'C_id_1, C_id_2', 'CASCADE', 'CASCADE');
                },
            ],
        ];
    }

    /**
     * @dataProvider foreignKeysProvider
     */
    public function testAddDropForeignKey($sql, \Closure $builder)
    {
        $this->assertSame($this->getConnection(false)->quoteSql($sql), $builder($this->getQueryBuilder(false)));
    }

    public function indexesProvider()
    {
        $tableName = 'T_constraints_2';
        $name1 = 'CN_constraints_2_single';
        $name2 = 'CN_constraints_2_multi';
        return [
            'drop' => [
                "DROP INDEX [[$name1]] ON {{{$tableName}}}",
                function (QueryBuilder $qb) use ($tableName, $name1) {
                    return $qb->dropIndex($name1, $tableName);
                },
            ],
            'create' => [
                "CREATE INDEX [[$name1]] ON {{{$tableName}}} ([[C_index_1]])",
                function (QueryBuilder $qb) use ($tableName, $name1) {
                    return $qb->createIndex($name1, $tableName, 'C_index_1');
                },
            ],
            'create (2 columns)' => [
                "CREATE INDEX [[$name2]] ON {{{$tableName}}} ([[C_index_2_1]], [[C_index_2_2]])",
                function (QueryBuilder $qb) use ($tableName, $name2) {
                    return $qb->createIndex($name2, $tableName, 'C_index_2_1, C_index_2_2');
                },
            ],
            'create unique' => [
                "CREATE UNIQUE INDEX [[$name1]] ON {{{$tableName}}} ([[C_index_1]])",
                function (QueryBuilder $qb) use ($tableName, $name1) {
                    return $qb->createIndex($name1, $tableName, 'C_index_1', true);
                },
            ],
            'create unique (2 columns)' => [
                "CREATE UNIQUE INDEX [[$name2]] ON {{{$tableName}}} ([[C_index_2_1]], [[C_index_2_2]])",
                function (QueryBuilder $qb) use ($tableName, $name2) {
                    return $qb->createIndex($name2, $tableName, 'C_index_2_1, C_index_2_2', true);
                },
            ],
        ];
    }

    /**
     * @dataProvider indexesProvider
     */
    public function testCreateDropIndex($sql, \Closure $builder)
    {
        $this->assertSame($this->getConnection(false)->quoteSql($sql), $builder($this->getQueryBuilder(false)));
    }

    public function uniquesProvider()
    {
        $tableName1 = 'T_constraints_1';
        $name1 = 'CN_unique';
        $tableName2 = 'T_constraints_2';
        $name2 = 'CN_constraints_2_multi';
        return [
            'drop' => [
                "ALTER TABLE {{{$tableName1}}} DROP CONSTRAINT [[$name1]]",
                function (QueryBuilder $qb) use ($tableName1, $name1) {
                    return $qb->dropUnique($name1, $tableName1);
                },
            ],
            'add' => [
                "ALTER TABLE {{{$tableName1}}} ADD CONSTRAINT [[$name1]] UNIQUE ([[C_unique]])",
                function (QueryBuilder $qb) use ($tableName1, $name1) {
                    return $qb->addUnique($name1, $tableName1, 'C_unique');
                },
            ],
            'add (2 columns)' => [
                "ALTER TABLE {{{$tableName2}}} ADD CONSTRAINT [[$name2]] UNIQUE ([[C_index_2_1]], [[C_index_2_2]])",
                function (QueryBuilder $qb) use ($tableName2, $name2) {
                    return $qb->addUnique($name2, $tableName2, 'C_index_2_1, C_index_2_2');
                },
            ],
        ];
    }

    /**
     * @dataProvider uniquesProvider
     */
    public function testAddDropUnique($sql, \Closure $builder)
    {
        $this->assertSame($this->getConnection(false)->quoteSql($sql), $builder($this->getQueryBuilder(false)));
    }

    public function checksProvider()
    {
        $tableName = 'T_constraints_1';
        $name = 'CN_check';
        return [
            'drop' => [
                "ALTER TABLE {{{$tableName}}} DROP CONSTRAINT [[$name]]",
                function (QueryBuilder $qb) use ($tableName, $name) {
                    return $qb->dropCheck($name, $tableName);
                },
            ],
            'add' => [
                "ALTER TABLE {{{$tableName}}} ADD CONSTRAINT [[$name]] CHECK ([[C_not_null]] > 100)",
                function (QueryBuilder $qb) use ($tableName, $name) {
                    return $qb->addCheck($name, $tableName, '[[C_not_null]] > 100');
                },
            ],
        ];
    }

    /**
     * @dataProvider checksProvider
     */
    public function testAddDropCheck($sql, \Closure $builder)
    {
        $this->assertSame($this->getConnection(false)->quoteSql($sql), $builder($this->getQueryBuilder(false)));
    }

    public function defaultValuesProvider()
    {
        $tableName = 'T_constraints_1';
        $name = 'CN_default';
        return [
            'drop' => [
                "ALTER TABLE {{{$tableName}}} DROP CONSTRAINT [[$name]]",
                function (QueryBuilder $qb) use ($tableName, $name) {
                    return $qb->dropDefaultValue($name, $tableName);
                },
            ],
            'add' => [
                "ALTER TABLE {{{$tableName}}} ADD CONSTRAINT [[$name]] DEFAULT 0 FOR [[C_default]]",
                function (QueryBuilder $qb) use ($tableName, $name) {
                    return $qb->addDefaultValue($name, $tableName, 'C_default', 0);
                },
            ],
        ];
    }

    /**
     * @dataProvider defaultValuesProvider
     */
    public function testAddDropDefaultValue($sql, \Closure $builder)
    {
        $this->assertSame($this->getConnection(false)->quoteSql($sql), $builder($this->getQueryBuilder(false)));
    }

    public function existsParamsProvider()
    {
        return [
            ['exists', $this->replaceQuotes('SELECT [[id]] FROM [[TotalExample]] [[t]] WHERE EXISTS (SELECT [[1]] FROM [[Website]] [[w]])')],
            ['not exists', $this->replaceQuotes('SELECT [[id]] FROM [[TotalExample]] [[t]] WHERE NOT EXISTS (SELECT [[1]] FROM [[Website]] [[w]])')],
        ];
    }

    /**
     * @dataProvider existsParamsProvider
     */
    public function testBuildWhereExists($cond, $expectedQuerySql)
    {
        $expectedQueryParams = [];

        $subQuery = new Query();
        $subQuery->select('1')
            ->from('Website w');

        $query = new Query();
        $query->select('id')
            ->from('TotalExample t')
            ->where([$cond, $subQuery]);

        list($actualQuerySql, $actualQueryParams) = $this->getQueryBuilder()->build($query);
        $this->assertEquals($expectedQuerySql, $actualQuerySql);
        $this->assertEquals($expectedQueryParams, $actualQueryParams);
    }


    public function testBuildWhereExistsWithParameters()
    {
        $expectedQuerySql = $this->replaceQuotes(
            'SELECT [[id]] FROM [[TotalExample]] [[t]] WHERE (EXISTS (SELECT [[1]] FROM [[Website]] [[w]] WHERE (w.id = t.website_id) AND (w.merchant_id = :merchant_id))) AND (t.some_column = :some_value)'
        );
        $expectedQueryParams = [':some_value' => 'asd', ':merchant_id' => 6];

        $subQuery = new Query();
        $subQuery->select('1')
            ->from('Website w')
            ->where('w.id = t.website_id')
            ->andWhere('w.merchant_id = :merchant_id', [':merchant_id' => 6]);

        $query = new Query();
        $query->select('id')
            ->from('TotalExample t')
            ->where(['exists', $subQuery])
            ->andWhere('t.some_column = :some_value', [':some_value' => 'asd']);

        list($actualQuerySql, $queryParams) = $this->getQueryBuilder()->build($query);
        $this->assertEquals($expectedQuerySql, $actualQuerySql);
        $this->assertEquals($expectedQueryParams, $queryParams);
    }

    public function testBuildWhereExistsWithArrayParameters()
    {
        $expectedQuerySql = $this->replaceQuotes(
            'SELECT [[id]] FROM [[TotalExample]] [[t]] WHERE (EXISTS (SELECT [[1]] FROM [[Website]] [[w]] WHERE (w.id = t.website_id) AND (([[w]].[[merchant_id]]=:qp0) AND ([[w]].[[user_id]]=:qp1)))) AND ([[t]].[[some_column]]=:qp2)'
        );
        $expectedQueryParams = [':qp0' => 6, ':qp1' => 210, ':qp2' => 'asd'];

        $subQuery = new Query();
        $subQuery->select('1')
            ->from('Website w')
            ->where('w.id = t.website_id')
            ->andWhere(['w.merchant_id' => 6, 'w.user_id' => '210']);

        $query = new Query();
        $query->select('id')
            ->from('TotalExample t')
            ->where(['exists', $subQuery])
            ->andWhere(['t.some_column' => 'asd']);

        list($actualQuerySql, $queryParams) = $this->getQueryBuilder()->build($query);
        $this->assertEquals($expectedQuerySql, $actualQuerySql);
        $this->assertEquals($expectedQueryParams, $queryParams);
    }

    /**
     * This test contains three select queries connected with UNION and UNION ALL constructions.
     * It could be useful to use "phpunit --group=db --filter testBuildUnion" command for run it.
     */
    public function testBuildUnion()
    {
        $expectedQuerySql = $this->replaceQuotes(
            '(SELECT [[id]] FROM [[TotalExample]] [[t1]] WHERE (w > 0) AND (x < 2)) UNION ( SELECT [[id]] FROM [[TotalTotalExample]] [[t2]] WHERE w > 5 ) UNION ALL ( SELECT [[id]] FROM [[TotalTotalExample]] [[t3]] WHERE w = 3 )'
        );
        $query = new Query();
        $secondQuery = new Query();
        $secondQuery->select('id')
              ->from('TotalTotalExample t2')
              ->where('w > 5');
        $thirdQuery = new Query();
        $thirdQuery->select('id')
              ->from('TotalTotalExample t3')
              ->where('w = 3');
        $query->select('id')
              ->from('TotalExample t1')
              ->where(['and', 'w > 0', 'x < 2'])
              ->union($secondQuery)
              ->union($thirdQuery, true);
        list($actualQuerySql, $queryParams) = $this->getQueryBuilder()->build($query);
        $this->assertEquals($expectedQuerySql, $actualQuerySql);
        $this->assertEquals([], $queryParams);
    }

    public function testSelectSubquery()
    {
        $subquery = (new Query())
            ->select('COUNT(*)')
            ->from('operations')
            ->where('account_id = accounts.id');
        $query = (new Query())
            ->select('*')
            ->from('accounts')
            ->addSelect(['operations_count' => $subquery]);
        list($sql, $params) = $this->getQueryBuilder()->build($query);
        $expected = $this->replaceQuotes('SELECT *, (SELECT COUNT(*) FROM [[operations]] WHERE account_id = accounts.id) AS [[operations_count]] FROM [[accounts]]');
        $this->assertEquals($expected, $sql);
        $this->assertEmpty($params);
    }

    public function testComplexSelect()
    {
        $query = (new Query())
            ->select([
                'ID' => 't.id',
                'gsm.username as GSM',
                'part.Part',
                'Part Cost' => 't.Part_Cost',
                'st_x(location::geometry) as lon',
                new Expression($this->replaceQuotes("case t.Status_Id when 1 then 'Acknowledge' when 2 then 'No Action' else 'Unknown Action' END as [[Next Action]]")),
            ])
            ->from('tablename');
        list($sql, $params) = $this->getQueryBuilder()->build($query);
        $expected = $this->replaceQuotes(
            'SELECT [[t]].[[id]] AS [[ID]], [[gsm]].[[username]] AS [[GSM]], [[part]].[[Part]], [[t]].[[Part_Cost]] AS [[Part Cost]], st_x(location::geometry) as lon,'
            . ' case t.Status_Id when 1 then \'Acknowledge\' when 2 then \'No Action\' else \'Unknown Action\' END as [[Next Action]] FROM [[tablename]]');
        $this->assertEquals($expected, $sql);
        $this->assertEmpty($params);
    }

    public function testSelectExpression()
    {
        $query = (new Query())
            ->select(new Expression('1 AS ab'))
            ->from('tablename');
        list($sql, $params) = $this->getQueryBuilder()->build($query);
        $expected = $this->replaceQuotes('SELECT 1 AS ab FROM [[tablename]]');
        $this->assertEquals($expected, $sql);
        $this->assertEmpty($params);

        $query = (new Query())
            ->select(new Expression('1 AS ab'))
            ->addSelect(new Expression('2 AS cd'))
            ->addSelect(['ef' => new Expression('3')])
            ->from('tablename');
        list($sql, $params) = $this->getQueryBuilder()->build($query);
        $expected = $this->replaceQuotes('SELECT 1 AS ab, 2 AS cd, 3 AS [[ef]] FROM [[tablename]]');
        $this->assertEquals($expected, $sql);
        $this->assertEmpty($params);

        $query = (new Query())
            ->select(new Expression('SUBSTR(name, 0, :len)', [':len' => 4]))
            ->from('tablename');
        list($sql, $params) = $this->getQueryBuilder()->build($query);
        $expected = $this->replaceQuotes('SELECT SUBSTR(name, 0, :len) FROM [[tablename]]');
        $this->assertEquals($expected, $sql);
        $this->assertEquals([':len' => 4], $params);
    }

    /**
     * https://github.com/yiisoft/yii2/issues/10869
     */
    public function testFromIndexHint()
    {
        $query = (new Query())->from([new Expression('{{%user}} USE INDEX (primary)')]);
        list($sql, $params) = $this->getQueryBuilder()->build($query);
        $expected = $this->replaceQuotes('SELECT * FROM {{%user}} USE INDEX (primary)');
        $this->assertEquals($expected, $sql);
        $this->assertEmpty($params);

        $query = (new Query())
            ->from([new Expression('{{user}} {{t}} FORCE INDEX (primary) IGNORE INDEX FOR ORDER BY (i1)')])
            ->leftJoin(['p' => 'profile'], 'user.id = profile.user_id USE INDEX (i2)');
        list($sql, $params) = $this->getQueryBuilder()->build($query);
        $expected = $this->replaceQuotes('SELECT * FROM {{user}} {{t}} FORCE INDEX (primary) IGNORE INDEX FOR ORDER BY (i1) LEFT JOIN [[profile]] [[p]] ON user.id = profile.user_id USE INDEX (i2)');
        $this->assertEquals($expected, $sql);
        $this->assertEmpty($params);
    }

    public function testFromSubquery()
    {
        // query subquery
        $subquery = (new Query())->from('user')->where('account_id = accounts.id');
        $query = (new Query())->from(['activeusers' => $subquery]);
        // SELECT * FROM (SELECT * FROM [[user]] WHERE [[active]] = 1) [[activeusers]];
        list($sql, $params) = $this->getQueryBuilder()->build($query);
        $expected = $this->replaceQuotes('SELECT * FROM (SELECT * FROM [[user]] WHERE account_id = accounts.id) [[activeusers]]');
        $this->assertEquals($expected, $sql);
        $this->assertEmpty($params);

        // query subquery with params
        $subquery = (new Query())->from('user')->where('account_id = :id', ['id' => 1]);
        $query = (new Query())->from(['activeusers' => $subquery])->where('abc = :abc', ['abc' => 'abc']);
        // SELECT * FROM (SELECT * FROM [[user]] WHERE [[active]] = 1) [[activeusers]];
        list($sql, $params) = $this->getQueryBuilder()->build($query);
        $expected = $this->replaceQuotes('SELECT * FROM (SELECT * FROM [[user]] WHERE account_id = :id) [[activeusers]] WHERE abc = :abc');
        $this->assertEquals($expected, $sql);
        $this->assertEquals([
            'id' => 1,
            'abc' => 'abc',
        ], $params);

        // simple subquery
        $subquery = '(SELECT * FROM user WHERE account_id = accounts.id)';
        $query = (new Query())->from(['activeusers' => $subquery]);
        // SELECT * FROM (SELECT * FROM [[user]] WHERE [[active]] = 1) [[activeusers]];
        list($sql, $params) = $this->getQueryBuilder()->build($query);
        $expected = $this->replaceQuotes('SELECT * FROM (SELECT * FROM user WHERE account_id = accounts.id) [[activeusers]]');
        $this->assertEquals($expected, $sql);
        $this->assertEmpty($params);
    }

    public function testOrderBy()
    {
        // simple string
        $query = (new Query())
            ->select('*')
            ->from('operations')
            ->orderBy('name ASC, date DESC');
        list($sql, $params) = $this->getQueryBuilder()->build($query);
        $expected = $this->replaceQuotes('SELECT * FROM [[operations]] ORDER BY [[name]], [[date]] DESC');
        $this->assertEquals($expected, $sql);
        $this->assertEmpty($params);

        // array syntax
        $query = (new Query())
            ->select('*')
            ->from('operations')
            ->orderBy(['name' => SORT_ASC, 'date' => SORT_DESC]);
        list($sql, $params) = $this->getQueryBuilder()->build($query);
        $expected = $this->replaceQuotes('SELECT * FROM [[operations]] ORDER BY [[name]], [[date]] DESC');
        $this->assertEquals($expected, $sql);
        $this->assertEmpty($params);

        // expression
        $query = (new Query())
            ->select('*')
            ->from('operations')
            ->where('account_id = accounts.id')
            ->orderBy(new Expression('SUBSTR(name, 3, 4) DESC, x ASC'));
        list($sql, $params) = $this->getQueryBuilder()->build($query);
        $expected = $this->replaceQuotes('SELECT * FROM [[operations]] WHERE account_id = accounts.id ORDER BY SUBSTR(name, 3, 4) DESC, x ASC');
        $this->assertEquals($expected, $sql);
        $this->assertEmpty($params);

        // expression with params
        $query = (new Query())
            ->select('*')
            ->from('operations')
            ->orderBy(new Expression('SUBSTR(name, 3, :to) DESC, x ASC', [':to' => 4]));
        list($sql, $params) = $this->getQueryBuilder()->build($query);
        $expected = $this->replaceQuotes('SELECT * FROM [[operations]] ORDER BY SUBSTR(name, 3, :to) DESC, x ASC');
        $this->assertEquals($expected, $sql);
        $this->assertEquals([':to' => 4], $params);
    }

    public function testGroupBy()
    {
        // simple string
        $query = (new Query())
            ->select('*')
            ->from('operations')
            ->groupBy('name, date');
        list($sql, $params) = $this->getQueryBuilder()->build($query);
        $expected = $this->replaceQuotes('SELECT * FROM [[operations]] GROUP BY [[name]], [[date]]');
        $this->assertEquals($expected, $sql);
        $this->assertEmpty($params);

        // array syntax
        $query = (new Query())
            ->select('*')
            ->from('operations')
            ->groupBy(['name', 'date']);
        list($sql, $params) = $this->getQueryBuilder()->build($query);
        $expected = $this->replaceQuotes('SELECT * FROM [[operations]] GROUP BY [[name]], [[date]]');
        $this->assertEquals($expected, $sql);
        $this->assertEmpty($params);

        // expression
        $query = (new Query())
            ->select('*')
            ->from('operations')
            ->where('account_id = accounts.id')
            ->groupBy(new Expression('SUBSTR(name, 0, 1), x'));
        list($sql, $params) = $this->getQueryBuilder()->build($query);
        $expected = $this->replaceQuotes('SELECT * FROM [[operations]] WHERE account_id = accounts.id GROUP BY SUBSTR(name, 0, 1), x');
        $this->assertEquals($expected, $sql);
        $this->assertEmpty($params);

        // expression with params
        $query = (new Query())
            ->select('*')
            ->from('operations')
            ->groupBy(new Expression('SUBSTR(name, 0, :to), x', [':to' => 4]));
        list($sql, $params) = $this->getQueryBuilder()->build($query);
        $expected = $this->replaceQuotes('SELECT * FROM [[operations]] GROUP BY SUBSTR(name, 0, :to), x');
        $this->assertEquals($expected, $sql);
        $this->assertEquals([':to' => 4], $params);
    }

//    public function testInsert()
//    {
//        // TODO implement
//    }
//

    public function batchInsertProvider()
    {
        return [
            [
                'customer',
                ['email', 'name', 'address'],
                [['test@example.com', 'silverfire', 'Kyiv {{city}}, Ukraine']],
                $this->replaceQuotes("INSERT INTO [[customer]] ([[email]], [[name]], [[address]]) VALUES ('test@example.com', 'silverfire', 'Kyiv {{city}}, Ukraine')"),
            ],
            'escape-danger-chars' => [
                'customer',
                ['address'],
                [["SQL-danger chars are escaped: '); --"]],
                'expected' => $this->replaceQuotes("INSERT INTO [[customer]] ([[address]]) VALUES ('SQL-danger chars are escaped: \'); --')"),
            ],
            [
                'customer',
                ['address'],
                [],
                '',
            ],
            [
                'customer',
                [],
                [['no columns passed']],
                $this->replaceQuotes("INSERT INTO [[customer]] () VALUES ('no columns passed')"),
            ],
            'bool-false, bool2-null' => [
                'type',
                ['bool_col', 'bool_col2'],
                [[false, null]],
                'expected' => $this->replaceQuotes('INSERT INTO [[type]] ([[bool_col]], [[bool_col2]]) VALUES (0, NULL)'),
            ],
            [
                '{{%type}}',
                ['{{%type}}.[[float_col]]', '[[time]]'],
                [[null, new Expression('now()')]],
                'INSERT INTO {{%type}} ({{%type}}.[[float_col]], [[time]]) VALUES (NULL, now())',
            ],
            'bool-false, time-now()' => [
                '{{%type}}',
                ['{{%type}}.[[bool_col]]', '[[time]]'],
                [[false, new Expression('now()')]],
                'expected' => 'INSERT INTO {{%type}} ({{%type}}.[[bool_col]], [[time]]) VALUES (0, now())',
            ],
        ];
    }

    /**
     * @dataProvider batchInsertProvider
     */
    public function testBatchInsert($table, $columns, $value, $expected)
    {
        $queryBuilder = $this->getQueryBuilder();

        $sql = $queryBuilder->batchInsert($table, $columns, $value);
        $this->assertEquals($expected, $sql);
    }
//
//    public function testUpdate()
//    {
//        // TODO implement
//    }
//
//    public function testDelete()
//    {
//        // TODO implement
//    }


    public function testCommentColumn()
    {
        $qb = $this->getQueryBuilder();

        $expected = "ALTER TABLE [[comment]] CHANGE [[add_comment]] [[add_comment]] varchar(255) NOT NULL COMMENT 'This is my column.'";
        $sql = $qb->addCommentOnColumn('comment', 'add_comment', 'This is my column.');
        $this->assertEquals($this->replaceQuotes($expected), $sql);

        $expected = "ALTER TABLE [[comment]] CHANGE [[replace_comment]] [[replace_comment]] varchar(255) DEFAULT NULL COMMENT 'This is my column.'";
        $sql = $qb->addCommentOnColumn('comment', 'replace_comment', 'This is my column.');
        $this->assertEquals($this->replaceQuotes($expected), $sql);

        $expected = "ALTER TABLE [[comment]] CHANGE [[delete_comment]] [[delete_comment]] varchar(128) NOT NULL COMMENT ''";
        $sql = $qb->dropCommentFromColumn('comment', 'delete_comment');
        $this->assertEquals($this->replaceQuotes($expected), $sql);
    }

    public function testCommentTable()
    {
        $qb = $this->getQueryBuilder();

        $expected = "ALTER TABLE [[comment]] COMMENT 'This is my table.'";
        $sql = $qb->addCommentOnTable('comment', 'This is my table.');
        $this->assertEquals($this->replaceQuotes($expected), $sql);

        $expected = "ALTER TABLE [[comment]] COMMENT ''";
        $sql = $qb->dropCommentFromTable('comment');
        $this->assertEquals($this->replaceQuotes($expected), $sql);
    }

    public function likeConditionProvider()
    {
        $conditions = [
            // simple like
            [['like', 'name', 'foo%'], '[[name]] LIKE :qp0', [':qp0' => '%foo\%%']],
            [['not like', 'name', 'foo%'], '[[name]] NOT LIKE :qp0', [':qp0' => '%foo\%%']],
            [['or like', 'name', 'foo%'], '[[name]] LIKE :qp0', [':qp0' => '%foo\%%']],
            [['or not like', 'name', 'foo%'], '[[name]] NOT LIKE :qp0', [':qp0' => '%foo\%%']],

            // like for many values
            [['like', 'name', ['foo%', '[abc]']], '[[name]] LIKE :qp0 AND [[name]] LIKE :qp1', [':qp0' => '%foo\%%', ':qp1' => '%[abc]%']],
            [['not like', 'name', ['foo%', '[abc]']], '[[name]] NOT LIKE :qp0 AND [[name]] NOT LIKE :qp1', [':qp0' => '%foo\%%', ':qp1' => '%[abc]%']],
            [['or like', 'name', ['foo%', '[abc]']], '[[name]] LIKE :qp0 OR [[name]] LIKE :qp1', [':qp0' => '%foo\%%', ':qp1' => '%[abc]%']],
            [['or not like', 'name', ['foo%', '[abc]']], '[[name]] NOT LIKE :qp0 OR [[name]] NOT LIKE :qp1', [':qp0' => '%foo\%%', ':qp1' => '%[abc]%']],

            // like with Expression
            [['like', 'name', new Expression('CONCAT("test", name, "%")')], '[[name]] LIKE CONCAT("test", name, "%")', []],
            [['not like', 'name', new Expression('CONCAT("test", name, "%")')], '[[name]] NOT LIKE CONCAT("test", name, "%")', []],
            [['or like', 'name', new Expression('CONCAT("test", name, "%")')], '[[name]] LIKE CONCAT("test", name, "%")', []],
            [['or not like', 'name', new Expression('CONCAT("test", name, "%")')], '[[name]] NOT LIKE CONCAT("test", name, "%")', []],
            [['like', 'name', [new Expression('CONCAT("test", name, "%")'), '\ab_c']], '[[name]] LIKE CONCAT("test", name, "%") AND [[name]] LIKE :qp0', [':qp0' => '%\\\ab\_c%']],
            [['not like', 'name', [new Expression('CONCAT("test", name, "%")'), '\ab_c']], '[[name]] NOT LIKE CONCAT("test", name, "%") AND [[name]] NOT LIKE :qp0', [':qp0' => '%\\\ab\_c%']],
            [['or like', 'name', [new Expression('CONCAT("test", name, "%")'), '\ab_c']], '[[name]] LIKE CONCAT("test", name, "%") OR [[name]] LIKE :qp0', [':qp0' => '%\\\ab\_c%']],
            [['or not like', 'name', [new Expression('CONCAT("test", name, "%")'), '\ab_c']], '[[name]] NOT LIKE CONCAT("test", name, "%") OR [[name]] NOT LIKE :qp0', [':qp0' => '%\\\ab\_c%']],
        ];

        // adjust dbms specific escaping
        foreach ($conditions as $i => $condition) {
            $conditions[$i][1] = $this->replaceQuotes($condition[1]);
            if (!empty($this->likeEscapeCharSql)) {
                preg_match_all('/(?P<condition>LIKE.+?)( AND| OR|$)/', $conditions[$i][1], $matches, PREG_SET_ORDER);
                foreach ($matches as $match) {
                    $conditions[$i][1] = str_replace($match['condition'], $match['condition'] . $this->likeEscapeCharSql, $conditions[$i][1]);
                }
            }
            foreach ($conditions[$i][2] as $name => $value) {
                $conditions[$i][2][$name] = strtr($conditions[$i][2][$name], $this->likeParameterReplacements);
            }
        }
        return $conditions;
    }

    /**
     * @dataProvider likeConditionProvider
     */
    public function testBuildLikeCondition($condition, $expected, $expectedParams)
    {
        $query = (new Query())->where($condition);
        list($sql, $params) = $this->getQueryBuilder()->build($query);
        $this->assertEquals('SELECT *' . (empty($expected) ? '' : ' WHERE ' . $this->replaceQuotes($expected)), $sql);
        $this->assertEquals($expectedParams, $params);
    }
}<|MERGE_RESOLUTION|>--- conflicted
+++ resolved
@@ -1065,27 +1065,17 @@
             [['or', 'type=1', ['or', 'id=1', 'id=2']], '(type=1) OR ((id=1) OR (id=2))', []],
             [['or', 'type=1', new Expression('id=:qp0', [':qp0' => 1])], '(type=1) OR (id=:qp0)', [':qp0' => 1]],
 
-
             // between
-<<<<<<< HEAD
-            [ ['between', 'id', 1, 10], '[[id]] BETWEEN :qp0 AND :qp1', [':qp0' => 1, ':qp1' => 10] ],
-            [ ['not between', 'id', 1, 10], '[[id]] NOT BETWEEN :qp0 AND :qp1', [':qp0' => 1, ':qp1' => 10] ],
-            [ ['between', 'date', new Expression('(NOW() - INTERVAL 1 MONTH)'), new Expression('NOW()')], '[[date]] BETWEEN (NOW() - INTERVAL 1 MONTH) AND NOW()', [] ],
-            [ ['between', 'date', new Expression('(NOW() - INTERVAL 1 MONTH)'), 123], '[[date]] BETWEEN (NOW() - INTERVAL 1 MONTH) AND :qp0', [':qp0' => 123] ],
-            [ ['not between', 'date', new Expression('(NOW() - INTERVAL 1 MONTH)'), new Expression('NOW()')], '[[date]] NOT BETWEEN (NOW() - INTERVAL 1 MONTH) AND NOW()', [] ],
-            [ ['not between', 'date', new Expression('(NOW() - INTERVAL 1 MONTH)'), 123], '[[date]] NOT BETWEEN (NOW() - INTERVAL 1 MONTH) AND :qp0', [':qp0' => 123] ],
-            [ ['between', ['id', 'type'], 3], ':qp0 BETWEEN [[id]] AND [[type]]', [':qp0' => 3] ],
-            [ ['between', ['id', 'type'], new Expression('column1')], 'column1 BETWEEN [[id]] AND [[type]]', [] ],
-            [ ['between', [new Expression(-120), 'type'], new Expression('column1')], 'column1 BETWEEN -120 AND [[type]]', [] ],
-            [ ['between', [new Expression(-120), 'type'], '-9999'], ':qp0 BETWEEN -120 AND [[type]]', [':qp0' => -9999] ],
-=======
             [['between', 'id', 1, 10], '[[id]] BETWEEN :qp0 AND :qp1', [':qp0' => 1, ':qp1' => 10]],
             [['not between', 'id', 1, 10], '[[id]] NOT BETWEEN :qp0 AND :qp1', [':qp0' => 1, ':qp1' => 10]],
             [['between', 'date', new Expression('(NOW() - INTERVAL 1 MONTH)'), new Expression('NOW()')], '[[date]] BETWEEN (NOW() - INTERVAL 1 MONTH) AND NOW()', []],
             [['between', 'date', new Expression('(NOW() - INTERVAL 1 MONTH)'), 123], '[[date]] BETWEEN (NOW() - INTERVAL 1 MONTH) AND :qp0', [':qp0' => 123]],
             [['not between', 'date', new Expression('(NOW() - INTERVAL 1 MONTH)'), new Expression('NOW()')], '[[date]] NOT BETWEEN (NOW() - INTERVAL 1 MONTH) AND NOW()', []],
             [['not between', 'date', new Expression('(NOW() - INTERVAL 1 MONTH)'), 123], '[[date]] NOT BETWEEN (NOW() - INTERVAL 1 MONTH) AND :qp0', [':qp0' => 123]],
->>>>>>> d6578f83
+            [['between', ['id', 'type'], 3], ':qp0 BETWEEN [[id]] AND [[type]]', [':qp0' => 3]],
+            [['between', ['id', 'type'], new Expression('column1')], 'column1 BETWEEN [[id]] AND [[type]]', []],
+            [['between', [new Expression(-120), 'type'], new Expression('column1')], 'column1 BETWEEN -120 AND [[type]]', []],
+            [['between', [new Expression(-120), 'type'], '-9999'], ':qp0 BETWEEN -120 AND [[type]]', [':qp0' => -9999]],
 
             // in
             [['in', 'id', [1, 2, 3]], '[[id]] IN (:qp0, :qp1, :qp2)', [':qp0' => 1, ':qp1' => 2, ':qp2' => 3]],
