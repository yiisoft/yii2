--- conflicted
+++ resolved
@@ -206,19 +206,9 @@
      * @param string $testTablePrefix Test table prefix.
      * @param string $testTableName Test table name.
      */
-<<<<<<< HEAD
-    public function testTableSchemaCacheWithTablePrefixes(
-        string $tablePrefix,
-        string $tableName,
-        string $testTablePrefix,
-        string $testTableName
-    ): void {
-        /* @var $schema Schema */
-=======
     public function testTableSchemaCacheWithTablePrefixes($tablePrefix, $tableName, $testTablePrefix, $testTableName)
     {
         /** @var Schema $schema */
->>>>>>> d0c150c7
         $schema = $this->getConnection()->schema;
         $schema->db->enableSchemaCache = true;
 
