<?php
/**
 * @link https://www.yiiframework.com/
 * @copyright Copyright (c) 2008 Yii Software LLC
 * @license https://www.yiiframework.com/license/
 */

namespace yiiunit\framework\db;

use yii\base\Event;
use yii\db\ActiveQuery;
use yii\db\Connection;
use yii\db\QueryBuilder;
use yiiunit\data\ar\ActiveRecord;
use yiiunit\data\ar\Category;
use yiiunit\data\ar\Customer;
use yiiunit\data\ar\Order;
use yiiunit\data\ar\Profile;

/**
 * Class ActiveQueryTest the base class for testing ActiveQuery.
 */
abstract class ActiveQueryTest extends DatabaseTestCase
{
<<<<<<< HEAD
    public function setUp(): void
=======
    protected function setUp(): void
>>>>>>> 7037fd46
    {
        parent::setUp();
        ActiveRecord::$db = $this->getConnection();
    }

    public function testConstructor(): void
    {
        $config = [
            'on' => ['a' => 'b'],
            'joinWith' => ['dummy relation'],
        ];
        $query = new ActiveQuery(Customer::class, $config);
        $this->assertEquals($query->modelClass, Customer::class);
        $this->assertEquals($query->on, $config['on']);
        $this->assertEquals($query->joinWith, $config['joinWith']);
    }

    public function testTriggerInitEvent(): void
    {
        $where = '1==1';
        $callback = function (\yii\base\Event $event) use ($where): void {
            $event->sender->where = $where;
        };
        Event::on(ActiveQuery::class, ActiveQuery::EVENT_INIT, $callback);
        $result = new ActiveQuery(Customer::class);
        $this->assertEquals($where, $result->where);
        Event::off(ActiveQuery::class, ActiveQuery::EVENT_INIT, $callback);
    }

    /**
     * @todo tests for internal logic of prepare()
     */
    public function testPrepare(): void
    {
        $query = new ActiveQuery(Customer::class);
        $builder = new QueryBuilder(new Connection());
        $result = $query->prepare($builder);
        $this->assertInstanceOf('yii\db\Query', $result);
    }

    public function testPopulate_EmptyRows(): void
    {
        $query = new ActiveQuery(Customer::class);
        $rows = [];
        $result = $query->populate([]);
        $this->assertEquals($rows, $result);
    }

    /**
     * @todo tests for internal logic of populate()
     */
    public function testPopulate_FilledRows(): void
    {
        $query = new ActiveQuery(Customer::class);
        $rows = $query->all();
        $result = $query->populate($rows);
        $this->assertEquals($rows, $result);
    }

    /**
     * @todo tests for internal logic of one()
     */
    public function testOne(): void
    {
        $query = new ActiveQuery(Customer::class);
        $result = $query->one();
        $this->assertInstanceOf('yiiunit\data\ar\Customer', $result);
    }

    /**
     * @todo test internal logic of createCommand()
     */
    public function testCreateCommand(): void
    {
        $query = new ActiveQuery(Customer::class);
        $result = $query->createCommand();
        $this->assertInstanceOf('yii\db\Command', $result);
    }

    /**
     * @todo tests for internal logic of queryScalar()
     */
    public function testQueryScalar(): void
    {
        $query = new ActiveQuery(Customer::class);
        $result = $this->invokeMethod($query, 'queryScalar', ['name', null]);
        $this->assertEquals('user1', $result);
    }

    /**
     * @todo tests for internal logic of joinWith()
     */
    public function testJoinWith(): void
    {
        $query = new ActiveQuery(Customer::class);
        $result = $query->joinWith('profile');
        $this->assertEquals([
            [['profile'], true, 'LEFT JOIN'],
        ], $result->joinWith);
    }

    /**
     * @todo tests for internal logic of innerJoinWith()
     */
    public function testInnerJoinWith(): void
    {
        $query = new ActiveQuery(Customer::class);
        $result = $query->innerJoinWith('profile');
        $this->assertEquals([
            [['profile'], true, 'INNER JOIN'],
        ], $result->joinWith);
    }

    public function testBuildJoinWithRemoveDuplicateJoinByTableName(): void
    {
        $query = new ActiveQuery(Customer::class);
        $query->innerJoinWith('orders')
            ->joinWith('orders.orderItems');
        $this->invokeMethod($query, 'buildJoinWith');
        $this->assertEquals([
            [
                'INNER JOIN',
                'order',
                '{{customer}}.[[id]] = {{order}}.[[customer_id]]'
            ],
            [
                'LEFT JOIN',
                'order_item',
                '{{order}}.[[id]] = {{order_item}}.[[order_id]]'
            ],
        ], $query->join);
    }

    /**
     * @todo tests for the regex inside getQueryTableName
     */
    public function testGetQueryTableName_from_not_set(): void
    {
        $query = new ActiveQuery(Customer::class);
        $result = $this->invokeMethod($query, 'getTableNameAndAlias');
        $this->assertEquals(['customer', 'customer'], $result);
    }

    public function testGetQueryTableName_from_set(): void
    {
        $options = ['from' => ['alias' => 'customer']];
        $query = new ActiveQuery(Customer::class, $options);
        $result = $this->invokeMethod($query, 'getTableNameAndAlias');
        $this->assertEquals(['customer', 'alias'], $result);
    }

    public function testOnCondition(): void
    {
        $query = new ActiveQuery(Customer::class);
        $on = ['active' => true];
        $params = ['a' => 'b'];
        $result = $query->onCondition($on, $params);
        $this->assertEquals($on, $result->on);
        $this->assertEquals($params, $result->params);
    }

    public function testAndOnCondition_on_not_set(): void
    {
        $query = new ActiveQuery(Customer::class);
        $on = ['active' => true];
        $params = ['a' => 'b'];
        $result = $query->andOnCondition($on, $params);
        $this->assertEquals($on, $result->on);
        $this->assertEquals($params, $result->params);
    }

    public function testAndOnCondition_on_set(): void
    {
        $onOld = ['active' => true];
        $query = new ActiveQuery(Customer::class);
        $query->on = $onOld;

        $on = ['active' => true];
        $params = ['a' => 'b'];
        $result = $query->andOnCondition($on, $params);
        $this->assertEquals(['and', $onOld, $on], $result->on);
        $this->assertEquals($params, $result->params);
    }

    public function testOrOnCondition_on_not_set(): void
    {
        $query = new ActiveQuery(Customer::class);
        $on = ['active' => true];
        $params = ['a' => 'b'];
        $result = $query->orOnCondition($on, $params);
        $this->assertEquals($on, $result->on);
        $this->assertEquals($params, $result->params);
    }

    public function testOrOnCondition_on_set(): void
    {
        $onOld = ['active' => true];
        $query = new ActiveQuery(Customer::class);
        $query->on = $onOld;

        $on = ['active' => true];
        $params = ['a' => 'b'];
        $result = $query->orOnCondition($on, $params);
        $this->assertEquals(['or', $onOld, $on], $result->on);
        $this->assertEquals($params, $result->params);
    }

    /**
     * @todo tests for internal logic of viaTable()
     */
    public function testViaTable(): void
    {
        $query = new ActiveQuery(Customer::class, ['primaryModel' => new Order()]);
        $result = $query->viaTable(Profile::class, ['id' => 'item_id']);
        $this->assertInstanceOf('yii\db\ActiveQuery', $result);
        $this->assertInstanceOf('yii\db\ActiveQuery', $result->via);
    }

    public function testAlias_not_set(): void
    {
        $query = new ActiveQuery(Customer::class);
        $result = $query->alias('alias');
        $this->assertInstanceOf('yii\db\ActiveQuery', $result);
        $this->assertEquals(['alias' => 'customer'], $result->from);
    }

    public function testAlias_yet_set(): void
    {
        $aliasOld = ['old'];
        $query = new ActiveQuery(Customer::class);
        $query->from = $aliasOld;
        $result = $query->alias('alias');
        $this->assertInstanceOf('yii\db\ActiveQuery', $result);
        $this->assertEquals(['alias' => 'old'], $result->from);
    }

    use GetTablesAliasTestTrait;
    protected function createQuery()
    {
        return new ActiveQuery(null);
    }

    public function testGetTableNames_notFilledFrom(): void
    {
        $query = new ActiveQuery(Profile::class);

        $tables = $query->getTablesUsedInFrom();

        $this->assertEquals([
            '{{' . Profile::tableName() . '}}' => '{{' . Profile::tableName() . '}}',
        ], $tables);
    }

    public function testGetTableNames_wontFillFrom(): void
    {
        $query = new ActiveQuery(Profile::class);
        $this->assertEquals($query->from, null);
        $query->getTablesUsedInFrom();
        $this->assertEquals($query->from, null);
    }

    /**
     * https://github.com/yiisoft/yii2/issues/5341
     *
     * Issue:     Plan     1 -- * Account * -- * User
     * Our Tests: Category 1 -- * Item    * -- * Order
     */
    public function testDeeplyNestedTableRelationWith(): void
    {
        /* @var $category Category */
        $categories = Category::find()->with('orders')->indexBy('id')->all();

        $category = $categories[1];
        $this->assertNotNull($category);
        $orders = $category->orders;
        $this->assertEquals(2, count($orders));
        $this->assertInstanceOf(Order::class, $orders[0]);
        $this->assertInstanceOf(Order::class, $orders[1]);
        $ids = [$orders[0]->id, $orders[1]->id];
        sort($ids);
        $this->assertEquals([1, 3], $ids);

        $category = $categories[2];
        $this->assertNotNull($category);
        $orders = $category->orders;
        $this->assertEquals(1, count($orders));
        $this->assertInstanceOf(Order::class, $orders[0]);
        $this->assertEquals(2, $orders[0]->id);
    }
}<|MERGE_RESOLUTION|>--- conflicted
+++ resolved
@@ -22,11 +22,7 @@
  */
 abstract class ActiveQueryTest extends DatabaseTestCase
 {
-<<<<<<< HEAD
-    public function setUp(): void
-=======
     protected function setUp(): void
->>>>>>> 7037fd46
     {
         parent::setUp();
         ActiveRecord::$db = $this->getConnection();
