<?php
/**
 * @link http://www.yiiframework.com/
 * @copyright Copyright (c) 2008 Yii Software LLC
 * @license http://www.yiiframework.com/license/
 */

namespace yiiunit\framework\db;

use yii\base\Event;
use yii\db\ActiveQuery;
use yii\db\Connection;
use yii\db\QueryBuilder;
use yiiunit\data\ar\ActiveRecord;
use yiiunit\data\ar\Category;
use yiiunit\data\ar\Customer;
use yiiunit\data\ar\Order;
use yiiunit\data\ar\Profile;

/**
 * Class ActiveQueryTest the base class for testing ActiveQuery.
 */
abstract class ActiveQueryTest extends DatabaseTestCase
{
    public function setUp()
    {
        parent::setUp();
        ActiveRecord::$db = $this->getConnection();
    }

    public function testConstructor()
    {
        $config = [
            'on' => ['a' => 'b'],
            'joinWith' => ['dummy relation'],
        ];
        $query = new ActiveQuery(Customer::className(), $config);
        $this->assertEquals($query->modelClass, Customer::className());
        $this->assertEquals($query->on, $config['on']);
        $this->assertEquals($query->joinWith, $config['joinWith']);
    }

    public function testTriggerInitEvent()
    {
        $where = '1==1';
        $callback = function (\yii\base\Event $event) use ($where) {
            $event->sender->where = $where;
        };
        Event::on(ActiveQuery::className(), ActiveQuery::EVENT_INIT, $callback);
        $result = new ActiveQuery(Customer::className());
        $this->assertEquals($where, $result->where);
        Event::off(ActiveQuery::className(), ActiveQuery::EVENT_INIT, $callback);
    }

    /**
     * @todo: tests for internal logic of prepare()
     */
    public function testPrepare()
    {
        $query = new ActiveQuery(Customer::className());
        $builder = new QueryBuilder(new Connection());
        $result = $query->prepare($builder);
        $this->assertInstanceOf('yii\db\Query', $result);
    }

    public function testPopulate_EmptyRows()
    {
        $query = new ActiveQuery(Customer::className());
        $rows = [];
        $result = $query->populate([]);
        $this->assertEquals($rows, $result);
    }

    /**
     * @todo: tests for internal logic of populate()
     */
    public function testPopulate_FilledRows()
    {
        $query = new ActiveQuery(Customer::className());
        $rows = $query->all();
        $result = $query->populate($rows);
        $this->assertEquals($rows, $result);
    }

    /**
     * @todo: tests for internal logic of one()
     */
    public function testOne()
    {
        $query = new ActiveQuery(Customer::className());
        $result = $query->one();
        $this->assertInstanceOf('yiiunit\data\ar\Customer', $result);
    }

    /**
     * @todo: test internal logic of createCommand()
     */
    public function testCreateCommand()
    {
        $query = new ActiveQuery(Customer::className());
        $result = $query->createCommand();
        $this->assertInstanceOf('yii\db\Command', $result);
    }

    /**
     * @todo: tests for internal logic of queryScalar()
     */
    public function testQueryScalar()
    {
        $query = new ActiveQuery(Customer::className());
        $result = $this->invokeMethod($query, 'queryScalar', ['name', null]);
        $this->assertEquals('user1', $result);
    }

    /**
     * @todo: tests for internal logic of joinWith()
     */
    public function testJoinWith()
    {
        $query = new ActiveQuery(Customer::className());
        $result = $query->joinWith('profile');
        $this->assertEquals([
            [['profile'], true, 'LEFT JOIN'],
        ], $result->joinWith);
    }

    /**
     * @todo: tests for internal logic of innerJoinWith()
     */
    public function testInnerJoinWith()
    {
        $query = new ActiveQuery(Customer::className());
        $result = $query->innerJoinWith('profile');
        $this->assertEquals([
            [['profile'], true, 'INNER JOIN'],
        ], $result->joinWith);
    }

    /**
     * @todo: tests for the regex inside getQueryTableName
     */
    public function testGetQueryTableName_from_not_set()
    {
        $query = new ActiveQuery(Customer::className());
        $result = $this->invokeMethod($query, 'getTableNameAndAlias');
        $this->assertEquals(['customer', 'customer'], $result);
    }

    public function testGetQueryTableName_from_set()
    {
        $options = ['from' => ['alias' => 'customer']];
        $query = new ActiveQuery(Customer::className(), $options);
        $result = $this->invokeMethod($query, 'getTableNameAndAlias');
        $this->assertEquals(['customer', 'alias'], $result);
    }

    public function testOnCondition()
    {
        $query = new ActiveQuery(Customer::className());
        $on = ['active' => true];
        $params = ['a' => 'b'];
        $result = $query->onCondition($on, $params);
        $this->assertEquals($on, $result->on);
        $this->assertEquals($params, $result->params);
    }

    public function testAndOnCondition_on_not_set()
    {
        $query = new ActiveQuery(Customer::className());
        $on = ['active' => true];
        $params = ['a' => 'b'];
        $result = $query->andOnCondition($on, $params);
        $this->assertEquals($on, $result->on);
        $this->assertEquals($params, $result->params);
    }

    public function testAndOnCondition_on_set()
    {
        $onOld = ['active' => true];
        $query = new ActiveQuery(Customer::className());
        $query->on = $onOld;

        $on = ['active' => true];
        $params = ['a' => 'b'];
        $result = $query->andOnCondition($on, $params);
        $this->assertEquals(['and', $onOld, $on], $result->on);
        $this->assertEquals($params, $result->params);
    }

    public function testOrOnCondition_on_not_set()
    {
        $query = new ActiveQuery(Customer::className());
        $on = ['active' => true];
        $params = ['a' => 'b'];
        $result = $query->orOnCondition($on, $params);
        $this->assertEquals($on, $result->on);
        $this->assertEquals($params, $result->params);
    }

    public function testOrOnCondition_on_set()
    {
        $onOld = ['active' => true];
        $query = new ActiveQuery(Customer::className());
        $query->on = $onOld;

        $on = ['active' => true];
        $params = ['a' => 'b'];
        $result = $query->orOnCondition($on, $params);
        $this->assertEquals(['or', $onOld, $on], $result->on);
        $this->assertEquals($params, $result->params);
    }

    /**
     * @todo: tests for internal logic of viaTable()
     */
    public function testViaTable()
    {
        $query = new ActiveQuery(Customer::className());
        $result = $query->viaTable(Profile::className(), ['id' => 'item_id']);
        $this->assertInstanceOf('yii\db\ActiveQuery', $result);
        $this->assertInstanceOf('yii\db\ActiveQuery', $result->via);
    }

    public function testAlias_not_set()
    {
        $query = new ActiveQuery(Customer::className());
        $result = $query->alias('alias');
        $this->assertInstanceOf('yii\db\ActiveQuery', $result);
        $this->assertEquals(['alias' => 'customer'], $result->from);
    }

    public function testAlias_yet_set()
    {
        $aliasOld = ['old'];
        $query = new ActiveQuery(Customer::className());
        $query->from = $aliasOld;
        $result = $query->alias('alias');
        $this->assertInstanceOf('yii\db\ActiveQuery', $result);
        $this->assertEquals(['alias' => 'old'], $result->from);
    }

    use GetTablesAliasTestTrait;
    protected function createQuery()
    {
        return new ActiveQuery(null);
    }

    public function testGetTableNames_notFilledFrom()
    {
        $query = new ActiveQuery(Profile::className());

        $tables = $query->getTablesUsedInFrom();

        $this->assertEquals([
            '{{' . Profile::tableName() . '}}' => '{{' . Profile::tableName() . '}}',
        ], $tables);
    }

<<<<<<< HEAD
    /**
     * https://github.com/yiisoft/yii2/issues/5341
     *
     * Issue:     Plan     1 -- * Account * -- * User
     * Our Tests: Category 1 -- * Item    * -- * Order
     */
    public function testDeeplyNestedTableRelationWith()
    {
        /* @var $category Category */
        $categories = Category::find()->with('orders')->indexBy('id')->all();

        $category = $categories[1];
        $this->assertNotNull($category);
        $orders = $category->orders;
        $this->assertEquals(2, count($orders));
        $this->assertInstanceOf(Order::className(), $orders[0]);
        $this->assertInstanceOf(Order::className(), $orders[1]);
        $ids = [$orders[0]->id, $orders[1]->id];
        sort($ids);
        $this->assertEquals([1, 3], $ids);

        $category = $categories[2];
        $this->assertNotNull($category);
        $orders = $category->orders;
        $this->assertEquals(1, count($orders));
        $this->assertInstanceOf(Order::className(), $orders[0]);
        $this->assertEquals(2, $orders[0]->id);
=======
    public function testGetTableNames_wontFillFrom()
    {
        $query = new ActiveQuery(Profile::className());
        $this->assertEquals($query->from, null);
        $query->getTablesUsedInFrom();
        $this->assertEquals($query->from, null);
>>>>>>> dd3e5ec1
    }
}<|MERGE_RESOLUTION|>--- conflicted
+++ resolved
@@ -256,7 +256,14 @@
         ], $tables);
     }
 
-<<<<<<< HEAD
+    public function testGetTableNames_wontFillFrom()
+    {
+        $query = new ActiveQuery(Profile::className());
+        $this->assertEquals($query->from, null);
+        $query->getTablesUsedInFrom();
+        $this->assertEquals($query->from, null);
+    }
+
     /**
      * https://github.com/yiisoft/yii2/issues/5341
      *
@@ -284,13 +291,5 @@
         $this->assertEquals(1, count($orders));
         $this->assertInstanceOf(Order::className(), $orders[0]);
         $this->assertEquals(2, $orders[0]->id);
-=======
-    public function testGetTableNames_wontFillFrom()
-    {
-        $query = new ActiveQuery(Profile::className());
-        $this->assertEquals($query->from, null);
-        $query->getTablesUsedInFrom();
-        $this->assertEquals($query->from, null);
->>>>>>> dd3e5ec1
     }
 }