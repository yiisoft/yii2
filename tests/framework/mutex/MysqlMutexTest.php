<?php

/**
 * @link https://www.yiiframework.com/
 * @copyright Copyright (c) 2008 Yii Software LLC
 * @license https://www.yiiframework.com/license/
 */

namespace yiiunit\framework\mutex;

use yii\db\Expression;
use yii\mutex\MysqlMutex;
use yiiunit\framework\db\DatabaseTestCase;

/**
 * Class MysqlMutexTest.
 *
 * @group db
 * @group mutex
 * @group mysql
 */
class MysqlMutexTest extends DatabaseTestCase
{
    use MutexTestTrait;

    protected $driverName = 'mysql';

    /**
     * @param array $additionalParams additional params to component create
     * @return MysqlMutex
     * @throws \yii\base\InvalidConfigException
     */
    protected function createMutex($additionalParams = [])
    {
        return \Yii::createObject(array_merge([
            'class' => MysqlMutex::class,
            'db' => $this->getConnection(),
        ], $additionalParams));
    }

    /**
     * @dataProvider mutexDataProvider()
     *
     * @param string $mutexName
     */
    public function testThatMutexLocksWithKeyPrefixesString($mutexName): void
    {
        $mutexOne = $this->createMutex(['keyPrefix' => 'a']);
        $mutexTwo = $this->createMutex(['keyPrefix' => 'b']);

        $this->assertTrue($mutexOne->acquire($mutexName));
        $this->assertTrue($mutexTwo->acquire($mutexName));
        $this->assertTrue($mutexOne->release($mutexName));
        $this->assertTrue($mutexTwo->release($mutexName));
    }

    /**
     * @dataProvider mutexDataProvider()
     *
     * @param string $mutexName
     */
    public function testThatMutexLocksWithKeyPrefixesLongString($mutexName): void
    {
        $mutexOne = $this->createMutex(['keyPrefix' => str_repeat('a', 40)]);
        $mutexTwo = $this->createMutex(['keyPrefix' => str_repeat('b', 40)]);

        $this->assertTrue($mutexOne->acquire($mutexName));
        $this->assertTrue($mutexTwo->acquire($mutexName));
        $this->assertTrue($mutexOne->release($mutexName));
        $this->assertTrue($mutexTwo->release($mutexName));
    }

    /**
     * @dataProvider mutexDataProvider()
     *
     * @param string $mutexName
     */
    public function testThatMutexLocksWithKeyPrefixesExpression($mutexName): void
    {
        $mutexOne = $this->createMutex(['keyPrefix' => new Expression('1+1')]);
        $mutexTwo = $this->createMutex(['keyPrefix' => new Expression('1+2')]);

        $this->assertTrue($mutexOne->acquire($mutexName));
        $this->assertTrue($mutexTwo->acquire($mutexName));
        $this->assertTrue($mutexOne->release($mutexName));
        $this->assertTrue($mutexTwo->release($mutexName));
    }

    /**
     * @dataProvider mutexDataProvider()
     *
     * @param string $mutexName
     */
    public function testThatMutexLocksWithKeyPrefixesExpressionCalculatedValue($mutexName): void
    {
        $mutexOne = $this->createMutex(['keyPrefix' => new Expression('1+1')]);
        $mutexTwo = $this->createMutex(['keyPrefix' => new Expression('1*2')]);

        $this->assertTrue($mutexOne->acquire($mutexName));
        $this->assertFalse($mutexTwo->acquire($mutexName));
        $this->assertTrue($mutexOne->release($mutexName));
    }

    public function testCreateMutex(): void
    {
        $mutex = $this->createMutex(['keyPrefix' => new Expression('1+1')]);
<<<<<<< HEAD
        $this->assertInstanceOf(MysqlMutex::class, $mutex);
        $this->assertInstanceOf(Expression::class, $mutex->keyPrefix);
        $this->assertSame("1+1", $mutex->keyPrefix->expression);
=======
        $this->assertInstanceOf(MysqlMutex::classname(), $mutex);
        $this->assertInstanceOf(Expression::classname(), $mutex->keyPrefix);
        $this->assertSame('1+1', $mutex->keyPrefix->expression);
>>>>>>> a2b344f2
    }
}<|MERGE_RESOLUTION|>--- conflicted
+++ resolved
@@ -104,14 +104,8 @@
     public function testCreateMutex(): void
     {
         $mutex = $this->createMutex(['keyPrefix' => new Expression('1+1')]);
-<<<<<<< HEAD
-        $this->assertInstanceOf(MysqlMutex::class, $mutex);
-        $this->assertInstanceOf(Expression::class, $mutex->keyPrefix);
-        $this->assertSame("1+1", $mutex->keyPrefix->expression);
-=======
         $this->assertInstanceOf(MysqlMutex::classname(), $mutex);
         $this->assertInstanceOf(Expression::classname(), $mutex->keyPrefix);
         $this->assertSame('1+1', $mutex->keyPrefix->expression);
->>>>>>> a2b344f2
     }
 }