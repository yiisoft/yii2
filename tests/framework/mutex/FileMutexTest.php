--- conflicted
+++ resolved
@@ -28,11 +28,7 @@
      */
     protected function createMutex()
     {
-<<<<<<< HEAD
-        return \Yii::createObject([
-=======
         return Yii::createObject([
->>>>>>> fa724b12
             'class' => FileMutex::class,
             'mutexPath' => '@yiiunit/runtime/mutex',
         ]);
