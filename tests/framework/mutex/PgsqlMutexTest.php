<?php

/**
 * @link https://www.yiiframework.com/
 * @copyright Copyright (c) 2008 Yii Software LLC
 * @license https://www.yiiframework.com/license/
 */

namespace yiiunit\framework\mutex;

use Yii;
use yii\base\InvalidConfigException;
use yii\mutex\PgsqlMutex;
use yiiunit\framework\db\DatabaseTestCase;

/**
 * Class PgsqlMutexTest.
 *
 * @group db
 * @group mutex
 * @group pgsql
 */
class PgsqlMutexTest extends DatabaseTestCase
{
    use MutexTestTrait;

    protected $driverName = 'pgsql';

    /**
     * @return PgsqlMutex
     * @throws InvalidConfigException
     */
    protected function createMutex()
    {
<<<<<<< HEAD
        return \Yii::createObject([
=======
        return Yii::createObject([
>>>>>>> fa724b12
            'class' => PgsqlMutex::class,
            'db' => $this->getConnection(),
        ]);
    }
}<|MERGE_RESOLUTION|>--- conflicted
+++ resolved
@@ -32,11 +32,7 @@
      */
     protected function createMutex()
     {
-<<<<<<< HEAD
-        return \Yii::createObject([
-=======
         return Yii::createObject([
->>>>>>> fa724b12
             'class' => PgsqlMutex::class,
             'db' => $this->getConnection(),
         ]);
