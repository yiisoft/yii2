<?php
/**
 * @link http://www.yiiframework.com/
 * @copyright Copyright (c) 2008 Yii Software LLC
 * @license http://www.yiiframework.com/license/
 */

namespace yiiunit\framework\validators;

use Yii;
use yii\helpers\FileHelper;
use yii\validators\FileValidator;
use yii\http\UploadedFile;
use yiiunit\data\validators\models\FakedValidationModel;
use yiiunit\TestCase;

/**
 * @group validators
 */
class FileValidatorTest extends TestCase
{
    protected function setUp()
    {
        parent::setUp();
        $this->mockApplication();
    }

    public function testAssureMessagesSetOnInit()
    {
        $val = new FileValidator();
        foreach (['message', 'uploadRequired', 'tooMany', 'wrongExtension', 'tooBig', 'tooSmall', 'wrongMimeType'] as $attr) {
            $this->assertInternalType('string', $val->$attr);
        }
    }

    public function testTypeSplitOnInit()
    {
        $val = new FileValidator(['extensions' => 'jpeg, jpg, gif']);
        $this->assertEquals(['jpeg', 'jpg', 'gif'], $val->extensions);

        $val = new FileValidator(['extensions' => 'jpeg']);
        $this->assertEquals(['jpeg'], $val->extensions);

        $val = new FileValidator(['extensions' => '']);
        $this->assertEquals([], $val->extensions);

        $val = new FileValidator(['extensions' => []]);
        $this->assertEquals([], $val->extensions);

        $val = new FileValidator();
        $this->assertEquals([], $val->extensions);

        $val = new FileValidator(['extensions' => ['jpeg', 'exe']]);
        $this->assertEquals(['jpeg', 'exe'], $val->extensions);
    }

    public function testMimeTypeSplitOnInit()
    {
        $val = new FileValidator(['mimeTypes' => 'text/plain, image/png']);
        $this->assertEquals(['text/plain', 'image/png'], $val->mimeTypes);

        $val = new FileValidator(['mimeTypes' => 'text/plain']);
        $this->assertEquals(['text/plain'], $val->mimeTypes);

        $val = new FileValidator(['mimeTypes' => '']);
        $this->assertEquals([], $val->mimeTypes);

        $val = new FileValidator(['mimeTypes' => []]);
        $this->assertEquals([], $val->mimeTypes);

        $val = new FileValidator();
        $this->assertEquals([], $val->mimeTypes);

        $val = new FileValidator(['mimeTypes' => ['text/plain', 'image/png']]);
        $this->assertEquals(['text/plain', 'image/png'], $val->mimeTypes);
    }

    public function testGetSizeLimit()
    {
        $this->mockWebApplication();

        $size = min($this->sizeToBytes(ini_get('upload_max_filesize')), $this->sizeToBytes(ini_get('post_max_size')));
        $val = new FileValidator();
        Yii::$app->request->setBodyParams([]);
        $this->assertEquals($size, $val->getSizeLimit());
        $val->maxSize = $size + 1; // set and test if value is overridden
        $this->assertEquals($size, $val->getSizeLimit());
        $val->maxSize = abs($size - 1);
        $this->assertEquals($size - 1, $val->getSizeLimit());
        Yii::$app->request->setBodyParams(['MAX_FILE_SIZE' => $size + 1]);
        $this->assertEquals($size - 1, $val->getSizeLimit());
        Yii::$app->request->setBodyParams(['MAX_FILE_SIZE' => abs($size - 2)]);
        $this->assertSame(abs($size - 2), $val->getSizeLimit());
    }

    protected function sizeToBytes($sizeStr)
    {
        switch (substr($sizeStr, -1)) {
            case 'M':
            case 'm':
                return (int) $sizeStr * 1048576;
            case 'K':
            case 'k':
                return (int) $sizeStr * 1024;
            case 'G':
            case 'g':
                return (int) $sizeStr * 1073741824;
            default:
                return (int) $sizeStr;
        }
    }

    public function testValidateAttributeMultiple()
    {
        $val = new FileValidator([
            'maxFiles' => 2,
        ]);
        $m = FakedValidationModel::createWithAttributes(['attr_files' => 'path']);
        $val->validateAttribute($m, 'attr_files');
        $this->assertTrue($m->hasErrors('attr_files'));
        $m = FakedValidationModel::createWithAttributes(['attr_files' => []]);
        $val->validateAttribute($m, 'attr_files');
        $this->assertTrue($m->hasErrors('attr_files'));
        $this->assertSame($val->uploadRequired, current($m->getErrors('attr_files')));
        $m = FakedValidationModel::createWithAttributes(
            [
                'attr_files' => $this->createTestFiles(
                    [
                        [
                            'clientFilename' => 'test_up_1.txt',
                            'size' => 1024,
                        ],
                        [
                            'error' => UPLOAD_ERR_NO_FILE,
                        ],
                    ]
                ),
            ]
        );
        $val->validateAttribute($m, 'attr_files');
        $this->assertFalse($m->hasErrors('attr_files'));
        $m = FakedValidationModel::createWithAttributes([
            'attr_files' => $this->createTestFiles([
                [''], [''], [''],
            ]),
        ]);
        $val->validateAttribute($m, 'attr_files');
        $this->assertTrue($m->hasErrors());
        $this->assertNotFalse(stripos(current($m->getErrors('attr_files')), 'you can upload at most'));

        $files = [
            'file_1' => [
                'name' => 'test_up_1.txt',
                'size' => 1024,
            ],
            'file_2' => [
                'name' => 'test_up_2.txt',
                'size' => 1024,
            ]
        ];
        $m = FakedValidationModel::createWithAttributes(
            [
                'attr_files' => $this->createTestFiles(
                    $files
                ),
            ]
        );
        $val->validateAttribute($m, 'attr_files');
        $this->assertFalse($m->hasErrors());
        $this->assertEquals(array_keys($m->attr_files), array_keys($files));

        $val->maxFiles = 0;
        $m->clearErrors();
        $val->validateAttribute($m, 'attr_files');
        $this->assertFalse($m->hasErrors());

        $m = FakedValidationModel::createWithAttributes(
            [
                'attr_images' => $this->createTestFiles(
                    [
                        [
                            'clientFilename' => 'image.png',
                            'size' => 1024,
                            'clientMediaType' => 'image/png',
                        ],
                        [
                            'clientFilename' => 'image.png',
                            'size' => 1024,
                            'clientMediaType' => 'image/png',
                        ],
                        [
                            'clientFilename' => 'text.txt',
                            'size' => 1024,
                        ],
                    ]
                ),
            ]
        );
        $m->setScenario('validateMultipleFiles');
        $this->assertFalse($m->validate());
        $this->assertNotFalse(stripos(current($m->getErrors('attr_images')),
            'Only files with these extensions are allowed'));

        $m = FakedValidationModel::createWithAttributes(
            [
                'attr_images' => $this->createTestFiles(
                    [
                        [
                            'clientFilename' => 'image.png',
                            'size' => 1024,
                            'clientMediaType' => 'image/png',
                        ],
                        [
                            'clientFilename' => 'image.png',
                            'size' => 1024,
                            'clientMediaType' => 'image/png',
                        ],
                    ]
                ),
            ]
        );
        $m->setScenario('validateMultipleFiles');
        $this->assertTrue($m->validate());

        $m = FakedValidationModel::createWithAttributes(
            [
                'attr_image' => $this->createTestFiles(
                    [
                        [
                            'clientFilename' => 'text.txt',
                            'size' => 1024,
                        ],
                    ]
                ),
            ]
        );
        $m->setScenario('validateFile');
        $this->assertFalse($m->validate());
    }

    /**
     * @param  array          $params
     * @return UploadedFile[]
     */
    protected function createTestFiles($params = [])
    {
        $rndString = function ($len = 10) {
            $characters = '0123456789abcdefghijklmnopqrstuvwxyzABCDEFGHIJKLMNOPQRSTUVWXYZ';
            $randomString = '';
            for ($i = 0; $i < $len; $i++) {
                $randomString .= $characters[rand(0, strlen($characters) - 1)];
            }

            return $randomString;
        };
        $files = [];
        foreach ($params as $key => $param) {
            if (empty($param) && count($params) != 1) {
                $files[$key] = ['no instance of UploadedFile'];
                continue;
            }
            $name = isset($param['clientFilename']) ? $param['clientFilename'] : $rndString();
            $tempName = \Yii::getAlias('@yiiunit/runtime/validators/file/tmp/') . $name;
            if (is_readable($tempName)) {
                $size = filesize($tempName);
            } else {
                $size = isset($param['size']) ? $param['size'] : rand(
                    1,
                    $this->sizeToBytes(ini_get('upload_max_filesize'))
                );
            }
            $type = isset($param['clientMediaType']) ? $param['clientMediaType'] : 'text/plain';
            $error = isset($param['error']) ? $param['error'] : UPLOAD_ERR_OK;
            if (count($params) == 1) {
                $error = empty($param) ? UPLOAD_ERR_NO_FILE : $error;

                return new UploadedFile([
                    'clientFilename' => $name,
                    'tempFilename' => $tempName,
                    'clientMediaType' => $type,
                    'size' => $size,
                    'error' => $error,
                ]);
            }
<<<<<<< HEAD
            $files[] = new UploadedFile([
                'clientFilename' => $name,
                'tempFilename' => $tempName,
                'clientMediaType' => $type,
=======
            $files[$key] = new UploadedFile([
                'name' => $name,
                'tempName' => $tempName,
                'type' => $type,
>>>>>>> 42704705
                'size' => $size,
                'error' => $error,
            ]);
        }

        return $files;
    }

    /**
     * @param $fileName
     * @return UploadedFile
     */
    protected function getRealTestFile($fileName)
    {
        $filePath = \Yii::getAlias('@yiiunit/framework/validators/data/mimeType/') . $fileName;

        return new UploadedFile([
            'clientFilename' => $fileName,
            'tempFilename' => $filePath,
            'clientMediaType' => FileHelper::getMimeType($filePath),
            'size' => filesize($filePath),
            'error' => UPLOAD_ERR_OK,
        ]);
    }

    public function testValidateAttribute()
    {
        // single File
        $val = new FileValidator();
        $m = $this->createModelForAttributeTest();
        $val->validateAttribute($m, 'attr_files');
        $this->assertFalse($m->hasErrors());
        $val->validateAttribute($m, 'attr_files_empty');
        $this->assertTrue($m->hasErrors('attr_files_empty'));
        $this->assertSame($val->uploadRequired, current($m->getErrors('attr_files_empty')));

        // single File with skipOnEmpty = false
        $val = new FileValidator(['skipOnEmpty' => false]);
        $m = $this->createModelForAttributeTest();
        $val->validateAttribute($m, 'attr_files');
        $this->assertFalse($m->hasErrors());
        $val->validateAttribute($m, 'attr_files_empty');
        $this->assertTrue($m->hasErrors('attr_files_empty'));
        $this->assertSame($val->uploadRequired, current($m->getErrors('attr_files_empty')));
        $m = $this->createModelForAttributeTest();

        // too big
        $val = new FileValidator(['maxSize' => 128]);
        $val->validateAttribute($m, 'attr_files');
        $this->assertTrue($m->hasErrors('attr_files'));
        $this->assertNotFalse(stripos(current($m->getErrors('attr_files')), 'too big'));
        // to Small
        $m = $this->createModelForAttributeTest();
        $val = new FileValidator(['minSize' => 2048]);
        $val->validateAttribute($m, 'attr_files');
        $this->assertTrue($m->hasErrors('attr_files'));
        $this->assertNotFalse(stripos(current($m->getErrors('attr_files')), 'too small'));
        // UPLOAD_ERR_INI_SIZE/UPLOAD_ERR_FORM_SIZE
        $m = $this->createModelForAttributeTest();
        $val = new FileValidator();
        $val->validateAttribute($m, 'attr_err_ini');
        $this->assertTrue($m->hasErrors('attr_err_ini'));
        $this->assertNotFalse(stripos(current($m->getErrors('attr_err_ini')), 'too big'));
        // UPLOAD_ERR_PARTIAL
        $m = $this->createModelForAttributeTest();
        $val = new FileValidator();
        $val->validateAttribute($m, 'attr_err_part');
        $this->assertTrue($m->hasErrors('attr_err_part'));
        $this->assertSame(Yii::t('yii', 'File upload failed.'), current($m->getErrors('attr_err_part')));
    }

    public function testValidateAttributeType()
    {
        $val = new FileValidator([
            'extensions' => 'jpeg, jpg',
            'checkExtensionByMimeType' => false,
        ]);
        $m = FakedValidationModel::createWithAttributes(
            [
                'attr_jpg' => $this->createTestFiles([['clientFilename' => 'one.jpeg']]),
                'attr_exe' => $this->createTestFiles([['clientFilename' => 'bad.exe']]),
            ]
        );
        $val->validateAttribute($m, 'attr_jpg');
        $this->assertFalse($m->hasErrors('attr_jpg'));
        $val->validateAttribute($m, 'attr_exe');
        $this->assertTrue($m->hasErrors('attr_exe'));
        $this->assertNotFalse(stripos(current($m->getErrors('attr_exe')), 'Only files with these extensions '));
    }

    public function testIssue11012()
    {
        $baseName = '飛兒樂團光茫';
        /** @var UploadedFile $file */
        $file = $this->createTestFiles([
            ['clientFilename' => $baseName . '.txt'],
        ]);
        $this->assertEquals($baseName, $file->getBaseName());
    }

    /**
     * @param string $fileName
     * @param string $mask
     * @dataProvider validMimeTypes
     */
    public function testValidateMimeTypeMaskValid($fileName, $mask)
    {
        $validator = new FileValidator(['mimeTypes' => $mask]);
        $file = $this->getRealTestFile($fileName);
        $this->assertTrue($validator->validate($file));
    }

    /**
     * @param string $fileName
     * @param string $mask
     * @dataProvider invalidMimeTypes
     */
    public function testValidateMimeTypeMaskInvalid($fileName, $mask)
    {
        $validator = new FileValidator(['mimeTypes' => $mask]);
        $file = $this->getRealTestFile($fileName);
        $this->assertFalse($validator->validate($file));
    }

    public function validMimeTypes()
    {
        return array_filter([
            ['test.svg', 'image/*', 'svg'],
            ['test.jpg', 'image/*', 'jpg'],
            ['test.png', 'image/*', 'png'],
            ['test.png', 'IMAGE/*', 'png'],
            ['test.txt', 'text/*', 'txt'],
            ['test.xml', '*/xml', 'xml'],
            ['test.odt', 'application/vnd*', 'odt'],
        ]);
    }

    public function invalidMimeTypes()
    {
        return [
            ['test.txt', 'image/*', 'png, jpg'],
            ['test.odt', 'text/*', 'txt'],
            ['test.xml', '*/svg+xml', 'svg'],
            ['test.png', 'image/x-iso9660-image', 'bmp'],
            ['test.svg', 'application/*', 'jpg'],
        ];
    }

    /**
     * @param string $fileName
     * @param mixed $_
     * @param string|array $allowedExtensions
     * @dataProvider validMimeTypes
     */
    public function testValidateFileByExtensionUsingMimeType($fileName, $_, $allowedExtensions)
    {
        $validator = new FileValidator(['extensions' => (array) $allowedExtensions]);
        $file = $this->getRealTestFile($fileName);
        $detectedMimeType = FileHelper::getMimeType($file->tempName, null, false);
        $this->assertTrue($validator->validate($file), "Mime type detected was \"$detectedMimeType\". Consider adding it to MimeTypeController::\$aliases.");
    }

    /**
     * @param string $fileName
     * @param mixed $_
     * @param string|array $allowedExtensions
     * @dataProvider invalidMimeTypes
     */
    public function testValidateFileByExtensionUsingMimeTypeInvalid($fileName, $_, $allowedExtensions)
    {
        $validator = new FileValidator(['extensions' => (array) $allowedExtensions]);
        $file = $this->getRealTestFile($fileName);
        $this->assertFalse($validator->validate($file));
    }

    protected function createModelForAttributeTest()
    {
        return FakedValidationModel::createWithAttributes(
            [
                'attr_files' => $this->createTestFiles([
                    ['clientFilename' => 'abc.jpg', 'size' => 1024, 'clientMediaType' => 'image/jpeg'],
                ]),
                'attr_files_empty' => $this->createTestFiles([[]]),
                'attr_err_ini' => $this->createTestFiles([['error' => UPLOAD_ERR_INI_SIZE]]),
                'attr_err_part' => $this->createTestFiles([['error' => UPLOAD_ERR_PARTIAL]]),
                'attr_err_tmp' => $this->createTestFiles([['error' => UPLOAD_ERR_NO_TMP_DIR]]),
                'attr_err_write' => $this->createTestFiles([['error' => UPLOAD_ERR_CANT_WRITE]]),
                'attr_err_ext' => $this->createTestFiles([['error' => UPLOAD_ERR_EXTENSION]]),
            ]
        );
    }

    public function testValidateAttributeErrPartial()
    {
        $m = $this->createModelForAttributeTest();
        $val = new FileValidator();
        $val->validateAttribute($m, 'attr_err_part');
        $this->assertTrue($m->hasErrors('attr_err_part'));
        $this->assertSame(Yii::t('yii', 'File upload failed.'), current($m->getErrors('attr_err_part')));
    }

    public function testValidateAttributeErrCantWrite()
    {
        $m = $this->createModelForAttributeTest();
        $val = new FileValidator();
        $val->validateAttribute($m, 'attr_err_write');
        $this->assertTrue($m->hasErrors('attr_err_write'));
        $this->assertSame(Yii::t('yii', 'File upload failed.'), current($m->getErrors('attr_err_write')));
    }

    public function testValidateAttributeErrExtension()
    {
        $m = $this->createModelForAttributeTest();
        $val = new FileValidator();
        $val->validateAttribute($m, 'attr_err_ext');
        $this->assertTrue($m->hasErrors('attr_err_ext'));
        $this->assertSame(Yii::t('yii', 'File upload failed.'), current($m->getErrors('attr_err_ext')));
    }

    public function testValidateAttributeErrNoTmpDir()
    {
        $m = $this->createModelForAttributeTest();
        $val = new FileValidator();
        $val->validateAttribute($m, 'attr_err_tmp');
        $this->assertTrue($m->hasErrors('attr_err_tmp'));
        $this->assertSame(Yii::t('yii', 'File upload failed.'), current($m->getErrors('attr_err_tmp')));
    }
}<|MERGE_RESOLUTION|>--- conflicted
+++ resolved
@@ -282,17 +282,10 @@
                     'error' => $error,
                 ]);
             }
-<<<<<<< HEAD
             $files[] = new UploadedFile([
                 'clientFilename' => $name,
                 'tempFilename' => $tempName,
                 'clientMediaType' => $type,
-=======
-            $files[$key] = new UploadedFile([
-                'name' => $name,
-                'tempName' => $tempName,
-                'type' => $type,
->>>>>>> 42704705
                 'size' => $size,
                 'error' => $error,
             ]);
