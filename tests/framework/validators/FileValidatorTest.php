--- conflicted
+++ resolved
@@ -96,21 +96,7 @@
         $this->assertSame($_POST['MAX_FILE_SIZE'], $val->getSizeLimit());
     }
 
-<<<<<<< HEAD
-    protected function sizeToBytes($sizeStr)
-    {
-        return match (substr((string) $sizeStr, -1)) {
-            'M', 'm' => (int) $sizeStr * 1_048_576,
-            'K', 'k' => (int) $sizeStr * 1024,
-            'G', 'g' => (int) $sizeStr * 1_073_741_824,
-            default => (int) $sizeStr,
-        };
-    }
-
-    public function testValidateAttributeMultiple(): void
-=======
     public function testValidateAttributeMultiple()
->>>>>>> 813dfc07
     {
         $val = new FileValidator([
             'maxFiles' => 2,
