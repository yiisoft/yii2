--- conflicted
+++ resolved
@@ -31,7 +31,6 @@
         $this->mockApplication();
     }
 
-<<<<<<< HEAD
     protected function tearDown(): void
     {
         parent::tearDown();
@@ -39,8 +38,6 @@
         $this->destroyApplication();
     }
 
-=======
->>>>>>> fa724b12
     public function testAssureMessagesSetOnInit(): void
     {
         $val = new FileValidator();
@@ -241,11 +238,7 @@
         $this->assertFalse($m->validate());
     }
 
-<<<<<<< HEAD
-    public function testValidateAttribute_minFilesGreaterThanOneMaxFilesUnlimited_notError(): void
-=======
     public function testValidateAttributeMinFilesGreaterThanOneMaxFilesUnlimitedNotError(): void
->>>>>>> fa724b12
     {
         $validator = new FileValidator(['minFiles' => 2, 'maxFiles' => 0]);
         $model = FakedValidationModel::createWithAttributes(
@@ -272,11 +265,7 @@
         $this->assertFalse($model->hasErrors('attr_images'));
     }
 
-<<<<<<< HEAD
-    public function testValidateAttribute_minFilesTwoMaxFilesFour_notError(): void
-=======
     public function testValidateAttributeMinFilesTwoMaxFilesFourNotError(): void
->>>>>>> fa724b12
     {
         $validator = new FileValidator(['minFiles' => 2, 'maxFiles' => 4]);
         $model = FakedValidationModel::createWithAttributes(
@@ -303,11 +292,7 @@
         $this->assertFalse($model->hasErrors('attr_images'));
     }
 
-<<<<<<< HEAD
-    public function testValidateAttribute_minFilesTwoMaxFilesUnlimited_hasError(): void
-=======
     public function testValidateAttributeMinFilesTwoMaxFilesUnlimitedHasError(): void
->>>>>>> fa724b12
     {
         $validator = new FileValidator(['minFiles' => 2, 'maxFiles' => 0]);
         $model = FakedValidationModel::createWithAttributes(
@@ -379,13 +364,8 @@
                 $files[$key] = ['no instance of UploadedFile'];
                 continue;
             }
-<<<<<<< HEAD
             $name = $param['name'] ?? $rndString();
-            $tempName = \Yii::getAlias('@yiiunit/runtime/validators/file/tmp/') . $name;
-=======
-            $name = isset($param['name']) ? $param['name'] : $rndString();
             $tempName = Yii::getAlias('@yiiunit/runtime/validators/file/tmp/') . $name;
->>>>>>> fa724b12
             if (is_readable($tempName)) {
                 $size = filesize($tempName);
             } else {
@@ -573,19 +553,13 @@
     /**
      * @dataProvider \yiiunit\framework\validators\providers\FileValidatorProvider::invalidMimeTypes
      */
-<<<<<<< HEAD
     public function testValidateMimeTypeMaskInvalid(string $fileName, string $mask): void
-=======
-    public function testValidateMimeTypeMaskInvalid($fileName, $mask): void
->>>>>>> fa724b12
     {
         $validator = new FileValidator(['mimeTypes' => $mask]);
         $file = $this->getRealTestFile($fileName);
         $this->assertFalse($validator->validate($file));
     }
 
-<<<<<<< HEAD
-=======
     public static function validMimeTypes(): array
     {
         $validMimeTypes = array_filter([
@@ -620,17 +594,12 @@
         ];
     }
 
->>>>>>> fa724b12
     /**
      * @param string $fileName
      * @param string|array $allowedExtensions
      * @dataProvider \yiiunit\framework\validators\providers\FileValidatorProvider::validMimeTypes
      */
-<<<<<<< HEAD
     public function testValidateFileByExtensionUsingMimeType($fileName, mixed $_, $allowedExtensions): void
-=======
-    public function testValidateFileByExtensionUsingMimeType($fileName, $_, $allowedExtensions): void
->>>>>>> fa724b12
     {
         $validator = new FileValidator(['extensions' => (array) $allowedExtensions]);
         $file = $this->getRealTestFile($fileName);
@@ -643,11 +612,7 @@
      * @param string|array $allowedExtensions
      * @dataProvider \yiiunit\framework\validators\providers\FileValidatorProvider::invalidMimeTypes
      */
-<<<<<<< HEAD
     public function testValidateFileByExtensionUsingMimeTypeInvalid(string $fileName, string $_, string $allowedExtensions): void
-=======
-    public function testValidateFileByExtensionUsingMimeTypeInvalid($fileName, $_, $allowedExtensions): void
->>>>>>> fa724b12
     {
         $validator = new FileValidator(['extensions' => (array) $allowedExtensions]);
         $file = $this->getRealTestFile($fileName);
@@ -710,11 +675,7 @@
     /**
      * @dataProvider \yiiunit\framework\validators\providers\FileValidatorProvider::mimeTypeCaseInsensitive
      */
-<<<<<<< HEAD
     public function testValidateMimeTypeCaseInsensitive(string $mask, string $fileMimeType, bool $expected): void
-=======
-    public function testValidateMimeTypeCaseInsensitive($mask, $fileMimeType, $expected): void
->>>>>>> fa724b12
     {
         $validator = $this->getMockBuilder(FileValidator::class)
             ->onlyMethods(['getMimeTypeByFile'])
@@ -726,9 +687,6 @@
         $this->assertEquals($expected, $validator->validate($file), sprintf('Mime type validate fail: "%s" / "%s"', $mask, $fileMimeType));
     }
 
-<<<<<<< HEAD
-    public function testValidateTypedAttributeNoErrors()
-=======
     public static function mimeTypeCaseInsensitive(): array
     {
         return [
@@ -740,7 +698,6 @@
     }
 
     public function testValidateTypedAttributeNoErrors(): void
->>>>>>> fa724b12
     {
         if (version_compare(PHP_VERSION, '7.4', '<')) {
             $this->markTestSkipped('Requires typed properties');
