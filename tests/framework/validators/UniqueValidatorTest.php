<?php

/**
 * @link https://www.yiiframework.com/
 * @copyright Copyright (c) 2008 Yii Software LLC
 * @license https://www.yiiframework.com/license/
 */

namespace yiiunit\framework\validators;

use Exception;
use Yii;
use yii\validators\UniqueValidator;
use yiiunit\data\ar\ActiveRecord;
use yiiunit\data\ar\Customer;
use yiiunit\data\ar\Document;
use yiiunit\data\ar\Order;
use yiiunit\data\ar\OrderItem;
use yiiunit\data\ar\Profile;
use yiiunit\data\validators\models\FakedValidationModel;
use yiiunit\data\validators\models\ValidatorTestMainModel;
use yiiunit\data\validators\models\ValidatorTestRefModel;
use yiiunit\framework\db\DatabaseTestCase;

abstract class UniqueValidatorTest extends DatabaseTestCase
{
    protected function setUp(): void
    {
        parent::setUp();
        ActiveRecord::$db = $this->getConnection();

        // destroy application, Validator must work without Yii::$app
        $this->destroyApplication();
    }

    public function testAssureMessageSetOnInit(): void
    {
        $val = new UniqueValidator();
        $this->assertIsString($val->message);
    }

    public function testCustomMessage(): void
    {
        // single attribute
        $customError = 'Custom message for Id with value "1"';
        $validator = new UniqueValidator([
            'message' => 'Custom message for {attribute} with value "{value}"',
        ]);
        $model = new Order();
        $model->id = 1;
        $validator->validateAttribute($model, 'id');
        $this->assertTrue($model->hasErrors('id'));
        $this->assertEquals($customError, $model->getFirstError('id'));

        // multiple attributes
        $customError = 'Custom message for Order Id and Item Id with values "1"-"1"';
        $validator = new UniqueValidator([
            'targetAttribute' => ['order_id', 'item_id'],
            'message' => 'Custom message for {attributes} with values {values}',
        ]);
        $model = OrderItem::findOne(['order_id' => 1, 'item_id' => 2]);
        $model->item_id = 1;
        $validator->validateAttribute($model, 'order_id');
        $this->assertTrue($model->hasErrors('order_id'));
        $this->assertEquals($customError, $model->getFirstError('order_id'));

        // fallback for deprecated `comboNotUnique` - should be removed on 2.1.0
        $validator = new UniqueValidator([
            'targetAttribute' => ['order_id', 'item_id'],
            'comboNotUnique' => 'Custom message for {attributes} with values {values}',
        ]);
        $model->clearErrors();
        $validator->validateAttribute($model, 'order_id');
        $this->assertTrue($model->hasErrors('order_id'));
        $this->assertEquals($customError, $model->getFirstError('order_id'));
    }

    public function testValidateInvalidAttribute(): void
    {
        $validator = new UniqueValidator();
        $messageError = Yii::t('yii', '{attribute} is invalid.', ['attribute' => 'Name']);

        /** @var Customer $customerModel */
        $customerModel = Customer::findOne(1);
        $customerModel->name = ['test array data'];
        $validator->validateAttribute($customerModel, 'name');
        $this->assertEquals($messageError, $customerModel->getFirstError('name'));

        $customerModel->clearErrors();

        $customerModel->name = 'test data';
        $customerModel->email = ['email@mail.com', 'email2@mail.com'];
        $validator->targetAttribute = ['email', 'name'];
        $validator->validateAttribute($customerModel, 'name');
        $this->assertEquals($messageError, $customerModel->getFirstError('name'));
    }

    public function testValidateAttributeDefault(): void
    {
        $val = new UniqueValidator();
        $m = ValidatorTestMainModel::find()->one();
        $val->validateAttribute($m, 'id');
        $this->assertFalse($m->hasErrors('id'));
        /** @var ValidatorTestRefModel $m */
        $m = ValidatorTestRefModel::findOne(1);
        $val->validateAttribute($m, 'ref');
        $this->assertTrue($m->hasErrors('ref'));
        // new record:
        $m = new ValidatorTestRefModel();
        $m->ref = 5;
        $val->validateAttribute($m, 'ref');
        $this->assertTrue($m->hasErrors('ref'));
        $m = new ValidatorTestRefModel();
        // Add id manual, there is no definition of sequence for the table.
        if ($this->driverName === 'oci') {
            $m->id = 7;
        }
        $m->ref = 12121;
        $val->validateAttribute($m, 'ref');
        $this->assertFalse($m->hasErrors('ref'));
        $m->save(false);
        $val->validateAttribute($m, 'ref');
        $this->assertFalse($m->hasErrors('ref'));
        // array error
        $m = FakedValidationModel::createWithAttributes(['attr_arr' => ['a', 'b']]);
        $val->validateAttribute($m, 'attr_arr');
        $this->assertTrue($m->hasErrors('attr_arr'));
    }

    public function testValidateAttributeOfNonARModel(): void
    {
        $val = new UniqueValidator(['targetClass' => ValidatorTestRefModel::class, 'targetAttribute' => 'ref']);
        $m = FakedValidationModel::createWithAttributes(['attr_1' => 5, 'attr_2' => 1313]);
        $val->validateAttribute($m, 'attr_1');
        $this->assertTrue($m->hasErrors('attr_1'));
        $val->validateAttribute($m, 'attr_2');
        $this->assertFalse($m->hasErrors('attr_2'));
    }

    public function testValidateNonDatabaseAttribute(): void
    {
        $val = new UniqueValidator(['targetClass' => ValidatorTestRefModel::class, 'targetAttribute' => 'ref']);
        /** @var ValidatorTestMainModel $m */
        $m = ValidatorTestMainModel::findOne(1);
        $val->validateAttribute($m, 'testMainVal');
        $this->assertFalse($m->hasErrors('testMainVal'));
        $m = ValidatorTestMainModel::findOne(1);
        $m->testMainVal = 4;
        $val->validateAttribute($m, 'testMainVal');
        $this->assertTrue($m->hasErrors('testMainVal'));
    }

    public function testValidateAttributeAttributeNotInTableException(): void
    {
        $this->expectException('yii\db\Exception');
        $val = new UniqueValidator();
        $m = new ValidatorTestMainModel();
        $val->validateAttribute($m, 'testMainVal');
    }

    public function testValidateCompositeKeys(): void
    {
        $val = new UniqueValidator([
            'targetClass' => OrderItem::class,
            'targetAttribute' => ['order_id', 'item_id'],
        ]);
        // validate old record
        /** @var OrderItem $m */
        $m = OrderItem::findOne(['order_id' => 1, 'item_id' => 2]);
        $val->validateAttribute($m, 'order_id');
        $this->assertFalse($m->hasErrors('order_id'));
        $m->item_id = 1;
        $val->validateAttribute($m, 'order_id');
        $this->assertTrue($m->hasErrors('order_id'));
        $this->assertStringStartsWith('The combination "1"-"1" of Order Id and Item Id', $m->getFirstError('order_id'));

        // validate new record
        $m = new OrderItem(['order_id' => 1, 'item_id' => 2]);
        $val->validateAttribute($m, 'order_id');
        $this->assertTrue($m->hasErrors('order_id'));
        $this->assertStringStartsWith('The combination "1"-"2" of Order Id and Item Id', $m->getFirstError('order_id'));
        $m = new OrderItem(['order_id' => 10, 'item_id' => 2]);
        $val->validateAttribute($m, 'order_id');
        $this->assertFalse($m->hasErrors('order_id'));

        $val = new UniqueValidator([
            'targetClass' => OrderItem::class,
            'targetAttribute' => ['id' => 'order_id'],
        ]);
        // validate old record
        /** @var Order $m */
        $m = Order::findOne(1);
        $val->validateAttribute($m, 'id');
        $this->assertTrue($m->hasErrors('id'));
        $this->assertStringStartsWith('Id "1" has already been taken.', $m->getFirstError('id'));
        $m = Order::findOne(1);
        $m->id = 2;
        $val->validateAttribute($m, 'id');
        $this->assertTrue($m->hasErrors('id'));
        $this->assertStringStartsWith('Id "2" has already been taken.', $m->getFirstError('id'));
        $m = Order::findOne(1);
        $m->id = 10;
        $val->validateAttribute($m, 'id');
        $this->assertFalse($m->hasErrors('id'));

        $m = new Order(['id' => 1]);
        $val->validateAttribute($m, 'id');
        $this->assertTrue($m->hasErrors('id'));
        $this->assertStringStartsWith('Id "1" has already been taken.', $m->getFirstError('id'));
        $m = new Order(['id' => 10]);
        $val->validateAttribute($m, 'id');
        $this->assertFalse($m->hasErrors('id'));
    }

    public function testValidateTargetClass(): void
    {
        // Check whether "Description" and "name" aren't equal
        $val = new UniqueValidator([
            'targetClass' => Customer::class,
            'targetAttribute' => ['description' => 'name'],
        ]);

        /** @var Profile $m */
        $m = Profile::findOne(1);
        $this->assertEquals('profile customer 1', $m->description);
        $val->validateAttribute($m, 'description');
        $this->assertFalse($m->hasErrors('description'));

        // ID of Profile is not equal to ID of Customer
        // (1, description = user2) <=> (2, name = user2)
        $m->description = 'user2';
        $val->validateAttribute($m, 'description');
        $this->assertTrue($m->hasErrors('description'));
        $m->clearErrors('description');

        // ID of Profile IS equal to ID of Customer
        // (1, description = user1) <=> (1, name = user1)
        // https://github.com/yiisoft/yii2/issues/10263
        $m->description = 'user1';
        $val->validateAttribute($m, 'description');
        $this->assertTrue($m->hasErrors('description'));
    }

    public function testValidateScopeNamespaceTargetClassForNewClass(): void
    {
        $validator = new UniqueValidator();

        /** @var Profile $profileModel */
        $profileModel = new Profile(['description' => 'profile customer 1']);
        $validator->validateAttribute($profileModel, 'description');
        $this->assertTrue($profileModel->hasErrors('description'));

        $profileModel->clearErrors();
        $validator->targetClass = 'yiiunit\data\ar\Profile';
        $validator->validateAttribute($profileModel, 'description');
        $this->assertTrue($profileModel->hasErrors('description'));

        $profileModel->clearErrors();
        $validator->targetClass = '\yiiunit\data\ar\Profile';
        $validator->validateAttribute($profileModel, 'description');
        $this->assertTrue($profileModel->hasErrors('description'));
    }

    public function testValidateScopeNamespaceTargetClass(): void
    {
        $validator = new UniqueValidator();

        /** @var Profile $profileModel */
        $profileModel = Profile::findOne(1);
        $validator->validateAttribute($profileModel, 'description');
        $this->assertFalse($profileModel->hasErrors('description'));

        $profileModel->clearErrors();
        $validator->targetClass = 'yiiunit\data\ar\Profile';
        $validator->validateAttribute($profileModel, 'description');
        $this->assertFalse($profileModel->hasErrors('description'));

        $profileModel->clearErrors();
        $validator->targetClass = '\yiiunit\data\ar\Profile';
        $validator->validateAttribute($profileModel, 'description');
        $this->assertFalse($profileModel->hasErrors('description'));
    }

    public function testValidateEmptyAttributeInStringField(): void
    {
        ValidatorTestMainModel::deleteAll();

        $val = new UniqueValidator();

        $m = new ValidatorTestMainModel(['field1' => '']);

        // Add id manual, there is no definition of sequence for the table.
        if ($this->driverName === 'oci') {
            $m->id = 5;
        }

        $val->validateAttribute($m, 'field1');
        $this->assertFalse($m->hasErrors('field1'));
        $m->save(false);

        $m = new ValidatorTestMainModel(['field1' => '']);
        $val->validateAttribute($m, 'field1');
        $this->assertTrue($m->hasErrors('field1'));
    }

    public function testValidateEmptyAttributeInIntField(): void
    {
        ValidatorTestRefModel::deleteAll();

        $val = new UniqueValidator();

        $m = new ValidatorTestRefModel(['ref' => 0]);

        // Add id manual, there is no definition of sequence for the table.
        if ($this->driverName === 'oci') {
            $m->id = 6;
        }

        $val->validateAttribute($m, 'ref');
        $this->assertFalse($m->hasErrors('ref'));
        $m->save(false);

        $m = new ValidatorTestRefModel(['ref' => 0]);
        $val->validateAttribute($m, 'ref');
        $this->assertTrue($m->hasErrors('ref'));
    }

    public function testPrepareParams(): void
    {
        $model = new FakedValidationModel();
        $model->val_attr_a = 'test value a';
        $model->val_attr_b = 'test value b';
        $model->val_attr_c = 'test value c';
        $attribute = 'val_attr_a';

        $targetAttribute = 'val_attr_b';
        $result = $this->invokeMethod(new UniqueValidator(), 'prepareConditions', [$targetAttribute, $model, $attribute]);
        $expected = ['val_attr_b' => 'test value a'];
        $this->assertEquals($expected, $result);

        $targetAttribute = ['val_attr_b', 'val_attr_c'];
        $result = $this->invokeMethod(new UniqueValidator(), 'prepareConditions', [$targetAttribute, $model, $attribute]);
        $expected = ['val_attr_b' => 'test value b', 'val_attr_c' => 'test value c'];
        $this->assertEquals($expected, $result);

        $targetAttribute = ['val_attr_a' => 'val_attr_b'];
        $result = $this->invokeMethod(new UniqueValidator(), 'prepareConditions', [$targetAttribute, $model, $attribute]);
        $expected = ['val_attr_b' => 'test value a'];
        $this->assertEquals($expected, $result);

        $targetAttribute = ['val_attr_b', 'val_attr_a' => 'val_attr_c'];
        $result = $this->invokeMethod(new UniqueValidator(), 'prepareConditions', [$targetAttribute, $model, $attribute]);
        $expected = ['val_attr_b' => 'test value b', 'val_attr_c' => 'test value a'];
        $this->assertEquals($expected, $result);

        // Add table prefix for column name
        $model = Profile::findOne(1);
        $attribute = 'id';
        $targetAttribute = 'id';
        $result = $this->invokeMethod(new UniqueValidator(), 'prepareConditions', [$targetAttribute, $model, $attribute]);
        $expected = ['{{' . Profile::tableName() . '}}.[[' . $attribute . ']]' => $model->id];
        $this->assertEquals($expected, $result);
    }

    public function testGetTargetClassWithFilledTargetClassProperty(): void
    {
        $validator = new UniqueValidator(['targetClass' => Profile::class]);
        $model = new FakedValidationModel();
        $actualTargetClass = $this->invokeMethod($validator, 'getTargetClass', [$model]);

        $this->assertEquals(Profile::class, $actualTargetClass);
    }

    public function testGetTargetClassWithNotFilledTargetClassProperty(): void
    {
        $validator = new UniqueValidator();
        $model = new FakedValidationModel();
        $actualTargetClass = $this->invokeMethod($validator, 'getTargetClass', [$model]);

        $this->assertEquals(FakedValidationModel::class, $actualTargetClass);
    }

    public function testPrepareQuery(): void
    {
        $schema = $this->getConnection()->schema;

        $model = new ValidatorTestMainModel();
        $query = $this->invokeMethod(new UniqueValidator(), 'prepareQuery', [$model, ['val_attr_b' => 'test value a']]);
        $expected = "SELECT * FROM {$schema->quoteTableName('validator_main')} WHERE {$schema->quoteColumnName('val_attr_b')}=:qp0";
        $this->assertEquals($expected, $query->createCommand()->getSql());

        $params = ['val_attr_b' => 'test value b', 'val_attr_c' => 'test value a'];
        $query = $this->invokeMethod(new UniqueValidator(), 'prepareQuery', [$model, $params]);
        $expected = "SELECT * FROM {$schema->quoteTableName('validator_main')} WHERE ({$schema->quoteColumnName('val_attr_b')}=:qp0) AND ({$schema->quoteColumnName('val_attr_c')}=:qp1)";
        $this->assertEquals($expected, $query->createCommand()->getSql());

        $params = ['val_attr_b' => 'test value b'];
        $query = $this->invokeMethod(new UniqueValidator(['filter' => 'val_attr_a > 0']), 'prepareQuery', [$model, $params]);
        $expected = "SELECT * FROM {$schema->quoteTableName('validator_main')} WHERE ({$schema->quoteColumnName('val_attr_b')}=:qp0) AND (val_attr_a > 0)";
        $this->assertEquals($expected, $query->createCommand()->getSql());

        $params = ['val_attr_b' => 'test value b'];
        $query = $this->invokeMethod(new UniqueValidator(['filter' => function ($query): void {
            $query->orWhere('val_attr_a > 0');
        }]), 'prepareQuery', [$model, $params]);
        $expected = "SELECT * FROM {$schema->quoteTableName('validator_main')} WHERE ({$schema->quoteColumnName('val_attr_b')}=:qp0) OR (val_attr_a > 0)";
        $this->assertEquals($expected, $query->createCommand()->getSql());
    }

    /**
     * Test ambiguous column name in select clause.
     * @see https://github.com/yiisoft/yii2/issues/14042
     */
    public function testAmbiguousColumnName(): void
    {
        $validator = new UniqueValidator([
            'filter' => function ($query): void {
                $query->joinWith('items', false);
            },
        ]);
        $model = new Order();
        $model->customer_id = 1;
        $model->total = 800;
        $model->save(false);
        $validator->validateAttribute($model, 'id');
        $this->assertFalse($model->hasErrors());
    }

    /**
     * Test expression in targetAttribute.
     * @see https://github.com/yiisoft/yii2/issues/14304
     */
    public function testExpressionInAttributeColumnName(): void
    {
        $validator = new UniqueValidator([
            'targetAttribute' => [
                'title' => 'LOWER([[title]])',
            ],
        ]);
        $model = new Document();
        $model->title = 'Test';
        $model->content = 'test';
        $model->version = 1;
        $model->save(false);
        $validator->validateAttribute($model, 'title');
        $this->assertFalse($model->hasErrors(), 'There were errors: ' . json_encode($model->getErrors(), JSON_THROW_ON_ERROR));
    }

    /**
     * Test validating a class with default scope
     * @see https://github.com/yiisoft/yii2/issues/14484
    */
    public function testFindModelWith(): void
    {
        $validator = new UniqueValidator([
            'targetAttribute' => ['status', 'profile_id']
        ]);
        $model = WithCustomer::find()->one();
        try {
            $validator->validateAttribute($model, 'email');
            $this->assertTrue(true);
<<<<<<< HEAD
        } catch (\Exception) {
=======
        } catch (Exception $exception) {
>>>>>>> fa724b12
            $this->fail('Query is crashed because "with" relation cannot be loaded');
        }
    }

    /**
     * Test join with doesn't attempt to eager load joinWith relations
     * @see https://github.com/yiisoft/yii2/issues/17389
     */
    public function testFindModelJoinWith(): void
    {
        $validator = new UniqueValidator([
            'targetAttribute' => ['status', 'profile_id'],
        ]);
        $model = JoinWithCustomer::find()->one();
        try {
            $validator->validateAttribute($model, 'email');
            $this->assertTrue(true);
<<<<<<< HEAD
        } catch (\Exception) {
=======
        } catch (Exception $exception) {
>>>>>>> fa724b12
            $this->fail('Query is crashed because "joinWith" relation cannot be loaded');
        }
    }

    public function testForceMaster(): void
    {
        $connection = $this->getConnectionWithInvalidSlave();
        ActiveRecord::$db = $connection;

        $model = null;
        $connection->useMaster(function () use (&$model) {
            $model = WithCustomer::find()->one();
        });

        $validator = new UniqueValidator([
            'forceMasterDb' => true,
            'targetAttribute' => ['status', 'profile_id']
        ]);
        $validator->validateAttribute($model, 'email');

        $this->expectException('\yii\base\InvalidConfigException');
        $validator = new UniqueValidator([
            'forceMasterDb' => false,
            'targetAttribute' => ['status', 'profile_id']
        ]);
        $validator->validateAttribute($model, 'email');

        ActiveRecord::$db = $this->getConnection();
    }

    public function testSecondTargetAttributeWithError(): void
    {
        $validator = new UniqueValidator(['targetAttribute' => ['email', 'name']]);
        $customer = new Customer();
        $customer->email = 'user1@example.com';
        $customer->name = 'user1';

        $validator->validateAttribute($customer, 'email');
        $this->assertTrue($customer->hasErrors('email'));

        $customer->clearErrors();

        $customer->addError('name', 'error');
        $validator->validateAttribute($customer, 'email');
        $this->assertFalse($customer->hasErrors('email')); // validator should be skipped

        $validator = new UniqueValidator([
            'targetAttribute' => ['email', 'name'],
            'skipOnError' => false,
        ]);

        $customer->clearErrors();
        $customer->addError('name', 'error');
        $validator->validateAttribute($customer, 'email');
        $this->assertTrue($customer->hasErrors('email')); // validator should not be skipped
    }
}

class WithCustomer extends Customer
{
    public static function find()
    {
        $res = parent::find();

        $res->with('profile');

        return $res;
    }
}

class JoinWithCustomer extends Customer
{
    public static function find()
    {
        $res = parent::find();

        $res->joinWith('profile');

        return $res;
    }
}<|MERGE_RESOLUTION|>--- conflicted
+++ resolved
@@ -459,11 +459,7 @@
         try {
             $validator->validateAttribute($model, 'email');
             $this->assertTrue(true);
-<<<<<<< HEAD
-        } catch (\Exception) {
-=======
-        } catch (Exception $exception) {
->>>>>>> fa724b12
+        } catch (Exception) {
             $this->fail('Query is crashed because "with" relation cannot be loaded');
         }
     }
@@ -481,11 +477,7 @@
         try {
             $validator->validateAttribute($model, 'email');
             $this->assertTrue(true);
-<<<<<<< HEAD
-        } catch (\Exception) {
-=======
-        } catch (Exception $exception) {
->>>>>>> fa724b12
+        } catch (Exception) {
             $this->fail('Query is crashed because "joinWith" relation cannot be loaded');
         }
     }
