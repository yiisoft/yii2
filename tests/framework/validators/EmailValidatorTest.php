--- conflicted
+++ resolved
@@ -10,7 +10,6 @@
 
 namespace yiiunit\framework\validators;
 
-use Yii;
 use yii\base\InvalidConfigException;
 use yii\validators\EmailValidator;
 use yiiunit\data\validators\models\FakedValidationModel;
@@ -28,21 +27,14 @@
     {
         parent::setUp();
 
-<<<<<<< HEAD
         $this->mockApplication();
-=======
-        $this->mockWebApplication();
->>>>>>> fd6c422e
     }
 
     protected function tearDown(): void
     {
         parent::tearDown();
 
-<<<<<<< HEAD
-=======
         $this->resetStubs();
->>>>>>> fd6c422e
         $this->destroyApplication();
     }
 
@@ -206,88 +198,6 @@
         $this->assertFalse($val->validate($value));
     }
 
-    public function testClientValidateAttribute(): void
-    {
-        $modelValidator = new FakedValidationModel();
-        $validator = new EmailValidator();
-
-        $modelValidator->attrA = 'test@example.com';
-
-        $this->assertSame(
-            'yii.validation.email(value, messages, {"pattern":' . $validator->pattern . ',"fullPattern":' .
-            $validator->fullPattern . ',"allowName":false,"message":"attrA is not a valid email address.",' .
-            '"enableIDN":false,"skipOnEmpty":1});',
-            $validator->clientValidateAttribute($modelValidator, 'attrA', Yii::$app->getView()),
-            "'clientValidateAttribute()' method should return correct validation script.",
-        );
-
-        $clientOptions = $validator->getClientOptions($modelValidator, 'attrA');
-
-        $clientOptions['pattern'] = (string) ($clientOptions['pattern'] ?? '');
-        $clientOptions['fullPattern'] = (string) ($clientOptions['fullPattern'] ?? '');
-
-        $this->assertSame(
-            [
-                'pattern' => $validator->pattern,
-                'fullPattern' => $validator->fullPattern,
-                'allowName' => false,
-                'message' => 'attrA is not a valid email address.',
-                'enableIDN' => false,
-                'skipOnEmpty' => 1,
-            ],
-            $clientOptions,
-            "'getClientOptions()' method should return correct options array.",
-        );
-
-        $validator->validate('invalid-email', $errorMessage);
-
-        $this->assertSame(
-            'the input value is not a valid email address.',
-            $errorMessage,
-            'Failed asserting that the generated error message matches the expected one.',
-        );
-    }
-
-    public function testClientValidateAttributeWithEnableIDN(): void
-    {
-        $modelValidator = new FakedValidationModel();
-        $validator = new EmailValidator(['enableIDN' => true]);
-
-        $this->assertSame(
-            'yii.validation.email(value, messages, {"pattern":' . $validator->pattern . ',"fullPattern":' .
-            $validator->fullPattern . ',"allowName":false,"message":"attrA is not a valid email address.",' .
-            '"enableIDN":true,"skipOnEmpty":1});',
-            $validator->clientValidateAttribute($modelValidator, 'attrA', Yii::$app->getView()),
-            "'clientValidateAttribute()' method should return correct validation script.",
-        );
-
-        $clientOptions = $validator->getClientOptions($modelValidator, 'attrA');
-
-        $clientOptions['pattern'] = (string) ($clientOptions['pattern'] ?? '');
-        $clientOptions['fullPattern'] = (string) ($clientOptions['fullPattern'] ?? '');
-
-        $this->assertSame(
-            [
-                'pattern' => $validator->pattern,
-                'fullPattern' => $validator->fullPattern,
-                'allowName' => false,
-                'message' => 'attrA is not a valid email address.',
-                'enableIDN' => true,
-                'skipOnEmpty' => 1,
-            ],
-            $clientOptions,
-            "'getClientOptions()' method should return correct options array.",
-        );
-
-        $validator->validate('invalid-email', $errorMessage);
-
-        $this->assertSame(
-            'the input value is not a valid email address.',
-            $errorMessage,
-            'Failed asserting that the generated error message matches the expected one.',
-        );
-    }
-
     public function testDnsCheckHandlesErrorException(): void
     {
         $this->stubDnsGetRecordThrowsException(true);
