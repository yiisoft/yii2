<?php

/**
 * @link https://www.yiiframework.com/
 * @copyright Copyright (c) 2008 Yii Software LLC
 * @license https://www.yiiframework.com/license/
 */

namespace yiiunit\framework\validators;

use yii\validators\IpValidator;
use yiiunit\data\validators\models\FakedValidationModel;
use yiiunit\TestCase;

/**
 * @group validators
 */
class IpValidatorTest extends TestCase
{
    protected function setUp(): void
    {
        parent::setUp();
        // destroy application, Validator must work without Yii::$app
        $this->destroyApplication();
    }

    public function testInitException(): void
    {
        $this->expectException('yii\base\InvalidConfigException');
        $this->expectExceptionMessage('Both IPv4 and IPv6 checks can not be disabled at the same time');
        new IpValidator(['ipv4' => false, 'ipv6' => false]);
    }

    public static function provideRangesForSubstitution()
    {
        return [
            ['10.0.0.1', ['10.0.0.1']],
            [['192.168.0.32', 'fa::/32', 'any'], ['192.168.0.32', 'fa::/32', '0.0.0.0/0', '::/0']],
            [['10.0.0.1', '!private'], ['10.0.0.1', '!10.0.0.0/8', '!172.16.0.0/12', '!192.168.0.0/16', '!fd00::/8']],
            [['private', '!system'], ['10.0.0.0/8', '172.16.0.0/12', '192.168.0.0/16', 'fd00::/8', '!224.0.0.0/4', '!ff00::/8', '!169.254.0.0/16', '!fe80::/10', '!127.0.0.0/8', '!::1', '!192.0.2.0/24', '!198.51.100.0/24', '!203.0.113.0/24', '!2001:db8::/32']],
        ];
    }

    /**
     * @dataProvider provideRangesForSubstitution
     * @param array $range
     */
    public function testRangesSubstitution(string|array $range, array $expectedRange): void
    {
        $validator = new IpValidator(['ranges' => $range]);
        $this->assertEquals($expectedRange, $validator->ranges);
    }

<<<<<<< HEAD

    public function testValidateOrder(): void
=======
    public function testValidateOrder()
>>>>>>> a2b344f2
    {
        $validator = new IpValidator([
            'ranges' => ['10.0.0.1', '!10.0.0.0/8', '!babe::/8', 'any'],
        ]);

        $this->assertTrue($validator->validate('10.0.0.1'));
        $this->assertFalse($validator->validate('10.0.0.2'));
        $this->assertTrue($validator->validate('192.168.5.101'));
        $this->assertTrue($validator->validate('cafe::babe'));
        $this->assertFalse($validator->validate('babe::cafe'));
    }

    public static function provideBadIps()
    {
        return [['not.an.ip'], [['what an array', '??']], [123456], [true], [false], ['bad:forSure']];
    }

    /**
     * @dataProvider provideBadIps
     * @param mixed $badIp
     */
    public function testValidateValueNotAnIP(string|int|bool|array $badIp): void
    {
        $validator = new IpValidator();

        $this->assertFalse($validator->validate($badIp));
    }

    /**
     * @dataProvider provideBadIps
     * @param mixed $badIp
     */
    public function testValidateModelAttributeNotAnIP(string|int|bool|array $badIp): void
    {
        $validator = new IpValidator();
        $model = new FakedValidationModel();

        $model->attr_ip = $badIp;
        $validator->validateAttribute($model, 'attr_ip');
        $this->assertEquals('attr_ip must be a valid IP address.', $model->getFirstError('attr_ip'));
        $model->clearErrors();


        $validator->ipv4 = false;

        $model->attr_ip = $badIp;
        $validator->validateAttribute($model, 'attr_ip');
        $this->assertEquals('attr_ip must be a valid IP address.', $model->getFirstError('attr_ip'));
        $model->clearErrors();


        $validator->ipv4 = true;
        $validator->ipv6 = false;

        $model->attr_ip = $badIp;
        $validator->validateAttribute($model, 'attr_ip');
        $this->assertEquals('attr_ip must be a valid IP address.', $model->getFirstError('attr_ip'));
        $model->clearErrors();
    }

    public function testValidateValueIPv4(): void
    {
        $validator = new IpValidator();

        $this->assertTrue($validator->validate('192.168.10.11'));
        $this->assertTrue($validator->validate('192.168.005.001'));
        $this->assertFalse($validator->validate('192.168.5.321'));
        $this->assertFalse($validator->validate('!192.168.5.32'));
        $this->assertFalse($validator->validate('192.168.5.32/11'));

        $validator->ipv4 = false;
        $this->assertFalse($validator->validate('192.168.10.11'));

        $validator->ipv4 = true;
        $validator->subnet = null;

        $this->assertTrue($validator->validate('192.168.5.32/11'));
        $this->assertTrue($validator->validate('192.168.5.32/32'));
        $this->assertTrue($validator->validate('0.0.0.0/0'));
        $this->assertFalse($validator->validate('192.168.5.32/33'));
        $this->assertFalse($validator->validate('192.168.5.32/33'));
        $this->assertFalse($validator->validate('192.168.5.32/af'));
        $this->assertFalse($validator->validate('192.168.5.32/11/12'));

        $validator->subnet = true;
        $this->assertTrue($validator->validate('10.0.0.1/24'));
        $this->assertTrue($validator->validate('10.0.0.1/0'));
        $this->assertFalse($validator->validate('10.0.0.1'));

        $validator->negation = true;
        $this->assertTrue($validator->validate('!192.168.5.32/32'));
        $this->assertFalse($validator->validate('!!192.168.5.32/32'));
    }

<<<<<<< HEAD

    public function testValidateValueIPv6(): void
=======
    public function testValidateValueIPv6()
>>>>>>> a2b344f2
    {
        $validator = new IpValidator();

        $this->assertTrue($validator->validate('2008:fa::1'));
        $this->assertTrue($validator->validate('2008:00fa::0001'));
        $this->assertFalse($validator->validate('2008:fz::0'));
        $this->assertFalse($validator->validate('2008:fa::0::1'));
        $this->assertFalse($validator->validate('!2008:fa::0::1'));
        $this->assertFalse($validator->validate('2008:fa::0:1/64'));

        $validator->ipv4 = false;
        $this->assertTrue($validator->validate('2008:fa::1'));

        $validator->ipv6 = false;
        $this->assertFalse($validator->validate('2008:fa::1'));

        $validator->ipv6 = true;
        $validator->subnet = null;

        $this->assertTrue($validator->validate('2008:fa::0:1/64'));
        $this->assertTrue($validator->validate('2008:fa::0:1/128'));
        $this->assertTrue($validator->validate('2008:fa::0:1/0'));
        $this->assertFalse($validator->validate('!2008:fa::0:1/0'));
        $this->assertFalse($validator->validate('2008:fz::0/129'));

        $validator->subnet = true;
        $this->assertTrue($validator->validate('2008:db0::1/64'));
        $this->assertFalse($validator->validate('2008:db0::1'));

        $validator->negation = true;
        $this->assertTrue($validator->validate('!2008:fa::0:1/64'));
        $this->assertFalse($validator->validate('!!2008:fa::0:1/64'));
    }

    public function testValidateValueIPvBoth(): void
    {
        $validator = new IpValidator();

        $this->assertTrue($validator->validate('192.168.10.11'));
        $this->assertTrue($validator->validate('2008:fa::1'));
        $this->assertTrue($validator->validate('2008:00fa::0001'));
        $this->assertTrue($validator->validate('192.168.005.001'));
        $this->assertFalse($validator->validate('192.168.5.321'));
        $this->assertFalse($validator->validate('!192.168.5.32'));
        $this->assertFalse($validator->validate('192.168.5.32/11'));
        $this->assertFalse($validator->validate('2008:fz::0'));
        $this->assertFalse($validator->validate('2008:fa::0::1'));
        $this->assertFalse($validator->validate('!2008:fa::0::1'));
        $this->assertFalse($validator->validate('2008:fa::0:1/64'));

        $validator->ipv4 = false;
        $this->assertFalse($validator->validate('192.168.10.11'));
        $this->assertTrue($validator->validate('2008:fa::1'));

        $validator->ipv6 = false;
        $validator->ipv4 = true;
        $this->assertTrue($validator->validate('192.168.10.11'));
        $this->assertFalse($validator->validate('2008:fa::1'));

        $validator->ipv6 = true;
        $validator->subnet = null;

        $this->assertTrue($validator->validate('192.168.5.32/11'));
        $this->assertTrue($validator->validate('192.168.5.32/32'));
        $this->assertTrue($validator->validate('0.0.0.0/0'));
        $this->assertTrue($validator->validate('2008:fa::0:1/64'));
        $this->assertTrue($validator->validate('2008:fa::0:1/128'));
        $this->assertTrue($validator->validate('2008:fa::0:1/0'));
        $this->assertFalse($validator->validate('!2008:fa::0:1/0'));
        $this->assertFalse($validator->validate('192.168.5.32/33'));
        $this->assertFalse($validator->validate('2008:fz::0/129'));
        $this->assertFalse($validator->validate('192.168.5.32/33'));
        $this->assertFalse($validator->validate('192.168.5.32/af'));
        $this->assertFalse($validator->validate('192.168.5.32/11/12'));

        $validator->subnet = true;
        $this->assertTrue($validator->validate('10.0.0.1/24'));
        $this->assertTrue($validator->validate('10.0.0.1/0'));
        $this->assertTrue($validator->validate('2008:db0::1/64'));
        $this->assertFalse($validator->validate('2008:db0::1'));
        $this->assertFalse($validator->validate('10.0.0.1'));

        $validator->negation = true;

        $this->assertTrue($validator->validate('!192.168.5.32/32'));
        $this->assertTrue($validator->validate('!2008:fa::0:1/64'));
        $this->assertFalse($validator->validate('!!192.168.5.32/32'));
        $this->assertFalse($validator->validate('!!2008:fa::0:1/64'));
    }

    public function testValidateRangeIPv4(): void
    {
        $validator = new IpValidator([
            'ranges' => ['10.0.1.0/24'],
        ]);
        $this->assertTrue($validator->validate('10.0.1.2'));
        $this->assertFalse($validator->validate('192.5.1.1'));

        $validator->ranges = ['10.0.1.0/24'];
        $this->assertTrue($validator->validate('10.0.1.2'));
        $this->assertFalse($validator->validate('10.0.3.2'));

        $validator->ranges = ['!10.0.1.0/24', '10.0.0.0/8', 'localhost'];
        $this->assertFalse($validator->validate('10.0.1.2'));
        $this->assertTrue($validator->validate('127.0.0.1'));

        $validator->subnet = null;
        $validator->ranges = ['10.0.1.0/24', '!10.0.0.0/8', 'localhost'];
        $this->assertTrue($validator->validate('10.0.1.2'));
        $this->assertTrue($validator->validate('127.0.0.1'));
        $this->assertTrue($validator->validate('10.0.1.28/28'));
        $this->assertFalse($validator->validate('10.2.2.2'));
        $this->assertFalse($validator->validate('10.0.1.1/22'));
    }

    public function testValidateRangeIPv6(): void
    {
        $validator = new IpValidator([
            'ranges' => '2001:db0:1:1::/64',
        ]);
        $this->assertTrue($validator->validate('2001:db0:1:1::6'));
        $this->assertFalse($validator->validate('2001:db0:1:2::7'));

        $validator->ranges = ['2001:db0:1:2::/64'];
        $this->assertTrue($validator->validate('2001:db0:1:2::7'));

        $validator->ranges = ['!2001:db0::/32', '2001:db0:1:2::/64'];
        $this->assertFalse($validator->validate('2001:db0:1:2::7'));

        $validator->subnet = null;
        $validator->ranges = array_reverse($validator->ranges);
        $this->assertTrue($validator->validate('2001:db0:1:2::7'));
    }

    public function testValidateRangeIPvBoth(): void
    {
        $validator = new IpValidator([
            'ranges' => '10.0.1.0/24',
        ]);
        $this->assertTrue($validator->validate('10.0.1.2'));
        $this->assertFalse($validator->validate('192.5.1.1'));
        $this->assertFalse($validator->validate('2001:db0:1:2::7'));

        $validator->ranges = ['10.0.1.0/24', '2001:db0:1:2::/64', '127.0.0.1'];
        $this->assertTrue($validator->validate('2001:db0:1:2::7'));
        $this->assertTrue($validator->validate('10.0.1.2'));
        $this->assertFalse($validator->validate('10.0.3.2'));

        $validator->ranges = ['!system', 'any'];
        $this->assertFalse($validator->validate('127.0.0.1'));
        $this->assertFalse($validator->validate('fe80::face'));
        $this->assertTrue($validator->validate('8.8.8.8'));

        $validator->subnet = null;
        $validator->ranges = ['10.0.1.0/24', '2001:db0:1:2::/64', 'localhost', '!any'];
        $this->assertTrue($validator->validate('10.0.1.2'));
        $this->assertTrue($validator->validate('2001:db0:1:2::7'));
        $this->assertTrue($validator->validate('127.0.0.1'));
        $this->assertTrue($validator->validate('10.0.1.28/28'));
        $this->assertFalse($validator->validate('10.2.2.2'));
        $this->assertFalse($validator->validate('10.0.1.1/22'));
    }

    public function testValidateAttributeIPv4(): void
    {
        $validator = new IpValidator();
        $model = new FakedValidationModel();

        $validator->subnet = null;

        $model->attr_ip = '8.8.8.8';
        $validator->validateAttribute($model, 'attr_ip');
        $this->assertFalse($model->hasErrors('attr_ip'));
        $this->assertEquals('8.8.8.8', $model->attr_ip);

        $validator->subnet = false;

        $model->attr_ip = '8.8.8.8';
        $validator->validateAttribute($model, 'attr_ip');
        $this->assertFalse($model->hasErrors('attr_ip'));
        $this->assertEquals('8.8.8.8', $model->attr_ip);

        $model->attr_ip = '8.8.8.8/24';
        $validator->validateAttribute($model, 'attr_ip');
        $this->assertTrue($model->hasErrors('attr_ip'));
        $this->assertEquals('attr_ip must not be a subnet.', $model->getFirstError('attr_ip'));
        $model->clearErrors();

        $validator->subnet = null;
        $validator->normalize = true;

        $model->attr_ip = '8.8.8.8';
        $validator->validateAttribute($model, 'attr_ip');
        $this->assertFalse($model->hasErrors('attr_ip'));
        $this->assertEquals('8.8.8.8/32', $model->attr_ip);
    }

<<<<<<< HEAD

    public function testValidateAttributeIPv6(): void
=======
    public function testValidateAttributeIPv6()
>>>>>>> a2b344f2
    {
        $validator = new IpValidator();
        $model = new FakedValidationModel();

        $validator->subnet = null;

        $model->attr_ip = '2001:db0:1:2::1';
        $validator->validateAttribute($model, 'attr_ip');
        $this->assertFalse($model->hasErrors('attr_ip'));
        $this->assertEquals('2001:db0:1:2::1', $model->attr_ip);

        $validator->subnet = false;

        $model->attr_ip = '2001:db0:1:2::7';
        $validator->validateAttribute($model, 'attr_ip');
        $this->assertFalse($model->hasErrors('attr_ip'));
        $this->assertEquals('2001:db0:1:2::7', $model->attr_ip);

        $model->attr_ip = '2001:db0:1:2::7/64';
        $validator->validateAttribute($model, 'attr_ip');
        $this->assertTrue($model->hasErrors('attr_ip'));
        $this->assertEquals('attr_ip must not be a subnet.', $model->getFirstError('attr_ip'));
        $model->clearErrors();

        $validator->subnet = null;
        $validator->normalize = true;

        $model->attr_ip = 'fa01::1';
        $validator->validateAttribute($model, 'attr_ip');
        $this->assertFalse($model->hasErrors('attr_ip'));
        $this->assertEquals('fa01::1/128', $model->attr_ip);

        $model->attr_ip = 'fa01::1/64';
        $validator->validateAttribute($model, 'attr_ip');
        $this->assertFalse($model->hasErrors('attr_ip'));
        $this->assertEquals('fa01::1/64', $model->attr_ip);

        $validator->expandIPv6 = true;

        $model->attr_ip = 'fa01::1/64';
        $validator->validateAttribute($model, 'attr_ip');
        $this->assertFalse($model->hasErrors('attr_ip'));
        $this->assertEquals('fa01:0000:0000:0000:0000:0000:0000:0001/64', $model->attr_ip);

        $model->attr_ip = 'fa01::2/614';
        $validator->validateAttribute($model, 'attr_ip');
        $this->assertTrue($model->hasErrors('attr_ip'));
        $this->assertEquals('fa01::2/614', $model->attr_ip);
        $this->assertEquals('attr_ip contains wrong subnet mask.', $model->getFirstError('attr_ip'));
    }
}<|MERGE_RESOLUTION|>--- conflicted
+++ resolved
@@ -51,12 +51,7 @@
         $this->assertEquals($expectedRange, $validator->ranges);
     }
 
-<<<<<<< HEAD
-
     public function testValidateOrder(): void
-=======
-    public function testValidateOrder()
->>>>>>> a2b344f2
     {
         $validator = new IpValidator([
             'ranges' => ['10.0.0.1', '!10.0.0.0/8', '!babe::/8', 'any'],
@@ -151,12 +146,7 @@
         $this->assertFalse($validator->validate('!!192.168.5.32/32'));
     }
 
-<<<<<<< HEAD
-
     public function testValidateValueIPv6(): void
-=======
-    public function testValidateValueIPv6()
->>>>>>> a2b344f2
     {
         $validator = new IpValidator();
 
@@ -354,12 +344,7 @@
         $this->assertEquals('8.8.8.8/32', $model->attr_ip);
     }
 
-<<<<<<< HEAD
-
     public function testValidateAttributeIPv6(): void
-=======
-    public function testValidateAttributeIPv6()
->>>>>>> a2b344f2
     {
         $validator = new IpValidator();
         $model = new FakedValidationModel();
