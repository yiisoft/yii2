<?php

/**
 * @link https://www.yiiframework.com/
 * @copyright Copyright (c) 2008 Yii Software LLC
 * @license https://www.yiiframework.com/license/
 */

declare(strict_types=1);

namespace yiiunit\framework\validators;

use yii\validators\IpValidator;
use yiiunit\data\validators\models\FakedValidationModel;
use yiiunit\TestCase;

/**
 * @group validators
 */
class IpValidatorTest extends TestCase
{
    protected function setUp(): void
    {
        parent::setUp();

        $this->mockApplication();
    }

    protected function tearDown(): void
    {
        parent::tearDown();

        $this->destroyApplication();
    }

    public function testInitException(): void
    {
        $this->expectException('yii\base\InvalidConfigException');
        $this->expectExceptionMessage('Both IPv4 and IPv6 checks can not be disabled at the same time');
        new IpValidator(['ipv4' => false, 'ipv6' => false]);
    }

<<<<<<< HEAD
    public static function provideRangesForSubstitution()
=======
    public static function provideRangesForSubstitution(): array
>>>>>>> fa724b12
    {
        return [
            ['10.0.0.1', ['10.0.0.1']],
            [['192.168.0.32', 'fa::/32', 'any'], ['192.168.0.32', 'fa::/32', '0.0.0.0/0', '::/0']],
            [['10.0.0.1', '!private'], ['10.0.0.1', '!10.0.0.0/8', '!172.16.0.0/12', '!192.168.0.0/16', '!fd00::/8']],
            [['private', '!system'], ['10.0.0.0/8', '172.16.0.0/12', '192.168.0.0/16', 'fd00::/8', '!224.0.0.0/4', '!ff00::/8', '!169.254.0.0/16', '!fe80::/10', '!127.0.0.0/8', '!::1', '!192.0.2.0/24', '!198.51.100.0/24', '!203.0.113.0/24', '!2001:db8::/32']],
        ];
    }

    /**
     * @dataProvider provideRangesForSubstitution
     * @param array $range
     */
<<<<<<< HEAD
    public function testRangesSubstitution(string|array $range, array $expectedRange): void
=======
    public function testRangesSubstitution($range, $expectedRange): void
>>>>>>> fa724b12
    {
        $validator = new IpValidator(['ranges' => $range]);
        $this->assertEquals($expectedRange, $validator->ranges);
    }

    public function testValidateOrder(): void
    {
        $validator = new IpValidator([
            'ranges' => ['10.0.0.1', '!10.0.0.0/8', '!babe::/8', 'any'],
        ]);

        $this->assertTrue($validator->validate('10.0.0.1'));
        $this->assertFalse($validator->validate('10.0.0.2'));
        $this->assertTrue($validator->validate('192.168.5.101'));
        $this->assertTrue($validator->validate('cafe::babe'));
        $this->assertFalse($validator->validate('babe::cafe'));
    }

<<<<<<< HEAD
    public static function provideBadIps()
=======
    public static function provideBadIps(): array
>>>>>>> fa724b12
    {
        return [['not.an.ip'], [['what an array', '??']], [123456], [true], [false], ['bad:forSure']];
    }

    /**
     * @dataProvider provideBadIps
     * @param mixed $badIp
     */
<<<<<<< HEAD
    public function testValidateValueNotAnIP(string|int|bool|array $badIp): void
=======
    public function testValidateValueNotAnIP($badIp): void
>>>>>>> fa724b12
    {
        $validator = new IpValidator();

        $this->assertFalse($validator->validate($badIp));
    }

    /**
     * @dataProvider provideBadIps
     * @param mixed $badIp
     */
<<<<<<< HEAD
    public function testValidateModelAttributeNotAnIP(string|int|bool|array $badIp): void
=======
    public function testValidateModelAttributeNotAnIP($badIp): void
>>>>>>> fa724b12
    {
        $validator = new IpValidator();
        $model = new FakedValidationModel();

        $model->attr_ip = $badIp;
        $validator->validateAttribute($model, 'attr_ip');
        $this->assertEquals('attr_ip must be a valid IP address.', $model->getFirstError('attr_ip'));
        $model->clearErrors();


        $validator->ipv4 = false;

        $model->attr_ip = $badIp;
        $validator->validateAttribute($model, 'attr_ip');
        $this->assertEquals('attr_ip must be a valid IP address.', $model->getFirstError('attr_ip'));
        $model->clearErrors();


        $validator->ipv4 = true;
        $validator->ipv6 = false;

        $model->attr_ip = $badIp;
        $validator->validateAttribute($model, 'attr_ip');
        $this->assertEquals('attr_ip must be a valid IP address.', $model->getFirstError('attr_ip'));
        $model->clearErrors();
    }

    public function testValidateValueIPv4(): void
    {
        $validator = new IpValidator();

        $this->assertTrue($validator->validate('192.168.10.11'));
        $this->assertTrue($validator->validate('192.168.005.001'));
        $this->assertFalse($validator->validate('192.168.5.321'));
        $this->assertFalse($validator->validate('!192.168.5.32'));
        $this->assertFalse($validator->validate('192.168.5.32/11'));

        $validator->ipv4 = false;
        $this->assertFalse($validator->validate('192.168.10.11'));

        $validator->ipv4 = true;
        $validator->subnet = null;

        $this->assertTrue($validator->validate('192.168.5.32/11'));
        $this->assertTrue($validator->validate('192.168.5.32/32'));
        $this->assertTrue($validator->validate('0.0.0.0/0'));
        $this->assertFalse($validator->validate('192.168.5.32/33'));
        $this->assertFalse($validator->validate('192.168.5.32/33'));
        $this->assertFalse($validator->validate('192.168.5.32/af'));
        $this->assertFalse($validator->validate('192.168.5.32/11/12'));

        $validator->subnet = true;
        $this->assertTrue($validator->validate('10.0.0.1/24'));
        $this->assertTrue($validator->validate('10.0.0.1/0'));
        $this->assertFalse($validator->validate('10.0.0.1'));

        $validator->negation = true;
        $this->assertTrue($validator->validate('!192.168.5.32/32'));
        $this->assertFalse($validator->validate('!!192.168.5.32/32'));
    }

    public function testValidateValueIPv6(): void
    {
        $validator = new IpValidator();

        $this->assertTrue($validator->validate('2008:fa::1'));
        $this->assertTrue($validator->validate('2008:00fa::0001'));
        $this->assertFalse($validator->validate('2008:fz::0'));
        $this->assertFalse($validator->validate('2008:fa::0::1'));
        $this->assertFalse($validator->validate('!2008:fa::0::1'));
        $this->assertFalse($validator->validate('2008:fa::0:1/64'));

        $validator->ipv4 = false;
        $this->assertTrue($validator->validate('2008:fa::1'));

        $validator->ipv6 = false;
        $this->assertFalse($validator->validate('2008:fa::1'));

        $validator->ipv6 = true;
        $validator->subnet = null;

        $this->assertTrue($validator->validate('2008:fa::0:1/64'));
        $this->assertTrue($validator->validate('2008:fa::0:1/128'));
        $this->assertTrue($validator->validate('2008:fa::0:1/0'));
        $this->assertFalse($validator->validate('!2008:fa::0:1/0'));
        $this->assertFalse($validator->validate('2008:fz::0/129'));

        $validator->subnet = true;
        $this->assertTrue($validator->validate('2008:db0::1/64'));
        $this->assertFalse($validator->validate('2008:db0::1'));

        $validator->negation = true;
        $this->assertTrue($validator->validate('!2008:fa::0:1/64'));
        $this->assertFalse($validator->validate('!!2008:fa::0:1/64'));
    }

    public function testValidateValueIPvBoth(): void
    {
        $validator = new IpValidator();

        $this->assertTrue($validator->validate('192.168.10.11'));
        $this->assertTrue($validator->validate('2008:fa::1'));
        $this->assertTrue($validator->validate('2008:00fa::0001'));
        $this->assertTrue($validator->validate('192.168.005.001'));
        $this->assertFalse($validator->validate('192.168.5.321'));
        $this->assertFalse($validator->validate('!192.168.5.32'));
        $this->assertFalse($validator->validate('192.168.5.32/11'));
        $this->assertFalse($validator->validate('2008:fz::0'));
        $this->assertFalse($validator->validate('2008:fa::0::1'));
        $this->assertFalse($validator->validate('!2008:fa::0::1'));
        $this->assertFalse($validator->validate('2008:fa::0:1/64'));

        $validator->ipv4 = false;
        $this->assertFalse($validator->validate('192.168.10.11'));
        $this->assertTrue($validator->validate('2008:fa::1'));

        $validator->ipv6 = false;
        $validator->ipv4 = true;
        $this->assertTrue($validator->validate('192.168.10.11'));
        $this->assertFalse($validator->validate('2008:fa::1'));

        $validator->ipv6 = true;
        $validator->subnet = null;

        $this->assertTrue($validator->validate('192.168.5.32/11'));
        $this->assertTrue($validator->validate('192.168.5.32/32'));
        $this->assertTrue($validator->validate('0.0.0.0/0'));
        $this->assertTrue($validator->validate('2008:fa::0:1/64'));
        $this->assertTrue($validator->validate('2008:fa::0:1/128'));
        $this->assertTrue($validator->validate('2008:fa::0:1/0'));
        $this->assertFalse($validator->validate('!2008:fa::0:1/0'));
        $this->assertFalse($validator->validate('192.168.5.32/33'));
        $this->assertFalse($validator->validate('2008:fz::0/129'));
        $this->assertFalse($validator->validate('192.168.5.32/33'));
        $this->assertFalse($validator->validate('192.168.5.32/af'));
        $this->assertFalse($validator->validate('192.168.5.32/11/12'));

        $validator->subnet = true;
        $this->assertTrue($validator->validate('10.0.0.1/24'));
        $this->assertTrue($validator->validate('10.0.0.1/0'));
        $this->assertTrue($validator->validate('2008:db0::1/64'));
        $this->assertFalse($validator->validate('2008:db0::1'));
        $this->assertFalse($validator->validate('10.0.0.1'));

        $validator->negation = true;

        $this->assertTrue($validator->validate('!192.168.5.32/32'));
        $this->assertTrue($validator->validate('!2008:fa::0:1/64'));
        $this->assertFalse($validator->validate('!!192.168.5.32/32'));
        $this->assertFalse($validator->validate('!!2008:fa::0:1/64'));
    }

    public function testValidateRangeIPv4(): void
    {
        $validator = new IpValidator([
            'ranges' => ['10.0.1.0/24'],
        ]);
        $this->assertTrue($validator->validate('10.0.1.2'));
        $this->assertFalse($validator->validate('192.5.1.1'));

        $validator->ranges = ['10.0.1.0/24'];
        $this->assertTrue($validator->validate('10.0.1.2'));
        $this->assertFalse($validator->validate('10.0.3.2'));

        $validator->ranges = ['!10.0.1.0/24', '10.0.0.0/8', 'localhost'];
        $this->assertFalse($validator->validate('10.0.1.2'));
        $this->assertTrue($validator->validate('127.0.0.1'));

        $validator->subnet = null;
        $validator->ranges = ['10.0.1.0/24', '!10.0.0.0/8', 'localhost'];
        $this->assertTrue($validator->validate('10.0.1.2'));
        $this->assertTrue($validator->validate('127.0.0.1'));
        $this->assertTrue($validator->validate('10.0.1.28/28'));
        $this->assertFalse($validator->validate('10.2.2.2'));
        $this->assertFalse($validator->validate('10.0.1.1/22'));
    }

    public function testValidateRangeIPv6(): void
    {
        $validator = new IpValidator([
            'ranges' => '2001:db0:1:1::/64',
        ]);
        $this->assertTrue($validator->validate('2001:db0:1:1::6'));
        $this->assertFalse($validator->validate('2001:db0:1:2::7'));

        $validator->ranges = ['2001:db0:1:2::/64'];
        $this->assertTrue($validator->validate('2001:db0:1:2::7'));

        $validator->ranges = ['!2001:db0::/32', '2001:db0:1:2::/64'];
        $this->assertFalse($validator->validate('2001:db0:1:2::7'));

        $validator->subnet = null;
        $validator->ranges = array_reverse($validator->ranges);
        $this->assertTrue($validator->validate('2001:db0:1:2::7'));
    }

    public function testValidateRangeIPvBoth(): void
    {
        $validator = new IpValidator([
            'ranges' => '10.0.1.0/24',
        ]);
        $this->assertTrue($validator->validate('10.0.1.2'));
        $this->assertFalse($validator->validate('192.5.1.1'));
        $this->assertFalse($validator->validate('2001:db0:1:2::7'));

        $validator->ranges = ['10.0.1.0/24', '2001:db0:1:2::/64', '127.0.0.1'];
        $this->assertTrue($validator->validate('2001:db0:1:2::7'));
        $this->assertTrue($validator->validate('10.0.1.2'));
        $this->assertFalse($validator->validate('10.0.3.2'));

        $validator->ranges = ['!system', 'any'];
        $this->assertFalse($validator->validate('127.0.0.1'));
        $this->assertFalse($validator->validate('fe80::face'));
        $this->assertTrue($validator->validate('8.8.8.8'));

        $validator->subnet = null;
        $validator->ranges = ['10.0.1.0/24', '2001:db0:1:2::/64', 'localhost', '!any'];
        $this->assertTrue($validator->validate('10.0.1.2'));
        $this->assertTrue($validator->validate('2001:db0:1:2::7'));
        $this->assertTrue($validator->validate('127.0.0.1'));
        $this->assertTrue($validator->validate('10.0.1.28/28'));
        $this->assertFalse($validator->validate('10.2.2.2'));
        $this->assertFalse($validator->validate('10.0.1.1/22'));
    }

    public function testValidateAttributeIPv4(): void
    {
        $validator = new IpValidator();
        $model = new FakedValidationModel();

        $validator->subnet = null;

        $model->attr_ip = '8.8.8.8';
        $validator->validateAttribute($model, 'attr_ip');
        $this->assertFalse($model->hasErrors('attr_ip'));
        $this->assertEquals('8.8.8.8', $model->attr_ip);

        $validator->subnet = false;

        $model->attr_ip = '8.8.8.8';
        $validator->validateAttribute($model, 'attr_ip');
        $this->assertFalse($model->hasErrors('attr_ip'));
        $this->assertEquals('8.8.8.8', $model->attr_ip);

        $model->attr_ip = '8.8.8.8/24';
        $validator->validateAttribute($model, 'attr_ip');
        $this->assertTrue($model->hasErrors('attr_ip'));
        $this->assertEquals('attr_ip must not be a subnet.', $model->getFirstError('attr_ip'));
        $model->clearErrors();

        $validator->subnet = null;
        $validator->normalize = true;

        $model->attr_ip = '8.8.8.8';
        $validator->validateAttribute($model, 'attr_ip');
        $this->assertFalse($model->hasErrors('attr_ip'));
        $this->assertEquals('8.8.8.8/32', $model->attr_ip);
    }

    public function testValidateAttributeIPv6(): void
    {
        $validator = new IpValidator();
        $model = new FakedValidationModel();

        $validator->subnet = null;

        $model->attr_ip = '2001:db0:1:2::1';
        $validator->validateAttribute($model, 'attr_ip');
        $this->assertFalse($model->hasErrors('attr_ip'));
        $this->assertEquals('2001:db0:1:2::1', $model->attr_ip);

        $validator->subnet = false;

        $model->attr_ip = '2001:db0:1:2::7';
        $validator->validateAttribute($model, 'attr_ip');
        $this->assertFalse($model->hasErrors('attr_ip'));
        $this->assertEquals('2001:db0:1:2::7', $model->attr_ip);

        $model->attr_ip = '2001:db0:1:2::7/64';
        $validator->validateAttribute($model, 'attr_ip');
        $this->assertTrue($model->hasErrors('attr_ip'));
        $this->assertEquals('attr_ip must not be a subnet.', $model->getFirstError('attr_ip'));
        $model->clearErrors();

        $validator->subnet = null;
        $validator->normalize = true;

        $model->attr_ip = 'fa01::1';
        $validator->validateAttribute($model, 'attr_ip');
        $this->assertFalse($model->hasErrors('attr_ip'));
        $this->assertEquals('fa01::1/128', $model->attr_ip);

        $model->attr_ip = 'fa01::1/64';
        $validator->validateAttribute($model, 'attr_ip');
        $this->assertFalse($model->hasErrors('attr_ip'));
        $this->assertEquals('fa01::1/64', $model->attr_ip);

        $validator->expandIPv6 = true;

        $model->attr_ip = 'fa01::1/64';
        $validator->validateAttribute($model, 'attr_ip');
        $this->assertFalse($model->hasErrors('attr_ip'));
        $this->assertEquals('fa01:0000:0000:0000:0000:0000:0000:0001/64', $model->attr_ip);

        $model->attr_ip = 'fa01::2/614';
        $validator->validateAttribute($model, 'attr_ip');
        $this->assertTrue($model->hasErrors('attr_ip'));
        $this->assertEquals('fa01::2/614', $model->attr_ip);
        $this->assertEquals('attr_ip contains wrong subnet mask.', $model->getFirstError('attr_ip'));
    }
}<|MERGE_RESOLUTION|>--- conflicted
+++ resolved
@@ -40,11 +40,7 @@
         new IpValidator(['ipv4' => false, 'ipv6' => false]);
     }
 
-<<<<<<< HEAD
-    public static function provideRangesForSubstitution()
-=======
     public static function provideRangesForSubstitution(): array
->>>>>>> fa724b12
     {
         return [
             ['10.0.0.1', ['10.0.0.1']],
@@ -58,11 +54,7 @@
      * @dataProvider provideRangesForSubstitution
      * @param array $range
      */
-<<<<<<< HEAD
     public function testRangesSubstitution(string|array $range, array $expectedRange): void
-=======
-    public function testRangesSubstitution($range, $expectedRange): void
->>>>>>> fa724b12
     {
         $validator = new IpValidator(['ranges' => $range]);
         $this->assertEquals($expectedRange, $validator->ranges);
@@ -81,11 +73,7 @@
         $this->assertFalse($validator->validate('babe::cafe'));
     }
 
-<<<<<<< HEAD
-    public static function provideBadIps()
-=======
     public static function provideBadIps(): array
->>>>>>> fa724b12
     {
         return [['not.an.ip'], [['what an array', '??']], [123456], [true], [false], ['bad:forSure']];
     }
@@ -94,11 +82,7 @@
      * @dataProvider provideBadIps
      * @param mixed $badIp
      */
-<<<<<<< HEAD
     public function testValidateValueNotAnIP(string|int|bool|array $badIp): void
-=======
-    public function testValidateValueNotAnIP($badIp): void
->>>>>>> fa724b12
     {
         $validator = new IpValidator();
 
@@ -109,11 +93,7 @@
      * @dataProvider provideBadIps
      * @param mixed $badIp
      */
-<<<<<<< HEAD
     public function testValidateModelAttributeNotAnIP(string|int|bool|array $badIp): void
-=======
-    public function testValidateModelAttributeNotAnIP($badIp): void
->>>>>>> fa724b12
     {
         $validator = new IpValidator();
         $model = new FakedValidationModel();
