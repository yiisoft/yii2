<?php

/**
 * @link https://www.yiiframework.com/
 * @copyright Copyright (c) 2008 Yii Software LLC
 * @license https://www.yiiframework.com/license/
 */

declare(strict_types=1);

namespace yiiunit\framework\validators;

<<<<<<< HEAD
use Yii;
=======
use Exception;
>>>>>>> fa724b12
use yii\base\InvalidConfigException;
use yii\validators\CompareValidator;
use yiiunit\data\validators\models\FakedValidationModel;
use yiiunit\TestCase;

/**
 * @group validators
 */
class CompareValidatorTest extends TestCase
{
    protected function setUp(): void
    {
        parent::setUp();

        $this->mockApplication();
    }

    protected function tearDown(): void
    {
        parent::tearDown();

        $this->destroyApplication();
    }

    public function testValidateValueException(): void
    {
        $this->expectException('yii\base\InvalidConfigException');
        $val = new CompareValidator();
        $val->validate('val');
    }

    public function testValidateValue(): void
    {
        $value = 18449;
        // default config
        $val = new CompareValidator(['compareValue' => $value]);
        $this->assertTrue($val->validate($value));
        $this->assertTrue($val->validate((string) $value));
        $this->assertFalse($val->validate($value + 1));

        // Using a closure for compareValue
        $val = new CompareValidator(['compareValue' => function () use ($value) {
            return $value;
        }]);
        $this->assertTrue($val->validate($value));
        $this->assertTrue($val->validate((string) $value));
        $this->assertFalse($val->validate($value + 1));

        foreach ($this->getOperationTestData($value) as $op => $tests) {
            $val = new CompareValidator(['compareValue' => $value]);
            $val->operator = $op;
            foreach ($tests as $test) {
                $this->assertEquals($test[1], $val->validate($test[0]), "Testing $op");
            }
        }
    }

    /**
     * @phpstan-return array<string, array<int, array{mixed, bool}>>
     */
    protected function getOperationTestData(int $value): array
    {
        return [
            '===' => [
                [$value, true],
                [(string) $value, true],
                [(float) $value, true],
                [$value + 1, false],
            ],
            '!=' => [
                [$value, false],
                [(string) $value, false],
                [(float) $value, false],
                [$value + 0.00001, true],
                [false, true],
            ],
            '!==' => [
                [$value, false],
                [(string) $value, false],
                [(float) $value, false],
                [false, true],
            ],
            '>' => [
                [$value, false],
                [$value + 1, true],
                [$value - 1, false],
            ],
            '>=' => [
                [$value, true],
                [$value + 1, true],
                [$value - 1, false],
            ],
            '<' => [
                [$value, false],
                [$value + 1, false],
                [$value - 1, true],
            ],
            '<=' => [
                [$value, true],
                [$value + 1, false],
                [$value - 1, true],
            ],
            /*'non-op' => [
                [$value, false],
                [$value + 1, false],
                [$value - 1, false],
            ],*/
        ];
    }

    public function testValidateAttribute(): void
    {
        // invalid-array
        $val = new CompareValidator();
        $model = new FakedValidationModel();
        $model->attr = ['test_val'];
        $val->validateAttribute($model, 'attr');
        $this->assertTrue($model->hasErrors('attr'));
        $val = new CompareValidator(['compareValue' => 'test-string']);
        $model = new FakedValidationModel();
        $model->attr_test = 'test-string';
        $val->validateAttribute($model, 'attr_test');
        $this->assertFalse($model->hasErrors('attr_test'));
        $val = new CompareValidator(['compareAttribute' => 'attr_test_val']);
        $model = new FakedValidationModel();
        $model->attr_test = 'test-string';
        $model->attr_test_val = 'test-string';
        $val->validateAttribute($model, 'attr_test');
        $this->assertFalse($model->hasErrors('attr_test'));
        $this->assertFalse($model->hasErrors('attr_test_val'));
        $val = new CompareValidator(['compareAttribute' => 'attr_test_val']);
        $model = new FakedValidationModel();
        $model->attr_test = 'test-string';
        $model->attr_test_val = 'test-string-false';
        $val->validateAttribute($model, 'attr_test');
        $this->assertTrue($model->hasErrors('attr_test'));
        $this->assertFalse($model->hasErrors('attr_test_val'));
        // assume: _repeat
        $val = new CompareValidator();
        $model = new FakedValidationModel();
        $model->attr_test = 'test-string';
        $model->attr_test_repeat = 'test-string';
        $val->validateAttribute($model, 'attr_test');
        $this->assertFalse($model->hasErrors('attr_test'));
        $this->assertFalse($model->hasErrors('attr_test_repeat'));
        $val = new CompareValidator();
        $model = new FakedValidationModel();
        $model->attr_test = 'test-string';
        $model->attr_test_repeat = 'test-string2';
        $val->validateAttribute($model, 'attr_test');
        $this->assertTrue($model->hasErrors('attr_test'));
        $this->assertFalse($model->hasErrors('attr_test_repeat'));
        // not existing op
        $val = new CompareValidator();
        $val->operator = '<>';
        $model = FakedValidationModel::createWithAttributes(['attr_o' => 5, 'attr_o_repeat' => 5]);
        $val->validateAttribute($model, 'attr_o');
        $this->assertTrue($model->hasErrors('attr_o'));
        // compareAttribute has validation error
        $val = new CompareValidator(['compareAttribute' => 'attr_x', 'skipOnError' => false]);
        $model = FakedValidationModel::createWithAttributes(['attr_x' => 10, 'attr_y' => 10]);
        $model->addError('attr_x', 'invalid value');
        $val->validateAttribute($model, 'attr_y');
        $this->assertTrue($model->hasErrors('attr_x'));
        $this->assertTrue($model->hasErrors('attr_y'));
        // compareAttribute has validation error but rule has skipOnError
        $val = new CompareValidator(['compareAttribute' => 'attr_x', 'skipOnError' => true]);
        $model = FakedValidationModel::createWithAttributes(['attr_x' => 10, 'attr_y' => 10]);
        $model->addError('attr_x', 'invalid value');
        $val->validateAttribute($model, 'attr_y');
        $this->assertTrue($model->hasErrors('attr_x'));
        $this->assertFalse($model->hasErrors('attr_y'));
    }

    public function testAttributeErrorMessages(): void
    {
        $model = FakedValidationModel::createWithAttributes([
            'attr1' => 1,
            'attr2' => 2,
            'attrN' => 2,
        ]);

        foreach ($this->getTestDataForMessages() as $data) {
            $model->clearErrors($data[0]);
            $model->clearErrors($data[2]);
            $validator = new CompareValidator();
            $validator->operator = $data[1];
            $validator->message = null;
            $validator->init(); // reload messages
            $validator->{$data[4]} = $data[2];
            $validator->validateAttribute($model, $data[0]);
            $error = $model->getErrors($data[0])[0];
            $this->assertEquals($data[3], $error);
        }
    }

    /**
     * @phpstan-return array<array-key, array{string, string, int|string, string, string}>
     */
    protected function getTestDataForMessages(): array
    {
        return [
            ['attr1', '==', 2, 'attr1 must be equal to "2".', 'compareValue'],
            ['attr1', '===', 2, 'attr1 must be equal to "2".', 'compareValue'],
            ['attrN', '!=', 2, 'attrN must not be equal to "2".', 'compareValue'],
            ['attrN', '!==', 2, 'attrN must not be equal to "2".', 'compareValue'],
            ['attr1', '>', 2, 'attr1 must be greater than "2".', 'compareValue'],
            ['attr1', '>=', 2, 'attr1 must be greater than or equal to "2".', 'compareValue'],
            ['attr2', '<', 1, 'attr2 must be less than "1".', 'compareValue'],
            ['attr2', '<=', 1, 'attr2 must be less than or equal to "1".', 'compareValue'],

            ['attr1', '==', 'attr2', 'attr1 must be equal to "attr2".', 'compareAttribute'],
            ['attr1', '===', 'attr2', 'attr1 must be equal to "attr2".', 'compareAttribute'],
            ['attrN', '!=', 'attr2', 'attrN must not be equal to "attr2".', 'compareAttribute'],
            ['attrN', '!==', 'attr2', 'attrN must not be equal to "attr2".', 'compareAttribute'],
            ['attr1', '>', 'attr2', 'attr1 must be greater than "attr2".', 'compareAttribute'],
            ['attr1', '>=', 'attr2', 'attr1 must be greater than or equal to "attr2".', 'compareAttribute'],
            ['attr2', '<', 'attr1', 'attr2 must be less than "attr1".', 'compareAttribute'],
            ['attr2', '<=', 'attr1', 'attr2 must be less than or equal to "attr1".', 'compareAttribute'],
        ];
    }

    public function testValidateAttributeOperators(): void
    {
        $value = 55;
        foreach ($this->getOperationTestData($value) as $operator => $tests) {
            $val = new CompareValidator(['operator' => $operator, 'compareValue' => $value]);
            foreach ($tests as $test) {
                $model = new FakedValidationModel();
                $model->attr_test = $test[0];
                $val->validateAttribute($model, 'attr_test');
                $this->assertEquals($test[1], !$model->hasErrors('attr_test'));
            }
        }
    }

    public function testEnsureMessageSetOnInit(): void
    {
        foreach ($this->getOperationTestData(1337) as $operator => $tests) {
            $val = new CompareValidator(['operator' => $operator]);
            $this->assertTrue(strlen($val->message) > 1);
        }
        try {
            new CompareValidator(['operator' => '<>']);
        } catch (InvalidConfigException) {
            return;
<<<<<<< HEAD
        } catch (\Exception $e) {
            $this->fail('InvalidConfigException expected' . $e::class . 'received');
=======
        } catch (Exception $e) {
            $this->fail('InvalidConfigException expected' . get_class($e) . 'received');
>>>>>>> fa724b12

            return;
        }
        $this->fail('InvalidConfigException expected none received');
    }

    /**
     * @dataProvider \yiiunit\framework\validators\providers\CompareValidatorProvider::numericTypeConversionProvider
     *
     * @phpstan-param array<string, mixed> $validatorConfig
     */
    public function testValidateAttributeWithNumericTypeConversion(
        array $validatorConfig,
        int|string $attributeValue,
        string|null $compareAttributeValue,
        bool $expectedValidation,
        string $expectedMessage,
    ): void {
        $model = new FakedValidationModel();

        $model->attr_test = $attributeValue;

        $validator = new CompareValidator($validatorConfig);

        if ($compareAttributeValue !== null) {
            $model->attr_compare = $compareAttributeValue;
        }

        $validator->validateAttribute($model, 'attr_test');

        $this->assertSame($expectedValidation, $model->hasErrors('attr_test'), $expectedMessage);
    }

    /**
     * @dataProvider \yiiunit\framework\validators\providers\CompareValidatorProvider::numericValueConversionProvider
     */
    public function testValidateValueWithNumericTypeConversion(
        array $validatorConfig,
        float|int|string $attributeValue,
        bool $expectedResult,
        string $expectedMessage,
    ): void {
        $validator = new CompareValidator($validatorConfig);

        $result = $validator->validate($attributeValue);

        $this->assertSame($expectedResult, $result, $expectedMessage);
    }

    public function testValidateAttributeWithClosure(): void
    {
        $expectedValue = 42;
        $closureExecuted = false;

        $closure = static function () use ($expectedValue, &$closureExecuted): int {
            $closureExecuted = true;

            return $expectedValue;
        };

        $model = new FakedValidationModel();

        $model->attr_test = $expectedValue;

        $validator = new CompareValidator(['compareValue' => $closure]);

        $validator->validateAttribute($model, 'attr_test');

        $this->assertTrue(
            $closureExecuted,
            'Closure should be executed during validation',
        );
        $this->assertFalse(
            $model->hasErrors('attr_test'),
            'Validation should pass when values match',
        );
    }

    public function testValidateAttributeWithClosureFailure(): void
    {
        $expectedValue = 100;
        $actualValue = 50;

        $model = new FakedValidationModel();

        $model->attr_test = $actualValue;

        $validator = new CompareValidator(['compareValue' => static fn(): int => $expectedValue]);

        $validator->validateAttribute($model, 'attr_test');

        $this->assertTrue(
            $model->hasErrors('attr_test'),
            'Validation should fail when values do not match',
        );
    }

    public function testValidateAttributeWithClosureAndOperator(): void
    {
        $compareValue = 75;

        $model = new FakedValidationModel();

        $model->attr_test = 100;

        $validator = new CompareValidator(
            [
                'compareValue' => static fn(): int => $compareValue,
                'operator' => '>',
            ],
        );

        $validator->validateAttribute($model, 'attr_test');

        $this->assertFalse(
            $model->hasErrors('attr_test'),
            "Validation should pass when '100' > '75'.",
        );

        $model2 = new FakedValidationModel();

        $model2->attr_test = 50;

        $validator->validateAttribute($model2, 'attr_test');

        $this->assertTrue(
            $model2->hasErrors('attr_test'),
            "Validation should fail when '50' is not > '75'."
        );
    }
}<|MERGE_RESOLUTION|>--- conflicted
+++ resolved
@@ -10,11 +10,7 @@
 
 namespace yiiunit\framework\validators;
 
-<<<<<<< HEAD
 use Yii;
-=======
-use Exception;
->>>>>>> fa724b12
 use yii\base\InvalidConfigException;
 use yii\validators\CompareValidator;
 use yiiunit\data\validators\models\FakedValidationModel;
@@ -261,13 +257,8 @@
             new CompareValidator(['operator' => '<>']);
         } catch (InvalidConfigException) {
             return;
-<<<<<<< HEAD
-        } catch (\Exception $e) {
+        } catch (Exception $e) {
             $this->fail('InvalidConfigException expected' . $e::class . 'received');
-=======
-        } catch (Exception $e) {
-            $this->fail('InvalidConfigException expected' . get_class($e) . 'received');
->>>>>>> fa724b12
 
             return;
         }
