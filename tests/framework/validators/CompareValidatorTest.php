<?php

/**
 * @link https://www.yiiframework.com/
 * @copyright Copyright (c) 2008 Yii Software LLC
 * @license https://www.yiiframework.com/license/
 */

declare(strict_types=1);

namespace yiiunit\framework\validators;

use Yii;
use yii\base\InvalidConfigException;
use yii\validators\CompareValidator;
use yiiunit\data\validators\models\FakedValidationModel;
use yiiunit\TestCase;

/**
 * @group validators
 */
class CompareValidatorTest extends TestCase
{
    protected function setUp(): void
    {
        parent::setUp();

        $this->mockWebApplication();
    }

    protected function tearDown(): void
    {
        parent::tearDown();

        $this->destroyApplication();
    }

    public function testValidateValueException(): void
    {
        $this->expectException('yii\base\InvalidConfigException');
        $val = new CompareValidator();
        $val->validate('val');
    }

    public function testValidateValue(): void
    {
        $value = 18449;
        // default config
        $val = new CompareValidator(['compareValue' => $value]);
        $this->assertTrue($val->validate($value));
        $this->assertTrue($val->validate((string) $value));
        $this->assertFalse($val->validate($value + 1));

        // Using a closure for compareValue
        $val = new CompareValidator(['compareValue' => fn() => $value]);
        $this->assertTrue($val->validate($value));
        $this->assertTrue($val->validate((string) $value));
        $this->assertFalse($val->validate($value + 1));

        foreach ($this->getOperationTestData($value) as $op => $tests) {
            $val = new CompareValidator(['compareValue' => $value]);
            $val->operator = $op;
            foreach ($tests as $test) {
                $this->assertEquals($test[1], $val->validate($test[0]), "Testing $op");
            }
        }
    }

    /**
     * @phpstan-return array<string, array<int, array{mixed, bool}>>
     */
    protected function getOperationTestData(int $value): array
    {
        return [
            '===' => [
                [$value, true],
                [(string) $value, true],
                [(float) $value, true],
                [$value + 1, false],
            ],
            '!=' => [
                [$value, false],
                [(string) $value, false],
                [(float) $value, false],
                [$value + 0.00001, true],
                [false, true],
            ],
            '!==' => [
                [$value, false],
                [(string) $value, false],
                [(float) $value, false],
                [false, true],
            ],
            '>' => [
                [$value, false],
                [$value + 1, true],
                [$value - 1, false],
            ],
            '>=' => [
                [$value, true],
                [$value + 1, true],
                [$value - 1, false],
            ],
            '<' => [
                [$value, false],
                [$value + 1, false],
                [$value - 1, true],
            ],
            '<=' => [
                [$value, true],
                [$value + 1, false],
                [$value - 1, true],
            ],
            /*'non-op' => [
                [$value, false],
                [$value + 1, false],
                [$value - 1, false],
            ],*/
        ];
    }

    public function testValidateAttribute(): void
    {
        // invalid-array
        $val = new CompareValidator();
        $model = new FakedValidationModel();
        $model->attr = ['test_val'];
        $val->validateAttribute($model, 'attr');
        $this->assertTrue($model->hasErrors('attr'));
        $val = new CompareValidator(['compareValue' => 'test-string']);
        $model = new FakedValidationModel();
        $model->attr_test = 'test-string';
        $val->validateAttribute($model, 'attr_test');
        $this->assertFalse($model->hasErrors('attr_test'));
        $val = new CompareValidator(['compareAttribute' => 'attr_test_val']);
        $model = new FakedValidationModel();
        $model->attr_test = 'test-string';
        $model->attr_test_val = 'test-string';
        $val->validateAttribute($model, 'attr_test');
        $this->assertFalse($model->hasErrors('attr_test'));
        $this->assertFalse($model->hasErrors('attr_test_val'));
        $val = new CompareValidator(['compareAttribute' => 'attr_test_val']);
        $model = new FakedValidationModel();
        $model->attr_test = 'test-string';
        $model->attr_test_val = 'test-string-false';
        $val->validateAttribute($model, 'attr_test');
        $this->assertTrue($model->hasErrors('attr_test'));
        $this->assertFalse($model->hasErrors('attr_test_val'));
        // assume: _repeat
        $val = new CompareValidator();
        $model = new FakedValidationModel();
        $model->attr_test = 'test-string';
        $model->attr_test_repeat = 'test-string';
        $val->validateAttribute($model, 'attr_test');
        $this->assertFalse($model->hasErrors('attr_test'));
        $this->assertFalse($model->hasErrors('attr_test_repeat'));
        $val = new CompareValidator();
        $model = new FakedValidationModel();
        $model->attr_test = 'test-string';
        $model->attr_test_repeat = 'test-string2';
        $val->validateAttribute($model, 'attr_test');
        $this->assertTrue($model->hasErrors('attr_test'));
        $this->assertFalse($model->hasErrors('attr_test_repeat'));
        // not existing op
        $val = new CompareValidator();
        $val->operator = '<>';
        $model = FakedValidationModel::createWithAttributes(['attr_o' => 5, 'attr_o_repeat' => 5]);
        $val->validateAttribute($model, 'attr_o');
        $this->assertTrue($model->hasErrors('attr_o'));
        // compareAttribute has validation error
        $val = new CompareValidator(['compareAttribute' => 'attr_x', 'skipOnError' => false]);
        $model = FakedValidationModel::createWithAttributes(['attr_x' => 10, 'attr_y' => 10]);
        $model->addError('attr_x', 'invalid value');
        $val->validateAttribute($model, 'attr_y');
        $this->assertTrue($model->hasErrors('attr_x'));
        $this->assertTrue($model->hasErrors('attr_y'));
        // compareAttribute has validation error but rule has skipOnError
        $val = new CompareValidator(['compareAttribute' => 'attr_x', 'skipOnError' => true]);
        $model = FakedValidationModel::createWithAttributes(['attr_x' => 10, 'attr_y' => 10]);
        $model->addError('attr_x', 'invalid value');
        $val->validateAttribute($model, 'attr_y');
        $this->assertTrue($model->hasErrors('attr_x'));
        $this->assertFalse($model->hasErrors('attr_y'));
    }

    public function testAttributeErrorMessages(): void
    {
        $model = FakedValidationModel::createWithAttributes([
            'attr1' => 1,
            'attr2' => 2,
            'attrN' => 2,
        ]);

        foreach ($this->getTestDataForMessages() as $data) {
            $model->clearErrors($data[0]);
            $model->clearErrors($data[2]);
            $validator = new CompareValidator();
            $validator->operator = $data[1];
            $validator->message = null;
            $validator->init(); // reload messages
            $validator->{$data[4]} = $data[2];
            $validator->validateAttribute($model, $data[0]);
            $error = $model->getErrors($data[0])[0];
            $this->assertEquals($data[3], $error);
        }
    }

    /**
     * @phpstan-return array<array-key, array{string, string, int|string, string, string}>
     */
    protected function getTestDataForMessages(): array
    {
        return [
            ['attr1', '==', 2, 'attr1 must be equal to "2".', 'compareValue'],
            ['attr1', '===', 2, 'attr1 must be equal to "2".', 'compareValue'],
            ['attrN', '!=', 2, 'attrN must not be equal to "2".', 'compareValue'],
            ['attrN', '!==', 2, 'attrN must not be equal to "2".', 'compareValue'],
            ['attr1', '>', 2, 'attr1 must be greater than "2".', 'compareValue'],
            ['attr1', '>=', 2, 'attr1 must be greater than or equal to "2".', 'compareValue'],
            ['attr2', '<', 1, 'attr2 must be less than "1".', 'compareValue'],
            ['attr2', '<=', 1, 'attr2 must be less than or equal to "1".', 'compareValue'],

            ['attr1', '==', 'attr2', 'attr1 must be equal to "attr2".', 'compareAttribute'],
            ['attr1', '===', 'attr2', 'attr1 must be equal to "attr2".', 'compareAttribute'],
            ['attrN', '!=', 'attr2', 'attrN must not be equal to "attr2".', 'compareAttribute'],
            ['attrN', '!==', 'attr2', 'attrN must not be equal to "attr2".', 'compareAttribute'],
            ['attr1', '>', 'attr2', 'attr1 must be greater than "attr2".', 'compareAttribute'],
            ['attr1', '>=', 'attr2', 'attr1 must be greater than or equal to "attr2".', 'compareAttribute'],
            ['attr2', '<', 'attr1', 'attr2 must be less than "attr1".', 'compareAttribute'],
            ['attr2', '<=', 'attr1', 'attr2 must be less than or equal to "attr1".', 'compareAttribute'],
        ];
    }

    public function testValidateAttributeOperators(): void
    {
        $value = 55;
        foreach ($this->getOperationTestData($value) as $operator => $tests) {
            $val = new CompareValidator(['operator' => $operator, 'compareValue' => $value]);
            foreach ($tests as $test) {
                $model = new FakedValidationModel();
                $model->attr_test = $test[0];
                $val->validateAttribute($model, 'attr_test');
                $this->assertEquals($test[1], !$model->hasErrors('attr_test'));
            }
        }
    }

    public function testEnsureMessageSetOnInit(): void
    {
        foreach ($this->getOperationTestData(1337) as $operator => $tests) {
            $val = new CompareValidator(['operator' => $operator]);
            $this->assertTrue(strlen($val->message) > 1);
        }
        try {
            new CompareValidator(['operator' => '<>']);
        } catch (InvalidConfigException) {
            return;
        } catch (\Exception $e) {
            $this->fail('InvalidConfigException expected' . $e::class . 'received');

            return;
        }
        $this->fail('InvalidConfigException expected none received');
    }

    /**
<<<<<<< HEAD
     * @dataProvider numericTypeConversionProvider
=======
     * @dataProvider \yiiunit\framework\validators\providers\CompareValidatorProvider::numericTypeConversionProvider
     *
     * @phpstan-param array<string, mixed> $validatorConfig
>>>>>>> d245fc28
     */
    public function testValidateAttributeWithNumericTypeConversion(
        array $validatorConfig,
        int|string $attributeValue,
        string|null $compareAttributeValue,
        bool $expectedValidation,
        string $expectedMessage,
    ): void {
        $model = new FakedValidationModel();

        $model->attr_test = $attributeValue;

        $validator = new CompareValidator($validatorConfig);

        if ($compareAttributeValue !== null) {
            $model->attr_compare = $compareAttributeValue;
        }

        $validator->validateAttribute($model, 'attr_test');

        $this->assertSame($expectedValidation, $model->hasErrors('attr_test'), $expectedMessage);
    }

    /**
<<<<<<< HEAD
     * @dataProvider numericValueConversionProvider
=======
     * @dataProvider \yiiunit\framework\validators\providers\CompareValidatorProvider::numericValueConversionProvider
>>>>>>> d245fc28
     */
    public function testValidateValueWithNumericTypeConversion(
        array $validatorConfig,
        float|int|string $attributeValue,
        bool $expectedResult,
        string $expectedMessage,
    ): void {
        $validator = new CompareValidator($validatorConfig);

        $result = $validator->validate($attributeValue);

        $this->assertSame($expectedResult, $result, $expectedMessage);
    }

    public function testValidateAttributeWithClosure(): void
    {
        $expectedValue = 42;
        $closureExecuted = false;

        $closure = static function() use ($expectedValue, &$closureExecuted): int {
            $closureExecuted = true;

            return $expectedValue;
        };

        $model = new FakedValidationModel();

        $model->attr_test = $expectedValue;

        $validator = new CompareValidator(['compareValue' => $closure]);

        $validator->validateAttribute($model, 'attr_test');

        $this->assertTrue(
            $closureExecuted,
            'Closure should be executed during validation',
        );
        $this->assertFalse(
            $model->hasErrors('attr_test'),
            'Validation should pass when values match',
        );
    }

    public function testValidateAttributeWithClosureFailure(): void
    {
        $expectedValue = 100;
        $actualValue = 50;

        $model = new FakedValidationModel();

        $model->attr_test = $actualValue;

        $validator = new CompareValidator(['compareValue' => static fn(): int => $expectedValue]);

        $validator->validateAttribute($model, 'attr_test');

        $this->assertTrue(
            $model->hasErrors('attr_test'),
            'Validation should fail when values do not match',
        );
    }

    public function testValidateAttributeWithClosureAndOperator(): void
    {
        $compareValue = 75;

        $model = new FakedValidationModel();

        $model->attr_test = 100;

        $validator = new CompareValidator(
            [
                'compareValue' => static fn(): int => $compareValue,
                'operator' => '>',
            ],
        );

        $validator->validateAttribute($model, 'attr_test');

        $this->assertFalse(
            $model->hasErrors('attr_test'),
            "Validation should pass when '100' > '75'.",
        );

        $model2 = new FakedValidationModel();

        $model2->attr_test = 50;

        $validator->validateAttribute($model2, 'attr_test');

        $this->assertTrue(
            $model2->hasErrors('attr_test'),
            "Validation should fail when '50' is not > '75'."
        );
    }

<<<<<<< HEAD
    public static function numericTypeConversionProvider(): array
    {
        return [
            'invalid numeric greater than failure case' => [
                [
                    'type' => CompareValidator::TYPE_NUMBER,
                    'compareValue' => 100,
                    'operator' => '>',
                ],
                '50',
                null,
                true,
                'Numeric comparison should fail when condition is not met.',
            ],
            'valid closure with numeric type conversion' => [
                [
                    'type' => CompareValidator::TYPE_NUMBER,
                    'compareValue' => static fn(): string => '42.5',
                    'operator' => '==',
                ],
                '42.5',
                null,
                false,
                'Closure returning string should be converted to float for numeric comparison.',
            ],
            'valid compare attribute numeric type' => [
                [
                    'type' => CompareValidator::TYPE_NUMBER,
                    'compareAttribute' => 'attr_compare',
                    'operator' => '==',
                ],
                '42.0',
                '42',
                false,
                'Numeric type conversion should work with compareAttribute.',
            ],
            'valid decimal string comparison' => [
                [
                    'type' => CompareValidator::TYPE_NUMBER,
                    'compareValue' => '42.5',
                    'operator' => '==',
                ],
                '42.5',
                null,
                false,
                'Decimal values should be properly converted and compared.',
            ],
            'valid integer to float strict equality' => [
                [
                    'type' => CompareValidator::TYPE_NUMBER,
                    'compareValue' => 42,
                    'operator' => '===',
                ],
                42,
                null,
                false,
                'Integer values should be converted to float for strict comparison.',
            ],
            'valid less than or equal operator' => [
                [
                    'type' => CompareValidator::TYPE_NUMBER,
                    'compareValue' => 100,
                    'operator' => '<=',
                ],
                '100',
                null,
                false,
                'Less than or equal operator should work with numeric conversion.'
            ],
            'valid negative numbers comparison' => [
                [
                    'type' => CompareValidator::TYPE_NUMBER,
                    'compareValue' => -10.5,
                    'operator' => '==',
                ],
                '-10.5',
                null,
                false,
                'Negative numbers should be properly converted and compared.',
            ],
            'valid not equal operator success' => [
                [
                    'type' => CompareValidator::TYPE_NUMBER,
                    'compareValue' => 50,
                    'operator' => '!=',
                ],
                '25',
                null,
                false,
                'Not equal operator should work with different numeric values.',
            ],
            'valid numeric greater than with strings' => [
                [
                    'type' => CompareValidator::TYPE_NUMBER,
                    'compareValue' => '10',
                    'operator' => '>',
                ],
                '20',
                null,
                false,
                'Numeric comparison with > operator should work with string numbers.',
            ],
            'valid string numeric to float equality' => [
                [
                    'type' => CompareValidator::TYPE_NUMBER,
                    'compareValue' => 42.0,
                    'operator' => '==',
                ],
                '42',
                null,
                false,
                'String numeric value should be converted to float for comparison.',
            ],
            'valid zero values comparison' => [
                [
                    'type' => CompareValidator::TYPE_NUMBER,
                    'compareValue' => 0,
                    'operator' => '==',
                ],
                '0.0',
                null,
                false,
                'Zero values should be properly converted and compared.',
            ],
        ];
    }

    public static function numericValueConversionProvider(): array
    {
        return [
            'invalid closure less than or equal' => [
                [
                    'type' => CompareValidator::TYPE_NUMBER,
                    'compareValue' => static fn(): int => 100,
                    'operator' => '<=',
                ],
                '150',
                false,
                "String '150' should not be less than or equal to '100'.",
            ],
            'invalid different numeric values' => [
                [
                    'type' => CompareValidator::TYPE_NUMBER,
                    'compareValue' => 123.45,
                    'operator' => '==',
                ],
                '123.46',
                false,
                'Different numeric values should not be equal.',
            ],
            'invalid greater than' => [
                [
                    'type' => CompareValidator::TYPE_NUMBER,
                    'compareValue' => '10.5',
                    'operator' => '>',
                ],
                '5',
                false,
                "String '5' should not be greater than '10.5' after conversion.",
            ],
            'valid closure less than or equal (equal)' => [
                [
                    'type' => CompareValidator::TYPE_NUMBER,
                    'compareValue' => static fn(): int => 100,
                    'operator' => '<=',
                ],
                '100',
                true,
                "String '100' should be less than or equal to '100'.",
            ],
            'valid closure less than or equal (less)' => [
                [
                    'type' => CompareValidator::TYPE_NUMBER,
                    'compareValue' => static fn(): int => 100,
                    'operator' => '<=',
                ],
                '50',
                true,
                "String '50' should be less than or equal to '100'.",
            ],
            'valid float equality' => [
                [
                    'type' => CompareValidator::TYPE_NUMBER,
                    'compareValue' => 123.45,
                    'operator' => '==',
                ],
                123.45,
                true,
                'Float values should be equal.',
            ],
            'valid greater than' => [
                [
                    'type' => CompareValidator::TYPE_NUMBER,
                    'compareValue' => '10.5',
                    'operator' => '>',
                ],
                '20',
                true,
                "String '20' should be greater than '10.5' after conversion.",
            ],
            'valid integer strict equality' => [
                [
                    'type' => CompareValidator::TYPE_NUMBER,
                    'compareValue' => 42,
                    'operator' => '===',
                ],
                42,
                true,
                'Integer should be converted to float for strict comparison.',
            ],
            'valid negative number comparison' => [
                [
                    'type' => CompareValidator::TYPE_NUMBER,
                    'compareValue' => -5.5,
                    'operator' => '<',
                ],
                '-10',
                true,
                'Negative string should be converted and compared correctly.',
            ],
            'valid not equal operator' => [
                [
                    'type' => CompareValidator::TYPE_NUMBER,
                    'compareValue' => 100,
                    'operator' => '!=',
                ],
                '99.9',
                true,
                'Not equal operator should work with numeric conversion.',
            ],
            'valid string to float equality' => [
                [
                    'type' => CompareValidator::TYPE_NUMBER,
                    'compareValue' => 123.45,
                    'operator' => '==',
                ],
                '123.45',
                true,
                'String should be converted to float for comparison.',
            ],
            'valid string strict equality' => [
                [
                    'type' => CompareValidator::TYPE_NUMBER,
                    'compareValue' => 42,
                    'operator' => '===',
                ],
                '42',
                true,
                'String should be converted to float for strict comparison.',
            ],
            'valid zero comparison' => [
                [
                    'type' => CompareValidator::TYPE_NUMBER,
                    'compareValue' => 0,
                    'operator' => '>=',
                ],
                '0.0',
                true,
                'Zero values should be properly converted and compared.',
            ],
        ];
=======
    public function testClientValidateAttribute(): void
    {
        $modelValidator = new FakedValidationModel();
        $validator = new CompareValidator(
            [
                'compareValue' => 'test_value',
                'operator' => '==',
                'type' => CompareValidator::TYPE_STRING,
            ],
        );

        $modelValidator->attrA = 'test_value';

        $this->assertSame(
            'yii.validation.compare(value, messages, {"operator":"==","type":"string","compareValue":' .
            '"test_value","skipOnEmpty":1,"message":"attrA must be equal to \u0022test_value\u0022."}, $form);',
            $validator->clientValidateAttribute($modelValidator, 'attrA', Yii::$app->getView()),
            "'clientValidateAttribute()' method should return correct validation script.",
        );
        $this->assertSame(
            [
                'operator' => '==',
                'type' => 'string',
                'compareValue' => 'test_value',
                'skipOnEmpty' => 1,
                'message' => 'attrA must be equal to "test_value".',
            ],
            $validator->getClientOptions($modelValidator, 'attrA'),
            "'getClientOptions()' method should return correct options array.",
        );

        $validator->validate('someIncorrectValue', $errorMessage);

        $this->assertSame(
            'the input value must be equal to "test_value".',
            $errorMessage,
            'Failed asserting that the generated error message matches the expected one.',
        );
    }

    public function testClientValidateAttributeWithClosureCompareValue(): void
    {
        $modelValidator = new FakedValidationModel();
        $validator = new CompareValidator(
            [
                'compareValue' => static fn(): string => 'closure_value',
                'operator' => '==',
                'type' => CompareValidator::TYPE_STRING,
            ],
        );

        $this->assertSame(
            'yii.validation.compare(value, messages, {"operator":"==","type":"string","compareValue":' .
            '"closure_value","skipOnEmpty":1,"message":"attrA must be equal to \u0022closure_value\u0022."}, $form);',
            $validator->clientValidateAttribute($modelValidator, 'attrA', Yii::$app->getView()),
            "'clientValidateAttribute()' method should return correct validation script.",
        );
        $this->assertSame(
            [
                'operator' => '==',
                'type' => 'string',
                'compareValue' => 'closure_value',
                'skipOnEmpty' => 1,
                'message' => 'attrA must be equal to "closure_value".',
            ],
            $validator->getClientOptions($modelValidator, 'attrA'),
            "'getClientOptions()' method should return correct options array.",
        );

        $validator->validate('someIncorrectValue', $errorMessage);

        $this->assertSame(
            'the input value must be equal to "closure_value".',
            $errorMessage,
            'Failed asserting that the generated error message matches the expected one.',
        );
    }

    public function testClientValidateAttributeWithNullCompareAttribute(): void
    {
        $modelValidator = new FakedValidationModel();
        $validator = new CompareValidator(
            [
                'compareAttribute' => 'attrA_repeat',
                'operator' => '==',
                'type' => CompareValidator::TYPE_STRING,
            ],
        );

        $modelValidator->attrA = 'test';
        $modelValidator->attrA_repeat = 'test';

        $this->assertSame(
            'yii.validation.compare(value, messages, {"operator":"==","type":"string","compareAttribute":' .
            '"fakedvalidationmodel-attra_repeat","compareAttributeName":"FakedValidationModel[attrA_repeat]",' .
            '"skipOnEmpty":1,"message":"attrA must be equal to \u0022attrA_repeat\u0022."}, $form);',
            $validator->clientValidateAttribute($modelValidator, 'attrA', Yii::$app->getView()),
            "'clientValidateAttribute()' method should return correct validation script.",
        );
        $this->assertSame(
            [
                'operator' => '==',
                'type' => 'string',
                'compareAttribute' => 'fakedvalidationmodel-attra_repeat',
                'compareAttributeName' => 'FakedValidationModel[attrA_repeat]',
                'skipOnEmpty' => 1,
                'message' => 'attrA must be equal to "attrA_repeat".',
            ],
            $validator->getClientOptions($modelValidator, 'attrA'),
            "'getClientOptions()' method should return correct options array.",
        );
>>>>>>> d245fc28
    }
}<|MERGE_RESOLUTION|>--- conflicted
+++ resolved
@@ -10,7 +10,6 @@
 
 namespace yiiunit\framework\validators;
 
-use Yii;
 use yii\base\InvalidConfigException;
 use yii\validators\CompareValidator;
 use yiiunit\data\validators\models\FakedValidationModel;
@@ -25,7 +24,7 @@
     {
         parent::setUp();
 
-        $this->mockWebApplication();
+        $this->mockApplication();
     }
 
     protected function tearDown(): void
@@ -264,13 +263,9 @@
     }
 
     /**
-<<<<<<< HEAD
-     * @dataProvider numericTypeConversionProvider
-=======
      * @dataProvider \yiiunit\framework\validators\providers\CompareValidatorProvider::numericTypeConversionProvider
      *
      * @phpstan-param array<string, mixed> $validatorConfig
->>>>>>> d245fc28
      */
     public function testValidateAttributeWithNumericTypeConversion(
         array $validatorConfig,
@@ -295,11 +290,7 @@
     }
 
     /**
-<<<<<<< HEAD
-     * @dataProvider numericValueConversionProvider
-=======
      * @dataProvider \yiiunit\framework\validators\providers\CompareValidatorProvider::numericValueConversionProvider
->>>>>>> d245fc28
      */
     public function testValidateValueWithNumericTypeConversion(
         array $validatorConfig,
@@ -395,381 +386,4 @@
             "Validation should fail when '50' is not > '75'."
         );
     }
-
-<<<<<<< HEAD
-    public static function numericTypeConversionProvider(): array
-    {
-        return [
-            'invalid numeric greater than failure case' => [
-                [
-                    'type' => CompareValidator::TYPE_NUMBER,
-                    'compareValue' => 100,
-                    'operator' => '>',
-                ],
-                '50',
-                null,
-                true,
-                'Numeric comparison should fail when condition is not met.',
-            ],
-            'valid closure with numeric type conversion' => [
-                [
-                    'type' => CompareValidator::TYPE_NUMBER,
-                    'compareValue' => static fn(): string => '42.5',
-                    'operator' => '==',
-                ],
-                '42.5',
-                null,
-                false,
-                'Closure returning string should be converted to float for numeric comparison.',
-            ],
-            'valid compare attribute numeric type' => [
-                [
-                    'type' => CompareValidator::TYPE_NUMBER,
-                    'compareAttribute' => 'attr_compare',
-                    'operator' => '==',
-                ],
-                '42.0',
-                '42',
-                false,
-                'Numeric type conversion should work with compareAttribute.',
-            ],
-            'valid decimal string comparison' => [
-                [
-                    'type' => CompareValidator::TYPE_NUMBER,
-                    'compareValue' => '42.5',
-                    'operator' => '==',
-                ],
-                '42.5',
-                null,
-                false,
-                'Decimal values should be properly converted and compared.',
-            ],
-            'valid integer to float strict equality' => [
-                [
-                    'type' => CompareValidator::TYPE_NUMBER,
-                    'compareValue' => 42,
-                    'operator' => '===',
-                ],
-                42,
-                null,
-                false,
-                'Integer values should be converted to float for strict comparison.',
-            ],
-            'valid less than or equal operator' => [
-                [
-                    'type' => CompareValidator::TYPE_NUMBER,
-                    'compareValue' => 100,
-                    'operator' => '<=',
-                ],
-                '100',
-                null,
-                false,
-                'Less than or equal operator should work with numeric conversion.'
-            ],
-            'valid negative numbers comparison' => [
-                [
-                    'type' => CompareValidator::TYPE_NUMBER,
-                    'compareValue' => -10.5,
-                    'operator' => '==',
-                ],
-                '-10.5',
-                null,
-                false,
-                'Negative numbers should be properly converted and compared.',
-            ],
-            'valid not equal operator success' => [
-                [
-                    'type' => CompareValidator::TYPE_NUMBER,
-                    'compareValue' => 50,
-                    'operator' => '!=',
-                ],
-                '25',
-                null,
-                false,
-                'Not equal operator should work with different numeric values.',
-            ],
-            'valid numeric greater than with strings' => [
-                [
-                    'type' => CompareValidator::TYPE_NUMBER,
-                    'compareValue' => '10',
-                    'operator' => '>',
-                ],
-                '20',
-                null,
-                false,
-                'Numeric comparison with > operator should work with string numbers.',
-            ],
-            'valid string numeric to float equality' => [
-                [
-                    'type' => CompareValidator::TYPE_NUMBER,
-                    'compareValue' => 42.0,
-                    'operator' => '==',
-                ],
-                '42',
-                null,
-                false,
-                'String numeric value should be converted to float for comparison.',
-            ],
-            'valid zero values comparison' => [
-                [
-                    'type' => CompareValidator::TYPE_NUMBER,
-                    'compareValue' => 0,
-                    'operator' => '==',
-                ],
-                '0.0',
-                null,
-                false,
-                'Zero values should be properly converted and compared.',
-            ],
-        ];
-    }
-
-    public static function numericValueConversionProvider(): array
-    {
-        return [
-            'invalid closure less than or equal' => [
-                [
-                    'type' => CompareValidator::TYPE_NUMBER,
-                    'compareValue' => static fn(): int => 100,
-                    'operator' => '<=',
-                ],
-                '150',
-                false,
-                "String '150' should not be less than or equal to '100'.",
-            ],
-            'invalid different numeric values' => [
-                [
-                    'type' => CompareValidator::TYPE_NUMBER,
-                    'compareValue' => 123.45,
-                    'operator' => '==',
-                ],
-                '123.46',
-                false,
-                'Different numeric values should not be equal.',
-            ],
-            'invalid greater than' => [
-                [
-                    'type' => CompareValidator::TYPE_NUMBER,
-                    'compareValue' => '10.5',
-                    'operator' => '>',
-                ],
-                '5',
-                false,
-                "String '5' should not be greater than '10.5' after conversion.",
-            ],
-            'valid closure less than or equal (equal)' => [
-                [
-                    'type' => CompareValidator::TYPE_NUMBER,
-                    'compareValue' => static fn(): int => 100,
-                    'operator' => '<=',
-                ],
-                '100',
-                true,
-                "String '100' should be less than or equal to '100'.",
-            ],
-            'valid closure less than or equal (less)' => [
-                [
-                    'type' => CompareValidator::TYPE_NUMBER,
-                    'compareValue' => static fn(): int => 100,
-                    'operator' => '<=',
-                ],
-                '50',
-                true,
-                "String '50' should be less than or equal to '100'.",
-            ],
-            'valid float equality' => [
-                [
-                    'type' => CompareValidator::TYPE_NUMBER,
-                    'compareValue' => 123.45,
-                    'operator' => '==',
-                ],
-                123.45,
-                true,
-                'Float values should be equal.',
-            ],
-            'valid greater than' => [
-                [
-                    'type' => CompareValidator::TYPE_NUMBER,
-                    'compareValue' => '10.5',
-                    'operator' => '>',
-                ],
-                '20',
-                true,
-                "String '20' should be greater than '10.5' after conversion.",
-            ],
-            'valid integer strict equality' => [
-                [
-                    'type' => CompareValidator::TYPE_NUMBER,
-                    'compareValue' => 42,
-                    'operator' => '===',
-                ],
-                42,
-                true,
-                'Integer should be converted to float for strict comparison.',
-            ],
-            'valid negative number comparison' => [
-                [
-                    'type' => CompareValidator::TYPE_NUMBER,
-                    'compareValue' => -5.5,
-                    'operator' => '<',
-                ],
-                '-10',
-                true,
-                'Negative string should be converted and compared correctly.',
-            ],
-            'valid not equal operator' => [
-                [
-                    'type' => CompareValidator::TYPE_NUMBER,
-                    'compareValue' => 100,
-                    'operator' => '!=',
-                ],
-                '99.9',
-                true,
-                'Not equal operator should work with numeric conversion.',
-            ],
-            'valid string to float equality' => [
-                [
-                    'type' => CompareValidator::TYPE_NUMBER,
-                    'compareValue' => 123.45,
-                    'operator' => '==',
-                ],
-                '123.45',
-                true,
-                'String should be converted to float for comparison.',
-            ],
-            'valid string strict equality' => [
-                [
-                    'type' => CompareValidator::TYPE_NUMBER,
-                    'compareValue' => 42,
-                    'operator' => '===',
-                ],
-                '42',
-                true,
-                'String should be converted to float for strict comparison.',
-            ],
-            'valid zero comparison' => [
-                [
-                    'type' => CompareValidator::TYPE_NUMBER,
-                    'compareValue' => 0,
-                    'operator' => '>=',
-                ],
-                '0.0',
-                true,
-                'Zero values should be properly converted and compared.',
-            ],
-        ];
-=======
-    public function testClientValidateAttribute(): void
-    {
-        $modelValidator = new FakedValidationModel();
-        $validator = new CompareValidator(
-            [
-                'compareValue' => 'test_value',
-                'operator' => '==',
-                'type' => CompareValidator::TYPE_STRING,
-            ],
-        );
-
-        $modelValidator->attrA = 'test_value';
-
-        $this->assertSame(
-            'yii.validation.compare(value, messages, {"operator":"==","type":"string","compareValue":' .
-            '"test_value","skipOnEmpty":1,"message":"attrA must be equal to \u0022test_value\u0022."}, $form);',
-            $validator->clientValidateAttribute($modelValidator, 'attrA', Yii::$app->getView()),
-            "'clientValidateAttribute()' method should return correct validation script.",
-        );
-        $this->assertSame(
-            [
-                'operator' => '==',
-                'type' => 'string',
-                'compareValue' => 'test_value',
-                'skipOnEmpty' => 1,
-                'message' => 'attrA must be equal to "test_value".',
-            ],
-            $validator->getClientOptions($modelValidator, 'attrA'),
-            "'getClientOptions()' method should return correct options array.",
-        );
-
-        $validator->validate('someIncorrectValue', $errorMessage);
-
-        $this->assertSame(
-            'the input value must be equal to "test_value".',
-            $errorMessage,
-            'Failed asserting that the generated error message matches the expected one.',
-        );
-    }
-
-    public function testClientValidateAttributeWithClosureCompareValue(): void
-    {
-        $modelValidator = new FakedValidationModel();
-        $validator = new CompareValidator(
-            [
-                'compareValue' => static fn(): string => 'closure_value',
-                'operator' => '==',
-                'type' => CompareValidator::TYPE_STRING,
-            ],
-        );
-
-        $this->assertSame(
-            'yii.validation.compare(value, messages, {"operator":"==","type":"string","compareValue":' .
-            '"closure_value","skipOnEmpty":1,"message":"attrA must be equal to \u0022closure_value\u0022."}, $form);',
-            $validator->clientValidateAttribute($modelValidator, 'attrA', Yii::$app->getView()),
-            "'clientValidateAttribute()' method should return correct validation script.",
-        );
-        $this->assertSame(
-            [
-                'operator' => '==',
-                'type' => 'string',
-                'compareValue' => 'closure_value',
-                'skipOnEmpty' => 1,
-                'message' => 'attrA must be equal to "closure_value".',
-            ],
-            $validator->getClientOptions($modelValidator, 'attrA'),
-            "'getClientOptions()' method should return correct options array.",
-        );
-
-        $validator->validate('someIncorrectValue', $errorMessage);
-
-        $this->assertSame(
-            'the input value must be equal to "closure_value".',
-            $errorMessage,
-            'Failed asserting that the generated error message matches the expected one.',
-        );
-    }
-
-    public function testClientValidateAttributeWithNullCompareAttribute(): void
-    {
-        $modelValidator = new FakedValidationModel();
-        $validator = new CompareValidator(
-            [
-                'compareAttribute' => 'attrA_repeat',
-                'operator' => '==',
-                'type' => CompareValidator::TYPE_STRING,
-            ],
-        );
-
-        $modelValidator->attrA = 'test';
-        $modelValidator->attrA_repeat = 'test';
-
-        $this->assertSame(
-            'yii.validation.compare(value, messages, {"operator":"==","type":"string","compareAttribute":' .
-            '"fakedvalidationmodel-attra_repeat","compareAttributeName":"FakedValidationModel[attrA_repeat]",' .
-            '"skipOnEmpty":1,"message":"attrA must be equal to \u0022attrA_repeat\u0022."}, $form);',
-            $validator->clientValidateAttribute($modelValidator, 'attrA', Yii::$app->getView()),
-            "'clientValidateAttribute()' method should return correct validation script.",
-        );
-        $this->assertSame(
-            [
-                'operator' => '==',
-                'type' => 'string',
-                'compareAttribute' => 'fakedvalidationmodel-attra_repeat',
-                'compareAttributeName' => 'FakedValidationModel[attrA_repeat]',
-                'skipOnEmpty' => 1,
-                'message' => 'attrA must be equal to "attrA_repeat".',
-            ],
-            $validator->getClientOptions($modelValidator, 'attrA'),
-            "'getClientOptions()' method should return correct options array.",
-        );
->>>>>>> d245fc28
-    }
 }