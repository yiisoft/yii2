<?php

/**
 * @link https://www.yiiframework.com/
 * @copyright Copyright (c) 2008 Yii Software LLC
 * @license https://www.yiiframework.com/license/
 */

namespace yiiunit\framework\validators;

use yii\base\Exception;
use yii\validators\ExistValidator;
use yiiunit\data\ar\ActiveRecord;
use yiiunit\data\ar\Customer;
use yiiunit\data\ar\Order;
use yiiunit\data\ar\OrderItem;
use yiiunit\data\validators\models\ValidatorTestMainModel;
use yiiunit\data\validators\models\ValidatorTestRefModel;
use yiiunit\framework\db\DatabaseTestCase;

abstract class ExistValidatorTest extends DatabaseTestCase
{
    protected function setUp(): void
    {
        parent::setUp();

        // destroy application, Validator must work without Yii::$app
        $this->destroyApplication();
        ActiveRecord::$db = $this->getConnection();
    }

    public function testValidateValueExpectedException(): void
    {
        try {
            $val = new ExistValidator();
            $val->validate('ref');
            $this->fail('Exception should have been thrown at this time');
        } catch (Exception $e) {
            $this->assertInstanceOf('yii\base\InvalidConfigException', $e);
            $this->assertEquals('The "targetClass" property must be set.', $e->getMessage());
        }
        // combine to save the time creating a new db-fixture set (likely ~5 sec)
        try {
            $val = new ExistValidator(['targetClass' => ValidatorTestMainModel::class]);
            $val->validate('ref');
            $this->fail('Exception should have been thrown at this time');
        } catch (Exception $e) {
            $this->assertInstanceOf('yii\base\InvalidConfigException', $e);
            $this->assertEquals('The "targetAttribute" property must be configured as a string.', $e->getMessage());
        }
    }

    public function testValidateValue(): void
    {
        $val = new ExistValidator(['targetClass' => ValidatorTestRefModel::class, 'targetAttribute' => 'id']);
        $this->assertTrue($val->validate(2));
        $this->assertTrue($val->validate(5));
        $this->assertFalse($val->validate(99));
        $this->assertFalse($val->validate(['1']));
    }

    public function testValidateAttribute(): void
    {
        // existing value on different table
        $val = new ExistValidator(['targetClass' => ValidatorTestMainModel::class, 'targetAttribute' => 'id']);
        $m = ValidatorTestRefModel::findOne(['id' => 1]);
        $val->validateAttribute($m, 'ref');
        $this->assertFalse($m->hasErrors());
        // non-existing value on different table
        $val = new ExistValidator(['targetClass' => ValidatorTestMainModel::class, 'targetAttribute' => 'id']);
        $m = ValidatorTestRefModel::findOne(['id' => 6]);
        $val->validateAttribute($m, 'ref');
        $this->assertTrue($m->hasErrors('ref'));
        // existing value on same table
        $val = new ExistValidator(['targetAttribute' => 'ref']);
        $m = ValidatorTestRefModel::findOne(['id' => 2]);
        $val->validateAttribute($m, 'test_val');
        $this->assertFalse($m->hasErrors());
        // non-existing value on same table
        $val = new ExistValidator(['targetAttribute' => 'ref']);
        $m = ValidatorTestRefModel::findOne(['id' => 5]);
        $val->validateAttribute($m, 'test_val_fail');
        $this->assertTrue($m->hasErrors('test_val_fail'));
        // check for given value (true)
        $val = new ExistValidator();
        $m = ValidatorTestRefModel::findOne(['id' => 3]);
        $val->validateAttribute($m, 'ref');
        $this->assertFalse($m->hasErrors());
        // check for given defaults (false)
        $val = new ExistValidator();
        $m = ValidatorTestRefModel::findOne(['id' => 4]);
        $m->a_field = 'some new value';
        $val->validateAttribute($m, 'a_field');
        $this->assertTrue($m->hasErrors('a_field'));
        // existing array
        $val = new ExistValidator(['targetAttribute' => 'ref']);
        $val->allowArray = true;
        $m = new ValidatorTestRefModel();
        $m->test_val = [2, 3, 4, 5];
        $val->validateAttribute($m, 'test_val');
        $this->assertFalse($m->hasErrors('test_val'));
        // existing non-unique array
        $val = new ExistValidator(['targetAttribute' => 'ref']);
        $val->allowArray = true;
        $m = new ValidatorTestRefModel();
        $m->test_val = [2, 2, 3, 3, 4, 4, 5, 5];
        $val->validateAttribute($m, 'test_val');
        $this->assertFalse($m->hasErrors('test_val'));
        // non-existing array
        $val = new ExistValidator(['targetAttribute' => 'ref']);
        $val->allowArray = true;
        $m = new ValidatorTestRefModel();
        $m->test_val = [95, 96, 97, 98];
        $val->validateAttribute($m, 'test_val');
        $this->assertTrue($m->hasErrors('test_val'));
        // partial-existing array
        $val = new ExistValidator(['targetAttribute' => 'ref']);
        $val->allowArray = true;
        $m = new ValidatorTestRefModel();
        $m->test_val = [2, 97, 3, 98];
        $val->validateAttribute($m, 'test_val');
        $this->assertTrue($m->hasErrors('test_val'));
        // existing array (allowArray = false)
        $val = new ExistValidator(['targetAttribute' => 'ref']);
        $val->allowArray = false;
        $m = new ValidatorTestRefModel();
        $m->test_val = [2, 3, 4, 5];
        $val->validateAttribute($m, 'test_val');
        $this->assertTrue($m->hasErrors('test_val'));
        // non-existing array (allowArray = false)
        $val = new ExistValidator(['targetAttribute' => 'ref']);
        $val->allowArray = false;
        $m = new ValidatorTestRefModel();
        $m->test_val = [95, 96, 97, 98];
        $val->validateAttribute($m, 'test_val');
        $this->assertTrue($m->hasErrors('test_val'));
    }

    public function testValidateCompositeKeys(): void
    {
        $val = new ExistValidator([
            'targetClass' => OrderItem::class,
            'targetAttribute' => ['order_id', 'item_id'],
        ]);
        // validate old record
        $m = OrderItem::findOne(['order_id' => 1, 'item_id' => 2]);
        $val->validateAttribute($m, 'order_id');
        $this->assertFalse($m->hasErrors('order_id'));

        // validate new record
        $m = new OrderItem(['order_id' => 1, 'item_id' => 2]);
        $val->validateAttribute($m, 'order_id');
        $this->assertFalse($m->hasErrors('order_id'));
        $m = new OrderItem(['order_id' => 2, 'item_id' => 5]);
        $val->validateAttribute($m, 'order_id');
        $this->assertFalse($m->hasErrors('order_id'));
        $m = new OrderItem(['order_id' => 10, 'item_id' => 2]);
        $val->validateAttribute($m, 'order_id');
        $this->assertTrue($m->hasErrors('order_id'));

        $val = new ExistValidator([
            'targetClass' => OrderItem::class,
            'targetAttribute' => ['id' => 'order_id'],
        ]);
        // validate old record
        $m = Order::findOne(1);
        $val->validateAttribute($m, 'id');
        $this->assertFalse($m->hasErrors('id'));
        $m = Order::findOne(1);
        $m->id = 10;
        $val->validateAttribute($m, 'id');
        $this->assertTrue($m->hasErrors('id'));

        $m = new Order(['id' => 1]);
        $val->validateAttribute($m, 'id');
        $this->assertFalse($m->hasErrors('id'));
        $m = new Order(['id' => 10]);
        $val->validateAttribute($m, 'id');
        $this->assertTrue($m->hasErrors('id'));
    }

    /**
     * @see https://github.com/yiisoft/yii2/issues/14150
     */
    public function testTargetTableWithAlias(): void
    {
        $oldTableName = OrderItem::$tableName;
        OrderItem::$tableName = '{{%order_item}}';

        $val = new ExistValidator([
            'targetClass' => OrderItem::class,
            'targetAttribute' => ['id' => 'order_id'],
        ]);

        $m = new Order(['id' => 1]);
        $val->validateAttribute($m, 'id');
        $this->assertFalse($m->hasErrors('id'));

        OrderItem::$tableName = $oldTableName;
    }

    /**
     * Test expresssion in targetAttribute.
     * @see https://github.com/yiisoft/yii2/issues/14304
     */
    public function testExpresionInAttributeColumnName(): void
    {
        $val = new ExistValidator([
<<<<<<< HEAD
           'targetClass' => OrderItem::class,
           'targetAttribute' => ['id' => 'COALESCE([[order_id]], 0)'],
       ]);
=======
            'targetClass' => OrderItem::className(),
            'targetAttribute' => ['id' => 'COALESCE([[order_id]], 0)'],
        ]);
>>>>>>> a2b344f2

        $m = new Order(['id' => 1]);
        $val->validateAttribute($m, 'id');
        $this->assertFalse($m->hasErrors('id'));
    }

    public function testTargetRelation(): void
    {
        $val = new ExistValidator(['targetRelation' => 'references']);

        $m = ValidatorTestMainModel::findOne(2);
        $val->validateAttribute($m, 'id');
        $this->assertFalse($m->hasErrors('id'));

        $m = ValidatorTestMainModel::findOne(1);
        $val->validateAttribute($m, 'id');
        $this->assertTrue($m->hasErrors('id'));
    }

    public function testTargetRelationWithFilter(): void
    {
        $val = new ExistValidator(['targetRelation' => 'references', 'filter' => function ($query): void {
            $query->andWhere(['a_field' => 'ref_to_2']);
        }]);
        $m = ValidatorTestMainModel::findOne(2);
        $val->validateAttribute($m, 'id');
        $this->assertFalse($m->hasErrors('id'));

        $val = new ExistValidator(['targetRelation' => 'references', 'filter' => function ($query): void {
            $query->andWhere(['a_field' => 'ref_to_3']);
        }]);
        $m = ValidatorTestMainModel::findOne(2);
        $val->validateAttribute($m, 'id');
        $this->assertTrue($m->hasErrors('id'));
    }

    public function testForceMaster(): void
    {
        $connection = $this->getConnectionWithInvalidSlave();
        ActiveRecord::$db = $connection;

        $model = null;
<<<<<<< HEAD
        $connection->useMaster(function() use (&$model): void {
=======
        $connection->useMaster(function () use (&$model) {
>>>>>>> a2b344f2
            $model = ValidatorTestMainModel::findOne(2);
        });

        $validator = new ExistValidator([
            'forceMasterDb' => true,
            'targetRelation' => 'references',
        ]);
        $validator->validateAttribute($model, 'id');

        $this->expectException('\yii\base\InvalidConfigException');
        $validator = new ExistValidator([
            'forceMasterDb' => false,
            'targetRelation' => 'references',
        ]);
        $validator->validateAttribute($model, 'id');

        ActiveRecord::$db = $this->getConnection();
    }

    public function testSecondTargetAttributeWithError(): void
    {
        $validator = new ExistValidator(['targetAttribute' => ['email', 'name']]);
        $customer = new Customer();
        $customer->email = 'user11111@example.com';
        $customer->name = 'user11111';

        $validator->validateAttribute($customer, 'email');
        $this->assertTrue($customer->hasErrors('email'));

        $customer->clearErrors();

        $customer->addError('name', 'error');
        $validator->validateAttribute($customer, 'email');
        $this->assertFalse($customer->hasErrors('email')); // validator should be skipped

        $validator = new ExistValidator([
            'targetAttribute' => ['email', 'name'],
            'skipOnError' => false,
        ]);

        $customer->clearErrors();
        $customer->addError('name', 'error');
        $validator->validateAttribute($customer, 'email');
        $this->assertTrue($customer->hasErrors('email')); // validator should not be skipped
    }
}<|MERGE_RESOLUTION|>--- conflicted
+++ resolved
@@ -206,15 +206,9 @@
     public function testExpresionInAttributeColumnName(): void
     {
         $val = new ExistValidator([
-<<<<<<< HEAD
-           'targetClass' => OrderItem::class,
-           'targetAttribute' => ['id' => 'COALESCE([[order_id]], 0)'],
-       ]);
-=======
             'targetClass' => OrderItem::className(),
             'targetAttribute' => ['id' => 'COALESCE([[order_id]], 0)'],
         ]);
->>>>>>> a2b344f2
 
         $m = new Order(['id' => 1]);
         $val->validateAttribute($m, 'id');
@@ -257,11 +251,7 @@
         ActiveRecord::$db = $connection;
 
         $model = null;
-<<<<<<< HEAD
-        $connection->useMaster(function() use (&$model): void {
-=======
         $connection->useMaster(function () use (&$model) {
->>>>>>> a2b344f2
             $model = ValidatorTestMainModel::findOne(2);
         });
 
