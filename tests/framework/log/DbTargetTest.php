<?php

/**
 * @link https://www.yiiframework.com/
 * @copyright Copyright (c) 2008 Yii Software LLC
 * @license https://www.yiiframework.com/license/
 */

namespace yiiunit\framework\log;

use yii\console\Application;
use yii\console\Controller;
use yii\base\InvalidParamException;
use yii\db\Exception;
use yii\base\InvalidConfigException;
use Yii;
use yii\console\ExitCode;
use yii\db\Connection;
use yii\db\Query;
use yii\log\Logger;
use yiiunit\framework\console\controllers\EchoMigrateController;
use yiiunit\TestCase;

/**
 * @group db
 * @group log
 */
abstract class DbTargetTest extends TestCase
{
    protected static $database;
    protected static $driverName = 'mysql';

    /**
     * @var Connection
     */
    protected static $db;

    protected static $logTable = '{{%log}}';

    protected static function runConsoleAction($route, $params = [])
    {
        if (Yii::$app === null) {
            new Application([
                'id' => 'Migrator',
                'basePath' => '@yiiunit',
                'controllerMap' => [
                    'migrate' => EchoMigrateController::class,
                ],
                'components' => [
                    'db' => static::getConnection(),
                    'log' => [
                        'targets' => [
                            'db' => [
                                'class' => 'yii\log\DbTarget',
                                'levels' => ['warning'],
                                'logTable' => self::$logTable,
                            ],
                        ],
                    ],
                ],
            ]);
        }

        ob_start();
        $result = Yii::$app->runAction($route, $params);
        echo 'Result is ' . $result;
<<<<<<< HEAD
        if ($result !== ExitCode::OK) {
=======
        if ($result !== Controller::EXIT_CODE_NORMAL) {
>>>>>>> fa724b12
            ob_end_flush();
        } else {
            ob_end_clean();
        }
    }

    protected function setUp(): void
    {
        parent::setUp();
        $databases = static::getParam('databases');
        static::$database = $databases[static::$driverName];
        $pdo_database = 'pdo_' . static::$driverName;

        if (!extension_loaded('pdo') || !extension_loaded($pdo_database)) {
            static::markTestSkipped('pdo and ' . $pdo_database . ' extension are required.');
        }

        static::runConsoleAction('migrate/up', ['migrationPath' => '@yii/log/migrations/', 'interactive' => false]);
    }

    protected function tearDown(): void
    {
        self::getConnection()->createCommand()->truncateTable(self::$logTable)->execute();
        static::runConsoleAction('migrate/down', ['migrationPath' => '@yii/log/migrations/', 'interactive' => false]);
        if (static::$db) {
            static::$db->close();
        }
        parent::tearDown();
    }

    /**
<<<<<<< HEAD
     * @throws \yii\db\Exception
     * @throws \yii\base\InvalidArgumentException
     * @throws \yii\base\InvalidConfigException
     * @return \yii\db\Connection
=======
     * @throws InvalidParamException
     * @throws Exception
     * @throws InvalidConfigException
     * @return Connection
>>>>>>> fa724b12
     */
    public static function getConnection()
    {
        if (static::$db == null) {
            $db = new Connection();
            $db->dsn = static::$database['dsn'];
            if (isset(static::$database['username'])) {
                $db->username = static::$database['username'];
                $db->password = static::$database['password'];
            }
            if (isset(static::$database['attributes'])) {
                $db->attributes = static::$database['attributes'];
            }
            if (!$db->isActive) {
                $db->open();
            }
            static::$db = $db;
        }

        return static::$db;
    }

    /**
     * Tests that precision isn't lost for log timestamps.
     * @see https://github.com/yiisoft/yii2/issues/7384
     */
    public function testTimestamp(): void
    {
        $logger = Yii::getLogger();

        $time = 1_424_865_393.0105;

        // forming message data manually in order to set time
        $messsageData = [
            'test',
            Logger::LEVEL_WARNING,
            'test',
            $time,
            [],
        ];

        $logger->messages[] = $messsageData;
        $logger->flush(true);

        $query = (new Query())->select('log_time')->from(self::$logTable)->where(['category' => 'test']);
        $loggedTime = $query->createCommand(self::getConnection())->queryScalar();
        static::assertEquals($time, $loggedTime);
    }

    public function testTransactionRollBack(): void
    {
        $db = self::getConnection();
        $logger = Yii::getLogger();

        $tx = $db->beginTransaction();

        $messsageData = [
            'test',
            Logger::LEVEL_WARNING,
            'test',
            time(),
            [],
        ];

        $logger->messages[] = $messsageData;
        $logger->flush(true);

        // current db connection should still have a transaction
        $this->assertNotNull($db->transaction);
        // log db connection should not have transaction
        $this->assertNull(Yii::$app->log->targets['db']->db->transaction);

        $tx->rollBack();

        $query = (new Query())->select('COUNT(*)')->from(self::$logTable)->where(['category' => 'test', 'message' => 'test']);
        $count = $query->createCommand($db)->queryScalar();
        static::assertEquals(1, $count);
    }
}<|MERGE_RESOLUTION|>--- conflicted
+++ resolved
@@ -14,6 +14,7 @@
 use yii\db\Exception;
 use yii\base\InvalidConfigException;
 use Yii;
+use yii\base\InvalidArgumentException;
 use yii\console\ExitCode;
 use yii\db\Connection;
 use yii\db\Query;
@@ -64,11 +65,7 @@
         ob_start();
         $result = Yii::$app->runAction($route, $params);
         echo 'Result is ' . $result;
-<<<<<<< HEAD
         if ($result !== ExitCode::OK) {
-=======
-        if ($result !== Controller::EXIT_CODE_NORMAL) {
->>>>>>> fa724b12
             ob_end_flush();
         } else {
             ob_end_clean();
@@ -100,17 +97,10 @@
     }
 
     /**
-<<<<<<< HEAD
-     * @throws \yii\db\Exception
-     * @throws \yii\base\InvalidArgumentException
-     * @throws \yii\base\InvalidConfigException
-     * @return \yii\db\Connection
-=======
-     * @throws InvalidParamException
+     * @throws InvalidArgumentException
      * @throws Exception
      * @throws InvalidConfigException
      * @return Connection
->>>>>>> fa724b12
      */
     public static function getConnection()
     {
