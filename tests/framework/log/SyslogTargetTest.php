--- conflicted
+++ resolved
@@ -133,27 +133,19 @@
 
             static::$functions['openlog'] = function ($arguments) use ($syslogTarget) {
                 $this->assertCount(3, $arguments);
-<<<<<<< HEAD
                 [$identity, $option, $facility] = $arguments;
-                $syslogTarget->openlog($identity, $option, $facility);
-=======
-                list($identity, $option, $facility) = $arguments;
                 return $syslogTarget->openlog($identity, $option, $facility);
->>>>>>> 313be2a5
-            };
+            };
+
             static::$functions['syslog'] = function ($arguments) use ($syslogTarget) {
                 $this->assertCount(2, $arguments);
-<<<<<<< HEAD
                 [$priority, $message] = $arguments;
-                $syslogTarget->syslog($priority, $message);
-=======
-                list($priority, $message) = $arguments;
                 return $syslogTarget->syslog($priority, $message);
             };
+
             static::$functions['closelog'] = function ($arguments) use ($syslogTarget) {
                 $this->assertCount(0, $arguments);
                 return $syslogTarget->closelog();
->>>>>>> 313be2a5
             };
 
             $syslogTarget->export();
