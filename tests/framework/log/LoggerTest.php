--- conflicted
+++ resolved
@@ -30,13 +30,7 @@
     protected function setUp(): void
     {
         $this->logger = new Logger();
-<<<<<<< HEAD
-        $this->dispatcher = $this->getMockBuilder('yii\log\Dispatcher')
-            ->onlyMethods(['dispatch'])
-            ->getMock();
-=======
         $this->dispatcher = $this->createPartialMock(Dispatcher::class, ['dispatch']);
->>>>>>> fa724b12
     }
 
     /**
@@ -499,11 +493,7 @@
         $this->assertEquals([$fistCategory], $logger->getProfiling(['cat*'], ['category*']));
     }
 
-<<<<<<< HEAD
-    public static function providerForNonProfilingMessages()
-=======
     public static function providerForNonProfilingMessages(): array
->>>>>>> fa724b12
     {
         return [
             [Logger::LEVEL_ERROR],
@@ -517,11 +507,7 @@
     /**
      * @dataProvider providerForNonProfilingMessages
      */
-<<<<<<< HEAD
     public function testGatheringNonProfilingMessages(int $level): void
-=======
-    public function testGatheringNonProfilingMessages($level): void
->>>>>>> fa724b12
     {
         $logger = new Logger(['flushInterval' => 0]);
         $logger->log('aaa', $level);
