<?php
/**
 * @link http://www.yiiframework.com/
 * @copyright Copyright (c) 2008 Yii Software LLC
 * @license http://www.yiiframework.com/license/
 */

namespace yiiunit\framework\log;

use yii\log\Dispatcher;
use yii\log\Logger;
use yiiunit\TestCase;

/**
 * @group log
 */
class LoggerTest extends TestCase
{
    /**
     * @var Logger
     */
    protected $logger;

    /**
     * @var Dispatcher|\PHPUnit_Framework_MockObject_MockObject
     */
    protected $dispatcher;

    protected function setUp()
    {
        $this->logger = new Logger();
        $this->dispatcher = $this->getMockBuilder('yii\log\Dispatcher')
            ->setMethods(['dispatch'])
            ->getMock();
    }

    /**
     * @covers \yii\log\Logger::Log()
     */
    public function testLog()
    {
        $memory = memory_get_usage();
        $this->logger->log('test1', Logger::LEVEL_INFO);
        $this->assertCount(1, $this->logger->messages);
        $this->assertEquals('test1', $this->logger->messages[0][0]);
        $this->assertEquals(Logger::LEVEL_INFO, $this->logger->messages[0][1]);
        $this->assertEquals('application', $this->logger->messages[0][2]);
        $this->assertEquals([], $this->logger->messages[0][4]);
        $this->assertGreaterThanOrEqual($memory, $this->logger->messages[0][5]);

        $this->logger->log('test2', Logger::LEVEL_ERROR, 'category');
        $this->assertCount(2, $this->logger->messages);
        $this->assertEquals('test2', $this->logger->messages[1][0]);
        $this->assertEquals(Logger::LEVEL_ERROR, $this->logger->messages[1][1]);
        $this->assertEquals('category', $this->logger->messages[1][2]);
        $this->assertEquals([], $this->logger->messages[1][4]);
        $this->assertGreaterThanOrEqual($memory, $this->logger->messages[1][5]);
    }

    /**
     * @covers \yii\log\Logger::Log()
     */
    public function testLogWithTraceLevel()
    {
        $memory = memory_get_usage();
        $this->logger->traceLevel = 3;
        $this->logger->log('test3', Logger::LEVEL_INFO);
        $this->assertCount(1, $this->logger->messages);
        $this->assertEquals('test3', $this->logger->messages[0][0]);
        $this->assertEquals(Logger::LEVEL_INFO, $this->logger->messages[0][1]);
        $this->assertEquals('application', $this->logger->messages[0][2]);
        $this->assertEquals([
            'file' => __FILE__,
            'line' => 67,
            'function' => 'log',
            'class' => get_class($this->logger),
            'type' => '->',
        ], $this->logger->messages[0][4][0]);
        $this->assertCount(3, $this->logger->messages[0][4]);
        $this->assertGreaterThanOrEqual($memory, $this->logger->messages[0][5]);
    }

    /**
     * @covers \yii\log\Logger::Log()
     */
    public function testLogWithFlush()
    {
        /* @var $logger Logger|\PHPUnit_Framework_MockObject_MockObject */
        $logger = $this->getMockBuilder('yii\log\Logger')
            ->setMethods(['flush'])
            ->getMock();
        $logger->flushInterval = 1;
        $logger->expects($this->exactly(1))->method('flush');
        $logger->log('test1', Logger::LEVEL_INFO);
    }

    /**
     * @covers \yii\log\Logger::Flush()
     */
    public function testFlushWithoutDispatcher()
    {
        $dispatcher = $this->getMockBuilder('\stdClass')->getMock();
        $dispatcher->expects($this->never())->method($this->anything());

        $this->logger->messages = ['anything'];
        $this->logger->dispatcher = $dispatcher;
        $this->logger->flush();
        $this->assertEmpty($this->logger->messages);
    }

    /**
     * @covers \yii\log\Logger::Flush()
     */
    public function testFlushWithDispatcherAndDefaultParam()
    {
        $message = ['anything'];
        $this->dispatcher->expects($this->once())
            ->method('dispatch')->with($this->equalTo($message), $this->equalTo(false));

        $this->logger->messages = $message;
        $this->logger->dispatcher = $this->dispatcher;
        $this->logger->flush();
        $this->assertEmpty($this->logger->messages);
    }

    /**
     * @covers \yii\log\Logger::Flush()
     */
    public function testFlushWithDispatcherAndDefinedParam()
    {
        $message = ['anything'];
        $this->dispatcher->expects($this->once())
            ->method('dispatch')->with($this->equalTo($message), $this->equalTo(true));

        $this->logger->messages = $message;
        $this->logger->dispatcher = $this->dispatcher;
        $this->logger->flush(true);
        $this->assertEmpty($this->logger->messages);
    }

    /**
     * @covers \yii\log\Logger::getDbProfiling()
     */
    public function testGetDbProfiling()
    {
        $timings = [
            ['duration' => 5],
            ['duration' => 15],
            ['duration' => 30],
        ];

        /* @var $logger Logger|\PHPUnit_Framework_MockObject_MockObject */
        $logger = $this->getMockBuilder('yii\log\Logger')
            ->setMethods(['getProfiling'])
            ->getMock();
        $logger->method('getProfiling')->willReturn($timings);
        $logger->expects($this->once())
            ->method('getProfiling')
            ->with($this->equalTo(['yii\db\Command::query', 'yii\db\Command::execute']));
        $this->assertEquals([3, 50], $logger->getDbProfiling());
    }

    /**
     * @covers \yii\log\Logger::calculateTimings()
     */
    public function testCalculateTimingsWithEmptyMessages()
    {
        $this->assertEmpty($this->logger->calculateTimings([]));
    }

    /**
     * @covers \yii\log\Logger::calculateTimings()
     */
    public function testCalculateTimingsWithProfileNotBeginOrEnd()
    {
        $messages = [
            ['message0', Logger::LEVEL_ERROR, 'category', 'time', 'trace', 1048576],
            ['message1', Logger::LEVEL_INFO, 'category', 'time', 'trace', 1048576],
            ['message2', Logger::LEVEL_PROFILE, 'category', 'time', 'trace', 1048576],
            ['message3', Logger::LEVEL_TRACE, 'category', 'time', 'trace', 1048576],
            ['message4', Logger::LEVEL_WARNING, 'category', 'time', 'trace', 1048576],
            [['message5', 'message6'], Logger::LEVEL_ERROR, 'category', 'time', 'trace', 1048576],
        ];
        $this->assertEmpty($this->logger->calculateTimings($messages));
    }

    /**
<<<<<<< HEAD
     * @covers \yii\log\Logger::calculateTimings()
=======
     * @covers yii\log\Logger::calculateTimings()
     *
     * See https://github.com/yiisoft/yii2/issues/14264
>>>>>>> ab68caa8
     */
    public function testCalculateTimingsWithProfileBeginEnd()
    {
        $messages = [
            'anyKey' => ['token', Logger::LEVEL_PROFILE_BEGIN, 'category', 10, 'trace', 1048576],
            'anyKey2' => ['token', Logger::LEVEL_PROFILE_END, 'category', 15, 'trace', 2097152],
        ];
        $this->assertEquals([
            [
                'info' => 'token',
                'category' => 'category',
                'timestamp' => 10,
                'trace' => 'trace',
                'level' => 0,
                'duration' => 5,
                'memory' => 2097152,
                'memoryDiff' => 1048576,
            ],
        ],
            $this->logger->calculateTimings($messages)
        );

        $messages = [
            'anyKey' => [['a', 'b'], Logger::LEVEL_PROFILE_BEGIN, 'category', 10, 'trace', 1048576],
            'anyKey2' => [['a', 'b'], Logger::LEVEL_PROFILE_END, 'category', 15, 'trace', 2097152],
        ];
        $this->assertEquals([
            [
                'info' => ['a', 'b'],
                'category' => 'category',
                'timestamp' => 10,
                'trace' => 'trace',
                'level' => 0,
                'duration' => 5,
                'memory' => 2097152,
                'memoryDiff' => 1048576
            ]
        ],
            $this->logger->calculateTimings($messages)
        );
    }

    /**
     * @covers \yii\log\Logger::calculateTimings()
     */
    public function testCalculateTimingsWithProfileBeginEndAndNestedLevels()
    {
        $messages = [
            ['firstLevel', Logger::LEVEL_PROFILE_BEGIN, 'firstLevelCategory', 10, 'firstTrace', 1048576],
            ['secondLevel', Logger::LEVEL_PROFILE_BEGIN, 'secondLevelCategory', 15, 'secondTrace', 2097152],
            ['secondLevel', Logger::LEVEL_PROFILE_END, 'secondLevelCategory', 55, 'secondTrace', 3145728],
            ['firstLevel', Logger::LEVEL_PROFILE_END, 'firstLevelCategory', 80, 'firstTrace', 4194304],
        ];
        $this->assertEquals([
            [
                'info' => 'firstLevel',
                'category' => 'firstLevelCategory',
                'timestamp' => 10,
                'trace' => 'firstTrace',
                'level' => 0,
                'duration' => 70,
                'memory' => 4194304,
                'memoryDiff' => 3145728,
            ],
            [
                'info' => 'secondLevel',
                'category' => 'secondLevelCategory',
                'timestamp' => 15,
                'trace' => 'secondTrace',
                'level' => 1,
                'duration' => 40,
                'memory' => 3145728,
                'memoryDiff' => 1048576,
            ],
        ],
            $this->logger->calculateTimings($messages)
        );
    }

    /**
<<<<<<< HEAD
     * @covers \yii\log\Logger::getElapsedTime()
=======
     * See https://github.com/yiisoft/yii2/issues/14133
     *
     * @covers yii\log\Logger::calculateTimings()
     */
    public function testCalculateTimingsWithProfileBeginEndAndNestedMixedLevels()
    {
        $messages = [
            ['firstLevel', Logger::LEVEL_PROFILE_BEGIN, 'firstLevelCategory', 10, 'firstTrace', 1048576],
            ['secondLevel', Logger::LEVEL_PROFILE_BEGIN, 'secondLevelCategory', 15, 'secondTrace', 2097152],
            ['firstLevel', Logger::LEVEL_PROFILE_END, 'firstLevelCategory', 80, 'firstTrace', 4194304],
            ['secondLevel', Logger::LEVEL_PROFILE_END, 'secondLevelCategory', 55, 'secondTrace', 3145728],
        ];
        $this->assertEquals([
            [
                'info' => 'firstLevel',
                'category' => 'firstLevelCategory',
                'timestamp' => 10,
                'trace' => 'firstTrace',
                'level' => 1,
                'duration' => 70,
                'memory' => 4194304,
                'memoryDiff' => 3145728
            ],
            [
                'info' => 'secondLevel',
                'category' => 'secondLevelCategory',
                'timestamp' => 15,
                'trace' => 'secondTrace',
                'level' => 0,
                'duration' => 40,
                'memory' => 3145728,
                'memoryDiff' => 1048576
            ]
        ],
            $this->logger->calculateTimings($messages)
        );
    }

    /**
     * @covers yii\log\Logger::getElapsedTime()
>>>>>>> ab68caa8
     */
    public function testGetElapsedTime()
    {
        $timeBefore = \microtime(true) - YII_BEGIN_TIME;
        usleep(1);
        $actual = $this->logger->getElapsedTime();
        usleep(1);
        $timeAfter = \microtime(true) - YII_BEGIN_TIME;

        $this->assertGreaterThan($timeBefore, $actual);
        $this->assertLessThan($timeAfter, $actual);
    }

    /**
     * @covers \yii\log\Logger::getLevelName()
     */
    public function testGetLevelName()
    {
        $this->assertEquals('info', Logger::getLevelName(Logger::LEVEL_INFO));
        $this->assertEquals('error', Logger::getLevelName(Logger::LEVEL_ERROR));
        $this->assertEquals('warning', Logger::getLevelName(Logger::LEVEL_WARNING));
        $this->assertEquals('trace', Logger::getLevelName(Logger::LEVEL_TRACE));
        $this->assertEquals('profile', Logger::getLevelName(Logger::LEVEL_PROFILE));
        $this->assertEquals('profile begin', Logger::getLevelName(Logger::LEVEL_PROFILE_BEGIN));
        $this->assertEquals('profile end', Logger::getLevelName(Logger::LEVEL_PROFILE_END));
        $this->assertEquals('unknown', Logger::getLevelName(0));
    }

    /**
     * @covers \yii\log\Logger::getProfiling()
     */
    public function testGetProfilingWithEmptyCategoriesAndExcludeCategories()
    {
        $messages = ['anyData'];
        $returnValue = 'return value';
        /* @var $logger Logger|\PHPUnit_Framework_MockObject_MockObject */
        $logger = $this->getMockBuilder('yii\log\Logger')
            ->setMethods(['calculateTimings'])
            ->getMock();

        $logger->messages = $messages;
        $logger->method('calculateTimings')->willReturn($returnValue);
        $logger->expects($this->once())->method('calculateTimings')->with($this->equalTo($messages));
        $this->assertEquals($returnValue, $logger->getProfiling());
    }

    /**
     * @covers \yii\log\Logger::getProfiling()
     */
    public function testGetProfilingWithNotEmptyCategoriesAndNotMatched()
    {
        $messages = ['anyData'];
        $returnValue = [
            [
                'info' => 'token',
                'category' => 'category',
                'timestamp' => 10,
                'trace' => 'trace',
                'level' => 0,
                'duration' => 5,
            ],
        ];
        /* @var $logger Logger|\PHPUnit_Framework_MockObject_MockObject */
        $logger = $this->getMockBuilder('yii\log\Logger')
            ->setMethods(['calculateTimings'])
            ->getMock();

        $logger->messages = $messages;
        $logger->method('calculateTimings')->willReturn($returnValue);
        $logger->expects($this->once())->method('calculateTimings')->with($this->equalTo($messages));
        $this->assertEquals([], $logger->getProfiling(['not-matched-category']));
    }

    /**
     * @covers \yii\log\Logger::getProfiling()
     */
    public function testGetProfilingWithNotEmptyCategoriesAndMatched()
    {
        $messages = ['anyData'];
        $matchedByCategoryName = [
            'info' => 'token',
            'category' => 'category',
            'timestamp' => 10,
            'trace' => 'trace',
            'level' => 0,
            'duration' => 5,
        ];
        $secondCategory = [
            'info' => 'secondToken',
            'category' => 'category2',
            'timestamp' => 10,
            'trace' => 'trace',
            'level' => 0,
            'duration' => 5,
        ];
        $returnValue = [
            'anyKey' => $matchedByCategoryName,
            $secondCategory,
        ];
        /*
         * Matched by category name
         */
        /* @var $logger Logger|\PHPUnit_Framework_MockObject_MockObject */
        $logger = $this->getMockBuilder('yii\log\Logger')
            ->setMethods(['calculateTimings'])
            ->getMock();

        $logger->messages = $messages;
        $logger->method('calculateTimings')->willReturn($returnValue);
        $logger->expects($this->once())->method('calculateTimings')->with($this->equalTo($messages));
        $this->assertEquals([$matchedByCategoryName], $logger->getProfiling(['category']));

        /*
         * Matched by prefix
         */
        /* @var $logger Logger|\PHPUnit_Framework_MockObject_MockObject */
        $logger = $this->getMockBuilder('yii\log\Logger')
            ->setMethods(['calculateTimings'])
            ->getMock();

        $logger->messages = $messages;
        $logger->method('calculateTimings')->willReturn($returnValue);
        $logger->expects($this->once())->method('calculateTimings')->with($this->equalTo($messages));
        $this->assertEquals([$matchedByCategoryName, $secondCategory], $logger->getProfiling(['category*']));
    }

    /**
     * @covers \yii\log\Logger::getProfiling()
     */
    public function testGetProfilingWithNotEmptyCategoriesMatchedAndExcludeCategories()
    {
        $messages = ['anyData'];
        $fistCategory = [
            'info' => 'fistToken',
            'category' => 'cat',
            'timestamp' => 10,
            'trace' => 'trace',
            'level' => 0,
            'duration' => 5,
        ];
        $secondCategory = [
            'info' => 'secondToken',
            'category' => 'category2',
            'timestamp' => 10,
            'trace' => 'trace',
            'level' => 0,
            'duration' => 5,
        ];
        $returnValue = [
            $fistCategory,
            $secondCategory,
            [
                'info' => 'anotherToken',
                'category' => 'category3',
                'timestamp' => 10,
                'trace' => 'trace',
                'level' => 0,
                'duration' => 5,
            ],
        ];

        /*
         * Exclude by category name
         */
        /* @var $logger Logger|\PHPUnit_Framework_MockObject_MockObject */
        $logger = $this->getMockBuilder('yii\log\Logger')
            ->setMethods(['calculateTimings'])
            ->getMock();

        $logger->messages = $messages;
        $logger->method('calculateTimings')->willReturn($returnValue);
        $logger->expects($this->once())->method('calculateTimings')->with($this->equalTo($messages));
        $this->assertEquals([$fistCategory, $secondCategory], $logger->getProfiling(['cat*'], ['category3']));

        /*
         * Exclude by category prefix
         */
        /* @var $logger Logger|\PHPUnit_Framework_MockObject_MockObject */
        $logger = $this->getMockBuilder('yii\log\Logger')
            ->setMethods(['calculateTimings'])
            ->getMock();

        $logger->messages = $messages;
        $logger->method('calculateTimings')->willReturn($returnValue);
        $logger->expects($this->once())->method('calculateTimings')->with($this->equalTo($messages));
        $this->assertEquals([$fistCategory], $logger->getProfiling(['cat*'], ['category*']));
    }
}<|MERGE_RESOLUTION|>--- conflicted
+++ resolved
@@ -185,13 +185,9 @@
     }
 
     /**
-<<<<<<< HEAD
      * @covers \yii\log\Logger::calculateTimings()
-=======
-     * @covers yii\log\Logger::calculateTimings()
      *
      * See https://github.com/yiisoft/yii2/issues/14264
->>>>>>> ab68caa8
      */
     public function testCalculateTimingsWithProfileBeginEnd()
     {
@@ -272,9 +268,6 @@
     }
 
     /**
-<<<<<<< HEAD
-     * @covers \yii\log\Logger::getElapsedTime()
-=======
      * See https://github.com/yiisoft/yii2/issues/14133
      *
      * @covers yii\log\Logger::calculateTimings()
@@ -314,8 +307,7 @@
     }
 
     /**
-     * @covers yii\log\Logger::getElapsedTime()
->>>>>>> ab68caa8
+     * @covers \yii\log\Logger::getElapsedTime()
      */
     public function testGetElapsedTime()
     {
