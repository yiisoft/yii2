--- conflicted
+++ resolved
@@ -198,16 +198,6 @@
         ];
         $this->assertEquals(
             [
-<<<<<<< HEAD
-                'info' => 'token',
-                'category' => 'category',
-                'timestamp' => 10,
-                'trace' => 'trace',
-                'level' => 0,
-                'duration' => 5,
-                'memory' => 2_097_152,
-                'memoryDiff' => 1_048_576,
-=======
                 [
                     'info' => 'token',
                     'category' => 'category',
@@ -218,7 +208,6 @@
                     'memory' => 2097152,
                     'memoryDiff' => 1048576,
                 ],
->>>>>>> a2b344f2
             ],
             $this->logger->calculateTimings($messages)
         );
@@ -229,16 +218,6 @@
         ];
         $this->assertEquals(
             [
-<<<<<<< HEAD
-                'info' => ['a', 'b'],
-                'category' => 'category',
-                'timestamp' => 10,
-                'trace' => 'trace',
-                'level' => 0,
-                'duration' => 5,
-                'memory' => 2_097_152,
-                'memoryDiff' => 1_048_576,
-=======
                 [
                     'info' => ['a', 'b'],
                     'category' => 'category',
@@ -249,7 +228,6 @@
                     'memory' => 2097152,
                     'memoryDiff' => 1048576,
                 ],
->>>>>>> a2b344f2
             ],
             $this->logger->calculateTimings($messages)
         );
@@ -266,28 +244,6 @@
             ['secondLevel', Logger::LEVEL_PROFILE_END, 'secondLevelCategory', 55, 'secondTrace', 3_145_728],
             ['firstLevel', Logger::LEVEL_PROFILE_END, 'firstLevelCategory', 80, 'firstTrace', 4_194_304],
         ];
-<<<<<<< HEAD
-        $this->assertEquals([
-            [
-                'info' => 'firstLevel',
-                'category' => 'firstLevelCategory',
-                'timestamp' => 10,
-                'trace' => 'firstTrace',
-                'level' => 0,
-                'duration' => 70,
-                'memory' => 4_194_304,
-                'memoryDiff' => 3_145_728,
-            ],
-            [
-                'info' => 'secondLevel',
-                'category' => 'secondLevelCategory',
-                'timestamp' => 15,
-                'trace' => 'secondTrace',
-                'level' => 1,
-                'duration' => 40,
-                'memory' => 3_145_728,
-                'memoryDiff' => 1_048_576,
-=======
         $this->assertEquals(
             [
                 [
@@ -310,7 +266,6 @@
                     'memory' => 3145728,
                     'memoryDiff' => 1048576,
                 ],
->>>>>>> a2b344f2
             ],
             $this->logger->calculateTimings($messages)
         );
@@ -329,28 +284,6 @@
             ['firstLevel', Logger::LEVEL_PROFILE_END, 'firstLevelCategory', 80, 'firstTrace', 4_194_304],
             ['secondLevel', Logger::LEVEL_PROFILE_END, 'secondLevelCategory', 55, 'secondTrace', 3_145_728],
         ];
-<<<<<<< HEAD
-        $this->assertEquals([
-            [
-                'info' => 'firstLevel',
-                'category' => 'firstLevelCategory',
-                'timestamp' => 10,
-                'trace' => 'firstTrace',
-                'level' => 1,
-                'duration' => 70,
-                'memory' => 4_194_304,
-                'memoryDiff' => 3_145_728,
-            ],
-            [
-                'info' => 'secondLevel',
-                'category' => 'secondLevelCategory',
-                'timestamp' => 15,
-                'trace' => 'secondTrace',
-                'level' => 0,
-                'duration' => 40,
-                'memory' => 3_145_728,
-                'memoryDiff' => 1_048_576,
-=======
         $this->assertEquals(
             [
                 [
@@ -373,7 +306,6 @@
                     'memory' => 3145728,
                     'memoryDiff' => 1048576,
                 ],
->>>>>>> a2b344f2
             ],
             $this->logger->calculateTimings($messages)
         );
