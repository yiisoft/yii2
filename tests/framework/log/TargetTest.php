<?php

/**
 * @link https://www.yiiframework.com/
 * @copyright Copyright (c) 2008 Yii Software LLC
 * @license https://www.yiiframework.com/license/
 */

namespace yiiunit\framework\log;

use yii\base\InvalidConfigException;
use yii\log\Dispatcher;
use yii\log\Logger;
use yii\log\Target;
use yiiunit\TestCase;

/**
 * @group log
 */
class TargetTest extends TestCase
{
    public static $messages;

    public static function filters(): array
    {
        return [
            [[], ['A', 'B', 'C', 'D', 'E', 'F', 'G', 'H', 'I']],

            [['levels' => 0], ['A', 'B', 'C', 'D', 'E', 'F', 'G', 'H', 'I']],
            [
                ['levels' => Logger::LEVEL_INFO | Logger::LEVEL_WARNING | Logger::LEVEL_ERROR | Logger::LEVEL_TRACE],
                ['A', 'B', 'C', 'D', 'E', 'F', 'G', 'H', 'I'],
            ],
            [['levels' => ['error']], ['B', 'G', 'H', 'I']],
            [['levels' => Logger::LEVEL_ERROR], ['B', 'G', 'H', 'I']],
            [['levels' => ['error', 'warning']], ['B', 'C', 'G', 'H', 'I']],
            [['levels' => Logger::LEVEL_ERROR | Logger::LEVEL_WARNING], ['B', 'C', 'G', 'H', 'I']],

            [['categories' => ['application']], ['A', 'B', 'C', 'D', 'E']],
            [['categories' => ['application*']], ['A', 'B', 'C', 'D', 'E', 'F']],
            [['categories' => ['application.*']], ['F']],
            [['categories' => ['application.components']], []],
            [['categories' => ['application.components.Test']], ['F']],
            [['categories' => ['application.components.*']], ['F']],
            [['categories' => ['application.*', 'yii.db.*']], ['F', 'G', 'H']],
            [['categories' => ['application.*', 'yii.db.*'], 'except' => ['yii.db.Command.*', 'yii\db\*']], ['F', 'G']],
            [['except' => ['yii\db\*']], ['A', 'B', 'C', 'D', 'E', 'F', 'G', 'H']],
            [['categories' => ['yii*'], 'except' => ['yii\db\*']], ['G', 'H']],

            [['categories' => ['application', 'yii.db.*'], 'levels' => Logger::LEVEL_ERROR], ['B', 'G', 'H']],
            [['categories' => ['application'], 'levels' => Logger::LEVEL_ERROR], ['B']],
            [['categories' => ['application'], 'levels' => Logger::LEVEL_ERROR | Logger::LEVEL_WARNING], ['B', 'C']],
        ];
    }

    /**
     * @dataProvider filters
     */
    public function testFilter(array $filter, array $expected): void
    {
        static::$messages = [];

        $logger = new Logger();
        $dispatcher = new Dispatcher([
            'logger' => $logger,
            'targets' => [new TestTarget(array_merge($filter, ['logVars' => []]))],
            'flushInterval' => 1,
        ]);
        $logger->log('testA', Logger::LEVEL_INFO);
        $logger->log('testB', Logger::LEVEL_ERROR);
        $logger->log('testC', Logger::LEVEL_WARNING);
        $logger->log('testD', Logger::LEVEL_TRACE);
        $logger->log('testE', Logger::LEVEL_INFO, 'application');
        $logger->log('testF', Logger::LEVEL_INFO, 'application.components.Test');
        $logger->log('testG', Logger::LEVEL_ERROR, 'yii.db.Command');
        $logger->log('testH', Logger::LEVEL_ERROR, 'yii.db.Command.whatever');
        $logger->log('testI', Logger::LEVEL_ERROR, 'yii\db\Command::query');

        $messageColumn = [];
        foreach (static::$messages as $message) {
            $messageColumn[] = $message[0];
        }

        $this->assertEquals(count($expected), count(static::$messages), 'Expected ' . implode(',', $expected) . ', got ' . implode(',', $messageColumn));
        $i = 0;
        foreach ($expected as $e) {
            $this->assertEquals('test' . $e, static::$messages[$i++][0]);
        }
    }

    public function testGetContextMessage(): void
    {
        $target = new TestTarget([
            'logVars' => [
                'A', '!A.A_b', 'A.A_d',
                'B.B_a',
                'C', 'C.C_a',
                'D',
            ],
            'maskVars' => [
                'C.C_b',
                'D.D_a'
            ]
        ]);
        $GLOBALS['A'] = [
            'A_a' => 1,
            'A_b' => 1,
            'A_c' => 1,
        ];
        $GLOBALS['B'] = [
            'B_a' => 1,
            'B_b' => 1,
            'B_c' => 1,
        ];
        $GLOBALS['C'] = [
            'C_a' => 1,
            'C_b' => 'mySecret',
            'C_c' => 1,
        ];
        $GLOBALS['E'] = [
            'C_a' => 1,
            'C_b' => 1,
            'C_c' => 1,
        ];
        $context = $target->getContextMessage();
        $this->assertStringContainsString('A_a', $context);
        $this->assertStringNotContainsString('A_b', $context);
        $this->assertStringContainsString('A_c', $context);
        $this->assertStringContainsString('B_a', $context);
        $this->assertStringNotContainsString('B_b', $context);
        $this->assertStringNotContainsString('B_c', $context);
        $this->assertStringContainsString('C_a', $context);
        $this->assertStringContainsString('C_b', $context);
        $this->assertStringContainsString('C_c', $context);
        $this->assertStringNotContainsString('D_a', $context);
        $this->assertStringNotContainsString('D_b', $context);
        $this->assertStringNotContainsString('D_c', $context);
        $this->assertStringNotContainsString('E_a', $context);
        $this->assertStringNotContainsString('E_b', $context);
        $this->assertStringNotContainsString('E_c', $context);
        $this->assertStringNotContainsString('mySecret', $context);
        $this->assertStringContainsString('***', $context);
    }

    /**
     * @covers \yii\log\Target::setLevels()
     * @covers \yii\log\Target::getLevels()
     */
    public function testSetupLevelsThroughArray(): void
    {
        $target = $this->getMockForAbstractClass('yii\\log\\Target');

        $target->setLevels(['info', 'error']);
        $this->assertEquals(Logger::LEVEL_INFO | Logger::LEVEL_ERROR, $target->getLevels());

        $target->setLevels(['trace']);
        $this->assertEquals(Logger::LEVEL_TRACE, $target->getLevels());

        $this->expectException(InvalidConfigException::class);
        $this->expectExceptionMessage('Unrecognized level: unknown level');
        $target->setLevels(['info', 'unknown level']);
    }

    /**
     * @covers \yii\log\Target::setLevels()
     * @covers \yii\log\Target::getLevels()
     */
    public function testSetupLevelsThroughBitmap(): void
    {
        $target = $this->getMockForAbstractClass('yii\\log\\Target');

        $target->setLevels(Logger::LEVEL_INFO | Logger::LEVEL_WARNING);
        $this->assertEquals(Logger::LEVEL_INFO | Logger::LEVEL_WARNING, $target->getLevels());

        $target->setLevels(Logger::LEVEL_TRACE);
        $this->assertEquals(Logger::LEVEL_TRACE, $target->getLevels());

        $this->expectException(InvalidConfigException::class);
        $this->expectExceptionMessage('Incorrect 128 value');
        $target->setLevels(128);
    }

    public function testGetEnabled(): void
    {
        /** @var Target $target */
        $target = $this->getMockForAbstractClass('yii\\log\\Target');

        $target->enabled = true;
        $this->assertTrue($target->enabled);

        $target->enabled = false;
        $this->assertFalse($target->enabled);

        $target->enabled = fn($target) => empty($target->messages);
        $this->assertTrue($target->enabled);
    }

    public function testFormatMessage(): void
    {
        /** @var Target $target */
        $target = $this->getMockForAbstractClass('yii\\log\\Target');

        date_default_timezone_set('UTC');

        $text = 'message';
        $level = Logger::LEVEL_INFO;
        $category = 'application';
        $timestamp = 1_508_160_390.6083;

        $expectedWithoutMicro = '2017-10-16 13:26:30 [info][application] message';
        $formatted = $target->formatMessage([$text, $level, $category, $timestamp]);
        $this->assertSame($expectedWithoutMicro, $formatted);

        $target->microtime = true;

        $expectedWithMicro = '2017-10-16 13:26:30.608300 [info][application] message';
        $formatted = $target->formatMessage([$text, $level, $category, $timestamp]);
        $this->assertSame($expectedWithMicro, $formatted);

        $timestamp = 1_508_160_390;

        $expectedWithMicro = '2017-10-16 13:26:30.000000 [info][application] message';
        $formatted = $target->formatMessage([$text, $level, $category, $timestamp]);
        $this->assertSame($expectedWithMicro, $formatted);
    }

    public function testCollectMessageStructure(): void
    {
        $target = new TestTarget(['logVars' => ['_SERVER']]);
        static::$messages = [];

        $messages = [
            ['test', 1, 'application', 1_560_428_356.212978, [], 1_888_416]
        ];

        $target->collect($messages, false);

        $this->assertCount(2, static::$messages);
        $this->assertCount(6, static::$messages[0]);
        $this->assertCount(6, static::$messages[1]);
    }

    public function testBreakProfilingWithFlushWithProfilingDisabled(): void
    {
        $dispatcher = $this->createPartialMock(Dispatcher::class, ['dispatch']);
        $dispatcher->expects($this->once())->method('dispatch')->with($this->callback(fn($messages) => count($messages) === 2
            && $messages[0][0] === 'token.a'
            && $messages[0][1] == Logger::LEVEL_PROFILE_BEGIN
            && $messages[1][0] === 'info'), false);

        $logger = new Logger([
            'dispatcher' => $dispatcher,
            'flushInterval' => 2,
        ]);

        $logger->log('token.a', Logger::LEVEL_PROFILE_BEGIN, 'category');
        $logger->log('info', Logger::LEVEL_INFO, 'category');
        $logger->log('token.a', Logger::LEVEL_PROFILE_END, 'category');
    }

    public function testNotBreakProfilingWithFlushWithProfilingEnabled(): void
    {
        $dispatcher = $this->createPartialMock(Dispatcher::class, ['dispatch']);
<<<<<<< HEAD
        $dispatcher->expects($this->exactly(2))->method('dispatch')->withConsecutive(
            [
                $this->callback(fn($messages) => count($messages) === 1 && $messages[0][0] === 'info'),
                false
            ],
            [
                $this->callback(fn($messages) => count($messages) === 2
                    && $messages[0][0] === 'token.a'
                    && $messages[0][1] == Logger::LEVEL_PROFILE_BEGIN
                    && $messages[1][0] === 'token.a'
                    && $messages[1][1] == Logger::LEVEL_PROFILE_END),
                false
            ]
        );
=======

        /**
         * @link https://github.com/sebastianbergmann/phpunit/issues/5063
         */
        $matcher = $this->exactly(2);
        $dispatcher
            ->expects($matcher)
            ->method('dispatch')
            ->willReturnCallback(
                function (...$parameters) use ($matcher): void {
                    if ($matcher->getInvocationCount() === 1) {
                        $callback = fn($messages): bool => count($messages) === 1 && $messages[0][0] === 'info';

                        $this->assertTrue($callback($parameters[0]));
                        $this->assertFalse($parameters[1]);
                    }

                    if ($matcher->getInvocationCount() === 2) {
                        $callback = fn($messages): bool => count($messages) === 2
                            && $messages[0][0] === 'token.a'
                            && $messages[0][1] === Logger::LEVEL_PROFILE_BEGIN
                            && $messages[1][0] === 'token.a'
                            && $messages[1][1] === Logger::LEVEL_PROFILE_END;

                        $this->assertTrue($callback($parameters[0]));
                        $this->assertFalse($parameters[1]);
                    }
                },
            );
>>>>>>> 1821a61d

        $logger = new Logger([
            'profilingAware' => true,
            'dispatcher' => $dispatcher,
            'flushInterval' => 2,
        ]);

        $logger->log('token.a', Logger::LEVEL_PROFILE_BEGIN, 'category');
        $logger->log('info', Logger::LEVEL_INFO, 'category');
        $logger->log('token.a', Logger::LEVEL_PROFILE_END, 'category');
    }

    public function testFlushingWithProfilingEnabledAndOverflow(): void
    {
        $dispatcher = $this->createPartialMock(Dispatcher::class, ['dispatch']);
<<<<<<< HEAD
        $dispatcher->expects($this->exactly(3))->method('dispatch')->withConsecutive(
            [
                $this->callback(fn($messages) => count($messages) === 2
                    && $messages[0][0] === 'token.a'
                    && $messages[0][1] == Logger::LEVEL_PROFILE_BEGIN
                    && $messages[1][0] === 'token.b'
                    && $messages[1][1] == Logger::LEVEL_PROFILE_BEGIN),
                false
            ],
            [
                $this->callback(fn($messages) => count($messages) === 1
                    && $messages[0][0] === 'Number of dangling profiling block messages reached flushInterval value and therefore these were flushed. Please consider setting higher flushInterval value or making profiling blocks shorter.'),
                false
            ],
            [
                $this->callback(fn($messages) => count($messages) === 2
                    && $messages[0][0] === 'token.b'
                    && $messages[0][1] == Logger::LEVEL_PROFILE_END
                    && $messages[1][0] === 'token.a'
                    && $messages[1][1] == Logger::LEVEL_PROFILE_END),
                false
            ]
        );
=======

        /**
         * @link https://github.com/sebastianbergmann/phpunit/issues/5063
         */
        $matcher = $this->exactly(3);
        $dispatcher
            ->expects($matcher)
            ->method('dispatch')
            ->willReturnCallback(
                function (...$parameters) use ($matcher): void {
                    if ($matcher->getInvocationCount() === 1) {
                        $callback = fn($messages): bool => count($messages) === 2
                            && $messages[0][0] === 'token.a'
                            && $messages[0][1] === Logger::LEVEL_PROFILE_BEGIN
                            && $messages[1][0] === 'token.b'
                            && $messages[1][1] === Logger::LEVEL_PROFILE_BEGIN;

                        $this->assertTrue($callback($parameters[0]));
                        $this->assertFalse($parameters[1]);
                    }

                    if ($matcher->getInvocationCount() === 2) {
                        $callback = fn($messages): bool => count($messages) === 1
                            && $messages[0][0] === 'Number of dangling profiling block messages reached flushInterval value and therefore these were flushed. Please consider setting higher flushInterval value or making profiling blocks shorter.';

                        $this->assertTrue($callback($parameters[0]));
                        $this->assertFalse($parameters[1]);
                    }

                    if ($matcher->getInvocationCount() === 3) {
                        $callback = fn($messages): bool => count($messages) === 2
                            && $messages[0][0] === 'token.b'
                            && $messages[0][1] === Logger::LEVEL_PROFILE_END
                            && $messages[1][0] === 'token.a'
                            && $messages[1][1] === Logger::LEVEL_PROFILE_END;

                        $this->assertTrue($callback($parameters[0]));
                        $this->assertFalse($parameters[1]);
                    }
                },
            );
>>>>>>> 1821a61d

        $logger = new Logger([
            'profilingAware' => true,
            'dispatcher' => $dispatcher,
            'flushInterval' => 2,
        ]);

        $logger->log('token.a', Logger::LEVEL_PROFILE_BEGIN, 'category');
        $logger->log('token.b', Logger::LEVEL_PROFILE_BEGIN, 'category');
        $logger->log('token.b', Logger::LEVEL_PROFILE_END, 'category');
        $logger->log('token.a', Logger::LEVEL_PROFILE_END, 'category');
    }

    public function testWildcardsInMaskVars(): void
    {
        $keys = [
            'PASSWORD',
            'password',
            'password_repeat',
            'repeat_password',
            'repeat_password_again',
            '1password',
            'password1',
        ];

        $password = '!P@$$w0rd#';

        $items = array_fill_keys($keys, $password);

        $GLOBALS['_TEST'] = array_merge(
            $items,
            ['a' => $items],
            ['b' => ['c' => $items]],
            ['d' => ['e' => ['f' => $items]]],
        );

        $target = new TestTarget([
            'logVars' => ['_SERVER', '_TEST'],
            'maskVars' => [
                // option 1: exact value(s)
                '_SERVER.DOCUMENT_ROOT',
                // option 2: pattern(s)
                '_TEST.*password*',
            ]
        ]);

        $message = $target->getContextMessage();

        $this->assertStringContainsString("'DOCUMENT_ROOT' => '***'", $message);
        $this->assertStringNotContainsString($password, $message);
    }
}

class TestTarget extends Target
{
    public $exportInterval = 1;

    /**
     * Exports log [[messages]] to a specific destination.
     * Child classes must implement this method.
     */
    public function export(): void
    {
        TargetTest::$messages = array_merge(TargetTest::$messages, $this->messages);
        $this->messages = [];
    }

    /**
     * {@inheritdoc}
     */
    public function getContextMessage()
    {
        return parent::getContextMessage();
    }
}<|MERGE_RESOLUTION|>--- conflicted
+++ resolved
@@ -261,22 +261,6 @@
     public function testNotBreakProfilingWithFlushWithProfilingEnabled(): void
     {
         $dispatcher = $this->createPartialMock(Dispatcher::class, ['dispatch']);
-<<<<<<< HEAD
-        $dispatcher->expects($this->exactly(2))->method('dispatch')->withConsecutive(
-            [
-                $this->callback(fn($messages) => count($messages) === 1 && $messages[0][0] === 'info'),
-                false
-            ],
-            [
-                $this->callback(fn($messages) => count($messages) === 2
-                    && $messages[0][0] === 'token.a'
-                    && $messages[0][1] == Logger::LEVEL_PROFILE_BEGIN
-                    && $messages[1][0] === 'token.a'
-                    && $messages[1][1] == Logger::LEVEL_PROFILE_END),
-                false
-            ]
-        );
-=======
 
         /**
          * @link https://github.com/sebastianbergmann/phpunit/issues/5063
@@ -306,7 +290,6 @@
                     }
                 },
             );
->>>>>>> 1821a61d
 
         $logger = new Logger([
             'profilingAware' => true,
@@ -322,31 +305,6 @@
     public function testFlushingWithProfilingEnabledAndOverflow(): void
     {
         $dispatcher = $this->createPartialMock(Dispatcher::class, ['dispatch']);
-<<<<<<< HEAD
-        $dispatcher->expects($this->exactly(3))->method('dispatch')->withConsecutive(
-            [
-                $this->callback(fn($messages) => count($messages) === 2
-                    && $messages[0][0] === 'token.a'
-                    && $messages[0][1] == Logger::LEVEL_PROFILE_BEGIN
-                    && $messages[1][0] === 'token.b'
-                    && $messages[1][1] == Logger::LEVEL_PROFILE_BEGIN),
-                false
-            ],
-            [
-                $this->callback(fn($messages) => count($messages) === 1
-                    && $messages[0][0] === 'Number of dangling profiling block messages reached flushInterval value and therefore these were flushed. Please consider setting higher flushInterval value or making profiling blocks shorter.'),
-                false
-            ],
-            [
-                $this->callback(fn($messages) => count($messages) === 2
-                    && $messages[0][0] === 'token.b'
-                    && $messages[0][1] == Logger::LEVEL_PROFILE_END
-                    && $messages[1][0] === 'token.a'
-                    && $messages[1][1] == Logger::LEVEL_PROFILE_END),
-                false
-            ]
-        );
-=======
 
         /**
          * @link https://github.com/sebastianbergmann/phpunit/issues/5063
@@ -388,7 +346,6 @@
                     }
                 },
             );
->>>>>>> 1821a61d
 
         $logger = new Logger([
             'profilingAware' => true,
