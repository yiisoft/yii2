--- conflicted
+++ resolved
@@ -21,11 +21,7 @@
 {
     public static $messages;
 
-<<<<<<< HEAD
-    public static function filters()
-=======
     public static function filters(): array
->>>>>>> fa724b12
     {
         return [
             [[], ['A', 'B', 'C', 'D', 'E', 'F', 'G', 'H', 'I']],
@@ -60,11 +56,7 @@
     /**
      * @dataProvider filters
      */
-<<<<<<< HEAD
     public function testFilter(array $filter, array $expected): void
-=======
-    public function testFilter($filter, $expected): void
->>>>>>> fa724b12
     {
         static::$messages = [];
 
@@ -250,22 +242,11 @@
 
     public function testBreakProfilingWithFlushWithProfilingDisabled(): void
     {
-<<<<<<< HEAD
         $dispatcher = $this->createPartialMock(Dispatcher::class, ['dispatch']);
-
         $dispatcher->expects($this->once())->method('dispatch')->with($this->callback(fn($messages) => count($messages) === 2
             && $messages[0][0] === 'token.a'
             && $messages[0][1] == Logger::LEVEL_PROFILE_BEGIN
             && $messages[1][0] === 'info'), false);
-=======
-        $dispatcher = $this->createPartialMock('yii\log\Dispatcher', ['dispatch']);
-        $dispatcher->expects($this->once())->method('dispatch')->with($this->callback(function ($messages) {
-            return count($messages) === 2
-                && $messages[0][0] === 'token.a'
-                && $messages[0][1] == Logger::LEVEL_PROFILE_BEGIN
-                && $messages[1][0] === 'info';
-        }), false);
->>>>>>> fa724b12
 
         $logger = new Logger([
             'dispatcher' => $dispatcher,
@@ -279,12 +260,7 @@
 
     public function testNotBreakProfilingWithFlushWithProfilingEnabled(): void
     {
-<<<<<<< HEAD
         $dispatcher = $this->createPartialMock(Dispatcher::class, ['dispatch']);
-
-=======
-        $dispatcher = $this->createPartialMock('yii\log\Dispatcher', ['dispatch']);
->>>>>>> fa724b12
         $dispatcher->expects($this->exactly(2))->method('dispatch')->withConsecutive(
             [
                 $this->callback(fn($messages) => count($messages) === 1 && $messages[0][0] === 'info'),
@@ -313,12 +289,7 @@
 
     public function testFlushingWithProfilingEnabledAndOverflow(): void
     {
-<<<<<<< HEAD
         $dispatcher = $this->createPartialMock(Dispatcher::class, ['dispatch']);
-
-=======
-        $dispatcher = $this->createPartialMock('yii\log\Dispatcher', ['dispatch']);
->>>>>>> fa724b12
         $dispatcher->expects($this->exactly(3))->method('dispatch')->withConsecutive(
             [
                 $this->callback(fn($messages) => count($messages) === 2
