<?php

/**
 * @link https://www.yiiframework.com/
 * @copyright Copyright (c) 2008 Yii Software LLC
 * @license https://www.yiiframework.com/license/
 */

namespace yii\log {
    function microtime($get_as_float)
    {
        if (\yiiunit\framework\log\DispatcherTest::$microtimeIsMocked) {
            return \yiiunit\framework\log\DispatcherTest::microtime(func_get_args());
        }

        return \microtime($get_as_float);
    }
}

namespace yiiunit\framework\log {
    use yiiunit\framework\log\mocks\TargetMock;
    use Yii;
    use yii\base\UserException;
    use yii\log\Dispatcher;
    use yii\log\Logger;
    use yii\log\Target;
    use yiiunit\TestCase;

    /**
     * @group log
     */
    class DispatcherTest extends TestCase
    {
        /**
         * @var Logger
         */
        protected $logger;

        /**
         * @var Dispatcher
         */
        protected $dispatcher;

        /**
         * @var bool
         */
        public static $microtimeIsMocked = false;

        /**
         * Array of static functions.
         *
         * @var array
         */
        public static $functions = [];

        protected function setUp(): void
        {
            static::$microtimeIsMocked = false;
            $this->dispatcher = new Dispatcher();
            $this->logger = new Logger();
        }

        public function testConfigureLogger(): void
        {
            $dispatcher = new Dispatcher();
            $this->assertSame(Yii::getLogger(), $dispatcher->getLogger());


            $logger = new Logger();
            $dispatcher = new Dispatcher([
                'logger' => $logger,
            ]);
            $this->assertSame($logger, $dispatcher->getLogger());


            $dispatcher = new Dispatcher([
                'logger' => 'yii\log\Logger',
            ]);
            $this->assertInstanceOf('yii\log\Logger', $dispatcher->getLogger());
            $this->assertEquals(0, $dispatcher->getLogger()->traceLevel);


            $dispatcher = new Dispatcher([
                'logger' => [
                    'class' => 'yii\log\Logger',
                    'traceLevel' => 42,
                ],
            ]);
            $this->assertInstanceOf('yii\log\Logger', $dispatcher->getLogger());
            $this->assertEquals(42, $dispatcher->getLogger()->traceLevel);
        }

        /**
         * @covers \yii\log\Dispatcher::setLogger()
         */
        public function testSetLogger(): void
        {
            $this->dispatcher->setLogger($this->logger);
            $this->assertSame($this->logger, $this->dispatcher->getLogger());

            $this->dispatcher->setLogger('yii\log\Logger');
            $this->assertInstanceOf('yii\log\Logger', $this->dispatcher->getLogger());
            $this->assertEquals(0, $this->dispatcher->getLogger()->traceLevel);

            $this->dispatcher->setLogger([
                'class' => 'yii\log\Logger',
                'traceLevel' => 42,
            ]);
            $this->assertInstanceOf('yii\log\Logger', $this->dispatcher->getLogger());
            $this->assertEquals(42, $this->dispatcher->getLogger()->traceLevel);
        }

        /**
         * @covers \yii\log\Dispatcher::getTraceLevel()
         */
        public function testGetTraceLevel(): void
        {
            $this->logger->traceLevel = 123;
            $this->dispatcher->setLogger($this->logger);
            $this->assertEquals(123, $this->dispatcher->getTraceLevel());
        }

        /**
         * @covers \yii\log\Dispatcher::setTraceLevel()
         */
        public function testSetTraceLevel(): void
        {
            $this->dispatcher->setLogger($this->logger);
            $this->dispatcher->setTraceLevel(123);
            $this->assertEquals(123, $this->logger->traceLevel);
        }

        /**
         * @covers \yii\log\Dispatcher::getFlushInterval()
         */
        public function testGetFlushInterval(): void
        {
            $this->logger->flushInterval = 99;
            $this->dispatcher->setLogger($this->logger);
            $this->assertEquals(99, $this->dispatcher->getFlushInterval());
        }

        /**
         * @covers \yii\log\Dispatcher::setFlushInterval()
         */
        public function testSetFlushInterval(): void
        {
            $this->dispatcher->setLogger($this->logger);
            $this->dispatcher->setFlushInterval(99);
            $this->assertEquals(99, $this->logger->flushInterval);
        }

        /**
         * @covers \yii\log\Dispatcher::dispatch()
         */
        public function testDispatchWithDisabledTarget(): void
        {
            $target = $this->createPartialMock(Target::class, ['collect', 'export']);
            $target->expects($this->never())->method($this->anything());

            $target->enabled = false;

            $dispatcher = new Dispatcher(['targets' => ['fakeTarget' => $target]]);
            $dispatcher->dispatch('messages', true);
        }

        /**
         * @covers \yii\log\Dispatcher::dispatch()
         */
        public function testDispatchWithSuccessTargetCollect(): void
        {
            $target = $this->createPartialMock(Target::class, ['collect', 'export']);
            $target->expects($this->once())
                ->method('collect')
                ->with(
                    $this->equalTo('messages'),
                    $this->equalTo(true)
                );

            $dispatcher = new Dispatcher(['targets' => ['fakeTarget' => $target]]);
            $dispatcher->dispatch('messages', true);
        }

        /**
         * @covers \yii\log\Dispatcher::dispatch()
         */
        public function testDispatchWithFakeTarget2ThrowExceptionWhenCollect(): void
        {
            static::$microtimeIsMocked = true;

            $target1 = $this->createPartialMock(Target::class, ['collect', 'export']);
            $target2 = $this->createPartialMock(Target::class, ['collect', 'export']);

            /**
             * @link https://github.com/sebastianbergmann/phpunit/issues/5063
             */
            $matcher = $this->exactly(2);
            $target1
                ->expects($matcher)
                ->method('collect')
<<<<<<< HEAD
                ->withConsecutive(
                    [$this->equalTo('messages'), $this->equalTo(true)],
                    [
                        $this->callback(function ($arg) use ($target1) {
                            if (!isset($arg[0][0], $arg[0][1], $arg[0][2], $arg[0][3])) {
                                return false;
                            }

                            if (!str_starts_with((string) $arg[0][0], 'Unable to send log via ' . $target1::class . ': Exception (Exception) \'yii\base\UserException\' with message \'some error\'')) {
                                return false;
                            }

                            if ($arg[0][1] !== Logger::LEVEL_WARNING) {
                                return false;
                            }

                            if ($arg[0][2] !== 'yii\log\Dispatcher::dispatch') {
                                return false;
                            }

                            if ($arg[0][3] !== 'time data') {
                                return false;
                            }

                            if ($arg[0][4] !== []) {
                                return false;
                            }

                            return true;
                        }),
                        true,
                    ]
=======
                ->willReturnCallback(
                    function (...$parameters) use ($matcher): void {
                        if ($matcher->getInvocationCount() === 1) {
                            $this->assertEquals('messages', $parameters[0]);
                            $this->assertTrue($parameters[1]);
                        }

                        if ($matcher->getInvocationCount() === 2) {
                            $callback = function ($arg) use ($target1): bool {
                                if (!isset($arg[0][0], $arg[0][1], $arg[0][2], $arg[0][3])) {
                                    return false;
                                }

                                if (
                                    strpos(
                                        (string) $arg[0][0],
                                        'Unable to send log via ' .
                                        get_class($target1) .
                                        ': Exception (Exception) \'yii\base\UserException\' with message \'some error\''
                                    ) !== 0
                                ) {
                                    return false;
                                }

                                if ($arg[0][1] !== Logger::LEVEL_WARNING) {
                                    return false;
                                }

                                if ($arg[0][2] !== 'yii\log\Dispatcher::dispatch') {
                                    return false;
                                }

                                if ($arg[0][3] !== 'time data') {
                                    return false;
                                }

                                if ($arg[0][4] !== []) {
                                    return false;
                                }

                                return true;
                            };

                            $this->assertTrue($callback($parameters[0]));
                            $this->assertTrue($parameters[1]);
                        }
                    },
>>>>>>> 1821a61d
                );

            $target2->expects($this->once())
                ->method('collect')
                ->with(
                    $this->equalTo('messages'),
                    $this->equalTo(true)
                )->will($this->throwException(new UserException('some error')));

            $dispatcher = new Dispatcher(['targets' => ['fakeTarget1' => $target1, 'fakeTarget2' => $target2]]);

            static::$functions['microtime'] = function ($arguments) {
                $this->assertEquals([true], $arguments);
                return 'time data';
            };

            $dispatcher->dispatch('messages', true);
        }

        /**
         * @covers \yii\log\Dispatcher::init()
         */
        public function testInitWithCreateTargetObject(): void
        {
            $dispatcher = new Dispatcher(
                [
                    'targets' => [
                        'syslog' => [
                            'class' => 'yii\log\SyslogTarget',
                            ],
                    ],
                ]
            );

            $this->assertEquals($dispatcher->targets['syslog'], Yii::createObject('yii\log\SyslogTarget'));
        }

        /**
         * @param $name
         * @param $arguments
         * @return mixed
         */
        public static function __callStatic($name, $arguments)
        {
            if (isset(static::$functions[$name]) && is_callable(static::$functions[$name])) {
                $arguments = $arguments[0] ?? $arguments;
                return forward_static_call(static::$functions[$name], $arguments);
            }
            static::fail("Function '$name' has not implemented yet!");
        }

        private ?int $targetThrowFirstCount = null;
        private ?array $targetThrowSecondOutputs = null;

        public function testTargetThrow(): void
        {
            $this->targetThrowFirstCount = 0;
            $this->targetThrowSecondOutputs = [];
            $targetFirst = new TargetMock([
                'collectOverride' => function (): void {
                    $this->targetThrowFirstCount++;
                    require_once __DIR__ . DIRECTORY_SEPARATOR . 'mocks' . DIRECTORY_SEPARATOR . 'typed_error.php';
                    typed_error_test_mock([]);
                }
            ]);
            $targetSecond = new TargetMock([
                'collectOverride' => function ($message, $final): void {
                    $this->targetThrowSecondOutputs[] = array_pop($message);
                }
            ]);
            $dispatcher = new Dispatcher([
                'logger' => new Logger(),
                'targets' => [$targetFirst, $targetSecond],
            ]);
            $message = 'test' . time();
            $dispatcher->dispatch([$message], false);
            $this->assertSame(1, $this->targetThrowFirstCount);
            $this->assertSame(2, count($this->targetThrowSecondOutputs));
            $this->assertSame($message, array_shift($this->targetThrowSecondOutputs));
            $this->assertStringStartsWith('Unable to send log via', array_shift($this->targetThrowSecondOutputs)[0]);
        }
    }
}<|MERGE_RESOLUTION|>--- conflicted
+++ resolved
@@ -198,40 +198,6 @@
             $target1
                 ->expects($matcher)
                 ->method('collect')
-<<<<<<< HEAD
-                ->withConsecutive(
-                    [$this->equalTo('messages'), $this->equalTo(true)],
-                    [
-                        $this->callback(function ($arg) use ($target1) {
-                            if (!isset($arg[0][0], $arg[0][1], $arg[0][2], $arg[0][3])) {
-                                return false;
-                            }
-
-                            if (!str_starts_with((string) $arg[0][0], 'Unable to send log via ' . $target1::class . ': Exception (Exception) \'yii\base\UserException\' with message \'some error\'')) {
-                                return false;
-                            }
-
-                            if ($arg[0][1] !== Logger::LEVEL_WARNING) {
-                                return false;
-                            }
-
-                            if ($arg[0][2] !== 'yii\log\Dispatcher::dispatch') {
-                                return false;
-                            }
-
-                            if ($arg[0][3] !== 'time data') {
-                                return false;
-                            }
-
-                            if ($arg[0][4] !== []) {
-                                return false;
-                            }
-
-                            return true;
-                        }),
-                        true,
-                    ]
-=======
                 ->willReturnCallback(
                     function (...$parameters) use ($matcher): void {
                         if ($matcher->getInvocationCount() === 1) {
@@ -279,7 +245,6 @@
                             $this->assertTrue($parameters[1]);
                         }
                     },
->>>>>>> 1821a61d
                 );
 
             $target2->expects($this->once())
