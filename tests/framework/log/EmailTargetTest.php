<?php

/**
 * @link https://www.yiiframework.com/
 * @copyright Copyright (c) 2008 Yii Software LLC
 * @license https://www.yiiframework.com/license/
 */

namespace yiiunit\framework\log;

use yii\base\InvalidConfigException;
use yii\log\EmailTarget;
use yii\mail\BaseMailer;
use yii\mail\BaseMessage;
use yiiunit\TestCase;

/**
 * Class EmailTargetTest.
 * @group log
 */
class EmailTargetTest extends TestCase
{
    /**
     * @var PHPUnit_Framework_MockObject_MockObject
     */
    protected $mailer;

    /**
     * Set up mailer.
     */
    protected function setUp(): void
    {
        parent::setUp();
        $this->mailer = $this->createPartialMock(BaseMailer::class, ['compose', 'sendMessage']);
    }

    /**
     * @covers \yii\log\EmailTarget::init()
     */
    public function testInitWithOptionTo(): void
    {
        $target = new EmailTarget(['mailer' => $this->mailer, 'message' => ['to' => 'developer1@example.com']]);
        $this->assertIsObject($target); // should be no exception during `init()`
    }

    /**
     * @covers \yii\log\EmailTarget::init()
     */
    public function testInitWithoutOptionTo(): void
    {
        $this->expectException(InvalidConfigException::class);
        $this->expectExceptionMessage('The "to" option must be set for EmailTarget::message.');
        new EmailTarget(['mailer' => $this->mailer]);
    }

    /**
     * @covers \yii\log\EmailTarget::export()
     * @covers \yii\log\EmailTarget::composeMessage()
     */
    public function testExportWithSubject(): void
    {
        $message1 = ['A very looooooooooooooooooooooooooooooooooooooooooooooooooooooooooong message 1'];
        $message2 = ['A very looooooooooooooooooooooooooooooooooooooooooooooooooooooooooooooooong message 2'];
        $messages = [$message1, $message2];
        $textBody = wordwrap(implode("\n", [$message1[0], $message2[0]]), 70);

        $message = $this->getMockBuilder(BaseMessage::class)
            ->onlyMethods(['setTextBody', 'send', 'setSubject'])
            ->getMockForAbstractClass();
        $message->method('send')->willReturn(true);

        $this->mailer->expects($this->once())->method('compose')->willReturn($message);

        $message->expects($this->once())->method('setTextBody')->with($this->equalTo($textBody));
        $message->expects($this->once())->method('send')->with($this->equalTo($this->mailer));
        $message->expects($this->once())->method('setSubject')->with($this->equalTo('Hello world'));

<<<<<<< HEAD
        $mailTarget = $this->getMockBuilder('yii\\log\\EmailTarget')
=======
        /** @var EmailTarget $mailTarget */
        $mailTarget = $this->getMockBuilder(EmailTarget::class)
>>>>>>> fa724b12
            ->onlyMethods(['formatMessage'])
            ->setConstructorArgs([
                [
                    'mailer' => $this->mailer,
                    'message' => [
                        'to' => 'developer@example.com',
                        'subject' => 'Hello world',
                    ],
                ],
            ])
            ->getMock();

        $mailTarget->messages = $messages;
        $mailTarget->expects($this->exactly(2))->method('formatMessage')->willReturnMap(
            [
                [$message1, $message1[0]],
                [$message2, $message2[0]],
            ]
        );
        $mailTarget->export();
    }

    /**
     * @covers \yii\log\EmailTarget::export()
     * @covers \yii\log\EmailTarget::composeMessage()
     */
    public function testExportWithoutSubject(): void
    {
        $message1 = ['A veeeeery loooooooooooooooooooooooooooooooooooooooooooooooooooooooong message 3'];
        $message2 = ['Message 4'];
        $messages = [$message1, $message2];
        $textBody = wordwrap(implode("\n", [$message1[0], $message2[0]]), 70);

        $message = $this->getMockBuilder(BaseMessage::class)
            ->onlyMethods(['setTextBody', 'send', 'setSubject'])
            ->getMockForAbstractClass();
        $message->method('send')->willReturn(true);

        $this->mailer->expects($this->once())->method('compose')->willReturn($message);

        $message->expects($this->once())->method('setTextBody')->with($this->equalTo($textBody));
        $message->expects($this->once())->method('send')->with($this->equalTo($this->mailer));
        $message->expects($this->once())->method('setSubject')->with($this->equalTo('Application Log'));

<<<<<<< HEAD
=======
        /** @var EmailTarget $mailTarget */
>>>>>>> fa724b12
        $mailTarget = $this->getMockBuilder(EmailTarget::class)
            ->onlyMethods(['formatMessage'])
            ->setConstructorArgs([
                [
                    'mailer' => $this->mailer,
                    'message' => [
                        'to' => 'developer@example.com',
                    ],
                ],
            ])
            ->getMock();

        $mailTarget->messages = $messages;
        $mailTarget->expects($this->exactly(2))->method('formatMessage')->willReturnMap(
            [
                [$message1, $message1[0]],
                [$message2, $message2[0]],
            ]
        );
        $mailTarget->export();
    }

    /**
     * @covers \yii\log\EmailTarget::export()
     *
     * See https://github.com/yiisoft/yii2/issues/14296
     */
    public function testExportWithSendFailure(): void
    {
        $message = $this->getMockBuilder(BaseMessage::class)
            ->onlyMethods(['send'])
            ->getMockForAbstractClass();
        $message->method('send')->willReturn(false);
        $this->mailer->expects($this->once())->method('compose')->willReturn($message);
<<<<<<< HEAD
        $mailTarget = $this->getMockBuilder('yii\\log\\EmailTarget')
=======

        /** @var EmailTarget $mailTarget */
        $mailTarget = $this->getMockBuilder(EmailTarget::class)
>>>>>>> fa724b12
            ->onlyMethods(['formatMessage'])
            ->setConstructorArgs([
                [
                    'mailer' => $this->mailer,
                    'message' => [
                        'to' => 'developer@example.com',
                    ],
                ],
            ])
            ->getMock();

        $this->expectException('yii\log\LogRuntimeException');
        $mailTarget->export();
    }
}<|MERGE_RESOLUTION|>--- conflicted
+++ resolved
@@ -75,12 +75,8 @@
         $message->expects($this->once())->method('send')->with($this->equalTo($this->mailer));
         $message->expects($this->once())->method('setSubject')->with($this->equalTo('Hello world'));
 
-<<<<<<< HEAD
-        $mailTarget = $this->getMockBuilder('yii\\log\\EmailTarget')
-=======
         /** @var EmailTarget $mailTarget */
         $mailTarget = $this->getMockBuilder(EmailTarget::class)
->>>>>>> fa724b12
             ->onlyMethods(['formatMessage'])
             ->setConstructorArgs([
                 [
@@ -125,10 +121,7 @@
         $message->expects($this->once())->method('send')->with($this->equalTo($this->mailer));
         $message->expects($this->once())->method('setSubject')->with($this->equalTo('Application Log'));
 
-<<<<<<< HEAD
-=======
         /** @var EmailTarget $mailTarget */
->>>>>>> fa724b12
         $mailTarget = $this->getMockBuilder(EmailTarget::class)
             ->onlyMethods(['formatMessage'])
             ->setConstructorArgs([
@@ -163,13 +156,9 @@
             ->getMockForAbstractClass();
         $message->method('send')->willReturn(false);
         $this->mailer->expects($this->once())->method('compose')->willReturn($message);
-<<<<<<< HEAD
-        $mailTarget = $this->getMockBuilder('yii\\log\\EmailTarget')
-=======
 
         /** @var EmailTarget $mailTarget */
         $mailTarget = $this->getMockBuilder(EmailTarget::class)
->>>>>>> fa724b12
             ->onlyMethods(['formatMessage'])
             ->setConstructorArgs([
                 [
