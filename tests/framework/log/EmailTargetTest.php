<?php

/**
 * @link https://www.yiiframework.com/
 * @copyright Copyright (c) 2008 Yii Software LLC
 * @license https://www.yiiframework.com/license/
 */

namespace yiiunit\framework\log;

use yii\log\EmailTarget;
use yii\mail\BaseMailer;
use yii\mail\BaseMessage;
use yiiunit\TestCase;

/**
 * Class EmailTargetTest.
 * @group log
 */
class EmailTargetTest extends TestCase
{
    /**
     * @var PHPUnit_Framework_MockObject_MockObject
     */
    protected $mailer;

    /**
     * Set up mailer.
     */
    protected function setUp(): void
    {
        parent::setUp();
        $this->mailer = $this->createPartialMock(BaseMailer::class, ['compose', 'sendMessage']);
    }

    /**
     * @covers \yii\log\EmailTarget::init()
     */
    public function testInitWithOptionTo(): void
    {
        $target = new EmailTarget(['mailer' => $this->mailer, 'message' => ['to' => 'developer1@example.com']]);
        $this->assertIsObject($target); // should be no exception during `init()`
    }

    /**
     * @covers \yii\log\EmailTarget::init()
     */
    public function testInitWithoutOptionTo(): void
    {
        $this->expectException(\yii\base\InvalidConfigException::class);
        $this->expectExceptionMessage('The "to" option must be set for EmailTarget::message.');
<<<<<<< HEAD
=======

>>>>>>> a2b344f2
        new EmailTarget(['mailer' => $this->mailer]);
    }

    /**
     * @covers \yii\log\EmailTarget::export()
     * @covers \yii\log\EmailTarget::composeMessage()
     */
    public function testExportWithSubject(): void
    {
        $message1 = ['A very looooooooooooooooooooooooooooooooooooooooooooooooooooooooooong message 1'];
        $message2 = ['A very looooooooooooooooooooooooooooooooooooooooooooooooooooooooooooooooong message 2'];
        $messages = [$message1, $message2];
        $textBody = wordwrap(implode("\n", [$message1[0], $message2[0]]), 70);

        $message = $this->getMockBuilder(BaseMessage::class)
            ->onlyMethods(['setTextBody', 'send', 'setSubject'])
            ->getMockForAbstractClass();
        $message->method('send')->willReturn(true);

        $this->mailer->expects($this->once())->method('compose')->willReturn($message);

        $message->expects($this->once())->method('setTextBody')->with($this->equalTo($textBody));
        $message->expects($this->once())->method('send')->with($this->equalTo($this->mailer));
        $message->expects($this->once())->method('setSubject')->with($this->equalTo('Hello world'));

        $mailTarget = $this->getMockBuilder('yii\\log\\EmailTarget')
            ->onlyMethods(['formatMessage'])
            ->setConstructorArgs([
                [
                    'mailer' => $this->mailer,
                    'message' => [
                        'to' => 'developer@example.com',
                        'subject' => 'Hello world',
                    ],
                ],
            ])
            ->getMock();

        $mailTarget->messages = $messages;
        $mailTarget->expects($this->exactly(2))->method('formatMessage')->willReturnMap(
            [
                [$message1, $message1[0]],
                [$message2, $message2[0]],
            ]
        );
        $mailTarget->export();
    }

    /**
     * @covers \yii\log\EmailTarget::export()
     * @covers \yii\log\EmailTarget::composeMessage()
     */
    public function testExportWithoutSubject(): void
    {
        $message1 = ['A veeeeery loooooooooooooooooooooooooooooooooooooooooooooooooooooooong message 3'];
        $message2 = ['Message 4'];
        $messages = [$message1, $message2];
        $textBody = wordwrap(implode("\n", [$message1[0], $message2[0]]), 70);

        $message = $this->getMockBuilder(BaseMessage::class)
            ->onlyMethods(['setTextBody', 'send', 'setSubject'])
            ->getMockForAbstractClass();
        $message->method('send')->willReturn(true);

        $this->mailer->expects($this->once())->method('compose')->willReturn($message);

        $message->expects($this->once())->method('setTextBody')->with($this->equalTo($textBody));
        $message->expects($this->once())->method('send')->with($this->equalTo($this->mailer));
        $message->expects($this->once())->method('setSubject')->with($this->equalTo('Application Log'));

        $mailTarget = $this->getMockBuilder(EmailTarget::class)
            ->onlyMethods(['formatMessage'])
            ->setConstructorArgs([
                [
                    'mailer' => $this->mailer,
                    'message' => [
                        'to' => 'developer@example.com',
                    ],
                ],
            ])
            ->getMock();

        $mailTarget->messages = $messages;
        $mailTarget->expects($this->exactly(2))->method('formatMessage')->willReturnMap(
            [
                [$message1, $message1[0]],
                [$message2, $message2[0]],
            ]
        );
        $mailTarget->export();
    }

    /**
     * @covers \yii\log\EmailTarget::export()
     *
     * See https://github.com/yiisoft/yii2/issues/14296
     */
    public function testExportWithSendFailure(): void
    {
        $message = $this->getMockBuilder(BaseMessage::class)
            ->onlyMethods(['send'])
            ->getMockForAbstractClass();
        $message->method('send')->willReturn(false);
        $this->mailer->expects($this->once())->method('compose')->willReturn($message);
        $mailTarget = $this->getMockBuilder('yii\\log\\EmailTarget')
            ->onlyMethods(['formatMessage'])
            ->setConstructorArgs([
                [
                    'mailer' => $this->mailer,
                    'message' => [
                        'to' => 'developer@example.com',
                    ],
                ],
            ])
            ->getMock();
        $this->expectException('yii\log\LogRuntimeException');
        $mailTarget->export();
    }
}<|MERGE_RESOLUTION|>--- conflicted
+++ resolved
@@ -49,10 +49,6 @@
     {
         $this->expectException(\yii\base\InvalidConfigException::class);
         $this->expectExceptionMessage('The "to" option must be set for EmailTarget::message.');
-<<<<<<< HEAD
-=======
-
->>>>>>> a2b344f2
         new EmailTarget(['mailer' => $this->mailer]);
     }
 
