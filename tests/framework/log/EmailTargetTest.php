<?php
/**
 * @link https://www.yiiframework.com/
 * @copyright Copyright (c) 2008 Yii Software LLC
 * @license https://www.yiiframework.com/license/
 */

namespace yiiunit\framework\log;

use yii\log\EmailTarget;
use yii\mail\BaseMailer;
use yii\mail\BaseMessage;
use yiiunit\TestCase;

/**
 * Class EmailTargetTest.
 * @group log
 */
class EmailTargetTest extends TestCase
{
    /**
     * @var PHPUnit_Framework_MockObject_MockObject
     */
    protected $mailer;

    /**
     * Set up mailer.
     */
    protected function setUp(): void
    {
        parent::setUp();
        $this->mailer = $this->createPartialMock(BaseMailer::class, ['compose', 'sendMessage']);
    }

    /**
     * @covers \yii\log\EmailTarget::init()
     */
    public function testInitWithOptionTo(): void
    {
        $target = new EmailTarget(['mailer' => $this->mailer, 'message' => ['to' => 'developer1@example.com']]);
        $this->assertIsObject($target); // should be no exception during `init()`
    }

    /**
     * @covers \yii\log\EmailTarget::init()
     */
    public function testInitWithoutOptionTo(): void
    {
        $this->expectException(\yii\base\InvalidConfigException::class);
        $this->expectExceptionMessage('The "to" option must be set for EmailTarget::message.');
<<<<<<< HEAD

=======
                
>>>>>>> 7037fd46
        new EmailTarget(['mailer' => $this->mailer]);
    }

    /**
     * @covers \yii\log\EmailTarget::export()
     * @covers \yii\log\EmailTarget::composeMessage()
     */
    public function testExportWithSubject(): void
    {
        $message1 = ['A very looooooooooooooooooooooooooooooooooooooooooooooooooooooooooong message 1'];
        $message2 = ['A very looooooooooooooooooooooooooooooooooooooooooooooooooooooooooooooooong message 2'];
        $messages = [$message1, $message2];
        $textBody = wordwrap(implode("\n", [$message1[0], $message2[0]]), 70);

        $message = $this->getMockBuilder(BaseMessage::class)
            ->onlyMethods(['setTextBody', 'send', 'setSubject'])
            ->getMockForAbstractClass();
        $message->method('send')->willReturn(true);

        $this->mailer->expects($this->once())->method('compose')->willReturn($message);

        $message->expects($this->once())->method('setTextBody')->with($this->equalTo($textBody));
        $message->expects($this->once())->method('send')->with($this->equalTo($this->mailer));
        $message->expects($this->once())->method('setSubject')->with($this->equalTo('Hello world'));

        $mailTarget = $this->getMockBuilder('yii\\log\\EmailTarget')
            ->onlyMethods(['formatMessage'])
            ->setConstructorArgs([
                [
                    'mailer' => $this->mailer,
                    'message' => [
                        'to' => 'developer@example.com',
                        'subject' => 'Hello world',
                    ],
                ],
            ])
            ->getMock();

        $mailTarget->messages = $messages;
        $mailTarget->expects($this->exactly(2))->method('formatMessage')->willReturnMap(
            [
                [$message1, $message1[0]],
                [$message2, $message2[0]],
            ]
        );
        $mailTarget->export();
    }

    /**
     * @covers \yii\log\EmailTarget::export()
     * @covers \yii\log\EmailTarget::composeMessage()
     */
    public function testExportWithoutSubject(): void
    {
        $message1 = ['A veeeeery loooooooooooooooooooooooooooooooooooooooooooooooooooooooong message 3'];
        $message2 = ['Message 4'];
        $messages = [$message1, $message2];
        $textBody = wordwrap(implode("\n", [$message1[0], $message2[0]]), 70);

        $message = $this->getMockBuilder(BaseMessage::class)
            ->onlyMethods(['setTextBody', 'send', 'setSubject'])
            ->getMockForAbstractClass();
        $message->method('send')->willReturn(true);

        $this->mailer->expects($this->once())->method('compose')->willReturn($message);

        $message->expects($this->once())->method('setTextBody')->with($this->equalTo($textBody));
        $message->expects($this->once())->method('send')->with($this->equalTo($this->mailer));
        $message->expects($this->once())->method('setSubject')->with($this->equalTo('Application Log'));

        $mailTarget = $this->getMockBuilder(EmailTarget::class)
            ->onlyMethods(['formatMessage'])
            ->setConstructorArgs([
                [
                    'mailer' => $this->mailer,
                    'message' => [
                        'to' => 'developer@example.com',
                    ],
                ],
            ])
            ->getMock();

        $mailTarget->messages = $messages;
        $mailTarget->expects($this->exactly(2))->method('formatMessage')->willReturnMap(
            [
                [$message1, $message1[0]],
                [$message2, $message2[0]],
            ]
        );
        $mailTarget->export();
    }

    /**
     * @covers \yii\log\EmailTarget::export()
     *
     * See https://github.com/yiisoft/yii2/issues/14296
     */
    public function testExportWithSendFailure(): void
    {
        $message = $this->getMockBuilder(BaseMessage::class)
            ->onlyMethods(['send'])
            ->getMockForAbstractClass();
        $message->method('send')->willReturn(false);
        $this->mailer->expects($this->once())->method('compose')->willReturn($message);
        $mailTarget = $this->getMockBuilder('yii\\log\\EmailTarget')
            ->onlyMethods(['formatMessage'])
            ->setConstructorArgs([
                [
                    'mailer' => $this->mailer,
                    'message' => [
                        'to' => 'developer@example.com',
                    ],
                ],
            ])
            ->getMock();
        $this->expectException('yii\log\LogRuntimeException');
        $mailTarget->export();
    }
}<|MERGE_RESOLUTION|>--- conflicted
+++ resolved
@@ -48,11 +48,6 @@
     {
         $this->expectException(\yii\base\InvalidConfigException::class);
         $this->expectExceptionMessage('The "to" option must be set for EmailTarget::message.');
-<<<<<<< HEAD
-
-=======
-                
->>>>>>> 7037fd46
         new EmailTarget(['mailer' => $this->mailer]);
     }
 
