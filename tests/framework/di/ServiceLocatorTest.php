<?php

/**
 * @link https://www.yiiframework.com/
 * @copyright Copyright (c) 2008 Yii Software LLC
 * @license https://www.yiiframework.com/license/
 */

namespace yiiunit\framework\di;

use yii\base\BaseObject;
use yii\di\ServiceLocator;
use yiiunit\TestCase;

class Creator
{
    public static function create()
    {
        return new TestClass();
    }
}

class TestClass extends BaseObject
{
    public $prop1 = 1;
    public $prop2;
}

class TestSubclass extends TestClass
{
}

/**
 * @author Qiang Xue <qiang.xue@gmail.com>
 * @since 2.0
 * @group di
 */
class ServiceLocatorTest extends TestCase
{
    public function testCallable(): void
    {
        // anonymous function
        $container = new ServiceLocator();
        $className = TestClass::class;
<<<<<<< HEAD
        $container->set($className, fn() => new TestClass([
            'prop1' => 100,
            'prop2' => 200,
        ]));
=======
        $container->set($className, function () {
            return new TestClass([
                'prop1' => 100,
                'prop2' => 200,
            ]);
        });
>>>>>>> fa724b12
        $object = $container->get($className);
        $this->assertInstanceOf($className, $object);
        $this->assertEquals(100, $object->prop1);
        $this->assertEquals(200, $object->prop2);

        // static method
        $container = new ServiceLocator();
        $className = TestClass::class;
        $container->set($className, [__NAMESPACE__ . '\\Creator', 'create']);
        $object = $container->get($className);
        $this->assertInstanceOf($className, $object);
        $this->assertEquals(1, $object->prop1);
        $this->assertNull($object->prop2);
    }

    public function testObject(): void
    {
        $object = new TestClass();
        $className = TestClass::class;
        $container = new ServiceLocator();
        $container->set($className, $object);
        $this->assertSame($container->get($className), $object);
    }

    public function testDi3Compatibility(): void
    {
        $config = [
            'components' => [
                'test' => [
                    'class' => TestClass::class,
                ],
            ],
        ];

        // User Defined Config
        $config['components']['test']['__class'] = TestSubclass::class;

        $app = new ServiceLocator($config);
        $this->assertInstanceOf(TestSubclass::class, $app->get('test'));
    }

    public function testShared(): void
    {
        // with configuration: shared
        $container = new ServiceLocator();
        $className = TestClass::class;
        $container->set($className, [
            'class' => $className,
            'prop1' => 10,
            'prop2' => 20,
        ]);
        $object = $container->get($className);
        $this->assertEquals(10, $object->prop1);
        $this->assertEquals(20, $object->prop2);
        $this->assertInstanceOf($className, $object);
        // check shared
        $object2 = $container->get($className);
        $this->assertInstanceOf($className, $object2);
        $this->assertSame($object, $object2);
    }

    /**
     * @see https://github.com/yiisoft/yii2/issues/11771
     */
    public function testModulePropertyIsset(): void
    {
        $config = [
            'components' => [
                'inputWidget' => [
                    'name' => 'foo bar',
                    'class' => 'yii\widgets\InputWidget',
                ],
            ],
        ];

        $app = new ServiceLocator($config);

        $this->assertTrue(isset($app->inputWidget->name));
        $this->assertNotEmpty($app->inputWidget->name);

        $this->assertEquals('foo bar', $app->inputWidget->name);

        $this->assertTrue(isset($app->inputWidget->name));
        $this->assertNotEmpty($app->inputWidget->name);
    }
}<|MERGE_RESOLUTION|>--- conflicted
+++ resolved
@@ -42,19 +42,12 @@
         // anonymous function
         $container = new ServiceLocator();
         $className = TestClass::class;
-<<<<<<< HEAD
-        $container->set($className, fn() => new TestClass([
-            'prop1' => 100,
-            'prop2' => 200,
-        ]));
-=======
         $container->set($className, function () {
             return new TestClass([
                 'prop1' => 100,
                 'prop2' => 200,
             ]);
         });
->>>>>>> fa724b12
         $object = $container->get($className);
         $this->assertInstanceOf($className, $object);
         $this->assertEquals(100, $object->prop1);
