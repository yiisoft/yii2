<?php
/**
 * @link http://www.yiiframework.com/
 * @copyright Copyright (c) 2008 Yii Software LLC
 * @license http://www.yiiframework.com/license/
 */

namespace yiiunit\framework\di;

use Yii;
use yii\di\Container;
use yii\di\Instance;
use yii\validators\NumberValidator;
use yiiunit\data\ar\Cat;
use yiiunit\data\ar\Order;
use yiiunit\data\ar\Type;
use yiiunit\framework\di\stubs\Alpha;
use yiiunit\framework\di\stubs\Bar;
use yiiunit\framework\di\stubs\BarSetter;
<<<<<<< HEAD
use yiiunit\framework\di\stubs\Beta;
=======
use yiiunit\framework\di\stubs\Car;
>>>>>>> 23cfb38c
use yiiunit\framework\di\stubs\Corge;
use yiiunit\framework\di\stubs\Foo;
use yiiunit\framework\di\stubs\FooProperty;
use yiiunit\framework\di\stubs\Qux;
use yiiunit\framework\di\stubs\QuxInterface;
use yiiunit\framework\di\stubs\QuxFactory;
use yiiunit\TestCase;

/**
 * @author Qiang Xue <qiang.xue@gmail.com>
 * @since 2.0
 * @group di
 */
class ContainerTest extends TestCase
{
    protected function tearDown()
    {
        parent::tearDown();
        Yii::$container = new Container();
    }

    public function testDefault()
    {
        $namespace = __NAMESPACE__ . '\stubs';
        $QuxInterface = "$namespace\\QuxInterface";
        $Foo = Foo::className();
        $Bar = Bar::className();
        $Qux = Qux::className();

        // automatic wiring
        $container = new Container();
        $container->set($QuxInterface, $Qux);
        $foo = $container->get($Foo);
        $this->assertInstanceOf($Foo, $foo);
        $this->assertInstanceOf($Bar, $foo->bar);
        $this->assertInstanceOf($Qux, $foo->bar->qux);
        $foo2 = $container->get($Foo);
        $this->assertNotSame($foo, $foo2);

        // full wiring
        $container = new Container();
        $container->set($QuxInterface, $Qux);
        $container->set($Bar);
        $container->set($Qux);
        $container->set($Foo);
        $foo = $container->get($Foo);
        $this->assertInstanceOf($Foo, $foo);
        $this->assertInstanceOf($Bar, $foo->bar);
        $this->assertInstanceOf($Qux, $foo->bar->qux);

        // wiring by closure
        $container = new Container();
        $container->set('foo', function () {
            $qux = new Qux();
            $bar = new Bar($qux);
            return new Foo($bar);
        });
        $foo = $container->get('foo');
        $this->assertInstanceOf($Foo, $foo);
        $this->assertInstanceOf($Bar, $foo->bar);
        $this->assertInstanceOf($Qux, $foo->bar->qux);

        // wiring by closure which uses container
        $container = new Container();
        $container->set($QuxInterface, $Qux);
        $container->set('foo', function (Container $c, $params, $config) {
            return $c->get(Foo::className());
        });
        $foo = $container->get('foo');
        $this->assertInstanceOf($Foo, $foo);
        $this->assertInstanceOf($Bar, $foo->bar);
        $this->assertInstanceOf($Qux, $foo->bar->qux);

        // predefined constructor parameters
        $container = new Container();
        $container->set('foo', $Foo, [Instance::of('bar')]);
        $container->set('bar', $Bar, [Instance::of('qux')]);
        $container->set('qux', $Qux);
        $foo = $container->get('foo');
        $this->assertInstanceOf($Foo, $foo);
        $this->assertInstanceOf($Bar, $foo->bar);
        $this->assertInstanceOf($Qux, $foo->bar->qux);

        // predefined property parameters
        $fooSetter = FooProperty::className();
        $barSetter = BarSetter::className();

        $container = new Container();
        $container->set('foo', ['class' => $fooSetter, 'bar' => Instance::of('bar')]);
        $container->set('bar', ['class' => $barSetter, 'qux' => Instance::of('qux')]);
        $container->set('qux', $Qux);
        $foo = $container->get('foo');
        $this->assertInstanceOf($fooSetter, $foo);
        $this->assertInstanceOf($barSetter, $foo->bar);
        $this->assertInstanceOf($Qux, $foo->bar->qux);

        // wiring by closure
        $container = new Container();
        $container->set('qux', new Qux());
        $qux1 = $container->get('qux');
        $qux2 = $container->get('qux');
        $this->assertSame($qux1, $qux2);

        // config
        $container = new Container();
        $container->set('qux', $Qux);
        $qux = $container->get('qux', [], ['a' => 2]);
        $this->assertEquals(2, $qux->a);
        $qux = $container->get('qux', [3]);
        $this->assertEquals(3, $qux->a);
        $qux = $container->get('qux', [3, ['a' => 4]]);
        $this->assertEquals(4, $qux->a);
    }

    public function testInvoke()
    {
        $this->mockApplication([
            'components' => [
                'qux' => [
                    'class' => 'yiiunit\framework\di\stubs\Qux',
                    'a' => 'belongApp',
                ],
                'qux2' => [
                    'class' => 'yiiunit\framework\di\stubs\Qux',
                    'a' => 'belongAppQux2',
                ],
            ],
        ]);
        Yii::$container->set('yiiunit\framework\di\stubs\QuxInterface', [
            'class' => 'yiiunit\framework\di\stubs\Qux',
            'a' => 'independent',
        ]);

        // use component of application
        $callback = function ($param, stubs\QuxInterface $qux, Bar $bar) {
            return [$param, $qux instanceof Qux, $qux->a, $bar->qux->a];
        };
        $result = Yii::$container->invoke($callback, ['D426']);
        $this->assertEquals(['D426', true, 'belongApp', 'independent'], $result);

        // another component of application
        $callback = function ($param, stubs\QuxInterface $qux2, $other = 'default') {
            return [$param, $qux2 instanceof Qux, $qux2->a, $other];
        };
        $result = Yii::$container->invoke($callback, ['M2792684']);
        $this->assertEquals(['M2792684', true, 'belongAppQux2', 'default'], $result);

        // component not belong application
        $callback = function ($param, stubs\QuxInterface $notBelongApp, $other) {
            return [$param, $notBelongApp instanceof Qux, $notBelongApp->a, $other];
        };
        $result = Yii::$container->invoke($callback, ['MDM', 'not_default']);
        $this->assertEquals(['MDM', true, 'independent', 'not_default'], $result);


        $myFunc = function ($a, NumberValidator $b, $c = 'default') {
            return [$a, \get_class($b), $c];
        };
        $result = Yii::$container->invoke($myFunc, ['a']);
        $this->assertEquals(['a', 'yii\validators\NumberValidator', 'default'], $result);

        $result = Yii::$container->invoke($myFunc, ['ok', 'value_of_c']);
        $this->assertEquals(['ok', 'yii\validators\NumberValidator', 'value_of_c'], $result);

        // use native php function
        $this->assertEquals(Yii::$container->invoke('trim', [' M2792684  ']), 'M2792684');

        // use helper function
        $array = ['M36', 'D426', 'Y2684'];
        $this->assertFalse(Yii::$container->invoke(['yii\helpers\ArrayHelper', 'isAssociative'], [$array]));


        $myFunc = function (\yii\console\Request $request, \yii\console\Response $response) {
            return [$request, $response];
        };
        list($request, $response) = Yii::$container->invoke($myFunc);
        $this->assertEquals($request, Yii::$app->request);
        $this->assertEquals($response, Yii::$app->response);
    }

    public function testAssociativeInvoke()
    {
        $this->mockApplication([
            'components' => [
                'qux' => [
                    'class' => 'yiiunit\framework\di\stubs\Qux',
                    'a' => 'belongApp',
                ],
                'qux2' => [
                    'class' => 'yiiunit\framework\di\stubs\Qux',
                    'a' => 'belongAppQux2',
                ],
            ],
        ]);
        $closure = function ($a, $x = 5, $b) {
            return $a > $b;
        };
        $this->assertFalse(Yii::$container->invoke($closure, ['b' => 5, 'a' => 1]));
        $this->assertTrue(Yii::$container->invoke($closure, ['b' => 1, 'a' => 5]));
    }

    public function testResolveCallableDependencies()
    {
        $this->mockApplication([
            'components' => [
                'qux' => [
                    'class' => 'yiiunit\framework\di\stubs\Qux',
                    'a' => 'belongApp',
                ],
                'qux2' => [
                    'class' => 'yiiunit\framework\di\stubs\Qux',
                    'a' => 'belongAppQux2',
                ],
            ],
        ]);
        $closure = function ($a, $b) {
            return $a > $b;
        };
        $this->assertEquals([1, 5], Yii::$container->resolveCallableDependencies($closure, ['b' => 5, 'a' => 1]));
        $this->assertEquals([1, 5], Yii::$container->resolveCallableDependencies($closure, ['a' => 1, 'b' => 5]));
        $this->assertEquals([1, 5], Yii::$container->resolveCallableDependencies($closure, [1, 5]));
    }

    public function testOptionalDependencies()
    {
        $container = new Container();
        // Test optional unresolvable dependency.
        $closure = function (QuxInterface $test = null) {
            return $test;
        };
        $this->assertNull($container->invoke($closure));
    }

    public function testSetDependencies()
    {
        $container = new Container();
        $container->setDefinitions([
            'model.order' => Order::className(),
            Cat::className() => Type::className(),
            'test\TraversableInterface' => [
                ['class' => 'yiiunit\data\base\TraversableObject'],
                [['item1', 'item2']],
            ],
            'qux.using.closure' => function () {
                return new Qux();
            },
            'rollbar',
            'baibaratsky\yii\rollbar\Rollbar'
        ]);
        $container->setDefinitions([]);

        $this->assertInstanceOf(Order::className(), $container->get('model.order'));
        $this->assertInstanceOf(Type::className(), $container->get(Cat::className()));

        $traversable = $container->get('test\TraversableInterface');
        $this->assertInstanceOf('yiiunit\data\base\TraversableObject', $traversable);
        $this->assertEquals('item1', $traversable->current());

        $this->assertInstanceOf('yiiunit\framework\di\stubs\Qux', $container->get('qux.using.closure'));

        try {
            $container->get('rollbar');
            $this->fail('InvalidConfigException was not thrown');
        } catch (\Exception $e) {
            $this->assertInstanceOf('yii\base\InvalidConfigException', $e);
        }
    }

    public function testStaticCall()
    {
        $container = new Container();
        $container->setDefinitions([
            'qux' => [QuxFactory::className(), 'create'],
        ]);

        $qux = $container->get('qux');
        $this->assertInstanceOf(Qux::className(), $qux);
        $this->assertSame(42, $qux->a);
    }

    public function testObject()
    {
        $container = new Container();
        $container->setDefinitions([
            'qux' => new Qux(42),
        ]);

        $qux = $container->get('qux');
        $this->assertInstanceOf(Qux::className(), $qux);
        $this->assertSame(42, $qux->a);
    }

    public function testDi3Compatibility()
    {
        $container = new Container();
        $container->setDefinitions([
            'test\TraversableInterface' => [
                '__class' => 'yiiunit\data\base\TraversableObject',
                '__construct()' => [['item1', 'item2']],
            ],
            'qux' => [
                '__class' => Qux::className(),
                'a' => 42,
            ],
        ]);

        $qux = $container->get('qux');
        $this->assertInstanceOf(Qux::className(), $qux);
        $this->assertSame(42, $qux->a);

        $traversable = $container->get('test\TraversableInterface');
        $this->assertInstanceOf('yiiunit\data\base\TraversableObject', $traversable);
        $this->assertEquals('item1', $traversable->current());
    }

    public function testInstanceOf()
    {
        $container = new Container();
        $container->setDefinitions([
            'qux' => [
                'class' => Qux::className(),
                'a' => 42,
            ],
            'bar' => [
                '__class' => Bar::className(),
                '__construct()' => [
                    Instance::of('qux')
                ],
            ],
        ]);
        $bar = $container->get('bar');
        $this->assertInstanceOf(Bar::className(), $bar);
        $qux = $bar->qux;
        $this->assertInstanceOf(Qux::className(), $qux);
        $this->assertSame(42, $qux->a);
    }

    public function testReferencesInArrayInDependencies()
    {
        $quxInterface = 'yiiunit\framework\di\stubs\QuxInterface';
        $container = new Container();
        $container->resolveArrays = true;
        $container->setSingletons([
            $quxInterface => [
                'class' => Qux::className(),
                'a' => 42,
            ],
            'qux' => Instance::of($quxInterface),
            'bar' => [
                'class' => Bar::className(),
            ],
            'corge' => [
                '__class' => Corge::className(),
                '__construct()' => [
                    [
                        'qux' => Instance::of('qux'),
                        'bar' => Instance::of('bar'),
                        'q33' => new Qux(33),
                    ],
                ],
            ],
        ]);
        $corge = $container->get('corge');
        $this->assertInstanceOf(Corge::className(), $corge);
        $qux = $corge->map['qux'];
        $this->assertInstanceOf(Qux::className(), $qux);
        $this->assertSame(42, $qux->a);
        $bar = $corge->map['bar'];
        $this->assertInstanceOf(Bar::className(), $bar);
        $this->assertSame($qux, $bar->qux);
        $q33 = $corge->map['q33'];
        $this->assertInstanceOf(Qux::className(), $q33);
        $this->assertSame(33, $q33->a);
    }

    public function testGetByInstance()
    {
        $container = new Container();
        $container->setSingletons([
            'one' => Qux::className(),
            'two' => Instance::of('one'),
        ]);
        $one = $container->get(Instance::of('one'));
        $two = $container->get(Instance::of('two'));
        $this->assertInstanceOf(Qux::className(), $one);
        $this->assertSame($one, $two);
        $this->assertSame($one, $container->get('one'));
        $this->assertSame($one, $container->get('two'));
    }

    public function testWithoutDefinition()
    {
        $container = new Container();

        $one = $container->get(Qux::className());
        $two = $container->get(Qux::className());
        $this->assertInstanceOf(Qux::className(), $one);
        $this->assertInstanceOf(Qux::className(), $two);
        $this->assertSame(1, $one->a);
        $this->assertSame(1, $two->a);
        $this->assertNotSame($one, $two);
    }

    public function testGetByClassIndirectly()
    {
        $container = new Container();
        $container->setSingletons([
            'qux' => Qux::className(),
            Qux::className() => [
                'a' => 42,
            ],
        ]);

        $qux = $container->get('qux');
        $this->assertInstanceOf(Qux::className(), $qux);
        $this->assertSame(42, $qux->a);
    }

    /**
     * @expectedException \yii\base\InvalidConfigException
     */
    public function testThrowingNotFoundException()
    {
        $container = new Container();
        $container->get('non_existing');
    }

    public function testContainerSingletons()
    {
        $container = new Container();
        $container->setSingletons([
            'model.order' => Order::className(),
            'test\TraversableInterface' => [
                ['class' => 'yiiunit\data\base\TraversableObject'],
                [['item1', 'item2']],
            ],
            'qux.using.closure' => function () {
                return new Qux();
            },
        ]);
        $container->setSingletons([]);

        $order = $container->get('model.order');
        $sameOrder = $container->get('model.order');
        $this->assertSame($order, $sameOrder);

        $traversable = $container->get('test\TraversableInterface');
        $sameTraversable = $container->get('test\TraversableInterface');
        $this->assertSame($traversable, $sameTraversable);

        $foo = $container->get('qux.using.closure');
        $sameFoo = $container->get('qux.using.closure');
        $this->assertSame($foo, $sameFoo);
    }

    /**
     * @requires PHP 5.6
     */
    public function testVariadicConstructor()
    {
        if (\defined('HHVM_VERSION')) {
            static::markTestSkipped('Can not test on HHVM because it does not support variadics.');
        }

        $container = new Container();
        $container->get('yiiunit\framework\di\stubs\Variadic');
    }

    /**
     * @requires PHP 5.6
     */
    public function testVariadicCallable()
    {
        if (\defined('HHVM_VERSION')) {
            static::markTestSkipped('Can not test on HHVM because it does not support variadics.');
        }

        require __DIR__ . '/testContainerWithVariadicCallable.php';
    }

    /**
     * @see https://github.com/yiisoft/yii2/issues/18245
     */
    public function testDelayedInitializationOfSubArray()
    {
        $definitions = [
            'test' => [
                'class' => Corge::className(),
                '__construct()' => [
                    [Instance::of('setLater')],
                ],
            ],
        ];

        $application = Yii::createObject([
            '__class' => \yii\web\Application::className(),
            'basePath' => __DIR__,
            'id' => 'test',
            'components' => [
                'request' => [
                    'baseUrl' => '123'
                ],
            ],
            'container' => [
                'definitions' => $definitions,
            ],
        ]);

        Yii::$container->set('setLater', new Qux());
        Yii::$container->get('test');
    }

    /**
<<<<<<< HEAD
     * @see https://github.com/yiisoft/yii2/issues/18304
     */
    public function testNulledConstrutorParameters()
    {
        $alpha = (new Container())->get(Alpha::className());
        $this->assertInstanceOf(Beta::className(), $alpha->beta);
        $this->assertNull($alpha->omega);

        $QuxInterface = __NAMESPACE__ . '\stubs\QuxInterface';
        $container = new Container();
        $container->set($QuxInterface, Qux::className());
        $alpha = $container->get(Alpha::className());
        $this->assertInstanceOf(Beta::className(), $alpha->beta);
        $this->assertInstanceOf($QuxInterface, $alpha->omega);
=======
     * @see https://github.com/yiisoft/yii2/issues/18284
     */
    public function testNamedConstructorParameters()
    {
        $test = (new Container())->get(Car::className(), [
            'name' => 'Hello',
            'color' => 'red',
        ]);
        $this->assertSame('Hello', $test->name);
        $this->assertSame('red', $test->color);
    }

    /**
     * @see https://github.com/yiisoft/yii2/issues/18284
     */
    public function testInvalidConstructorParameters()
    {
        $this->expectException('yii\base\InvalidConfigException');
        $this->expectExceptionMessage('Dependencies indexed by name and by position in the same array are not allowed.');
        (new Container())->get(Car::className(), [
            'color' => 'red',
            'Hello',
        ]);
>>>>>>> 23cfb38c
    }
}<|MERGE_RESOLUTION|>--- conflicted
+++ resolved
@@ -17,11 +17,8 @@
 use yiiunit\framework\di\stubs\Alpha;
 use yiiunit\framework\di\stubs\Bar;
 use yiiunit\framework\di\stubs\BarSetter;
-<<<<<<< HEAD
 use yiiunit\framework\di\stubs\Beta;
-=======
 use yiiunit\framework\di\stubs\Car;
->>>>>>> 23cfb38c
 use yiiunit\framework\di\stubs\Corge;
 use yiiunit\framework\di\stubs\Foo;
 use yiiunit\framework\di\stubs\FooProperty;
@@ -535,7 +532,6 @@
     }
 
     /**
-<<<<<<< HEAD
      * @see https://github.com/yiisoft/yii2/issues/18304
      */
     public function testNulledConstrutorParameters()
@@ -550,7 +546,9 @@
         $alpha = $container->get(Alpha::className());
         $this->assertInstanceOf(Beta::className(), $alpha->beta);
         $this->assertInstanceOf($QuxInterface, $alpha->omega);
-=======
+    }
+
+    /**
      * @see https://github.com/yiisoft/yii2/issues/18284
      */
     public function testNamedConstructorParameters()
@@ -574,6 +572,5 @@
             'color' => 'red',
             'Hello',
         ]);
->>>>>>> 23cfb38c
     }
 }