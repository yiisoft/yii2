--- conflicted
+++ resolved
@@ -44,16 +44,4 @@
             $this->assertEquals(__FUNCTION__, $e->getTrace()[0]['function']);
         }
     }
-<<<<<<< HEAD
-=======
-
-    public function testStrictError(): void
-    {
-        if (!defined('E_STRICT')) {
-            $this->markTestSkipped('E_STRICT has been removed.');
-        }
-        $e = new ErrorException('', @E_STRICT);
-        $this->assertEquals(PHP_VERSION_ID < 80400 ? 'PHP Strict Warning' : 'Error', $e->getName());
-    }
->>>>>>> 813dfc07
 }