--- conflicted
+++ resolved
@@ -63,15 +63,11 @@
         $module->setVersion($version);
         $this->assertEquals($version, $module->getVersion());
 
-<<<<<<< HEAD
-        $module->setVersion(fn($module) =>
-            /* @var $module TestModule */
-            'version.' . $module->getUniqueId());
-=======
-        $module->setVersion(function (TestModule $module) {
-            return 'version.' . $module->getUniqueId();
-        });
->>>>>>> d0c150c7
+        $module->setVersion(
+            function (TestModule $module) {
+                return 'version.' . $module->getUniqueId();
+            }
+        );
         $this->assertEquals('version.test', $module->getVersion());
     }
 
