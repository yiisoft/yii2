--- conflicted
+++ resolved
@@ -36,17 +36,10 @@
 
     public function testOn(): void
     {
-<<<<<<< HEAD
         Event::on(Post::class, 'save', function ($event): void {
             $this->counter += 1;
         });
         Event::on(ActiveRecord::class, 'save', function ($event): void {
-=======
-        Event::on(Post::class, 'save', function ($event) {
-            $this->counter += 1;
-        });
-        Event::on(ActiveRecord::class, 'save', function ($event) {
->>>>>>> 813dfc07
             $this->counter += 3;
         });
         Event::on('yiiunit\framework\base\SomeInterface', SomeInterface::EVENT_SUPER_EVENT, function ($event): void {
@@ -84,11 +77,7 @@
         $this->assertFalse(Event::hasHandlers(Post::class, 'save'));
         $this->assertFalse(Event::hasHandlers(ActiveRecord::class, 'save'));
         $this->assertFalse(Event::hasHandlers('yiiunit\framework\base\SomeInterface', SomeInterface::EVENT_SUPER_EVENT));
-<<<<<<< HEAD
         Event::on(Post::class, 'save', function ($event): void {
-=======
-        Event::on(Post::class, 'save', function ($event) {
->>>>>>> 813dfc07
             $this->counter += 1;
         });
         Event::on('yiiunit\framework\base\SomeInterface', SomeInterface::EVENT_SUPER_EVENT, function ($event): void {
@@ -98,11 +87,7 @@
         $this->assertFalse(Event::hasHandlers(ActiveRecord::class, 'save'));
 
         $this->assertFalse(Event::hasHandlers(User::class, 'save'));
-<<<<<<< HEAD
         Event::on(ActiveRecord::class, 'save', function ($event): void {
-=======
-        Event::on(ActiveRecord::class, 'save', function ($event) {
->>>>>>> 813dfc07
             $this->counter += 1;
         });
         $this->assertTrue(Event::hasHandlers(User::class, 'save'));
@@ -173,11 +158,7 @@
      */
     public function testOnWildcard(): void
     {
-<<<<<<< HEAD
         Event::on(Post::class, '*', function ($event): void {
-=======
-        Event::on(Post::class, '*', function ($event) {
->>>>>>> 813dfc07
             $this->counter += 1;
         });
         Event::on('*\Post', 'save', function ($event): void {
