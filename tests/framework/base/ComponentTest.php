--- conflicted
+++ resolved
@@ -330,14 +330,7 @@
         $this->assertTrue($component->hasProperty('p'));
         $component->test();
         $this->assertTrue($component->behaviorCalled);
-    }
-
-<<<<<<< HEAD
-    public function testAs()
-    {
-        $component = new NewComponent();
-        $component->{'as a'} = new NewBehavior();
-=======
+
         $this->assertSame($behavior, $component->detachBehavior('a'));
         $this->assertFalse($component->hasProperty('p'));
         try {
@@ -350,23 +343,13 @@
         $component = new NewComponent();
         $component->{'as b'} = ['class' => NewBehavior::class];
         $this->assertInstanceOf(NewBehavior::class, $component->getBehavior('b'));
->>>>>>> eb304e76
         $this->assertTrue($component->hasProperty('p'));
         $component->test();
         $this->assertTrue($component->behaviorCalled);
 
-        $component->{'as b'} = ['class' => NewBehavior::class];
-        $this->assertNotNull($component->getBehavior('b'));
-
         $component->{'as c'} = ['__class' => NewBehavior::class];
         $this->assertNotNull($component->getBehavior('c'));
 
-<<<<<<< HEAD
-        $component->{'as d'} = function () {
-            return new NewBehavior();
-        };
-        $this->assertNotNull($component->getBehavior('d'));
-=======
         $component->{'as d'} = [
             '__class' => NewBehavior2::class,
             'class' => NewBehavior::class,
@@ -383,7 +366,12 @@
         } catch (InvalidConfigException $e) {
             $this->assertSame('Class is not of type yii\base\Behavior or its subclasses', $e->getMessage());
         }
->>>>>>> eb304e76
+
+        $component = new NewComponent();
+        $component->{'as f'} = function () {
+            return new NewBehavior();
+        };
+        $this->assertNotNull($component->getBehavior('f'));
     }
 
     public function testAttachBehaviors()
@@ -416,9 +404,6 @@
 
         $detachedBehavior = $component->detachBehavior('z');
         $this->assertNull($detachedBehavior);
-
-        $this->expectException('yii\base\UnknownMethodException');
-        $component->test();
     }
 
     public function testDetachBehaviors()
