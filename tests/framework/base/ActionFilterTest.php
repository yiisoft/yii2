--- conflicted
+++ resolved
@@ -90,12 +90,7 @@
         $this->assertEquals([1, 3, 2], $controller->result);
     }
 
-<<<<<<< HEAD
-
     public static function actionFilterProvider(): array
-=======
-    public function actionFilterProvider()
->>>>>>> a2b344f2
     {
         return [
             [['class' => 'yii\filters\AccessControl', 'user' => 'yiiunit\framework\base\MockUser']],
