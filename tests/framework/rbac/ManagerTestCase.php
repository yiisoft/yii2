--- conflicted
+++ resolved
@@ -428,12 +428,7 @@
         $this->assertFalse($this->auth->canAddChild($reader, $author));
     }
 
-<<<<<<< HEAD
-
-    public function testRemoveAllRules(): void
-=======
     public function testRemoveAllRules()
->>>>>>> a2b344f2
     {
         $this->prepareData();
 
