--- conflicted
+++ resolved
@@ -7,11 +7,7 @@
 
 namespace yiiunit\framework\rbac;
 
-<<<<<<< HEAD
-=======
 use yii\base\InvalidParamException;
-use yii\rbac\BaseManager;
->>>>>>> 77ad6bc0
 use yii\rbac\Item;
 use yii\rbac\Permission;
 use yii\rbac\Role;
@@ -23,7 +19,7 @@
 abstract class ManagerTestCase extends TestCase
 {
     /**
-     * @var \yii\rbac\ManagerInterface|BaseManager
+     * @var \yii\rbac\ManagerInterface
      */
     protected $auth;
 
@@ -422,6 +418,7 @@
         $this->assertFalse($this->auth->canAddChild($reader, $author));
     }
 
+
     public function testRemoveAllRules()
     {
         $this->prepareData();
@@ -618,19 +615,26 @@
         $this->assertInstanceOf(ActionRule::className(), $rule);
     }
 
-    public function testDefaultRolesWithClosureReturningNonArrayValue()
-    {
-        $this->expectException('yii\base\InvalidValueException');
-        $this->expectExceptionMessage('Default roles closure must return an array');
-        $this->auth->defaultRoles = function () {
-            return 'test';
-        };
-    }
-
-    public function testDefaultRolesWithNonArrayValue()
-    {
-        $this->expectException('yii\base\InvalidArgumentException');
-        $this->expectExceptionMessage('Default roles must be either an array or a callable');
-        $this->auth->defaultRoles = 'test';
+    public function testDefaultRoles()
+    {
+        try {
+            $this->auth->defaultRoles = 'test';
+        } catch (\Exception $e) {
+            $this->assertInstanceOf('\yii\base\InvalidParamException', $e);
+            $this->assertEquals('Default roles must be either an array or a callable', $e->getMessage());
+
+            try {
+                $this->auth->defaultRoles = function () {
+                    return 'test';
+                };
+            } catch (\Exception $e) {
+                $this->assertInstanceOf('\yii\base\InvalidParamException', $e);
+                $this->assertEquals('Default roles closure must return an array', $e->getMessage());
+            }
+
+            return;
+        }
+
+        $this->fail('Not rise an exception');
     }
 }