--- conflicted
+++ resolved
@@ -56,13 +56,9 @@
          * - Description ends without a "."
          * - Line ends with contributor name between "(" and ")".
          */
-<<<<<<< HEAD
-        $this->assertMatchesRegularExpression('/- (Bug|Enh|Chg|New)( #\d+(, #\d+)*)?(\s\(CVE-[\d-]+\))?: .*[^.] \(.+\)$/', $line);
-=======
         $this->assertMatchesRegularExpression(
             '/- (Bug|Enh|Chg|New)( #\d+(, #\d+)*)?(\s\(CVE-[\d-]+\))?: .*[^.] \(.+\)$/',
-            $line
+            $line,
         );
->>>>>>> 7037fd46
     }
 }