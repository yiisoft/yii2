--- conflicted
+++ resolved
@@ -84,18 +84,9 @@
         $this->assertSame(date('Y-m-d', $value), $this->formatter->format($value, fn($value) => date('Y-m-d', $value)));
         $this->assertSame(
             'from: ' . date('Y-m-d', $value),
-<<<<<<< HEAD
-            $this->formatter->format(
-                $value,
-                function ($value, Formatter $formatter) {
-                    return 'from: ' . $formatter->asDate($value, 'php:Y-m-d');
-                }
-            ),
-=======
             $this->formatter->format($value, function ($value, Formatter $formatter) {
                 return 'from: ' . $formatter->asDate($value, 'php:Y-m-d');
             })
->>>>>>> a2b344f2
         );
     }
 
