<?php

/**
 * @link https://www.yiiframework.com/
 * @copyright Copyright (c) 2008 Yii Software LLC
 * @license https://www.yiiframework.com/license/
 */

namespace yiiunit\framework\i18n;

use Yii;
use yii\base\Event;
use yii\i18n\I18N;
use yii\i18n\PhpMessageSource;
use yiiunit\TestCase;

/**
 * @author Carsten Brandt <mail@cebe.cc>
 * @since 2.0
 * @group i18n
 */
class I18NTest extends TestCase
{
    /**
     * @var I18N
     */
    public $i18n;

    protected function setUp(): void
    {
        parent::setUp();
        $this->mockApplication();
        $this->setI18N();
    }

    protected function setI18N()
    {
        $this->i18n = new I18N([
            'translations' => [
                'test' => [
                    'class' => $this->getMessageSourceClass(),
                    'basePath' => '@yiiunit/data/i18n/messages',
                ],
            ],
        ]);
    }

    private function getMessageSourceClass()
    {
        return PhpMessageSource::class;
    }

    public function testTranslate(): void
    {
        $msg = 'The dog runs fast.';

        // source = target. Should be returned as is.
        $this->assertEquals('The dog runs fast.', $this->i18n->translate('test', $msg, [], 'en-US'));

        // exact match
        $this->assertEquals('Der Hund rennt schnell.', $this->i18n->translate('test', $msg, [], 'de-DE'));

        // fallback to just language code with absent exact match
        $this->assertEquals('Собака бегает быстро.', $this->i18n->translate('test', $msg, [], 'ru-RU'));

        // fallback to just langauge code with present exact match
        $this->assertEquals('Hallo Welt!', $this->i18n->translate('test', 'Hello world!', [], 'de-DE'));
    }

    public function testDefaultSource(): void
    {
        $i18n = new I18N([
            'translations' => [
                '*' => [
                    'class' => $this->getMessageSourceClass(),
                    'basePath' => '@yiiunit/data/i18n/messages',
                    'fileMap' => [
                        'test' => 'test.php',
                        'foo' => 'test.php',
                    ],
                ],
            ],
        ]);

        $msg = 'The dog runs fast.';

        // source = target. Should be returned as is.
        $this->assertEquals($msg, $i18n->translate('test', $msg, [], 'en-US'));

        // exact match
        $this->assertEquals('Der Hund rennt schnell.', $i18n->translate('test', $msg, [], 'de-DE'));
        $this->assertEquals('Der Hund rennt schnell.', $i18n->translate('foo', $msg, [], 'de-DE'));
        $this->assertEquals($msg, $i18n->translate('bar', $msg, [], 'de-DE'));

        // fallback to just language code with absent exact match
        $this->assertEquals('Собака бегает быстро.', $i18n->translate('test', $msg, [], 'ru-RU'));

        // fallback to just langauge code with present exact match
        $this->assertEquals('Hallo Welt!', $i18n->translate('test', 'Hello world!', [], 'de-DE'));
    }

    /**
     * @see https://github.com/yiisoft/yii2/issues/7964
     */
    public function testSourceLanguageFallback(): void
    {
        $i18n = new I18N([
            'translations' => [
                '*' => new PhpMessageSource(
                    [
                        'basePath' => '@yiiunit/data/i18n/messages',
                        'sourceLanguage' => 'de-DE',
                        'fileMap' => [
                            'test' => 'test.php',
                            'foo' => 'test.php',
                        ],
                    ]
                ),
            ],
        ]);

        $msg = 'The dog runs fast.';

        // source = target. Should be returned as is.
        $this->assertEquals($msg, $i18n->translate('test', $msg, [], 'de-DE'));

        // target is less specific, than a source. Messages from sourceLanguage file should be loaded as a fallback
        $this->assertEquals('Der Hund rennt schnell.', $i18n->translate('test', $msg, [], 'de'));
        $this->assertEquals('Hallo Welt!', $i18n->translate('test', 'Hello world!', [], 'de'));

        // target is a different language than source
        $this->assertEquals('Собака бегает быстро.', $i18n->translate('test', $msg, [], 'ru-RU'));
        $this->assertEquals('Собака бегает быстро.', $i18n->translate('test', $msg, [], 'ru'));
        $this->assertEquals('The dog runs fast (en-150).', $i18n->translate('test', $msg, [], 'en-150'));
        $this->assertEquals('The dog runs fast.', $i18n->translate('test', $msg, [], 'en'));

        // language is set to null
        $this->assertEquals($msg, $i18n->translate('test', $msg, [], null));
    }

    public function testTranslateParams(): void
    {
        $msg = 'His speed is about {n} km/h.';
        $params = ['n' => 42];
        $this->assertEquals('His speed is about 42 km/h.', $this->i18n->translate('test', $msg, $params, 'en-US'));
        $this->assertEquals('Seine Geschwindigkeit beträgt 42 km/h.', $this->i18n->translate('test', $msg, $params, 'de-DE'));
    }

    public function testTranslateParams2(): void
    {
        if (!extension_loaded('intl')) {
            $this->markTestSkipped('intl not installed. Skipping.');
        }
        $msg = 'His name is {name} and his speed is about {n, number} km/h.';
        $params = [
            'n' => 42,
            'name' => 'DA VINCI', // https://petrix.com/dognames/d.html
        ];
        $this->assertEquals('His name is DA VINCI and his speed is about 42 km/h.', $this->i18n->translate('test', $msg, $params, 'en-US'));
        $this->assertEquals('Er heißt DA VINCI und ist 42 km/h schnell.', $this->i18n->translate('test', $msg, $params, 'de-DE'));
    }

    public function testSpecialParams(): void
    {
        $msg = 'His speed is about {0} km/h.';

        $this->assertEquals('His speed is about 0 km/h.', $this->i18n->translate('test', $msg, 0, 'en-US'));
        $this->assertEquals('His speed is about 42 km/h.', $this->i18n->translate('test', $msg, 42, 'en-US'));
        $this->assertEquals('His speed is about {0} km/h.', $this->i18n->translate('test', $msg, null, 'en-US'));
        $this->assertEquals('His speed is about {0} km/h.', $this->i18n->translate('test', $msg, [], 'en-US'));
    }

    /**
     * When translation is missing source language should be used for formatting.
     *
     * @see https://github.com/yiisoft/yii2/issues/2209
     */
    public function testMissingTranslationFormatting(): void
    {
        $this->assertEquals('1 item', $this->i18n->translate('test', '{0, number} {0, plural, one{item} other{items}}', 1, 'hu'));
    }

    /**
     * @see https://github.com/yiisoft/yii2/issues/7093
     */
    public function testRussianPlurals(): void
    {
        $this->assertEquals('На диване лежит 6 кошек!', $this->i18n->translate('test', 'There {n, plural, =0{no cats} =1{one cat} other{are # cats}} on lying on the sofa!', ['n' => 6], 'ru'));
    }

    public function testUsingSourceLanguageForMissingTranslation(): void
    {
        Yii::$app->sourceLanguage = 'ru';
        Yii::$app->language = 'en';

        $msg = '{n, plural, =0{Нет комментариев} =1{# комментарий} one{# комментарий} few{# комментария} many{# комментариев} other{# комментария}}';
        $this->assertEquals('5 комментариев', Yii::t('app', $msg, ['n' => 5]));
        $this->assertEquals('3 комментария', Yii::t('app', $msg, ['n' => 3]));
        $this->assertEquals('1 комментарий', Yii::t('app', $msg, ['n' => 1]));
        $this->assertEquals('21 комментарий', Yii::t('app', $msg, ['n' => 21]));
        $this->assertEquals('Нет комментариев', Yii::t('app', $msg, ['n' => 0]));
    }

    /**
     * @see https://github.com/yiisoft/yii2/issues/2519
     */
    public function testMissingTranslationEvent(): void
    {
        $this->assertEquals('Hallo Welt!', $this->i18n->translate('test', 'Hello world!', [], 'de-DE'));
        $this->assertEquals('Missing translation message.', $this->i18n->translate('test', 'Missing translation message.', [], 'de-DE'));
        $this->assertEquals('Hallo Welt!', $this->i18n->translate('test', 'Hello world!', [], 'de-DE'));

<<<<<<< HEAD
        Event::on(PhpMessageSource::class, PhpMessageSource::EVENT_MISSING_TRANSLATION, function ($event): void {});
=======
        Event::on(PhpMessageSource::className(), PhpMessageSource::EVENT_MISSING_TRANSLATION, function ($event) {
        });
>>>>>>> a2b344f2
        $this->assertEquals('Hallo Welt!', $this->i18n->translate('test', 'Hello world!', [], 'de-DE'));
        $this->assertEquals('Missing translation message.', $this->i18n->translate('test', 'Missing translation message.', [], 'de-DE'));
        $this->assertEquals('Hallo Welt!', $this->i18n->translate('test', 'Hello world!', [], 'de-DE'));
        Event::off(PhpMessageSource::class, PhpMessageSource::EVENT_MISSING_TRANSLATION);

        Event::on(PhpMessageSource::class, PhpMessageSource::EVENT_MISSING_TRANSLATION, function ($event): void {
            if ($event->message == 'New missing translation message.') {
                $event->translatedMessage = 'TRANSLATION MISSING HERE!';
            }
        });
        $this->assertEquals('Hallo Welt!', $this->i18n->translate('test', 'Hello world!', [], 'de-DE'));
        $this->assertEquals('Another missing translation message.', $this->i18n->translate('test', 'Another missing translation message.', [], 'de-DE'));
        $this->assertEquals('Missing translation message.', $this->i18n->translate('test', 'Missing translation message.', [], 'de-DE'));
        $this->assertEquals('TRANSLATION MISSING HERE!', $this->i18n->translate('test', 'New missing translation message.', [], 'de-DE'));
        $this->assertEquals('Hallo Welt!', $this->i18n->translate('test', 'Hello world!', [], 'de-DE'));
        Event::off(PhpMessageSource::class, PhpMessageSource::EVENT_MISSING_TRANSLATION);
    }

    public static function sourceLanguageDataProvider()
    {
        return [
            ['en-GB'],
            ['en'],
        ];
    }

    /**
     * @dataProvider sourceLanguageDataProvider
     * @param $sourceLanguage
     */
    public function testIssue11429(string $sourceLanguage): void
    {
        $this->mockApplication();
        $this->setI18N();

        Yii::$app->sourceLanguage = $sourceLanguage;
        $logger = Yii::getLogger();
        $logger->messages = [];
        $filter = function ($array) {
            // Ensures that error message is related to PhpMessageSource
            $className = $this->getMessageSourceClass();
            return substr_compare((string) $array[2], $className, 0, strlen($className)) === 0;
        };

        $this->assertEquals('The dog runs fast.', $this->i18n->translate('test', 'The dog runs fast.', [], 'en-GB'));
        $this->assertEquals([], array_filter($logger->messages, $filter));

        $this->assertEquals('The dog runs fast.', $this->i18n->translate('test', 'The dog runs fast.', [], 'en'));
        $this->assertEquals([], array_filter($logger->messages, $filter));

        $this->assertEquals('The dog runs fast.', $this->i18n->translate('test', 'The dog runs fast.', [], 'en-CA'));
        $this->assertEquals([], array_filter($logger->messages, $filter));

        $this->assertEquals('The dog runs fast.', $this->i18n->translate('test', 'The dog runs fast.', [], 'hz-HZ'));
        $this->assertCount(1, array_filter($logger->messages, $filter));
        $logger->messages = [];

        $this->assertEquals('The dog runs fast.', $this->i18n->translate('test', 'The dog runs fast.', [], 'hz'));
        $this->assertCount(1, array_filter($logger->messages, $filter));
        $logger->messages = [];
    }

    /**
     * Formatting a message that contains params but they are not provided.
     * @see https://github.com/yiisoft/yii2/issues/10884
     */
    public function testFormatMessageWithNoParam(): void
    {
        $message = 'Incorrect password (length must be from {min, number} to {max, number} symbols).';
        $this->assertEquals($message, $this->i18n->format($message, ['attribute' => 'password'], 'en'));
    }

    public function testFormatMessageWithDottedParameters(): void
    {
        $message = 'date: {dt.test}';
        $this->assertEquals('date: 1510147434', $this->i18n->format($message, ['dt.test' => 1_510_147_434], 'en'));

        $message = 'date: {dt.test,date}';
        $this->assertEquals('date: Nov 8, 2017', $this->i18n->format($message, ['dt.test' => 1_510_147_434], 'en'));
    }
}<|MERGE_RESOLUTION|>--- conflicted
+++ resolved
@@ -210,12 +210,8 @@
         $this->assertEquals('Missing translation message.', $this->i18n->translate('test', 'Missing translation message.', [], 'de-DE'));
         $this->assertEquals('Hallo Welt!', $this->i18n->translate('test', 'Hello world!', [], 'de-DE'));
 
-<<<<<<< HEAD
-        Event::on(PhpMessageSource::class, PhpMessageSource::EVENT_MISSING_TRANSLATION, function ($event): void {});
-=======
         Event::on(PhpMessageSource::className(), PhpMessageSource::EVENT_MISSING_TRANSLATION, function ($event) {
         });
->>>>>>> a2b344f2
         $this->assertEquals('Hallo Welt!', $this->i18n->translate('test', 'Hello world!', [], 'de-DE'));
         $this->assertEquals('Missing translation message.', $this->i18n->translate('test', 'Missing translation message.', [], 'de-DE'));
         $this->assertEquals('Hallo Welt!', $this->i18n->translate('test', 'Hello world!', [], 'de-DE'));
