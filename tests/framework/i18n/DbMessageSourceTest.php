<?php

/**
 * @link https://www.yiiframework.com/
 * @copyright Copyright (c) 2008 Yii Software LLC
 * @license https://www.yiiframework.com/license/
 */

namespace yiiunit\framework\i18n;

use Yii;
use yii\base\Event;
use yii\console\ExitCode;
use yii\db\Connection;
use yii\i18n\DbMessageSource;
use yii\i18n\I18N;
use yiiunit\framework\console\controllers\EchoMigrateController;

/**
 * @group i18n
 * @group db
 * @group mysql
 * @author Dmitry Naumenko <d.naumenko.a@gmail.com>
 * @since 2.0.7
 */
class DbMessageSourceTest extends I18NTest
{
    protected static $database;
    protected static $driverName = 'mysql';

    /**
     * @var Connection
     */
    protected static $db;

    protected function setI18N()
    {
        $this->i18n = new I18N([
            'translations' => [
                'test' => [
                    'class' => $this->getMessageSourceClass(),
                    'db' => static::$db,
                ],
            ],
        ]);
    }

    private function getMessageSourceClass()
    {
        return DbMessageSource::class;
    }

    protected static function runConsoleAction($route, $params = [])
    {
        if (Yii::$app === null) {
            new \yii\console\Application([
                'id' => 'Migrator',
                'basePath' => '@yiiunit',
                'controllerMap' => [
                    'migrate' => EchoMigrateController::class,
                ],
                'components' => [
                    'db' => static::getConnection(),
                ],
            ]);
        }

        ob_start();
        $result = Yii::$app->runAction($route, $params);
        echo 'Result is ' . $result;
        if ($result !== ExitCode::OK) {
            ob_end_flush();
        } else {
            ob_end_clean();
        }
    }

    public static function setUpBeforeClass(): void
    {
        parent::setUpBeforeClass();
        $databases = static::getParam('databases');
        static::$database = $databases[static::$driverName];
        $pdo_database = 'pdo_' . static::$driverName;

        if (!extension_loaded('pdo') || !extension_loaded($pdo_database)) {
            static::markTestSkipped('pdo and ' . $pdo_database . ' extension are required.');
        }

        static::runConsoleAction('migrate/up', ['migrationPath' => '@yii/i18n/migrations/', 'interactive' => false]);

        static::$db->createCommand()->truncateTable('source_message');
        static::$db->createCommand()->batchInsert('source_message', ['category', 'message'], [
            ['test', 'Hello world!'], // id = 1
            ['test', 'The dog runs fast.'], // id = 2
            ['test', 'His speed is about {n} km/h.'], // id = 3
            ['test', 'His name is {name} and his speed is about {n, number} km/h.'], // id = 4
            ['test', 'There {n, plural, =0{no cats} =1{one cat} other{are # cats}} on lying on the sofa!'], // id = 5
        ])->execute();

        static::$db->createCommand()->insert('message', ['id' => 1, 'language' => 'de', 'translation' => 'Hallo Welt!'])->execute();
        static::$db->createCommand()->insert('message', ['id' => 2, 'language' => 'de-DE', 'translation' => 'Der Hund rennt schnell.'])->execute();
        static::$db->createCommand()->insert('message', ['id' => 2, 'language' => 'en-US', 'translation' => 'The dog runs fast (en-US).'])->execute();
        static::$db->createCommand()->insert('message', ['id' => 2, 'language' => 'ru', 'translation' => 'Собака бегает быстро.'])->execute();
        static::$db->createCommand()->insert('message', ['id' => 3, 'language' => 'de-DE', 'translation' => 'Seine Geschwindigkeit beträgt {n} km/h.'])->execute();
        static::$db->createCommand()->insert('message', ['id' => 4, 'language' => 'de-DE', 'translation' => 'Er heißt {name} und ist {n, number} km/h schnell.'])->execute();
        static::$db->createCommand()->insert('message', ['id' => 5, 'language' => 'ru', 'translation' => 'На диване {n, plural, =0{нет кошек} =1{лежит одна кошка} one{лежит # кошка} few{лежит # кошки} many{лежит # кошек} other{лежит # кошки}}!'])->execute();
    }

    public static function tearDownAfterClass(): void
    {
        static::runConsoleAction('migrate/down', ['migrationPath' => '@yii/i18n/migrations/', 'interactive' => false]);
        if (static::$db) {
            static::$db->close();
        }
        Yii::$app = null;
        parent::tearDownAfterClass();
    }

    /**
     * @return \yii\db\Connection
     * @throws \yii\db\Exception
     * @throws \yii\base\InvalidArgumentException
     * @throws \yii\base\InvalidConfigException
     */
    public static function getConnection()
    {
        if (static::$db == null) {
            $db = new Connection();
            $db->dsn = static::$database['dsn'];
            if (isset(static::$database['username'])) {
                $db->username = static::$database['username'];
                $db->password = static::$database['password'];
            }
            if (isset(static::$database['attributes'])) {
                $db->attributes = static::$database['attributes'];
            }
            if (!$db->isActive) {
                $db->open();
            }
            static::$db = $db;
        }

        return static::$db;
    }

    public function testMissingTranslationEvent(): void
    {
        $this->assertEquals('Hallo Welt!', $this->i18n->translate('test', 'Hello world!', [], 'de-DE'));
        $this->assertEquals('Missing translation message.', $this->i18n->translate('test', 'Missing translation message.', [], 'de-DE'));
        $this->assertEquals('Hallo Welt!', $this->i18n->translate('test', 'Hello world!', [], 'de-DE'));

<<<<<<< HEAD
        Event::on(DbMessageSource::class, DbMessageSource::EVENT_MISSING_TRANSLATION, function ($event): void {});
=======
        Event::on(DbMessageSource::className(), DbMessageSource::EVENT_MISSING_TRANSLATION, function ($event) {
        });
>>>>>>> a2b344f2
        $this->assertEquals('Hallo Welt!', $this->i18n->translate('test', 'Hello world!', [], 'de-DE'));
        $this->assertEquals('Missing translation message.', $this->i18n->translate('test', 'Missing translation message.', [], 'de-DE'));
        $this->assertEquals('Hallo Welt!', $this->i18n->translate('test', 'Hello world!', [], 'de-DE'));
        Event::off(DbMessageSource::class, DbMessageSource::EVENT_MISSING_TRANSLATION);

        Event::on(DbMessageSource::class, DbMessageSource::EVENT_MISSING_TRANSLATION, function ($event): void {
            if ($event->message == 'New missing translation message.') {
                $event->translatedMessage = 'TRANSLATION MISSING HERE!';
            }
        });
        $this->assertEquals('Hallo Welt!', $this->i18n->translate('test', 'Hello world!', [], 'de-DE'));
        $this->assertEquals('Another missing translation message.', $this->i18n->translate('test', 'Another missing translation message.', [], 'de-DE'));
        $this->assertEquals('Missing translation message.', $this->i18n->translate('test', 'Missing translation message.', [], 'de-DE'));
        $this->assertEquals('TRANSLATION MISSING HERE!', $this->i18n->translate('test', 'New missing translation message.', [], 'de-DE'));
        $this->assertEquals('Hallo Welt!', $this->i18n->translate('test', 'Hello world!', [], 'de-DE'));
        Event::off(DbMessageSource::class, DbMessageSource::EVENT_MISSING_TRANSLATION);
    }

<<<<<<< HEAD

    public function testIssue11429($sourceLanguage = null): void
=======
    public function testIssue11429($sourceLanguage = null)
>>>>>>> a2b344f2
    {
        $this->markTestSkipped('DbMessageSource does not produce any errors when messages file is missing.');
    }
}<|MERGE_RESOLUTION|>--- conflicted
+++ resolved
@@ -149,12 +149,8 @@
         $this->assertEquals('Missing translation message.', $this->i18n->translate('test', 'Missing translation message.', [], 'de-DE'));
         $this->assertEquals('Hallo Welt!', $this->i18n->translate('test', 'Hello world!', [], 'de-DE'));
 
-<<<<<<< HEAD
-        Event::on(DbMessageSource::class, DbMessageSource::EVENT_MISSING_TRANSLATION, function ($event): void {});
-=======
         Event::on(DbMessageSource::className(), DbMessageSource::EVENT_MISSING_TRANSLATION, function ($event) {
         });
->>>>>>> a2b344f2
         $this->assertEquals('Hallo Welt!', $this->i18n->translate('test', 'Hello world!', [], 'de-DE'));
         $this->assertEquals('Missing translation message.', $this->i18n->translate('test', 'Missing translation message.', [], 'de-DE'));
         $this->assertEquals('Hallo Welt!', $this->i18n->translate('test', 'Hello world!', [], 'de-DE'));
@@ -173,12 +169,8 @@
         Event::off(DbMessageSource::class, DbMessageSource::EVENT_MISSING_TRANSLATION);
     }
 
-<<<<<<< HEAD
 
     public function testIssue11429($sourceLanguage = null): void
-=======
-    public function testIssue11429($sourceLanguage = null)
->>>>>>> a2b344f2
     {
         $this->markTestSkipped('DbMessageSource does not produce any errors when messages file is missing.');
     }
