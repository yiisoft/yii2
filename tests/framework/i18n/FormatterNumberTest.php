<?php

/**
 * @link https://www.yiiframework.com/
 * @copyright Copyright (c) 2008 Yii Software LLC
 * @license https://www.yiiframework.com/license/
 */

namespace yiiunit\framework\i18n;

use NumberFormatter;
use Yii;
use yii\i18n\Formatter;
use yiiunit\TestCase;

/**
 * @group i18n
 */
class FormatterNumberTest extends TestCase
{
    /**
     * @var Formatter
     */
    protected $formatter;

    protected function setUp(): void
    {
        parent::setUp();

        IntlTestHelper::setIntlStatus($this);

        $this->mockApplication([
            'timeZone' => 'UTC',
            'language' => 'ru-RU',
        ]);
        $this->formatter = new Formatter(['locale' => 'en-US']);
    }

    protected function tearDown(): void
    {
        parent::tearDown();
        IntlTestHelper::resetIntlStatus();
        $this->formatter = null;
    }

    /**
     * Provides some configuration that should not affect Integer formatter.
     */
<<<<<<< HEAD
    public static function differentConfigProvider()
=======
    public static function differentConfigProvider(): array
>>>>>>> fa724b12
    {
        // make this test not break when intl is not installed
        if (!extension_loaded('intl')) {
            return [];
        }

        return [
            [[
                'numberFormatterOptions' => [
                    NumberFormatter::MIN_FRACTION_DIGITS => 2,
                ],
            ]],
            [[
                'numberFormatterOptions' => [
                    NumberFormatter::MAX_FRACTION_DIGITS => 2,
                ],
            ]],
            [[
                'numberFormatterOptions' => [
                    NumberFormatter::FRACTION_DIGITS => 2,
                ],
            ]],
            [[
                'numberFormatterOptions' => [
                    NumberFormatter::MIN_FRACTION_DIGITS => 2,
                    NumberFormatter::MAX_FRACTION_DIGITS => 4,
                ],
            ]],
        ];
    }

    /**
     * @dataProvider differentConfigProvider
     * @param array $config
     */
    public function testIntlAsInteger($config): void
    {
        // configure formatter with different configs that should not affect integer format
        Yii::configure($this->formatter, $config);
        $this->testAsInteger();
    }

    public function testAsInteger(): void
    {
        $this->assertSame('123', $this->formatter->asInteger(123));
        $this->assertSame('123', $this->formatter->asInteger(123.00));
        $this->assertSame('123', $this->formatter->asInteger(123.23));
        $this->assertSame('123', $this->formatter->asInteger(123.53));
        $this->assertSame('0', $this->formatter->asInteger(0));
        $this->assertSame('-123', $this->formatter->asInteger(-123.23));
        $this->assertSame('-123', $this->formatter->asInteger(-123.53));

        $this->assertSame('123,456', $this->formatter->asInteger(123456));
        $this->assertSame('123,456', $this->formatter->asInteger(123456.789));

        // empty input
        $this->assertSame('0', $this->formatter->asInteger(false));
        $this->assertSame('0', $this->formatter->asInteger(''));

        // null display
        $this->assertSame($this->formatter->nullDisplay, $this->formatter->asInteger(null));

        // string fallback
        $this->assertSame('87,654,321,098,765,436', $this->formatter->asInteger('87654321098765436'));
        $this->assertSame('95,836,208,451,783,051', $this->formatter->asInteger('95836208451783051.864'));

        $this->formatter->thousandSeparator = '';
        $this->assertSame('95836208451783051', $this->formatter->asInteger('95836208451783051.864'));
    }

    /**
     * @see https://github.com/yiisoft/yii2/issues/16900
     */
    public function testIntlAsIntegerOptions(): void
    {
        $this->formatter->numberFormatterTextOptions = [
            NumberFormatter::POSITIVE_PREFIX => '+',
        ];
        $this->assertSame('+2', $this->formatter->asInteger(2));
        $this->assertSame('+10', $this->formatter->asInteger(10));
        $this->assertSame('+12', $this->formatter->asInteger(12));
        $this->assertSame('+123', $this->formatter->asInteger(123));
        $this->assertSame('+1,230', $this->formatter->asInteger(1230));
        $this->assertSame('+123', $this->formatter->asInteger(123.23));
        $this->assertSame('+123', $this->formatter->asInteger(123.53));
        $this->assertSame('+0', $this->formatter->asInteger(0));
        $this->assertSame('-123', $this->formatter->asInteger(-123.23));
        $this->assertSame('-123', $this->formatter->asInteger(-123.53));

        $this->assertSame('+123,456', $this->formatter->asInteger(123456));
        $this->assertSame('+123,456', $this->formatter->asInteger(123456.789));
    }

    public function testAsIntegerException(): void
    {
        $this->expectException(\yii\base\InvalidArgumentException::class);
        $this->formatter->asInteger('a');
    }

    public function testAsIntegerException2(): void
    {
        $this->expectException(\yii\base\InvalidArgumentException::class);
        $this->formatter->asInteger('-123abc');
    }

    public function testIntlAsDecimal(): void
    {
        $value = 123.12;
        $this->assertSame('123.12', $this->formatter->asDecimal($value, 2));
        $this->assertSame('123.1', $this->formatter->asDecimal($value, 1));
        $this->assertSame('123', $this->formatter->asDecimal($value, 0));

        // power values
        $this->assertSame('2,000', $this->formatter->asDecimal(2e3));
        $this->assertSame('0', $this->formatter->asDecimal(1E-10));

        $value = 123;
        $this->assertSame('123', $this->formatter->asDecimal($value));
        $this->assertSame('123.00', $this->formatter->asDecimal($value, 2));
        $this->formatter->decimalSeparator = ',';
        $this->formatter->thousandSeparator = '.';
        $value = 123.12;
        $this->assertSame('123,12', $this->formatter->asDecimal($value));
        $this->assertSame('123,1', $this->formatter->asDecimal($value, 1));
        $this->assertSame('123', $this->formatter->asDecimal($value, 0));
        $value = 123123.123;
        $this->assertSame('123.123', $this->formatter->asDecimal($value, 0));
        $this->assertSame('123.123,12', $this->formatter->asDecimal($value, 2));
        $this->formatter->thousandSeparator = '';
        $this->assertSame('123123,1', $this->formatter->asDecimal($value, 1));
        $this->formatter->thousandSeparator = ' ';
        $this->assertSame('12 31 23,1', $this->formatter->asDecimal($value, 1, [NumberFormatter::GROUPING_SIZE => 2]));

        $value = 123123.123;
        $this->formatter->decimalSeparator = ',';
        $this->formatter->thousandSeparator = ' ';
        $this->assertSame('123 123', $this->formatter->asDecimal($value, 0));
        $this->assertSame('123 123,12', $this->formatter->asDecimal($value, 2));

        $this->formatter->decimalSeparator = null;
        $this->formatter->thousandSeparator = null;
        $value = '-123456.123';
        $this->assertSame('-123,456.123', $this->formatter->asDecimal($value));

        // empty input
        $this->assertSame('0', $this->formatter->asDecimal(false));
        $this->assertSame('0', $this->formatter->asDecimal(''));

        // null display
        $this->assertSame($this->formatter->nullDisplay, $this->formatter->asDecimal(null));

        // string fallback
        $this->assertSame('87,654,321,098,765,436.00', $this->formatter->asDecimal('87654321098765436'));
        $this->assertSame('95,836,208,451,783,051.86', $this->formatter->asDecimal('95836208451783051.864'));
        $this->assertSame('95,836,208,451,783,052', $this->formatter->asDecimal('95836208451783051.864', 0));

        $this->formatter->thousandSeparator = ' ';
        $this->formatter->decimalSeparator = ',';
        $this->assertSame('95 836 208 451 783 051,86', $this->formatter->asDecimal('95836208451783051.864'));
    }

    public function testAsDecimal(): void
    {
        $value = 123.12;
        $this->assertSame('123.12', $this->formatter->asDecimal($value));
        $this->assertSame('123.1', $this->formatter->asDecimal($value, 1));
        $this->assertSame('123', $this->formatter->asDecimal($value, 0));
        $value = 123;
        $this->assertSame('123.00', $this->formatter->asDecimal($value));

        $this->assertSame('123.00', $this->formatter->asDecimal('123.00'));
        $this->assertSame('-123.00', $this->formatter->asDecimal('-123.00'));
        $this->assertSame('123.00', $this->formatter->asDecimal('+123.00'));
        $this->assertSame('10.00', $this->formatter->asDecimal('10.00'));
        $this->assertSame('0.01', $this->formatter->asDecimal(0.01));
        $this->assertSame('0.00', $this->formatter->asDecimal('0.00'));
        $this->assertSame('0.01', $this->formatter->asDecimal('00000000000000.0100000000000'));

        // power values
        $this->assertSame('2,000.00', $this->formatter->asDecimal(2e3));
        $this->assertSame('0.00', $this->formatter->asDecimal(1E-10));

        $this->formatter->decimalSeparator = ',';
        $this->formatter->thousandSeparator = '.';
        $value = 123.12;
        $this->assertSame('123,12', $this->formatter->asDecimal($value));
        $this->assertSame('123,1', $this->formatter->asDecimal($value, 1));
        $this->assertSame('123', $this->formatter->asDecimal($value, 0));
        $value = 123123.123;
        $this->assertSame('123.123,12', $this->formatter->asDecimal($value));

        $value = 123123.123;
        $this->assertSame('123.123,12', $this->formatter->asDecimal($value));
        $this->assertSame('123.123,12', $this->formatter->asDecimal($value, 2));
        $this->formatter->decimalSeparator = ',';
        $this->formatter->thousandSeparator = ' ';
        $this->assertSame('123 123,12', $this->formatter->asDecimal($value));
        $this->assertSame('123 123,12', $this->formatter->asDecimal($value, 2));
        $this->formatter->thousandSeparator = '';
        $this->assertSame('123123,12', $this->formatter->asDecimal($value));
        $this->assertSame('123123,12', $this->formatter->asDecimal($value, 2));

        $this->formatter->decimalSeparator = null;
        $this->formatter->thousandSeparator = null;
        $value = '-123456.123';
        $this->assertSame('-123,456.123', $this->formatter->asDecimal($value, 3));

        // empty input
        $this->assertSame('0.00', $this->formatter->asDecimal(false));
        $this->assertSame('0.00', $this->formatter->asDecimal(''));

        // null display
        $this->assertSame($this->formatter->nullDisplay, $this->formatter->asDecimal(null));

        // string fallback
        $this->assertSame('87,654,321,098,765,436.00', $this->formatter->asDecimal('87654321098765436'));
        $this->assertSame('95,836,208,451,783,051.86', $this->formatter->asDecimal('95836208451783051.864'));
        $this->assertSame('95,836,208,451,783,052', $this->formatter->asDecimal('95836208451783051.864', 0));
        $this->assertSame('95,836,208,451,783,051.9', $this->formatter->asDecimal('95836208451783051.864', 1));

        $this->formatter->thousandSeparator = ' ';
        $this->formatter->decimalSeparator = ',';
        $this->assertSame('95 836 208 451 783 051,86', $this->formatter->asDecimal('95836208451783051.864'));
    }

    public function testIntlAsPercent(): void
    {
        $this->testAsPercent();
    }

    public function testAsPercent(): void
    {
        $this->assertSame('12,300%', $this->formatter->asPercent(123));
        $this->assertSame('12,300%', $this->formatter->asPercent('123'));
        $this->assertSame('12,300%', $this->formatter->asPercent('123.0'));
        $this->assertSame('12%', $this->formatter->asPercent(0.1234));
        $this->assertSame('12%', $this->formatter->asPercent('0.1234'));
        $this->assertSame('-1%', $this->formatter->asPercent(-0.009343));
        $this->assertSame('-1%', $this->formatter->asPercent('-0.009343'));

        // empty input
        $this->assertSame('0%', $this->formatter->asPercent(false));
        $this->assertSame('0%', $this->formatter->asPercent(''));

        // null display
        $this->assertSame($this->formatter->nullDisplay, $this->formatter->asPercent(null));

        // string fallback
        $this->assertSame('8,765,432,109,876,543,600%', $this->formatter->asPercent('87654321098765436'));
        $this->assertSame('9,583,620,845,178,305,186%', $this->formatter->asPercent('95836208451783051.864'));
        $this->assertSame('9,583,620,845,178,305,133%', $this->formatter->asPercent('95836208451783051.328'));

        $this->formatter->thousandSeparator = ' ';
        $this->formatter->decimalSeparator = ',';
        $this->assertSame('9 583 620 845 178 305 186,40%', $this->formatter->asPercent('95836208451783051.864', 2));
    }

    public function testIntlAsCurrency(): void
    {
        $this->formatter->locale = 'en-US';
        $this->assertSame('$123.00', $this->formatter->asCurrency('123'));
        $this->assertSame('$123.00', $this->formatter->asCurrency('123.00'));
        $this->assertSame('$123.20', $this->formatter->asCurrency('123.20'));
        $this->assertSame('$123,456.00', $this->formatter->asCurrency('123456'));
        $this->assertSame('$0.00', $this->formatter->asCurrency('0'));

        // power values
        $this->assertSame('$0.00', $this->formatter->asCurrency(1E-10));

        $this->formatter->locale = 'en-US';
        $this->formatter->currencyCode = 'USD';
        $this->assertSame('$123.00', $this->formatter->asCurrency('123'));
        $this->assertSame('$123,456.00', $this->formatter->asCurrency('123456'));
        $this->assertSame('$0.00', $this->formatter->asCurrency('0'));
        // Starting from ICU 52.1, negative currency value will be formatted as -$123,456.12
        // see: http://source.icu-project.org/repos/icu/icu/tags/release-52-1/source/data/locales/en.txt
        //$value = '-123456.123';
        //$this->assertSame("($123,456.12)", $this->formatter->asCurrency($value));

        // "\xc2\xa0" is used as non-breaking space explicitly
        $this->formatter->locale = 'de-DE';
        $this->formatter->currencyCode = null;
        $this->assertSame("123,00\xc2\xa0€", $this->formatter->asCurrency('123'));
        $this->formatter->currencyCode = 'USD';
        $this->assertSame("123,00\xc2\xa0$", $this->formatter->asCurrency('123'));
        $this->formatter->currencyCode = 'EUR';
        $this->assertSame("123,00\xc2\xa0€", $this->formatter->asCurrency('123'));

        $this->formatter->locale = 'de-DE';
        $this->formatter->currencyCode = null;
        $this->assertSame("123,00\xc2\xa0€", $this->formatter->asCurrency('123', 'EUR'));
        $this->assertSame("123,00\xc2\xa0$", $this->formatter->asCurrency('123', 'USD'));
        $this->formatter->currencyCode = 'USD';
        $this->assertSame("123,00\xc2\xa0€", $this->formatter->asCurrency('123', 'EUR'));
        $this->assertSame("123,00\xc2\xa0$", $this->formatter->asCurrency('123', 'USD'));
        $this->formatter->currencyCode = 'EUR';
        $this->assertSame("123,00\xc2\xa0€", $this->formatter->asCurrency('123', 'EUR'));
        $this->assertSame("123,00\xc2\xa0$", $this->formatter->asCurrency('123', 'USD'));

        // default russian currency symbol
        $this->formatter->locale = 'ru-RU';
        $this->formatter->currencyCode = null;
        $this->assertIsOneOf($this->formatter->asCurrency('123'), ["123,00\xc2\xa0₽", "123,00\xc2\xa0руб."]);
        $this->formatter->currencyCode = 'RUB';
        $this->assertIsOneOf($this->formatter->asCurrency('123'), ["123,00\xc2\xa0₽", "123,00\xc2\xa0руб."]);

        // custom currency symbol
        $this->formatter->currencyCode = null;
        $this->formatter->numberFormatterSymbols = [
            NumberFormatter::CURRENCY_SYMBOL => '₽',
        ];
        $this->assertSame("123,00\xc2\xa0₽", $this->formatter->asCurrency('123'));
        $this->formatter->numberFormatterSymbols = [
            NumberFormatter::CURRENCY_SYMBOL => 'RUR',
        ];
        $this->assertSame("123,00\xc2\xa0RUR", $this->formatter->asCurrency('123'));

        /* See https://github.com/yiisoft/yii2/issues/13629
        // setting the currency code overrides the symbol
        $this->formatter->currencyCode = 'RUB';
        $this->assertIsOneOf($this->formatter->asCurrency('123'), ["123,00\xc2\xa0₽", "123,00\xc2\xa0руб."]);
        $this->formatter->numberFormatterSymbols = [NumberFormatter::CURRENCY_SYMBOL => '₽'];
        $this->assertSame("123,00\xc2\xa0$", $this->formatter->asCurrency('123', 'USD'));
        $this->formatter->numberFormatterSymbols = [NumberFormatter::CURRENCY_SYMBOL => '₽'];
        $this->assertSame("123,00\xc2\xa0€", $this->formatter->asCurrency('123', 'EUR'));
        */

        // custom separators
        $this->formatter->locale = 'de-DE';
        $this->formatter->currencyCode = null;
        $this->formatter->numberFormatterSymbols = [];
        $this->formatter->thousandSeparator = ' ';
        $this->assertSame("123 456,00\xc2\xa0€", $this->formatter->asCurrency('123456', 'EUR'));

        // empty input
        $this->formatter->locale = 'de-DE';
        $this->formatter->currencyCode = null;
        $this->formatter->numberFormatterSymbols = [];
        $this->formatter->thousandSeparator = null;
        $this->assertSame("0,00\xc2\xa0€", $this->formatter->asCurrency(false));
        $this->assertSame("0,00\xc2\xa0€", $this->formatter->asCurrency(''));

        // decimal formatting
        $this->formatter->locale = 'de-DE';
        $this->assertSame("100\xc2\xa0$", Yii::$app->formatter->asCurrency(100, 'USD', [
            NumberFormatter::MAX_FRACTION_DIGITS => 0,
        ]));
        $this->assertSame("100,00\xc2\xa0$", $this->formatter->asCurrency(100, 'USD', [
            NumberFormatter::MAX_FRACTION_DIGITS => 2,
        ]));

        // null display
        $this->assertSame($this->formatter->nullDisplay, $this->formatter->asCurrency(null));

        // string fallback
        $this->assertSame('USD 87,654,321,098,765,436.00', $this->formatter->asCurrency('87654321098765436', 'USD'));
        $this->assertSame('USD 95,836,208,451,783,051.86', $this->formatter->asCurrency('95836208451783051.864', 'USD'));

        $this->formatter->thousandSeparator = ' ';
        $this->formatter->decimalSeparator = ',';
        $this->assertSame('USD 95 836 208 451 783 051,86', $this->formatter->asCurrency('95836208451783051.864', 'USD'));

        // different currency decimal separator
        $this->formatter->locale = 'ru-RU';
        $this->assertIsOneOf($this->formatter->asCurrency('123'), ["123,00\xc2\xa0₽", "123,00\xc2\xa0руб."]);
        $this->formatter->currencyDecimalSeparator = ',';
        $this->assertIsOneOf($this->formatter->asCurrency('123'), ["123,00\xc2\xa0₽", "123,00\xc2\xa0руб."]);
        $this->formatter->currencyDecimalSeparator = '.';
        $this->assertIsOneOf($this->formatter->asCurrency('123'), ["123.00\xc2\xa0₽", "123.00\xc2\xa0руб."]);
    }

    public function testAsCurrencyStringFallbackException(): void
    {
        $this->expectException('\yii\base\InvalidConfigException');
        $this->formatter->asCurrency('87654321098765436');
    }

    /**
     * @see https://github.com/yiisoft/yii2/issues/12345
     */
    public function testIntlCurrencyFraction(): void
    {
        $this->formatter->numberFormatterOptions = [
            NumberFormatter::MIN_FRACTION_DIGITS => 0,
            NumberFormatter::MAX_FRACTION_DIGITS => 0,
        ];
        $this->formatter->locale = 'de-DE';
        $this->formatter->currencyCode = null;
        $this->assertSame("123\xc2\xa0€", $this->formatter->asCurrency('123'));
        $this->assertSame("123\xc2\xa0€", $this->formatter->asCurrency('123.00'));
        $this->assertSame("123\xc2\xa0€", $this->formatter->asCurrency('123', 'EUR'));
        $this->formatter->currencyCode = 'USD';
        $this->assertSame("123\xc2\xa0$", $this->formatter->asCurrency('123'));
        $this->assertSame("123\xc2\xa0$", $this->formatter->asCurrency('123', 'USD'));
        $this->assertSame("123\xc2\xa0€", $this->formatter->asCurrency('123', 'EUR'));
        $this->formatter->currencyCode = 'EUR';
        $this->assertSame("123\xc2\xa0€", $this->formatter->asCurrency('123'));
        $this->assertSame("123\xc2\xa0$", $this->formatter->asCurrency('123', 'USD'));
        $this->assertSame("123\xc2\xa0€", $this->formatter->asCurrency('123', 'EUR'));

        $this->formatter->locale = 'ru-RU';
        $this->formatter->currencyCode = null;
        $this->assertIsOneOf($this->formatter->asCurrency('123'), ["123\xc2\xa0₽", "123\xc2\xa0руб."]);

        $this->formatter->numberFormatterSymbols = [
            NumberFormatter::CURRENCY_SYMBOL => '&#8381;',
        ];
        $this->assertSame("123\xc2\xa0&#8381;", $this->formatter->asCurrency('123'));

        $this->formatter->numberFormatterSymbols = [];
        $this->formatter->currencyCode = 'RUB';
        $this->assertIsOneOf($this->formatter->asCurrency('123'), ["123\xc2\xa0₽", "123\xc2\xa0руб."]);
    }

    /**
     * @see https://github.com/yiisoft/yii2/pull/5261
     */
    public function testIntlIssue5261(): void
    {
        $this->formatter->locale = 'en-US';
        $this->formatter->numberFormatterOptions = [
            NumberFormatter::FRACTION_DIGITS => 0,
        ];
        $this->formatter->numberFormatterTextOptions = [
            NumberFormatter::CURRENCY_CODE => 'EUR',
        ];
        $this->assertSame('€100', $this->formatter->asCurrency(100, 'EUR'));
    }

    public function testAsCurrency(): void
    {
        $this->formatter->currencyCode = 'USD';
        $this->assertSame('USD 123.00', $this->formatter->asCurrency('123'));
        $this->assertSame('USD 123.00', $this->formatter->asCurrency('123.00'));
        $this->assertSame('USD 0.00', $this->formatter->asCurrency('0'));
        $this->assertSame('USD -123.45', $this->formatter->asCurrency('-123.45'));
        $this->assertSame('USD -123.45', $this->formatter->asCurrency(-123.45));

        // power values
        $this->assertSame('USD 0.00', $this->formatter->asCurrency(1E-10));

        $this->formatter->currencyCode = 'EUR';
        $this->assertSame('EUR 123.00', $this->formatter->asCurrency('123'));
        $this->assertSame('EUR 0.00', $this->formatter->asCurrency('0'));
        $this->assertSame('EUR -123.45', $this->formatter->asCurrency('-123.45'));
        $this->assertSame('EUR -123.45', $this->formatter->asCurrency(-123.45));

        // empty input
        $this->formatter->currencyCode = 'USD';
        $this->formatter->numberFormatterSymbols = [];
        $this->assertSame('USD 0.00', $this->formatter->asCurrency(false));
        $this->assertSame('USD 0.00', $this->formatter->asCurrency(''));

        // null display
        $this->assertSame($this->formatter->nullDisplay, $this->formatter->asCurrency(null));

        $this->assertSame('USD 876,543,210,987,654,367.00', $this->formatter->asCurrency('876543210987654367'));

        // string fallback
        $this->assertSame('USD 87,654,321,098,765,436.00', $this->formatter->asCurrency('87654321098765436', 'USD'));
        $this->assertSame('USD 95,836,208,451,783,051.86', $this->formatter->asCurrency('95836208451783051.864', 'USD'));

        $this->formatter->thousandSeparator = ' ';
        $this->formatter->decimalSeparator = ',';
        $this->assertSame('USD 95 836 208 451 783 051,86', $this->formatter->asCurrency('95836208451783051.864', 'USD'));
    }

    public function testIntlAsScientific(): void
    {
        // see https://github.com/yiisoft/yii2/issues/17708
        $this->markTestSkipped('The test is unreliable since output depends on ICU version');

        $this->assertSame('1.23E2', $this->formatter->asScientific('123'));
        $this->assertSame('1.23456E5', $this->formatter->asScientific('123456'));
        $this->assertSame('-1.23456123E5', $this->formatter->asScientific('-123456.123'));

        // empty input
        $this->assertSame('0E0', $this->formatter->asScientific(false));
        $this->assertSame('0E0', $this->formatter->asScientific(''));

        // null display
        $this->assertSame($this->formatter->nullDisplay, $this->formatter->asScientific(null));

        $this->assertSame('8.76543210987654E16', $this->formatter->asScientific('87654321098765436'));
    }

    public function testAsScientific(): void
    {
        $this->assertSame('1.23E+2', $this->formatter->asScientific('123', 2));
        $this->assertSame('1.234560E+5', $this->formatter->asScientific('123456'));
        $this->assertSame('-1.234561E+5', $this->formatter->asScientific('-123456.123'));

        // empty input
        $this->assertSame('0.000000E+0', $this->formatter->asScientific(false));
        $this->assertSame('0.000000E+0', $this->formatter->asScientific(''));

        // null display
        $this->assertSame($this->formatter->nullDisplay, $this->formatter->asScientific(null));

        $this->assertSame('8.765432E+16', $this->formatter->asScientific('87654321098765436'));
    }

    public function testAsSpellout(): void
    {
        $this->expectException('\yii\base\InvalidConfigException');
        $this->expectExceptionMessage('Format as Spellout is only supported when PHP intl extension is installed.');
        $this->formatter->asSpellout(123);
    }

    public function testIntlAsSpellout(): void
    {
        $this->assertSame('one hundred twenty-three', $this->formatter->asSpellout(123));

        $this->formatter->locale = 'de_DE';
        $this->assertSame('ein­hundert­drei­und­zwanzig', $this->formatter->asSpellout(123));

        // null display
        $this->assertSame($this->formatter->nullDisplay, $this->formatter->asSpellout(null));
    }

    public function testIntlAsOrdinal(): void
    {
        $this->assertSame('0th', $this->formatter->asOrdinal(0));
        $this->assertSame('1st', $this->formatter->asOrdinal(1));
        $this->assertSame('2nd', $this->formatter->asOrdinal(2));
        $this->assertSame('3rd', $this->formatter->asOrdinal(3));
        $this->assertSame('5th', $this->formatter->asOrdinal(5));

        $this->formatter->locale = 'de_DE';
        $this->assertSame('0.', $this->formatter->asOrdinal(0));
        $this->assertSame('1.', $this->formatter->asOrdinal(1));
        $this->assertSame('2.', $this->formatter->asOrdinal(2));
        $this->assertSame('3.', $this->formatter->asOrdinal(3));
        $this->assertSame('5.', $this->formatter->asOrdinal(5));

        // null display
        $this->assertSame($this->formatter->nullDisplay, $this->formatter->asOrdinal(null));
    }

    /**
     * @see https://github.com/yiisoft/yii2/issues/14278
     */
    public function testIntlAsOrdinalDate(): void
    {
        $f = $this->formatter;
        $this->assertSame('15th', $f->asOrdinal($f->asDate('2017-05-15', 'php:j')));
        $this->assertSame('1st', $f->asOrdinal($f->asDate('2017-05-01', 'php:j')));

        $f->locale = 'de_DE';
        $this->assertSame('15.', $f->asOrdinal($f->asDate('2017-05-15', 'php:j')));
        $this->assertSame('1.', $f->asOrdinal($f->asDate('2017-05-01', 'php:j')));
    }

    public function testIntlAsShortSize(): void
    {
        $this->formatter->numberFormatterOptions = [
            NumberFormatter::MIN_FRACTION_DIGITS => 0,
            NumberFormatter::MAX_FRACTION_DIGITS => 2,
        ];

        // tests for base 1000
        $this->formatter->sizeFormatBase = 1000;
        $this->assertSame('999 B', $this->formatter->asShortSize(999));
        $this->assertSame('999 B', $this->formatter->asShortSize('999'));
        $this->assertSame('1.05 MB', $this->formatter->asShortSize(1024 * 1024));
        $this->assertSame('1.07 GB', $this->formatter->asShortSize(1024 * 1024 * 1024));
        $this->assertSame('1.1 TB', $this->formatter->asShortSize(1024 * 1024 * 1024 * 1024));
        $this->assertSame('1 kB', $this->formatter->asShortSize(1000));
        $this->assertSame('1.02 kB', $this->formatter->asShortSize(1023));
        $this->assertNotEquals('3 PB', $this->formatter->asShortSize(3 * 1000 * 1000 * 1000 * 1000 * 1000 * 1000)); // this is 3 EB not 3 PB
        // string values
        $this->assertSame('28.41 GB', $this->formatter->asShortSize(28_406_984_038));
        $this->assertSame('28.41 GB', $this->formatter->asShortSize((string) 28_406_984_038));
        $this->assertSame('56.81 GB', $this->formatter->asShortSize(28_406_984_038 + 28_406_984_038));
        $this->assertSame('56.81 GB', $this->formatter->asShortSize((string) (28_406_984_038 + 28_406_984_038)));

        // tests for base 1024
        $this->formatter->sizeFormatBase = 1024;
        $this->assertSame('1 KiB', $this->formatter->asShortSize(1024));
        $this->assertSame('1 MiB', $this->formatter->asShortSize(1024 * 1024));
        // https://github.com/yiisoft/yii2/issues/4960
        $this->assertSame('1023 B', $this->formatter->asShortSize(1023));
        $this->assertSame('5 GiB', $this->formatter->asShortSize(5 * 1024 * 1024 * 1024));
        $this->assertSame('6 TiB', $this->formatter->asShortSize(6 * 1024 * 1024 * 1024 * 1024));
        $this->assertNotEquals('5 PiB', $this->formatter->asShortSize(5 * 1024 * 1024 * 1024 * 1024 * 1024 * 1024)); // this is 5 EiB not 5 PiB
        //$this->assertSame("1 YiB", $this->formatter->asShortSize(pow(2, 80)));
        $this->assertSame('2 GiB', $this->formatter->asShortSize(2_147_483_647)); // round 1.999 up to 2
        $this->formatter->decimalSeparator = ',';
        $this->formatter->numberFormatterOptions = [];
        $this->assertSame('1,001 KiB', $this->formatter->asShortSize(1025, 3));

        // empty values
        $this->assertSame('0 B', $this->formatter->asShortSize(0));

        // null display
        $this->assertSame($this->formatter->nullDisplay, $this->formatter->asShortSize(null));
    }

    public function testAsShortSize(): void
    {
        // tests for base 1000
        $this->formatter->sizeFormatBase = 1000;
        $this->assertSame('999 B', $this->formatter->asShortSize(999));
        $this->assertSame('999 B', $this->formatter->asShortSize('999'));
        $this->assertSame('1.05 MB', $this->formatter->asShortSize(1024 * 1024));
        $this->assertSame('1.07 GB', $this->formatter->asShortSize(1024 * 1024 * 1024));
        $this->assertSame('1.10 TB', $this->formatter->asShortSize(1024 * 1024 * 1024 * 1024));
        $this->assertSame('1.0486 MB', $this->formatter->asShortSize(1024 * 1024, 4));
        $this->assertSame('1.00 kB', $this->formatter->asShortSize(1000));
        $this->assertSame('1.02 kB', $this->formatter->asShortSize(1023));
        $this->assertNotEquals('3 PB', $this->formatter->asShortSize(3 * 1000 * 1000 * 1000 * 1000 * 1000 * 1000)); // this is 3 EB not 3 PB
        // string values
        $this->assertSame('28.41 GB', $this->formatter->asShortSize(28_406_984_038));
        $this->assertSame('28.41 GB', $this->formatter->asShortSize((string) 28_406_984_038));
        $this->assertSame('56.81 GB', $this->formatter->asShortSize(28_406_984_038 + 28_406_984_038));
        $this->assertSame('56.81 GB', $this->formatter->asShortSize((string) (28_406_984_038 + 28_406_984_038)));

        // tests for base 1024
        $this->formatter->sizeFormatBase = 1024;
        $this->assertSame('1.00 KiB', $this->formatter->asShortSize(1024));
        $this->assertSame('1.00 MiB', $this->formatter->asShortSize(1024 * 1024));
        // https://github.com/yiisoft/yii2/issues/4960
        $this->assertSame('1023 B', $this->formatter->asShortSize(1023));
        $this->assertSame('5.00 GiB', $this->formatter->asShortSize(5 * 1024 * 1024 * 1024));
        $this->assertSame('6.00 TiB', $this->formatter->asShortSize(6 * 1024 * 1024 * 1024 * 1024));
        $this->assertNotEquals('5.00 PiB', $this->formatter->asShortSize(5 * 1024 * 1024 * 1024 * 1024 * 1024 * 1024)); // this is 5 EiB not 5 PiB
        //$this->assertSame("1 YiB", $this->formatter->asShortSize(pow(2, 80)));
        $this->assertSame('2.00 GiB', $this->formatter->asShortSize(2_147_483_647)); // round 1.999 up to 2
        $this->formatter->decimalSeparator = ',';
        $this->assertSame('1,001 KiB', $this->formatter->asShortSize(1025, 3));

        // empty values
        $this->assertSame('0 B', $this->formatter->asShortSize(0));

        // null display
        $this->assertSame($this->formatter->nullDisplay, $this->formatter->asShortSize(null));
    }

    public function testIntlAsSize(): void
    {
        $this->formatter->numberFormatterOptions = [
            NumberFormatter::MIN_FRACTION_DIGITS => 0,
            NumberFormatter::MAX_FRACTION_DIGITS => 2,
        ];

        // tests for base 1000
        $this->formatter->sizeFormatBase = 1000;
        $this->assertSame('999 bytes', $this->formatter->asSize(999));
        $this->assertSame('999 bytes', $this->formatter->asSize('999'));
        $this->assertSame('1.05 megabytes', $this->formatter->asSize(1024 * 1024));
        $this->assertSame('1 kilobyte', $this->formatter->asSize(1000));
        $this->assertSame('1.02 kilobytes', $this->formatter->asSize(1023));
        $this->assertSame('3 gigabytes', $this->formatter->asSize(3 * 1000 * 1000 * 1000));
        $this->assertSame('4 terabytes', $this->formatter->asSize(4 * 1000 * 1000 * 1000 * 1000));
        $this->assertNotEquals('3 PB', $this->formatter->asSize(3 * 1000 * 1000 * 1000 * 1000 * 1000 * 1000)); // this is 3 EB not 3 PB
        // tests for base 1024
        $this->formatter->sizeFormatBase = 1024;
        $this->assertSame('1 kibibyte', $this->formatter->asSize(1024));
        $this->assertSame('1 mebibyte', $this->formatter->asSize(1024 * 1024));
        $this->assertSame('1023 bytes', $this->formatter->asSize(1023));
        $this->assertSame('5 gibibytes', $this->formatter->asSize(5 * 1024 * 1024 * 1024));
        $this->assertSame('6 tebibytes', $this->formatter->asSize(6 * 1024 * 1024 * 1024 * 1024));
        $this->assertNotEquals('5 pibibytes', $this->formatter->asSize(5 * 1024 * 1024 * 1024 * 1024 * 1024 * 1024)); // this is 5 EiB not 5 PiB
        $this->assertSame('2 gibibytes', $this->formatter->asSize(2_147_483_647)); // round 1.999 up to 2
        $this->formatter->decimalSeparator = ',';
        $this->formatter->numberFormatterOptions = [];
        $this->assertSame('1,001 kibibytes', $this->formatter->asSize(1025, 3));

        // null display
        $this->assertSame($this->formatter->nullDisplay, $this->formatter->asSize(null));
    }

    public function testIntlAsSizeNegative(): void
    {
        $this->formatter->numberFormatterOptions = [
            NumberFormatter::MIN_FRACTION_DIGITS => 0,
            NumberFormatter::MAX_FRACTION_DIGITS => 2,
        ];

        // tests for base 1000
        $this->formatter->sizeFormatBase = 1000;
        $this->assertSame('-999 bytes', $this->formatter->asSize(-999));
        $this->assertSame('-999 bytes', $this->formatter->asSize('-999'));
        $this->assertSame('-1.05 megabytes', $this->formatter->asSize(-1024 * 1024));
        $this->assertSame('-1 kilobyte', $this->formatter->asSize(-1000));
        $this->assertSame('-1.02 kilobytes', $this->formatter->asSize(-1023));
        $this->assertSame('-3 gigabytes', $this->formatter->asSize(-3 * 1000 * 1000 * 1000));
        $this->assertNotEquals('3 PB', $this->formatter->asSize(-3 * 1000 * 1000 * 1000 * 1000 * 1000 * 1000)); // this is 3 EB not 3 PB
        // tests for base 1024
        $this->formatter->sizeFormatBase = 1024;
        $this->assertSame('-1 kibibyte', $this->formatter->asSize(-1024));
        $this->assertSame('-1 mebibyte', $this->formatter->asSize(-1024 * 1024));
        $this->assertSame('-1023 bytes', $this->formatter->asSize(-1023));
        $this->assertSame('-5 gibibytes', $this->formatter->asSize(-5 * 1024 * 1024 * 1024));
        $this->assertNotEquals('-5 pibibytes', $this->formatter->asSize(-5 * 1024 * 1024 * 1024 * 1024 * 1024 * 1024)); // this is 5 EiB not 5 PiB
        $this->assertSame('-2 gibibytes', $this->formatter->asSize(-2_147_483_647)); // round 1.999 up to 2
        $this->formatter->decimalSeparator = ',';
        $this->formatter->numberFormatterOptions = [];
        $this->assertSame('-1,001 kibibytes', $this->formatter->asSize(-1025, 3));
    }

    public function testAsSize(): void
    {
        // tests for base 1000
        $this->formatter->sizeFormatBase = 1000;
        $this->assertSame('999 bytes', $this->formatter->asSize(999));
        $this->assertSame('999 bytes', $this->formatter->asSize('999'));
        $this->assertSame('1.05 megabytes', $this->formatter->asSize(1024 * 1024));
        $this->assertSame('1.0486 megabytes', $this->formatter->asSize(1024 * 1024, 4));
        $this->assertSame('1.00 kilobyte', $this->formatter->asSize(1000));
        $this->assertSame('1.02 kilobytes', $this->formatter->asSize(1023));
        $this->assertSame('3.00 gigabytes', $this->formatter->asSize(3 * 1000 * 1000 * 1000));
        $this->assertSame('4.00 terabytes', $this->formatter->asSize(4 * 1000 * 1000 * 1000 * 1000));
        $this->assertNotEquals('3 PB', $this->formatter->asSize(3 * 1000 * 1000 * 1000 * 1000 * 1000 * 1000)); // this is 3 EB not 3 PB
        // tests for base 1024
        $this->formatter->sizeFormatBase = 1024;
        $this->assertSame('1.00 kibibyte', $this->formatter->asSize(1024));
        $this->assertSame('1.00 mebibyte', $this->formatter->asSize(1024 * 1024));
        $this->assertSame('1023 bytes', $this->formatter->asSize(1023));
        $this->assertSame('5.00 gibibytes', $this->formatter->asSize(5 * 1024 * 1024 * 1024));
        $this->assertSame('6.00 tebibytes', $this->formatter->asSize(6 * 1024 * 1024 * 1024 * 1024));
        $this->assertNotEquals('5.00 pibibytes', $this->formatter->asSize(5 * 1024 * 1024 * 1024 * 1024 * 1024 * 1024)); // this is 5 EiB not 5 PiB
        $this->assertSame('2.00 gibibytes', $this->formatter->asSize(2_147_483_647)); // round 1.999 up to 2
        $this->formatter->decimalSeparator = ',';
        $this->formatter->numberFormatterOptions = [];
        $this->assertSame('1,001 kibibytes', $this->formatter->asSize(1025, 3));

        // null display
        $this->assertSame($this->formatter->nullDisplay, $this->formatter->asSize(null));
    }

    public function testAsSizeNegative(): void
    {
        // tests for base 1000
        $this->formatter->sizeFormatBase = 1000;
        $this->assertSame('-999 bytes', $this->formatter->asSize(-999));
        $this->assertSame('-999 bytes', $this->formatter->asSize('-999'));
        $this->assertSame('-1.05 megabytes', $this->formatter->asSize(-1024 * 1024));
        $this->assertSame('-1.0486 megabytes', $this->formatter->asSize(-1024 * 1024, 4));
        $this->assertSame('-1.00 kilobyte', $this->formatter->asSize(-1000));
        $this->assertSame('-1.02 kilobytes', $this->formatter->asSize(-1023));
        $this->assertSame('-3.00 gigabytes', $this->formatter->asSize(-3 * 1000 * 1000 * 1000));
        $this->assertNotEquals('3 PB', $this->formatter->asSize(-3 * 1000 * 1000 * 1000 * 1000 * 1000 * 1000)); // this is 3 EB not 3 PB
        // tests for base 1024
        $this->formatter->sizeFormatBase = 1024;
        $this->assertSame('-1.00 kibibyte', $this->formatter->asSize(-1024));
        $this->assertSame('-1.00 mebibyte', $this->formatter->asSize(-1024 * 1024));
        $this->assertSame('-1023 bytes', $this->formatter->asSize(-1023));
        $this->assertSame('-5.00 gibibytes', $this->formatter->asSize(-5 * 1024 * 1024 * 1024));
        $this->assertNotEquals('-5.00 pibibytes', $this->formatter->asSize(-5 * 1024 * 1024 * 1024 * 1024 * 1024 * 1024)); // this is 5 EiB not 5 PiB
        $this->assertSame('-2.00 gibibytes', $this->formatter->asSize(-2_147_483_647)); // round 1.999 up to 2
        $this->formatter->decimalSeparator = ',';
        $this->formatter->numberFormatterOptions = [];
        $this->assertSame('-1,001 kibibytes', $this->formatter->asSize(-1025, 3));
    }

    public function testIntlAsSizeConfiguration(): void
    {
        $this->assertSame('1023 bytes', $this->formatter->asSize(1023));
        $this->assertSame('1023 B', $this->formatter->asShortSize(1023));
        $this->formatter->thousandSeparator = '.';
        $this->assertSame('1023 bytes', $this->formatter->asSize(1023));
        $this->assertSame('1023 B', $this->formatter->asShortSize(1023));
    }

    /**
     * @see https://github.com/yiisoft/yii2/issues/4960
     */
    public function testAsSizeConfiguration(): void
    {
        $this->assertSame('1023 bytes', $this->formatter->asSize(1023));
        $this->assertSame('1023 B', $this->formatter->asShortSize(1023));
        $this->formatter->thousandSeparator = '.';
        $this->assertSame('1023 bytes', $this->formatter->asSize(1023));
        $this->assertSame('1023 B', $this->formatter->asShortSize(1023));
    }

<<<<<<< HEAD
    public static function providerForDirectWrongTypeAttributes()
=======
    public static function providerForDirectWrongTypeAttributes(): array
>>>>>>> fa724b12
    {
        return [
            'not-int key for int options' => [
                ['a' => 1],
                [],
                'The $options array keys must be integers recognizable by NumberFormatter::setAttribute(). "string" provided instead.'
            ],
            'string value for int options' => [
                [1 => 'a'],
                [],
                'The $options array values must be integers. Did you mean to use $textOptions?'
            ],
            'non-string-int value for int options' => [
                [1 => 1.1],
                [],
                'The $options array values must be integers. "double" provided instead.'
            ],
            'not-int key for text options' => [
                [],
                ['a' => 1],
                'The $textOptions array keys must be integers recognizable by NumberFormatter::setTextAttribute(). "string" provided instead.'
            ],
            'int value for text options' => [
                [],
                [1 => 1],
                'The $textOptions array values must be strings. Did you mean to use $options?'
            ],
            'non-string-int value for text options' => [
                [],
                [1 => 1.1],
                'The $textOptions array values must be strings. "double" provided instead.'
            ],
        ];
    }

    /**
     * @dataProvider providerForDirectWrongTypeAttributes
     */
<<<<<<< HEAD
    public function testIntlAsIntegerDirectWrongTypeAttributes(array $intOptions, array $textOptions, string $message): void
=======
    public function testIntlAsIntegerDirectWrongTypeAttributes($intOptions, $textOptions, $message): void
>>>>>>> fa724b12
    {
        $this->expectException('yii\base\InvalidArgumentException');
        $this->expectExceptionMessage($message);
        $this->formatter->asInteger(1, $intOptions, $textOptions);
    }

<<<<<<< HEAD
    public static function providerForConfiguredWrongTypeAttributes()
=======
    public static function providerForConfiguredWrongTypeAttributes(): array
>>>>>>> fa724b12
    {
        return [
            'not-int key for int options' => [
                ['a' => 1],
                [],
                [],
                'The numberFormatterOptions array keys must be integers recognizable by NumberFormatter::setAttribute(). "string" provided instead.'
            ],
            'string value for int options' => [
                [1 => 'a'],
                [],
                [],
                'The numberFormatterOptions array values must be integers. Did you mean to use numberFormatterTextOptions?'
            ],
            'non-string-int value for int options' => [
                [1 => 1.1],
                [],
                [],
                'The numberFormatterOptions array values must be integers. "double" provided instead.'
            ],
            'not-int key for text options' => [
                [],
                ['a' => 1],
                [],
                'The numberFormatterTextOptions array keys must be integers recognizable by NumberFormatter::setTextAttribute(). "string" provided instead.'
            ],
            'int value for text options' => [
                [],
                [1 => 1],
                [],
                'The numberFormatterTextOptions array values must be strings. Did you mean to use numberFormatterOptions?'
            ],
            'non-string-int value for text options' => [
                [],
                [1 => 1.1],
                [],
                'The numberFormatterTextOptions array values must be strings. "double" provided instead.'
            ],
            'non-int key for symbol' => [
                [],
                [],
                ['a' => 2],
                'The numberFormatterSymbols array keys must be integers recognizable by NumberFormatter::setSymbol(). "string" provided instead.'
            ],
            'non-string value for symbol' => [
                [],
                [],
                [1 => 3],
                'The numberFormatterSymbols array values must be strings. "integer" provided instead.'
            ],
        ];
    }

    /**
     * @dataProvider providerForConfiguredWrongTypeAttributes
     */
<<<<<<< HEAD
    public function testIntlAsIntegerConfiguredWrongTypeAttributes(array $intOptions, array $textOptions, array $symbols, string $message): void
=======
    public function testIntlAsIntegerConfiguredWrongTypeAttributes($intOptions, $textOptions, $symbols, $message): void
>>>>>>> fa724b12
    {
        $this->expectException('yii\base\InvalidArgumentException');
        $this->expectExceptionMessage($message);
        $this->formatter->numberFormatterTextOptions = $textOptions;
        $this->formatter->numberFormatterOptions = $intOptions;
        $this->formatter->numberFormatterSymbols = $symbols;
        $this->formatter->asInteger(1);
    }
}<|MERGE_RESOLUTION|>--- conflicted
+++ resolved
@@ -46,11 +46,7 @@
     /**
      * Provides some configuration that should not affect Integer formatter.
      */
-<<<<<<< HEAD
-    public static function differentConfigProvider()
-=======
     public static function differentConfigProvider(): array
->>>>>>> fa724b12
     {
         // make this test not break when intl is not installed
         if (!extension_loaded('intl')) {
@@ -828,11 +824,7 @@
         $this->assertSame('1023 B', $this->formatter->asShortSize(1023));
     }
 
-<<<<<<< HEAD
-    public static function providerForDirectWrongTypeAttributes()
-=======
     public static function providerForDirectWrongTypeAttributes(): array
->>>>>>> fa724b12
     {
         return [
             'not-int key for int options' => [
@@ -871,22 +863,14 @@
     /**
      * @dataProvider providerForDirectWrongTypeAttributes
      */
-<<<<<<< HEAD
     public function testIntlAsIntegerDirectWrongTypeAttributes(array $intOptions, array $textOptions, string $message): void
-=======
-    public function testIntlAsIntegerDirectWrongTypeAttributes($intOptions, $textOptions, $message): void
->>>>>>> fa724b12
     {
         $this->expectException('yii\base\InvalidArgumentException');
         $this->expectExceptionMessage($message);
         $this->formatter->asInteger(1, $intOptions, $textOptions);
     }
 
-<<<<<<< HEAD
-    public static function providerForConfiguredWrongTypeAttributes()
-=======
     public static function providerForConfiguredWrongTypeAttributes(): array
->>>>>>> fa724b12
     {
         return [
             'not-int key for int options' => [
@@ -943,11 +927,7 @@
     /**
      * @dataProvider providerForConfiguredWrongTypeAttributes
      */
-<<<<<<< HEAD
     public function testIntlAsIntegerConfiguredWrongTypeAttributes(array $intOptions, array $textOptions, array $symbols, string $message): void
-=======
-    public function testIntlAsIntegerConfiguredWrongTypeAttributes($intOptions, $textOptions, $symbols, $message): void
->>>>>>> fa724b12
     {
         $this->expectException('yii\base\InvalidArgumentException');
         $this->expectExceptionMessage($message);
