--- conflicted
+++ resolved
@@ -43,12 +43,7 @@
         $this->formatter = null;
     }
 
-<<<<<<< HEAD
-
     public function testFormat(): void
-=======
-    public function testFormat()
->>>>>>> a2b344f2
     {
         $value = time();
         $this->assertSame(date('M j, Y', $value), $this->formatter->format($value, 'date'));
@@ -580,12 +575,7 @@
         $this->assertSame($expected, $this->formatter->asDatetime($value, 'yyyy-MM-dd HH:mm:ss'));
     }
 
-<<<<<<< HEAD
-
     public static function provideTimezones()
-=======
-    public function provideTimezones()
->>>>>>> a2b344f2
     {
         return [
             ['UTC'],
@@ -733,12 +723,7 @@
         $this->assertSame('1407674460', $this->formatter->asTimestamp('2014-08-10 12:41:00 UTC'));
     }
 
-<<<<<<< HEAD
-
     public function testIntlDateOnlyValues(): void
-=======
-    public function testIntlDateOnlyValues()
->>>>>>> a2b344f2
     {
         $this->testDateOnlyValues();
     }
