<?php
/**
 * @link https://www.yiiframework.com/
 * @copyright Copyright (c) 2008 Yii Software LLC
 * @license https://www.yiiframework.com/license/
 */

namespace yiiunit\framework\i18n;

use DateInterval;
use DateTime;
use yii\i18n\Formatter;
use yiiunit\TestCase;

/**
 * @group i18n
 */
class FormatterDateTest extends TestCase
{
    /**
     * @var Formatter
     */
    protected $formatter;

    protected function setUp(): void
    {
        parent::setUp();

        IntlTestHelper::setIntlStatus($this);

        $this->mockApplication([
            'timeZone' => 'UTC',
            'language' => 'ru-RU',
        ]);
        $this->formatter = new Formatter(['locale' => 'en-US']);
    }

    protected function tearDown(): void
    {
        parent::tearDown();
        IntlTestHelper::resetIntlStatus();
        $this->formatter = null;
    }


    public function testFormat(): void
    {
        $value = time();
        $this->assertSame(date('M j, Y', $value), $this->formatter->format($value, 'date'));
        $this->assertSame(date('M j, Y', $value), $this->formatter->format($value, 'DATE'));
        $this->assertSame(date('Y/m/d', $value), $this->formatter->format($value, ['date', 'php:Y/m/d']));
        $this->expectException(\yii\base\InvalidArgumentException::class);
        $this->assertSame(date('Y-m-d', $value), $this->formatter->format($value, 'data'));
    }

    public function testIntlAsDate(): void
    {
        $this->testAsDate();
    }

    public function testAsDate(): void
    {
        $value = time();
        $this->assertSame(date('M j, Y', $value), $this->formatter->asDate($value));
        $this->assertSame(date('Y/m/d', $value), $this->formatter->asDate($value, 'php:Y/m/d'));
        $this->assertSame(date('m/d/Y', $value), $this->formatter->asDate($value, 'MM/dd/yyyy'));
        $this->assertSame(date('n/j/y', $value), $this->formatter->asDate($value, 'short'));
        $this->assertSame(date('F j, Y', $value), $this->formatter->asDate($value, 'long'));

        $value = new DateTime();
        $this->assertSame(date('M j, Y', $value->getTimestamp()), $this->formatter->asDate($value));
        $this->assertSame(date('Y/m/d', $value->getTimestamp()), $this->formatter->asDate($value, 'php:Y/m/d'));
        $this->assertSame(date('m/d/Y', $value->getTimestamp()), $this->formatter->asDate($value, 'MM/dd/yyyy'));
        $this->assertSame(date('n/j/y', $value->getTimestamp()), $this->formatter->asDate($value, 'short'));
        $this->assertSame(date('F j, Y', $value->getTimestamp()), $this->formatter->asDate($value, 'long'));

        $value = new \DateTimeImmutable();
        $this->assertSame(date('M j, Y', $value->getTimestamp()), $this->formatter->asDate($value));
        $this->assertSame(date('Y/m/d', $value->getTimestamp()), $this->formatter->asDate($value, 'php:Y/m/d'));
        $this->assertSame(date('m/d/Y', $value->getTimestamp()), $this->formatter->asDate($value, 'MM/dd/yyyy'));
        $this->assertSame(date('n/j/y', $value->getTimestamp()), $this->formatter->asDate($value, 'short'));
        $this->assertSame(date('F j, Y', $value->getTimestamp()), $this->formatter->asDate($value, 'long'));

        // empty input
        $this->assertSame('Jan 1, 1970', $this->formatter->asDate(''));
        $this->assertSame('Jan 1, 1970', $this->formatter->asDate(0));
        $this->assertSame('Jan 1, 1970', $this->formatter->asDate(false));

        // null display
        $this->assertSame($this->formatter->nullDisplay, $this->formatter->asDate(null));
    }

    public function testIntlAsDateOtherCalendars(): void
    {
        // Persian calendar
        $this->formatter->locale = 'fa_IR@calendar=persian';
        $this->formatter->calendar = \IntlDateFormatter::TRADITIONAL;
        $this->formatter->timeZone = 'UTC';

        $value = 1_451_606_400; // Fri, 01 Jan 2016 00:00:00 (UTC)
        $this->assertSame('۱۳۹۴', $this->formatter->asDate($value, 'php:Y'));

        $value = new DateTime();
        $value->setTimestamp(1_451_606_400); // Fri, 01 Jan 2016 00:00:00 (UTC)
        $this->assertSame('۱۳۹۴', $this->formatter->asDate($value, 'php:Y'));

        if (version_compare(PHP_VERSION, '5.5.0', '>=')) {
            $value = new \DateTimeImmutable('2016-01-01 00:00:00', new \DateTimeZone('UTC'));
            $this->assertSame('۱۳۹۴', $this->formatter->asDate($value, 'php:Y'));
        }

        // Buddhist calendar
        $this->formatter->locale = 'fr_FR@calendar=buddhist';
        $this->formatter->calendar = \IntlDateFormatter::TRADITIONAL;
        $this->formatter->timeZone = 'UTC';

        $value = 1_451_606_400; // Fri, 01 Jan 2016 00:00:00 (UTC)
        $this->assertSame('2559', $this->formatter->asDate($value, 'php:Y'));

        $value = new DateTime();
        $value->setTimestamp(1_451_606_400); // Fri, 01 Jan 2016 00:00:00 (UTC)
        $this->assertSame('2559', $this->formatter->asDate($value, 'php:Y'));

        if (version_compare(PHP_VERSION, '5.5.0', '>=')) {
            $value = new \DateTimeImmutable('2016-01-01 00:00:00', new \DateTimeZone('UTC'));
            $this->assertSame('2559', $this->formatter->asDate($value, 'php:Y'));
        }
    }

    public function testIntlAsTime(): void
    {
        $this->testAsTime();

        // empty input
        $this->formatter->locale = 'de-DE';
        $this->assertSame('00:00:00', $this->formatter->asTime(''));
        $this->assertSame('00:00:00', $this->formatter->asTime(0));
        $this->assertSame('00:00:00', $this->formatter->asTime(false));
    }

    public function testAsTime(): void
    {
        $value = time();
        $this->assertSameAnyWhitespace(date('g:i:s A', $value), $this->formatter->asTime($value));
        $this->assertSame(date('h:i:s A', $value), $this->formatter->asTime($value, 'php:h:i:s A'));

        $value = new DateTime();
        $this->assertSameAnyWhitespace(date('g:i:s A', $value->getTimestamp()), $this->formatter->asTime($value));
        $this->assertSame(date('h:i:s A', $value->getTimestamp()), $this->formatter->asTime($value, 'php:h:i:s A'));

        if (version_compare(PHP_VERSION, '5.5.0', '>=')) {
            $value = new \DateTimeImmutable();
            $this->assertSameAnyWhitespace(date('g:i:s A', $value->getTimestamp()), $this->formatter->asTime($value));
            $this->assertSame(date('h:i:s A', $value->getTimestamp()), $this->formatter->asTime($value, 'php:h:i:s A'));
        }

        // empty input
        $this->assertSameAnyWhitespace('12:00:00 AM', $this->formatter->asTime(''));
        $this->assertSameAnyWhitespace('12:00:00 AM', $this->formatter->asTime(0));
        $this->assertSameAnyWhitespace('12:00:00 AM', $this->formatter->asTime(false));
        // null display
        $this->assertSame($this->formatter->nullDisplay, $this->formatter->asTime(null));
    }

    public function testIntlAsDatetime(): void
    {
        $this->testAsDatetime();

        // empty input
        $this->formatter->locale = 'de-DE';
        $this->assertMatchesRegularExpression('~01\.01\.1970,? 00:00:00~', $this->formatter->asDatetime(''));
        $this->assertMatchesRegularExpression('~01\.01\.1970,? 00:00:00~', $this->formatter->asDatetime(0));
        $this->assertMatchesRegularExpression('~01\.01\.1970,? 00:00:00~', $this->formatter->asDatetime(false));
    }

    public function testAsDatetime(): void
    {
        $value = time();
        $this->assertMatchesRegularExpression(
            $this->sanitizeWhitespaces(date('~M j, Y,? g:i:s A~', $value)),
            $this->sanitizeWhitespaces($this->formatter->asDatetime($value))
        );
        $this->assertSame(date('Y/m/d h:i:s A', $value), $this->formatter->asDatetime($value, 'php:Y/m/d h:i:s A'));

        $value = new DateTime();
        $this->assertMatchesRegularExpression(
            $this->sanitizeWhitespaces(date('~M j, Y,? g:i:s A~', $value->getTimestamp())),
            $this->sanitizeWhitespaces($this->formatter->asDatetime($value))
        );
        $this->assertSame(date('Y/m/d h:i:s A', $value->getTimestamp()), $this->formatter->asDatetime($value, 'php:Y/m/d h:i:s A'));

        // empty time
        $value = new DateTime();
        $date = $value->format('Y-m-d');
        $value = new DateTime($date);
        $this->assertMatchesRegularExpression(
            $this->sanitizeWhitespaces(date('~M j, Y,? g:i:s A~', $value->getTimestamp())),
            $this->sanitizeWhitespaces($this->formatter->asDatetime($date))
        );
        $this->assertSame(date('Y/m/d h:i:s A', $value->getTimestamp()), $this->formatter->asDatetime($date, 'php:Y/m/d h:i:s A'));

<<<<<<< HEAD
        $value = new \DateTimeImmutable();
        $this->assertMatchesRegularExpression(
            $this->sanitizeWhitespaces(date('~M j, Y,? g:i:s A~', $value->getTimestamp())),
            $this->sanitizeWhitespaces($this->formatter->asDatetime($value))
        );
        $this->assertSame(date('Y/m/d h:i:s A', $value->getTimestamp()), $this->formatter->asDatetime($value, 'php:Y/m/d h:i:s A'));
=======
        if (PHP_VERSION_ID >= 50500) {
            $value = new \DateTimeImmutable();
            $this->assertMatchesRegularExpression(
                $this->sanitizeWhitespaces(date('~M j, Y,? g:i:s A~', $value->getTimestamp())),
                $this->sanitizeWhitespaces($this->formatter->asDatetime($value))
            );
            $this->assertSame(date('Y/m/d h:i:s A', $value->getTimestamp()), $this->formatter->asDatetime($value, 'php:Y/m/d h:i:s A'));
        }
>>>>>>> 7037fd46

        // DATE_ATOM
        $value = time();
        $this->assertEquals(date(DATE_ATOM, $value), $this->formatter->asDatetime($value, 'php:' . DATE_ATOM));

        // empty input
        $this->assertMatchesRegularExpression(
            $this->sanitizeWhitespaces('~Jan 1, 1970,? 12:00:00 AM~'),
            $this->sanitizeWhitespaces($this->formatter->asDatetime(''))
        );
        $this->assertMatchesRegularExpression(
            $this->sanitizeWhitespaces('~Jan 1, 1970,? 12:00:00 AM~'),
            $this->sanitizeWhitespaces($this->formatter->asDatetime(0))
        );
        $this->assertMatchesRegularExpression(
            $this->sanitizeWhitespaces('~Jan 1, 1970,? 12:00:00 AM~'),
            $this->sanitizeWhitespaces($this->formatter->asDatetime(false))
        );
        // null display
        $this->assertSame($this->formatter->nullDisplay, $this->formatter->asDatetime(null));
    }

    public function testIntlAsTimestamp(): void
    {
        $this->testAsTimestamp();
    }

    public function testAsTimestamp(): void
    {
        $value = time();
        $this->assertSame("$value", $this->formatter->asTimestamp($value));
        $this->assertSame("$value", $this->formatter->asTimestamp((string) $value));
        $this->assertSame("$value", $this->formatter->asTimestamp(date('Y-m-d H:i:s', $value)));

        $value = -time();
        $this->assertSame("$value", $this->formatter->asTimestamp($value));
        $this->assertSame("$value", $this->formatter->asTimestamp((string) $value));
        $this->assertSame("$value", $this->formatter->asTimestamp(date('Y-m-d H:i:s', $value)));

        // empty input
        $this->assertSame('0', $this->formatter->asTimestamp(0));
        $this->assertSame('0', $this->formatter->asTimestamp(false));
        $this->assertSame('0', $this->formatter->asTimestamp(''));

        // null display
        $this->assertSame($this->formatter->nullDisplay, $this->formatter->asTimestamp(null));
    }

    public function testIntlDateRangeLow(): void
    {
        // intl does not support high date ranges on 32bit systems, the implementation uses a fallback to PHP formatter
        $this->testDateRangeLow();
    }

    /**
     * Test for dates before 1970.
     * @see https://github.com/yiisoft/yii2/issues/3126
     */
    public function testDateRangeLow(): void
    {
        // https://en.wikipedia.org/wiki/Year_2038_problem
        $this->assertSame('13-12-1901', $this->formatter->asDate('1901-12-13', 'dd-MM-yyyy'));
        $this->assertSame('12-12-1901', $this->formatter->asDate('1901-12-12', 'dd-MM-yyyy'));

        $this->assertSame('12-08-1922', $this->formatter->asDate('1922-08-12', 'dd-MM-yyyy'));
        $this->assertSame('14-01-1732', $this->formatter->asDate('1732-01-14', 'dd-MM-yyyy'));
    }

    public function testIntlDateRangeHigh(): void
    {
        // intl does not support high date ranges on 32bit systems, the implementation uses a fallback to PHP formatter
        $this->testDateRangeHigh();
    }

    /**
     * Test for dates after 2038.
     * @see https://github.com/yiisoft/yii2/issues/3126
     */
    public function testDateRangeHigh(): void
    {
        // https://en.wikipedia.org/wiki/Year_2038_problem
        $this->assertSame('19-01-2038', $this->formatter->asDate('2038-01-19', 'dd-MM-yyyy'));
        $this->assertSame('20-01-2038', $this->formatter->asDate('2038-01-20', 'dd-MM-yyyy'));

        $this->assertSame('17-12-2048', $this->formatter->asDate('2048-12-17', 'dd-MM-yyyy'));
        $this->assertSame('17-12-3048', $this->formatter->asDate('3048-12-17', 'dd-MM-yyyy'));
        $this->assertSame('31-12-9999', $this->formatter->asDate('9999-12-31', 'dd-MM-yyyy'));
    }

    private function buildDateSubIntervals(string $referenceDate, array $intervals)
    {
        $date = new DateTime($referenceDate);
        foreach ($intervals as $interval) {
            $date->sub($interval);
        }

        return $date;
    }

    public function testIntlAsRelativeTime(): void
    {
        $this->testAsRelativeTime();
    }

    public function testAsRelativeTime(): void
    {
        $interval_1_second = new DateInterval('PT1S');
        $interval_244_seconds = new DateInterval('PT244S');
        $interval_1_minute = new DateInterval('PT1M');
        $interval_33_minutes = new DateInterval('PT33M');
        $interval_1_hour = new DateInterval('PT1H');
        $interval_6_hours = new DateInterval('PT6H');
        $interval_1_day = new DateInterval('P1D');
        $interval_89_days = new DateInterval('P89D');
        $interval_1_month = new DateInterval('P1M');
        $interval_5_months = new DateInterval('P5M');
        $interval_1_year = new DateInterval('P1Y');
        $interval_12_years = new DateInterval('P12Y');

        // Pass a DateInterval
        $this->assertSame('a second ago', $this->formatter->asRelativeTime($interval_1_second));
        $this->assertSame('244 seconds ago', $this->formatter->asRelativeTime($interval_244_seconds));
        $this->assertSame('a minute ago', $this->formatter->asRelativeTime($interval_1_minute));
        $this->assertSame('33 minutes ago', $this->formatter->asRelativeTime($interval_33_minutes));
        $this->assertSame('an hour ago', $this->formatter->asRelativeTime($interval_1_hour));
        $this->assertSame('6 hours ago', $this->formatter->asRelativeTime($interval_6_hours));
        $this->assertSame('a day ago', $this->formatter->asRelativeTime($interval_1_day));
        $this->assertSame('89 days ago', $this->formatter->asRelativeTime($interval_89_days));
        $this->assertSame('a month ago', $this->formatter->asRelativeTime($interval_1_month));
        $this->assertSame('5 months ago', $this->formatter->asRelativeTime($interval_5_months));
        $this->assertSame('a year ago', $this->formatter->asRelativeTime($interval_1_year));
        $this->assertSame('12 years ago', $this->formatter->asRelativeTime($interval_12_years));

        // Pass a DateInterval string -> isn't possible
        //    $this->assertSame('a year ago', $this->formatter->asRelativeTime('2007-03-01T13:00:00Z/2008-05-11T15:30:00Z'));
        //    $this->assertSame('a year ago', $this->formatter->asRelativeTime('2007-03-01T13:00:00Z/P1Y2M10DT2H30M'));
        //    $this->assertSame('a year ago', $this->formatter->asRelativeTime('P1Y2M10DT2H30M/2008-05-11T15:30:00Z'));
        //    $this->assertSame('a year ago', $this->formatter->asRelativeTime('P1Y2M10DT2H30M'));
        //    $this->assertSame('94 months ago', $this->formatter->asRelativeTime('P94M'));

        // Force the reference time and pass a past DateTime
        $dateNow = new DateTime('2014-03-13');
        $this->assertSame('a second ago', $this->formatter->asRelativeTime($this->buildDateSubIntervals('2014-03-13', [$interval_1_second]), $dateNow));
        $this->assertSame('4 minutes ago', $this->formatter->asRelativeTime($this->buildDateSubIntervals('2014-03-13', [$interval_244_seconds]), $dateNow));
        $this->assertSame('a minute ago', $this->formatter->asRelativeTime($this->buildDateSubIntervals('2014-03-13', [$interval_1_minute]), $dateNow));
        $this->assertSame('33 minutes ago', $this->formatter->asRelativeTime($this->buildDateSubIntervals('2014-03-13', [$interval_33_minutes]), $dateNow));
        $this->assertSame('an hour ago', $this->formatter->asRelativeTime($this->buildDateSubIntervals('2014-03-13', [$interval_1_hour]), $dateNow));
        $this->assertSame('6 hours ago', $this->formatter->asRelativeTime($this->buildDateSubIntervals('2014-03-13', [$interval_6_hours]), $dateNow));
        $this->assertSame('a day ago', $this->formatter->asRelativeTime($this->buildDateSubIntervals('2014-03-13', [$interval_1_day]), $dateNow));
        $this->assertSame('2 months ago', $this->formatter->asRelativeTime($this->buildDateSubIntervals('2014-03-13', [$interval_89_days]), $dateNow));
        $this->assertSame('a month ago', $this->formatter->asRelativeTime($this->buildDateSubIntervals('2014-03-13', [$interval_1_month]), $dateNow));
        $this->assertSame('5 months ago', $this->formatter->asRelativeTime($this->buildDateSubIntervals('2014-03-13', [$interval_5_months]), $dateNow));
        $this->assertSame('a year ago', $this->formatter->asRelativeTime($this->buildDateSubIntervals('2014-03-13', [$interval_1_year]), $dateNow));
        $this->assertSame('12 years ago', $this->formatter->asRelativeTime($this->buildDateSubIntervals('2014-03-13', [$interval_12_years]), $dateNow));

        // Tricky 31-days month stuff
        // See: https://www.gnu.org/software/tar/manual/html_section/Relative-items-in-date-strings.html
        $dateNow = new DateTime('2014-03-31');
        $dateThen = new DateTime('2014-03-03');
        $this->assertSame('28 days ago', $this->formatter->asRelativeTime($this->buildDateSubIntervals('2014-03-31', [$interval_1_month]), $dateNow));
        $this->assertSame('28 days ago', $this->formatter->asRelativeTime($dateThen, $dateNow));
        $dateThen = new DateTime('2014-02-28');
        $this->assertSame('a month ago', $this->formatter->asRelativeTime($dateThen, $dateNow));

        // Invert all the DateIntervals
        $interval_1_second->invert = true;
        $interval_244_seconds->invert = true;
        $interval_1_minute->invert = true;
        $interval_33_minutes->invert = true;
        $interval_1_hour->invert = true;
        $interval_6_hours->invert = true;
        $interval_1_day->invert = true;
        $interval_89_days->invert = true;
        $interval_1_month->invert = true;
        $interval_5_months->invert = true;
        $interval_1_year->invert = true;
        $interval_12_years->invert = true;

        // Pass a inverted DateInterval
        $this->assertSame('in a second', $this->formatter->asRelativeTime($interval_1_second));
        $this->assertSame('in 244 seconds', $this->formatter->asRelativeTime($interval_244_seconds));
        $this->assertSame('in a minute', $this->formatter->asRelativeTime($interval_1_minute));
        $this->assertSame('in 33 minutes', $this->formatter->asRelativeTime($interval_33_minutes));
        $this->assertSame('in an hour', $this->formatter->asRelativeTime($interval_1_hour));
        $this->assertSame('in 6 hours', $this->formatter->asRelativeTime($interval_6_hours));
        $this->assertSame('in a day', $this->formatter->asRelativeTime($interval_1_day));
        $this->assertSame('in 89 days', $this->formatter->asRelativeTime($interval_89_days));
        $this->assertSame('in a month', $this->formatter->asRelativeTime($interval_1_month));
        $this->assertSame('in 5 months', $this->formatter->asRelativeTime($interval_5_months));
        $this->assertSame('in a year', $this->formatter->asRelativeTime($interval_1_year));
        $this->assertSame('in 12 years', $this->formatter->asRelativeTime($interval_12_years));

        // Pass a inverted DateInterval string
        // $this->assertSame('in a year', $this->formatter->asRelativeTime('2008-05-11T15:30:00Z/2007-03-01T13:00:00Z'));

        // Force the reference time and pass a future DateTime
        $dateNow = new DateTime('2014-03-13');
        $this->assertSame('in a second', $this->formatter->asRelativeTime($this->buildDateSubIntervals('2014-03-13', [$interval_1_second]), $dateNow));
        $this->assertSame('in 4 minutes', $this->formatter->asRelativeTime($this->buildDateSubIntervals('2014-03-13', [$interval_244_seconds]), $dateNow));
        $this->assertSame('in a minute', $this->formatter->asRelativeTime($this->buildDateSubIntervals('2014-03-13', [$interval_1_minute]), $dateNow));
        $this->assertSame('in 33 minutes', $this->formatter->asRelativeTime($this->buildDateSubIntervals('2014-03-13', [$interval_33_minutes]), $dateNow));
        $this->assertSame('in an hour', $this->formatter->asRelativeTime($this->buildDateSubIntervals('2014-03-13', [$interval_1_hour]), $dateNow));
        $this->assertSame('in 6 hours', $this->formatter->asRelativeTime($this->buildDateSubIntervals('2014-03-13', [$interval_6_hours]), $dateNow));
        $this->assertSame('in a day', $this->formatter->asRelativeTime($this->buildDateSubIntervals('2014-03-13', [$interval_1_day]), $dateNow));
        $this->assertSame('in 2 months', $this->formatter->asRelativeTime($this->buildDateSubIntervals('2014-03-13', [$interval_89_days]), $dateNow));
        $this->assertSame('in a month', $this->formatter->asRelativeTime($this->buildDateSubIntervals('2014-03-13', [$interval_1_month]), $dateNow));
        $this->assertSame('in 5 months', $this->formatter->asRelativeTime($this->buildDateSubIntervals('2014-03-13', [$interval_5_months]), $dateNow));
        $this->assertSame('in a year', $this->formatter->asRelativeTime($this->buildDateSubIntervals('2014-03-13', [$interval_1_year]), $dateNow));
        $this->assertSame('in 12 years', $this->formatter->asRelativeTime($this->buildDateSubIntervals('2014-03-13', [$interval_12_years]), $dateNow));

        // Tricky 31-days month stuff
        // See: https://www.gnu.org/software/tar/manual/html_section/Relative-items-in-date-strings.html
        $dateNow = new DateTime('2014-03-03');
        $dateThen = new DateTime('2014-03-31');
        $this->assertSame('in a month', $this->formatter->asRelativeTime($this->buildDateSubIntervals('2014-03-03', [$interval_1_month]), $dateNow));
        $this->assertSame('in 28 days', $this->formatter->asRelativeTime($dateThen, $dateNow));

        // just now
        $this->assertSame('just now', $this->formatter->asRelativeTime($t = time(), $t));
        $this->assertSame('just now', $this->formatter->asRelativeTime(0, 0));
        $interval_0_seconds = new DateInterval('PT0S');
        $interval_0_seconds->invert = true;
        $this->assertSame('just now', $this->formatter->asRelativeTime($interval_0_seconds));

        // empty input
        $this->assertSame('just now', $this->formatter->asRelativeTime(false, 0));
        $this->assertSame('just now', $this->formatter->asRelativeTime('', 0));

        // null display
        $this->assertSame($this->formatter->nullDisplay, $this->formatter->asRelativeTime(null));
        $this->assertSame($this->formatter->nullDisplay, $this->formatter->asRelativeTime(null, time()));

        // no reference time
        $now = new DateTime('-1 minute');
        $this->assertSame('a minute ago', $this->formatter->asRelativeTime($now));
    }

    public function testIntlAsDuration(): void
    {
        $this->testAsDuration();
    }

    public function testAsDuration(): void
    {
        $interval_0_seconds = new DateInterval('PT0S');
        $interval_1_second = new DateInterval('PT1S');
        $interval_244_seconds = new DateInterval('PT244S');
        $interval_1_minute = new DateInterval('PT1M');
        $interval_33_minutes = new DateInterval('PT33M');
        $interval_1_hour = new DateInterval('PT1H');
        $interval_6_hours = new DateInterval('PT6H');
        $interval_1_day = new DateInterval('P1D');
        $interval_89_days = new DateInterval('P89D');
        $interval_1_month = new DateInterval('P1M');
        $interval_5_months = new DateInterval('P5M');
        $interval_1_year = new DateInterval('P1Y');
        $interval_12_years = new DateInterval('P12Y');

        // Pass a DateInterval
        $this->assertSame('0 seconds', $this->formatter->asDuration($interval_0_seconds));
        $this->assertSame('1 second', $this->formatter->asDuration($interval_1_second));
        $this->assertSame('244 seconds', $this->formatter->asDuration($interval_244_seconds));
        $this->assertSame('1 minute', $this->formatter->asDuration($interval_1_minute));
        $this->assertSame('33 minutes', $this->formatter->asDuration($interval_33_minutes));
        $this->assertSame('1 hour', $this->formatter->asDuration($interval_1_hour));
        $this->assertSame('6 hours', $this->formatter->asDuration($interval_6_hours));
        $this->assertSame('1 day', $this->formatter->asDuration($interval_1_day));
        $this->assertSame('89 days', $this->formatter->asDuration($interval_89_days));
        $this->assertSame('1 month', $this->formatter->asDuration($interval_1_month));
        $this->assertSame('5 months', $this->formatter->asDuration($interval_5_months));
        $this->assertSame('1 year', $this->formatter->asDuration($interval_1_year));
        $this->assertSame('12 years', $this->formatter->asDuration($interval_12_years));

        // Pass a numeric value
        $this->assertSame('0 seconds', $this->formatter->asDuration(0));
        $this->assertSame('1 second', $this->formatter->asDuration(1));
        $this->assertSame('4 minutes, 4 seconds', $this->formatter->asDuration(244));
        $this->assertSame('1 minute', $this->formatter->asDuration(60));
        $this->assertSame('33 minutes', $this->formatter->asDuration(1980));
        $this->assertSame('1 hour', $this->formatter->asDuration(3600));
        $this->assertSame('6 hours', $this->formatter->asDuration(21600));
        $this->assertSame('1 day', $this->formatter->asDuration(86400));

        // Pass a DateInterval string
        $this->assertSame('1 year, 2 months, 10 days, 2 hours, 30 minutes', $this->formatter->asDuration('2007-03-01T13:00:00Z/2008-05-11T15:30:00Z'));
        $this->assertSame('1 year, 2 months, 10 days, 2 hours, 30 minutes', $this->formatter->asDuration('2007-03-01T13:00:00Z/P1Y2M10DT2H30M'));
        $this->assertSame('1 year, 2 months, 10 days, 2 hours, 30 minutes', $this->formatter->asDuration('P1Y2M10DT2H30M/2008-05-11T15:30:00Z'));
        $this->assertSame('1 year, 2 months, 10 days, 2 hours, 30 minutes', $this->formatter->asDuration('P1Y2M10DT2H30M'));
        $this->assertSame('-1 year, 2 months, 10 days, 2 hours, 30 minutes', $this->formatter->asDuration('P-1Y2M10DT2H30M'));
        $this->assertSame('94 months', $this->formatter->asDuration('P94M'));
        $this->assertSame('-94 months', $this->formatter->asDuration('P-94M'));

        // Invert all the DateIntervals
        $interval_0_seconds->invert = true;
        $interval_1_second->invert = true;
        $interval_244_seconds->invert = true;
        $interval_1_minute->invert = true;
        $interval_33_minutes->invert = true;
        $interval_1_hour->invert = true;
        $interval_6_hours->invert = true;
        $interval_1_day->invert = true;
        $interval_89_days->invert = true;
        $interval_1_month->invert = true;
        $interval_5_months->invert = true;
        $interval_1_year->invert = true;
        $interval_12_years->invert = true;

        // Pass a inverted DateInterval
        $this->assertSame('0 seconds', $this->formatter->asDuration($interval_0_seconds));
        $this->assertSame('-1 second', $this->formatter->asDuration($interval_1_second));
        $this->assertSame('-244 seconds', $this->formatter->asDuration($interval_244_seconds));
        $this->assertSame('-1 minute', $this->formatter->asDuration($interval_1_minute));
        $this->assertSame('-33 minutes', $this->formatter->asDuration($interval_33_minutes));
        $this->assertSame('-1 hour', $this->formatter->asDuration($interval_1_hour));
        $this->assertSame('-6 hours', $this->formatter->asDuration($interval_6_hours));
        $this->assertSame('-1 day', $this->formatter->asDuration($interval_1_day));
        $this->assertSame('-89 days', $this->formatter->asDuration($interval_89_days));
        $this->assertSame('-1 month', $this->formatter->asDuration($interval_1_month));
        $this->assertSame('-5 months', $this->formatter->asDuration($interval_5_months));
        $this->assertSame('-1 year', $this->formatter->asDuration($interval_1_year));
        $this->assertSame('-12 years', $this->formatter->asDuration($interval_12_years));

        // other options
        $this->assertSame('minus 244 seconds', $this->formatter->asDuration($interval_244_seconds, ' and ', 'minus '));
        $this->assertSame('minus 4 minutes and 4 seconds', $this->formatter->asDuration(-244, ' and ', 'minus '));
        $this->assertSame('1 second', $this->formatter->asDuration(1.5));

        // Pass a inverted DateInterval string
        $this->assertSame('-1 year, 2 months, 10 days, 2 hours, 30 minutes', $this->formatter->asDuration('2008-05-11T15:30:00Z/2007-03-01T13:00:00Z'));

        // null display
        $this->assertSame($this->formatter->nullDisplay, $this->formatter->asDuration(null));
    }

    public static function dateInputs()
    {
        return [
            ['2015-01-01 00:00:00', '2014-13-01 00:00:00'],
            [false, 'asdfg', \yii\base\InvalidArgumentException::class],
//            [(string)strtotime('now'), 'now'], // fails randomly
        ];
    }

    /**
     * @dataProvider dateInputs
     * @param mixed $expected
     * @param mixed $value
     * @param mixed|null $expectedException
     */
    public function testIntlDateInput(string|bool $expected, string $value, string $expectedException = null): void
    {
        $this->testDateInput($expected, $value, $expectedException);
    }

    /**
     * @dataProvider dateInputs
     * @param mixed $expected
     * @param mixed $value
     * @param mixed|null $expectedException
     */
    public function testDateInput(string|bool $expected, string $value, string $expectedException = null): void
    {
        if ($expectedException !== null) {
            $this->expectException($expectedException);
        }
        $this->assertSame($expected, $this->formatter->asDate($value, 'yyyy-MM-dd HH:mm:ss'));
        $this->assertSame($expected, $this->formatter->asTime($value, 'yyyy-MM-dd HH:mm:ss'));
        $this->assertSame($expected, $this->formatter->asDatetime($value, 'yyyy-MM-dd HH:mm:ss'));
    }


    public static function provideTimezones()
    {
        return [
            ['UTC'],
            ['Europe/Berlin'],
            ['America/Jamaica'],
            // these two are near the International Date Line on different sides
            ['Pacific/Kiritimati'],
            ['Pacific/Honolulu'],
        ];
    }

    /**
     * Provide default timezones times input date value.
     */
    public static function provideTimesAndTz()
    {
        $utc = new \DateTimeZone('UTC');
        $berlin = new \DateTimeZone('Europe/Berlin');
        $result = [];
        foreach (self::provideTimezones() as $tz) {
            $result[] = [$tz[0], 1_407_674_460,                          1_388_580_060];
            $result[] = [$tz[0], '2014-08-10 12:41:00',               '2014-01-01 12:41:00'];
            $result[] = [$tz[0], '2014-08-10 12:41:00 UTC',           '2014-01-01 12:41:00 UTC'];
            $result[] = [$tz[0], '2014-08-10 14:41:00 Europe/Berlin', '2014-01-01 13:41:00 Europe/Berlin'];
            $result[] = [$tz[0], '2014-08-10 14:41:00 CEST',          '2014-01-01 13:41:00 CET'];
            $result[] = [$tz[0], '2014-08-10 14:41:00+0200',          '2014-01-01 13:41:00+0100'];
            $result[] = [$tz[0], '2014-08-10 14:41:00+02:00',         '2014-01-01 13:41:00+01:00'];
            $result[] = [$tz[0], '2014-08-10 14:41:00 +0200',         '2014-01-01 13:41:00 +0100'];
            $result[] = [$tz[0], '2014-08-10 14:41:00 +02:00',        '2014-01-01 13:41:00 +01:00'];
            $result[] = [$tz[0], '2014-08-10T14:41:00+02:00',         '2014-01-01T13:41:00+01:00']; // ISO 8601
            $result[] = [$tz[0], new DateTime('2014-08-10 12:41:00', $utc), new DateTime('2014-01-01 12:41:00', $utc)];
            $result[] = [$tz[0], new DateTime('2014-08-10 14:41:00', $berlin), new DateTime('2014-01-01 13:41:00', $berlin)];
            if (version_compare(PHP_VERSION, '5.5.0', '>=')) {
                $result[] = [$tz[0], new \DateTimeImmutable('2014-08-10 12:41:00', $utc), new \DateTimeImmutable('2014-01-01 12:41:00', $utc)];
                $result[] = [$tz[0], new \DateTimeImmutable('2014-08-10 14:41:00', $berlin), new \DateTimeImmutable('2014-01-01 13:41:00', $berlin)];
            }
        }

        return $result;
    }

    /**
     * Test timezones with input date and time in other timezones.
     * @dataProvider provideTimesAndTz
     * @param string $defaultTz
     */
    public function testIntlTimezoneInput($defaultTz, mixed $inputTimeDst, mixed $inputTimeNonDst): void
    {
        $this->testTimezoneInput($defaultTz, $inputTimeDst, $inputTimeNonDst);
    }

    /**
     * Test timezones with input date and time in other timezones.
     * @dataProvider provideTimesAndTz
     * @param string $defaultTz
     */
    public function testTimezoneInput($defaultTz, mixed $inputTimeDst, mixed $inputTimeNonDst): void
    {
        date_default_timezone_set($defaultTz); // formatting has to be independent of the default timezone set by PHP
        $this->formatter->datetimeFormat = 'yyyy-MM-dd HH:mm:ss';
        $this->formatter->dateFormat = 'yyyy-MM-dd';
        $this->formatter->timeFormat = 'HH:mm:ss';

        // daylight saving time
        $this->formatter->timeZone = 'UTC';
        $this->assertSame('2014-08-10 12:41:00', $this->formatter->asDatetime($inputTimeDst));
        $this->assertSame('2014-08-10', $this->formatter->asDate($inputTimeDst));
        $this->assertSame('12:41:00', $this->formatter->asTime($inputTimeDst));
        $this->assertSame('1407674460', $this->formatter->asTimestamp($inputTimeDst));
        $this->formatter->timeZone = 'Europe/Berlin';
        $this->assertSame('2014-08-10 14:41:00', $this->formatter->asDatetime($inputTimeDst));
        $this->assertSame('2014-08-10', $this->formatter->asDate($inputTimeDst));
        $this->assertSame('14:41:00', $this->formatter->asTime($inputTimeDst));
        $this->assertSame('1407674460', $this->formatter->asTimestamp($inputTimeDst));

        // non daylight saving time
        $this->formatter->timeZone = 'UTC';
        $this->assertSame('2014-01-01 12:41:00', $this->formatter->asDatetime($inputTimeNonDst));
        $this->assertSame('2014-01-01', $this->formatter->asDate($inputTimeNonDst));
        $this->assertSame('12:41:00', $this->formatter->asTime($inputTimeNonDst));
        $this->assertSame('1388580060', $this->formatter->asTimestamp($inputTimeNonDst));
        $this->formatter->timeZone = 'Europe/Berlin';
        $this->assertSame('2014-01-01 13:41:00', $this->formatter->asDatetime($inputTimeNonDst));
        $this->assertSame('2014-01-01', $this->formatter->asDate($inputTimeNonDst));
        $this->assertSame('13:41:00', $this->formatter->asTime($inputTimeNonDst));
        $this->assertSame('1388580060', $this->formatter->asTimestamp($inputTimeNonDst));

        // tests for relative time
        if ($inputTimeDst !== 1_407_674_460 && !is_object($inputTimeDst)) {
            $this->assertSame('3 hours ago', $this->formatter->asRelativeTime($inputTimeDst, $relativeTime = str_replace(['14:41', '12:41'], ['17:41', '15:41'], (string) $inputTimeDst)));
            $this->assertSame('in 3 hours', $this->formatter->asRelativeTime($relativeTime, $inputTimeDst));
            $this->assertSame('3 hours ago', $this->formatter->asRelativeTime($inputTimeNonDst, $relativeTime = str_replace(['13:41', '12:41'], ['16:41', '15:41'], (string) $inputTimeNonDst)));
            $this->assertSame('in 3 hours', $this->formatter->asRelativeTime($relativeTime, $inputTimeNonDst));
        }
    }

    public function testIntlTimezoneInputNonDefault(): void
    {
        $this->testTimezoneInputNonDefault();
    }

    /**
     * Test timezones with input date and time in other timezones.
     */
    public function testTimezoneInputNonDefault(): void
    {
        $this->formatter->datetimeFormat = 'yyyy-MM-dd HH:mm:ss';
        $this->formatter->dateFormat = 'yyyy-MM-dd';
        $this->formatter->timeFormat = 'HH:mm:ss';

        $this->formatter->timeZone = 'UTC';
        $this->formatter->defaultTimeZone = 'UTC';
        $this->assertSame('2014-08-10 12:41:00', $this->formatter->asDatetime('2014-08-10 12:41:00'));
        $this->assertSame('2014-08-10', $this->formatter->asDate('2014-08-10 12:41:00'));
        $this->assertSame('12:41:00', $this->formatter->asTime('2014-08-10 12:41:00'));
        $this->assertSame('1407674460', $this->formatter->asTimestamp('2014-08-10 12:41:00'));

        $this->assertSame('2014-08-10 10:41:00', $this->formatter->asDatetime('2014-08-10 12:41:00 Europe/Berlin'));
        $this->assertSame('2014-08-10', $this->formatter->asDate('2014-08-10 12:41:00 Europe/Berlin'));
        $this->assertSame('10:41:00', $this->formatter->asTime('2014-08-10 12:41:00 Europe/Berlin'));
        $this->assertSame('1407674460', $this->formatter->asTimestamp('2014-08-10 14:41:00 Europe/Berlin'));

        $this->formatter->timeZone = 'Europe/Berlin';
        $this->formatter->defaultTimeZone = 'Europe/Berlin';
        $this->assertSame('2014-08-10 12:41:00', $this->formatter->asDatetime('2014-08-10 12:41:00'));
        $this->assertSame('2014-08-10', $this->formatter->asDate('2014-08-10 12:41:00'));
        $this->assertSame('12:41:00', $this->formatter->asTime('2014-08-10 12:41:00'));
        $this->assertSame('1407674460', $this->formatter->asTimestamp('2014-08-10 14:41:00'));

        $this->assertSame('2014-08-10 12:41:00', $this->formatter->asDatetime('2014-08-10 12:41:00 Europe/Berlin'));
        $this->assertSame('2014-08-10', $this->formatter->asDate('2014-08-10 12:41:00 Europe/Berlin'));
        $this->assertSame('12:41:00', $this->formatter->asTime('2014-08-10 12:41:00 Europe/Berlin'));
        $this->assertSame('1407674460', $this->formatter->asTimestamp('2014-08-10 14:41:00 Europe/Berlin'));

        $this->formatter->timeZone = 'UTC';
        $this->formatter->defaultTimeZone = 'Europe/Berlin';
        $this->assertSame('2014-08-10 10:41:00', $this->formatter->asDatetime('2014-08-10 12:41:00'));
        $this->assertSame('2014-08-10', $this->formatter->asDate('2014-08-10 12:41:00'));
        $this->assertSame('10:41:00', $this->formatter->asTime('2014-08-10 12:41:00'));
        $this->assertSame('1407674460', $this->formatter->asTimestamp('2014-08-10 14:41:00'));

        $this->assertSame('2014-08-10 12:41:00', $this->formatter->asDatetime('2014-08-10 12:41:00 UTC'));
        $this->assertSame('2014-08-10', $this->formatter->asDate('2014-08-10 12:41:00 UTC'));
        $this->assertSame('12:41:00', $this->formatter->asTime('2014-08-10 12:41:00 UTC'));
        $this->assertSame('1407674460', $this->formatter->asTimestamp('2014-08-10 12:41:00 UTC'));
    }


    public function testIntlDateOnlyValues(): void
    {
        $this->testDateOnlyValues();
    }

    public function testDateOnlyValues(): void
    {
        date_default_timezone_set('Pacific/Kiritimati');
        // timezones with exactly 24h difference, ensure this test does not fail on a certain time
        $this->formatter->defaultTimeZone = 'Pacific/Kiritimati'; // always UTC+14
        $this->formatter->timeZone = 'Pacific/Honolulu'; // always UTC-10

        // when timezone conversion is made on this date, it will result in 2014-07-31 to be returned.
        // ensure this does not happen on date only values
        $this->assertSame('2014-08-01', $this->formatter->asDate('2014-08-01', 'yyyy-MM-dd'));

        date_default_timezone_set('Pacific/Honolulu');
        $this->formatter->defaultTimeZone = 'Pacific/Honolulu'; // always UTC-10
        $this->formatter->timeZone = 'Pacific/Kiritimati'; // always UTC+14
        $this->assertSame('2014-08-01', $this->formatter->asDate('2014-08-01', 'yyyy-MM-dd'));
    }

    public function testIntlTimeOnlyValues()
    {
        return $this->testTimeOnlyValues();
    }

    /**
     * Prevent timezone conversion for time-only values.
     *
     * @see https://github.com/yiisoft/yii2/issues/13343
     */
    public function testTimeOnlyValues(): void
    {
        $this->formatter->defaultTimeZone = 'UTC';
        $this->formatter->timeZone = 'Europe/Zurich'; // UTC+1 (DST UTC+2)

        // time-only value, do not convert
        $this->assertSame('12:00:00', $this->formatter->asTime('12:00', 'HH:mm:ss'));
        $this->assertSame('12:00:00', $this->formatter->asTime('12:00:00', 'HH:mm:ss'));
        // full info, convert
        $this->assertSame('13:00:00', $this->formatter->asTime('07.01.2017 12:00:00', 'HH:mm:ss'));
        $this->assertSame('14:00:00', $this->formatter->asTime('29.06.2017 12:00:00', 'HH:mm:ss'));

        // timezone conversion expected with asDatetime() and asDate() with time-only value
        $this->assertNotSame('12:00:00', $this->formatter->asDatetime('12:00:00', 'HH:mm:ss'));
        $this->assertNotSame('12:00:00', $this->formatter->asDate('12:00:00', 'HH:mm:ss'));
    }

    /**
     * @see https://github.com/yiisoft/yii2/issues/15286
     */
    public function testTimeWithTimezoneInfo(): void
    {
        $this->formatter->defaultTimeZone = 'UTC';
        $this->formatter->timeZone = 'Etc/GMT-3';

        $time = '16:22:00.44297+03';

        $this->formatter->timeFormat = 'php:H:i:s';
        $this->assertSame('16:22:00', $this->formatter->asTime($time));

        $this->formatter->timeFormat = 'HH:mm:ss';
        $this->assertSame('16:22:00', $this->formatter->asTime($time));
    }

    public function testIntlTimeWithTimezoneInfo(): void
    {
        $this->testTimeWithTimezoneInfo();
    }

    /**
     * @see https://github.com/yiisoft/yii2/issues/6263.
     *
     * it is a PHP bug: https://bugs.php.net/bug.php?id=45543
     * Fixed in this commit: https://github.com/php/php-src/commit/22dba2f5f3211efe6c3b9bb24734c811ca64c68c#diff-7b738accc3d60f74c259da18588ddc5dL2996
     * Fixed in PHP >5.4.26 and >5.5.10. https://3v4l.org/mlZX7
     *
     * @dataProvider provideTimezones
     */
    public function testIssue6263(string $dtz): void
    {
        $this->formatter->defaultTimeZone = $dtz;

        $this->formatter->timeZone = 'UTC';
        $this->assertEquals('24.11.2014 11:48:53', $this->formatter->format(1_416_829_733, ['date', 'php:d.m.Y H:i:s']));
        $this->formatter->timeZone = 'Europe/Berlin';
        $this->assertEquals('24.11.2014 12:48:53', $this->formatter->format(1_416_829_733, ['date', 'php:d.m.Y H:i:s']));

        $this->assertFalse(DateTime::createFromFormat('Y-m-d', 1_416_829_733));
        $this->assertFalse(DateTime::createFromFormat('Y-m-d', '2014-05-08 12:48:53'));
        $this->assertFalse(DateTime::createFromFormat('Y-m-d H:i:s', 1_416_829_733));
        $this->assertFalse(DateTime::createFromFormat('Y-m-d H:i:s', '2014-05-08'));
    }

    public function testIntlInputFractionSeconds(): void
    {
        $this->testInputFractionSeconds();
    }

    public function testInputFractionSeconds(): void
    {
        $this->formatter->defaultTimeZone = 'UTC';

        $timeStamp = '2015-04-28 10:06:15.000000';
        $this->formatter->timeZone = 'UTC';
        $this->assertEquals('2015-04-28 10:06:15+0000', $this->formatter->asDateTime($timeStamp, 'yyyy-MM-dd HH:mm:ssZ'));
        $this->formatter->timeZone = 'Europe/Berlin';
        $this->assertEquals('2015-04-28 12:06:15+0200', $this->formatter->asDateTime($timeStamp, 'yyyy-MM-dd HH:mm:ssZ'));

        $timeStamp = '2015-04-28 10:06:15';
        $this->formatter->timeZone = 'UTC';
        $this->assertEquals('2015-04-28 10:06:15+0000', $this->formatter->asDateTime($timeStamp, 'yyyy-MM-dd HH:mm:ssZ'));
        $this->formatter->timeZone = 'Europe/Berlin';
        $this->assertEquals('2015-04-28 12:06:15+0200', $this->formatter->asDateTime($timeStamp, 'yyyy-MM-dd HH:mm:ssZ'));
    }

    public function testIntlInputUnixTimestamp(): void
    {
        $this->testInputUnixTimestamp();
    }

    public function testInputUnixTimestamp(): void
    {
        $this->formatter->defaultTimeZone = 'UTC';
        $timeStamp = 1_431_907_200;
        $this->formatter->timeZone = 'UTC';
        $this->assertEquals('2015-05-18 00:00:00+0000', $this->formatter->asDateTime($timeStamp, 'yyyy-MM-dd HH:mm:ssZ'));
        $this->formatter->timeZone = 'Europe/Berlin';
        $this->assertEquals('2015-05-18 02:00:00+0200', $this->formatter->asDateTime($timeStamp, 'yyyy-MM-dd HH:mm:ssZ'));

        $this->formatter->defaultTimeZone = 'Europe/Berlin';
        $timeStamp = 1_431_907_200;
        $this->formatter->timeZone = 'UTC';
        $this->assertEquals('2015-05-18 00:00:00+0000', $this->formatter->asDateTime($timeStamp, 'yyyy-MM-dd HH:mm:ssZ'));
        $this->formatter->timeZone = 'Europe/Berlin';
        $this->assertEquals('2015-05-18 02:00:00+0200', $this->formatter->asDateTime($timeStamp, 'yyyy-MM-dd HH:mm:ssZ'));

        $this->formatter->defaultTimeZone = 'UTC';
        $timeStamp = -1_431_907_200;
        $this->formatter->timeZone = 'UTC';
        $this->assertEquals('1924-08-17 00:00:00+0000', $this->formatter->asDateTime($timeStamp, 'yyyy-MM-dd HH:mm:ssZ'));
        $this->formatter->timeZone = 'Europe/Berlin';
        $this->assertEquals('1924-08-17 01:00:00+0100', $this->formatter->asDateTime($timeStamp, 'yyyy-MM-dd HH:mm:ssZ'));

        $this->formatter->defaultTimeZone = 'Europe/Berlin';
        $timeStamp = -1_431_907_200;
        $this->formatter->timeZone = 'UTC';
        $this->assertEquals('1924-08-17 00:00:00+0000', $this->formatter->asDateTime($timeStamp, 'yyyy-MM-dd HH:mm:ssZ'));
        $this->formatter->timeZone = 'Europe/Berlin';
        $this->assertEquals('1924-08-17 01:00:00+0100', $this->formatter->asDateTime($timeStamp, 'yyyy-MM-dd HH:mm:ssZ'));
    }
}<|MERGE_RESOLUTION|>--- conflicted
+++ resolved
@@ -199,23 +199,12 @@
         );
         $this->assertSame(date('Y/m/d h:i:s A', $value->getTimestamp()), $this->formatter->asDatetime($date, 'php:Y/m/d h:i:s A'));
 
-<<<<<<< HEAD
         $value = new \DateTimeImmutable();
         $this->assertMatchesRegularExpression(
             $this->sanitizeWhitespaces(date('~M j, Y,? g:i:s A~', $value->getTimestamp())),
             $this->sanitizeWhitespaces($this->formatter->asDatetime($value))
         );
         $this->assertSame(date('Y/m/d h:i:s A', $value->getTimestamp()), $this->formatter->asDatetime($value, 'php:Y/m/d h:i:s A'));
-=======
-        if (PHP_VERSION_ID >= 50500) {
-            $value = new \DateTimeImmutable();
-            $this->assertMatchesRegularExpression(
-                $this->sanitizeWhitespaces(date('~M j, Y,? g:i:s A~', $value->getTimestamp())),
-                $this->sanitizeWhitespaces($this->formatter->asDatetime($value))
-            );
-            $this->assertSame(date('Y/m/d h:i:s A', $value->getTimestamp()), $this->formatter->asDatetime($value, 'php:Y/m/d h:i:s A'));
-        }
->>>>>>> 7037fd46
 
         // DATE_ATOM
         $value = time();
