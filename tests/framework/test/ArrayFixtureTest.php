<?php

/**
 * @link https://www.yiiframework.com/
 * @copyright Copyright (c) 2008 Yii Software LLC
 * @license https://www.yiiframework.com/license/
 */

namespace yiiunit\framework\test;

use yii\test\ArrayFixture;
use yiiunit\TestCase;

/**
 * @group fixture
 */
class ArrayFixtureTest extends TestCase
{
    private \yii\test\ArrayFixture $_fixture;

    protected function setUp(): void
    {
        parent::setUp();
        $this->_fixture = new ArrayFixture();
    }

    public function testLoadUnloadParticularFile(): void
    {
        $this->_fixture->dataFile = '@yiiunit/framework/test/data/array_fixture.php';
        $this->assertEmpty($this->_fixture->data, 'fixture data should be empty');

        $this->_fixture->load();

        $this->assertCount(2, $this->_fixture->data, 'fixture data should match needed total count');
        $this->assertEquals('customer1', $this->_fixture['customer1']['name'], 'first fixture data should match');
        $this->assertEquals('customer2@example.com', $this->_fixture['customer2']['email'], 'second fixture data should match');
    }

    public function testNothingToLoad(): void
    {
        $this->_fixture->dataFile = false;
        $this->assertEmpty($this->_fixture->data, 'fixture data should be empty');

        $this->_fixture->load();
        $this->assertEmpty($this->_fixture->data, 'fixture data should not be loaded');
    }

    public function testWrongDataFileException()
    {
        $this->_fixture->dataFile = 'wrong/fixtures/data/path/alias';

        $this->expectException(\yii\base\InvalidConfigException::class);
<<<<<<< HEAD
=======

>>>>>>> a2b344f2
        $this->_fixture->load();
    }
}<|MERGE_RESOLUTION|>--- conflicted
+++ resolved
@@ -50,10 +50,6 @@
         $this->_fixture->dataFile = 'wrong/fixtures/data/path/alias';
 
         $this->expectException(\yii\base\InvalidConfigException::class);
-<<<<<<< HEAD
-=======
-
->>>>>>> a2b344f2
         $this->_fixture->load();
     }
 }