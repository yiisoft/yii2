--- conflicted
+++ resolved
@@ -44,20 +44,11 @@
         $this->assertEmpty($this->_fixture->data, 'fixture data should not be loaded');
     }
 
-<<<<<<< HEAD
-    public function testWrongDataFileException(): void
-=======
     public function testWrongDataFileException()
->>>>>>> 7037fd46
     {
         $this->_fixture->dataFile = 'wrong/fixtures/data/path/alias';
 
         $this->expectException(\yii\base\InvalidConfigException::class);
-<<<<<<< HEAD
-
-=======
-        
->>>>>>> 7037fd46
         $this->_fixture->load();
     }
 }