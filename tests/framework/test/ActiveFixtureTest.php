--- conflicted
+++ resolved
@@ -23,11 +23,7 @@
 {
     protected $driverName = 'mysql';
 
-<<<<<<< HEAD
-    public function setUp(): void
-=======
     protected function setUp(): void
->>>>>>> 7037fd46
     {
         parent::setUp();
         $db = $this->getConnection();
@@ -35,11 +31,7 @@
         ActiveRecord::$db = $db;
     }
 
-<<<<<<< HEAD
-    public function tearDown(): void
-=======
     protected function tearDown(): void
->>>>>>> 7037fd46
     {
         parent::tearDown();
     }
