--- conflicted
+++ resolved
@@ -72,12 +72,7 @@
         $fixture = $test->getFixture('customers');
 
         $this->assertEquals(CustomerFixture::className(), get_class($fixture));
-<<<<<<< HEAD
-        $this->assertEquals(2, count($fixture));
-
-=======
         $this->assertCount(2, $fixture);
->>>>>>> 620ce9af
         $this->assertEquals(1, $fixture['customer1']['id']);
         $this->assertEquals('customer1@example.com', $fixture['customer1']['email']);
         $this->assertEquals(1, $fixture['customer1']['profile_id']);
