<?php

/**
 * @link https://www.yiiframework.com/
 * @copyright Copyright (c) 2008 Yii Software LLC
 * @license https://www.yiiframework.com/license/
 */

namespace yiiunit\framework\test;

use yii\test\Fixture;
use yii\test\FixtureTrait;
use yiiunit\TestCase;

class Fixture1 extends Fixture
{
    public $depends = ['yiiunit\framework\test\Fixture2'];

    public function load(): void
    {
        MyTestCase::$load .= '1';
    }

    public function unload(): void
    {
        MyTestCase::$unload .= '1';
    }
}

class Fixture2 extends Fixture
{
    public $depends = ['yiiunit\framework\test\Fixture3'];
<<<<<<< HEAD
    public function load(): void
=======

    public function load()
>>>>>>> a2b344f2
    {
        MyTestCase::$load .= '2';
    }

    public function unload(): void
    {
        MyTestCase::$unload .= '2';
    }
}

class Fixture3 extends Fixture
{
    public function load(): void
    {
        MyTestCase::$load .= '3';
    }

    public function unload(): void
    {
        MyTestCase::$unload .= '3';
    }
}

class Fixture4 extends Fixture
{
    public $depends = ['yiiunit\framework\test\Fixture5'];
<<<<<<< HEAD
    public function load(): void
=======

    public function load()
>>>>>>> a2b344f2
    {
        MyTestCase::$load .= '4';
    }

    public function unload(): void
    {
        MyTestCase::$unload .= '4';
    }
}

class Fixture5 extends Fixture
{
    public $depends = ['yiiunit\framework\test\Fixture4'];
<<<<<<< HEAD
    public function load(): void
=======

    public function load()
>>>>>>> a2b344f2
    {
        MyTestCase::$load .= '5';
    }

    public function unload(): void
    {
        MyTestCase::$unload .= '5';
    }
}


class MyTestCase
{
    use FixtureTrait;

    public $scenario = 1;
    public static $load;
    public static $unload;

    public function setUp(): void
    {
        $this->loadFixtures();
    }

    public function tearDown(): void
    {
        $this->unloadFixtures();
    }

    public function fetchFixture($name)
    {
        return $this->getFixture($name);
    }

    public function fixtures()
    {
<<<<<<< HEAD
        return match ($this->scenario) {
            0 => [],
            1 => [
                'fixture1' => Fixture1::class,
            ],
            2 => [
                'fixture2' => Fixture2::class,
            ],
            3 => [
                'fixture3' => Fixture3::class,
            ],
            4 => [
                'fixture1' => Fixture1::class,
                'fixture2' => Fixture2::class,
            ],
            5 => [
                'fixture2' => Fixture2::class,
                'fixture3' => Fixture3::class,
            ],
            6 => [
                'fixture1' => Fixture1::class,
                'fixture3' => Fixture3::class,
            ],
            7 => [
                'fixture1' => Fixture1::class,
                'fixture2' => Fixture2::class,
                'fixture3' => Fixture3::class,
            ],
            8 => [
                'fixture4' => Fixture4::class,
            ],
            9 => [
                'fixture5' => Fixture5::class,
                'fixture4' => Fixture4::class,
            ],
            10 => [
                'fixture3a' => Fixture3::class, // duplicate fixtures may occur two fixtures depend on the same fixture.
                'fixture3b' => Fixture3::class,
            ],
            default => [],
        };
=======
        switch ($this->scenario) {
            case 0:
                return [];
            case 1:
                return [
                    'fixture1' => Fixture1::className(),
                ];
            case 2:
                return [
                    'fixture2' => Fixture2::className(),
                ];
            case 3:
                return [
                    'fixture3' => Fixture3::className(),
                ];
            case 4:
                return [
                    'fixture1' => Fixture1::className(),
                    'fixture2' => Fixture2::className(),
                ];
            case 5:
                return [
                    'fixture2' => Fixture2::className(),
                    'fixture3' => Fixture3::className(),
                ];
            case 6:
                return [
                    'fixture1' => Fixture1::className(),
                    'fixture3' => Fixture3::className(),
                ];
            case 7:
                return [
                    'fixture1' => Fixture1::className(),
                    'fixture2' => Fixture2::className(),
                    'fixture3' => Fixture3::className(),
                ];
            case 8:
                return [
                    'fixture4' => Fixture4::className(),
                ];
            case 9:
                return [
                    'fixture5' => Fixture5::className(),
                    'fixture4' => Fixture4::className(),
                ];
            case 10:
                return [
                    'fixture3a' => Fixture3::className(), // duplicate fixtures may occur two fixtures depend on the same fixture.
                    'fixture3b' => Fixture3::className(),
                ];
            default:
                return [];
        }
>>>>>>> a2b344f2
    }
}

/**
 * @group fixture
 */
class FixtureTest extends TestCase
{
    public function testDependencies(): void
    {
        foreach ($this->getDependencyTests() as $scenario => $result) {
            $test = new MyTestCase();
            $test->scenario = $scenario;
            $test->setUp();
            foreach ($result as $name => $loaded) {
                $this->assertEquals($loaded, $test->fetchFixture($name) !== null, "Verifying scenario $scenario fixture $name");
            }
        }
    }

    public function testLoadSequence(): void
    {
        foreach ($this->getLoadSequenceTests() as $scenario => $result) {
            $test = new MyTestCase();
            $test->scenario = $scenario;
            MyTestCase::$load = '';
            MyTestCase::$unload = '';
            $test->setUp();
            $this->assertEquals($result[0], MyTestCase::$load, "Verifying scenario $scenario load sequence");
            $test->tearDown();
            $this->assertEquals($result[1], MyTestCase::$unload, "Verifying scenario $scenario unload sequence");
        }
    }

    protected function getDependencyTests()
    {
        return [
            0 => ['fixture1' => false, 'fixture2' => false, 'fixture3' => false, 'fixture4' => false, 'fixture5' => false],
            1 => ['fixture1' => true, 'fixture2' => false, 'fixture3' => false, 'fixture4' => false, 'fixture5' => false],
            2 => ['fixture1' => false, 'fixture2' => true, 'fixture3' => false, 'fixture4' => false, 'fixture5' => false],
            3 => ['fixture1' => false, 'fixture2' => false, 'fixture3' => true, 'fixture4' => false, 'fixture5' => false],
            4 => ['fixture1' => true, 'fixture2' => true, 'fixture3' => false, 'fixture4' => false, 'fixture5' => false],
            5 => ['fixture1' => false, 'fixture2' => true, 'fixture3' => true, 'fixture4' => false, 'fixture5' => false],
            6 => ['fixture1' => true, 'fixture2' => false, 'fixture3' => true, 'fixture4' => false, 'fixture5' => false],
            7 => ['fixture1' => true, 'fixture2' => true, 'fixture3' => true, 'fixture4' => false, 'fixture5' => false],
            8 => ['fixture1' => false, 'fixture2' => false, 'fixture3' => false, 'fixture4' => true, 'fixture5' => false],
            9 => ['fixture1' => false, 'fixture2' => false, 'fixture3' => false, 'fixture4' => true, 'fixture5' => true],
        ];
    }

    protected function getLoadSequenceTests()
    {
        return [
            0 => ['', ''],
            1 => ['321', '123'],
            2 => ['32', '23'],
            3 => ['3', '3'],
            4 => ['321', '123'],
            5 => ['32', '23'],
            6 => ['321', '123'],
            7 => ['321', '123'],
            8 => ['54', '45'],
            9 => ['45', '54'],
            10 => ['3', '3'],
        ];
    }
}<|MERGE_RESOLUTION|>--- conflicted
+++ resolved
@@ -30,12 +30,8 @@
 class Fixture2 extends Fixture
 {
     public $depends = ['yiiunit\framework\test\Fixture3'];
-<<<<<<< HEAD
-    public function load(): void
-=======
-
-    public function load()
->>>>>>> a2b344f2
+
+    public function load(): void
     {
         MyTestCase::$load .= '2';
     }
@@ -62,12 +58,8 @@
 class Fixture4 extends Fixture
 {
     public $depends = ['yiiunit\framework\test\Fixture5'];
-<<<<<<< HEAD
-    public function load(): void
-=======
-
-    public function load()
->>>>>>> a2b344f2
+
+    public function load(): void
     {
         MyTestCase::$load .= '4';
     }
@@ -81,12 +73,8 @@
 class Fixture5 extends Fixture
 {
     public $depends = ['yiiunit\framework\test\Fixture4'];
-<<<<<<< HEAD
-    public function load(): void
-=======
-
-    public function load()
->>>>>>> a2b344f2
+
+    public function load(): void
     {
         MyTestCase::$load .= '5';
     }
@@ -123,49 +111,6 @@
 
     public function fixtures()
     {
-<<<<<<< HEAD
-        return match ($this->scenario) {
-            0 => [],
-            1 => [
-                'fixture1' => Fixture1::class,
-            ],
-            2 => [
-                'fixture2' => Fixture2::class,
-            ],
-            3 => [
-                'fixture3' => Fixture3::class,
-            ],
-            4 => [
-                'fixture1' => Fixture1::class,
-                'fixture2' => Fixture2::class,
-            ],
-            5 => [
-                'fixture2' => Fixture2::class,
-                'fixture3' => Fixture3::class,
-            ],
-            6 => [
-                'fixture1' => Fixture1::class,
-                'fixture3' => Fixture3::class,
-            ],
-            7 => [
-                'fixture1' => Fixture1::class,
-                'fixture2' => Fixture2::class,
-                'fixture3' => Fixture3::class,
-            ],
-            8 => [
-                'fixture4' => Fixture4::class,
-            ],
-            9 => [
-                'fixture5' => Fixture5::class,
-                'fixture4' => Fixture4::class,
-            ],
-            10 => [
-                'fixture3a' => Fixture3::class, // duplicate fixtures may occur two fixtures depend on the same fixture.
-                'fixture3b' => Fixture3::class,
-            ],
-            default => [],
-        };
-=======
         switch ($this->scenario) {
             case 0:
                 return [];
@@ -219,7 +164,6 @@
             default:
                 return [];
         }
->>>>>>> a2b344f2
     }
 }
 
