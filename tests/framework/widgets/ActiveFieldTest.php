--- conflicted
+++ resolved
@@ -1363,506 +1363,6 @@
     }
 
     public function testInputWithValidationStateOnInput(): void
-<<<<<<< HEAD
-    {
-        $this->activeField->form->validationStateOn = ActiveForm::VALIDATION_STATE_ON_INPUT;
-        $this->activeField->model->addError($this->attributeName, 'Input validation error');
-
-        $this->activeField->input('number');
-
-        $this->assertEqualsWithoutLE(
-            <<<HTML
-            <div class="form-group field-activefieldtestmodel-attributename">
-            <label class="control-label" for="activefieldtestmodel-attributename">Attribute Name</label>
-            <input type="number" id="activefieldtestmodel-attributename" class="form-control has-error" name="ActiveFieldTestModel[attributeName]" aria-invalid="true">
-            <div class="hint-block">Hint for attributeName attribute</div>
-            <div class="help-block">Input validation error</div>
-            </div>
-            HTML,
-            $this->activeField->render(),
-            'Failed asserting that input renders correctly with validation state.'
-        );
-    }
-
-    public function testPasswordInput(): void
-    {
-        $this->activeField->passwordInput();
-
-        $this->assertEqualsWithoutLE(
-            <<<HTML
-            <div class="form-group field-activefieldtestmodel-attributename">
-            <label class="control-label" for="activefieldtestmodel-attributename">Attribute Name</label>
-            <input type="password" id="activefieldtestmodel-attributename" class="form-control" name="ActiveFieldTestModel[attributeName]">
-            <div class="hint-block">Hint for attributeName attribute</div>
-            <div class="help-block"></div>
-            </div>
-            HTML,
-            $this->activeField->render(),
-            'Failed asserting that passwordInput renders correctly.'
-        );
-    }
-
-    public function testPasswordInputWithValidationStateOnInput(): void
-    {
-        $this->activeField->form->validationStateOn = ActiveForm::VALIDATION_STATE_ON_INPUT;
-        $this->activeField->model->addError($this->attributeName, 'Password error');
-
-        $this->activeField->passwordInput();
-
-        $this->assertEqualsWithoutLE(
-            <<<HTML
-            <div class="form-group field-activefieldtestmodel-attributename">
-            <label class="control-label" for="activefieldtestmodel-attributename">Attribute Name</label>
-            <input type="password" id="activefieldtestmodel-attributename" class="form-control has-error" name="ActiveFieldTestModel[attributeName]" aria-invalid="true">
-            <div class="hint-block">Hint for attributeName attribute</div>
-            <div class="help-block">Password error</div>
-            </div>
-            HTML,
-            $this->activeField->render(),
-            'Failed asserting that passwordInput renders correctly with validation state.'
-        );
-    }
-
-    public function testFileInputWithCustomInputOptions(): void
-    {
-        $this->activeField->inputOptions = ['class' => 'custom-file-input', 'data-test' => 'file-upload'];
-
-        $this->activeField->fileInput(['accept' => 'image/*', 'id' => 'custom-file-id']);
-
-        $this->assertEqualsWithoutLE(
-            <<<HTML
-            <div class="form-group field-custom-file-id">
-            <label class="control-label" for="custom-file-id">Attribute Name</label>
-            <input type="hidden" name="ActiveFieldTestModel[attributeName]" value=""><input type="file" id="custom-file-id" class="custom-file-input" name="ActiveFieldTestModel[attributeName]" data-test="file-upload" accept="image/*">
-            <div class="hint-block">Hint for attributeName attribute</div>
-            <div class="help-block"></div>
-            </div>
-            HTML,
-            $this->activeField->render(),
-            'Failed asserting that file input renders correctly with custom input options.',
-        );
-    }
-
-    public function testFileInputWithValidationStateOnInput(): void
-    {
-        $this->activeField->form->validationStateOn = ActiveForm::VALIDATION_STATE_ON_INPUT;
-        $this->activeField->model->addError($this->attributeName, 'File upload error');
-
-        $this->activeField->fileInput();
-
-        $this->assertEqualsWithoutLE(
-            <<<HTML
-            <div class="form-group field-activefieldtestmodel-attributename">
-            <label class="control-label" for="activefieldtestmodel-attributename">Attribute Name</label>
-            <input type="hidden" name="ActiveFieldTestModel[attributeName]" value=""><input type="file" id="activefieldtestmodel-attributename" class="has-error" name="ActiveFieldTestModel[attributeName]" aria-invalid="true">
-            <div class="hint-block">Hint for attributeName attribute</div>
-            <div class="help-block">File upload error</div>
-            </div>
-            HTML,
-            $this->activeField->render(),
-            'Failed asserting that file input renders correctly with validation state.',
-        );
-    }
-
-    public function testTextarea(): void
-    {
-        $this->activeField->textarea();
-
-        $this->assertEqualsWithoutLE(
-            <<<HTML
-            <div class="form-group field-activefieldtestmodel-attributename">
-            <label class="control-label" for="activefieldtestmodel-attributename">Attribute Name</label>
-            <textarea id="activefieldtestmodel-attributename" class="form-control" name="ActiveFieldTestModel[attributeName]"></textarea>
-            <div class="hint-block">Hint for attributeName attribute</div>
-            <div class="help-block"></div>
-            </div>
-            HTML,
-            $this->activeField->render(),
-            'Failed asserting that textarea renders correctly.',
-        );
-    }
-
-    public function testTextareaWithValidationStateOnInput(): void
-    {
-        $this->activeField->form->validationStateOn = ActiveForm::VALIDATION_STATE_ON_INPUT;
-        $this->activeField->model->addError($this->attributeName, 'Some error');
-
-        $this->activeField->textarea();
-
-        $this->assertEqualsWithoutLE(
-            <<<HTML
-            <div class="form-group field-activefieldtestmodel-attributename">
-            <label class="control-label" for="activefieldtestmodel-attributename">Attribute Name</label>
-            <textarea id="activefieldtestmodel-attributename" class="form-control has-error" name="ActiveFieldTestModel[attributeName]" aria-invalid="true"></textarea>
-            <div class="hint-block">Hint for attributeName attribute</div>
-            <div class="help-block">Some error</div>
-            </div>
-            HTML,
-            $this->activeField->render(),
-            'Failed asserting that textarea renders correctly with validation state.',
-        );
-    }
-
-    public function testRadioEnclosedByLabelFalse(): void
-    {
-        $this->activeField->radio([], false);
-
-        $this->assertEqualsWithoutLE(
-            <<<HTML
-            <div class="form-group field-activefieldtestmodel-attributename">
-            <label class="control-label" for="activefieldtestmodel-attributename">Attribute Name</label>
-            <input type="hidden" name="ActiveFieldTestModel[attributeName]" value="0"><input type="radio" id="activefieldtestmodel-attributename" name="ActiveFieldTestModel[attributeName]" value="1">
-            <div class="hint-block">Hint for attributeName attribute</div>
-            <div class="help-block"></div>
-            </div>
-            HTML,
-            $this->activeField->render(),
-            'Failed asserting that radio renders correctly.',
-        );
-    }
-
-    public function testRadioEnclosedByLabelFalseWithCustomLabel(): void
-    {
-        $this->activeField->radio(
-            [
-                'label' => 'Select Option A',
-                'labelOptions' => [
-                    'class' => 'custom-radio-label',
-                    'data-option' => 'option-a',
-                ],
-            ],
-            false,
-        );
-
-        $this->assertEqualsWithoutLE(
-            <<<HTML
-            <div class="form-group field-activefieldtestmodel-attributename">
-            <label class="custom-radio-label" data-option="option-a" for="activefieldtestmodel-attributename">Select Option A</label>
-            <input type="hidden" name="ActiveFieldTestModel[attributeName]" value="0"><input type="radio" id="activefieldtestmodel-attributename" name="ActiveFieldTestModel[attributeName]" value="1">
-            <div class="hint-block">Hint for attributeName attribute</div>
-            <div class="help-block"></div>
-            </div>
-            HTML,
-            $this->activeField->render(),
-            'Failed asserting that radio renders correctly.',
-        );
-    }
-
-    public function testRadioEnclosedByLabelFalseWithCustomLabelTag(): void
-    {
-        $this->activeField->radio(
-            [
-                'label' => 'Choose This Option',
-                'labelOptions' => [
-                    'class' => 'radio-option-label',
-                    'data-value' => 'choice-1',
-                    'tag' => 'span',
-                ],
-            ],
-            false,
-        );
-
-        $this->assertEqualsWithoutLE(
-            <<<HTML
-            <div class="form-group field-activefieldtestmodel-attributename">
-            <span class="radio-option-label" data-value="choice-1">Choose This Option</span>
-            <input type="hidden" name="ActiveFieldTestModel[attributeName]" value="0"><input type="radio" id="activefieldtestmodel-attributename" name="ActiveFieldTestModel[attributeName]" value="1">
-            <div class="hint-block">Hint for attributeName attribute</div>
-            <div class="help-block"></div>
-            </div>
-            HTML,
-            $this->activeField->render(),
-            'Failed asserting that radio renders correctly.',
-        );
-    }
-
-    public function testRadioEnclosedByLabelFalseWithCustomLabelTagFalse(): void
-    {
-        $this->activeField->radio(
-            [
-                'label' => '<div class="radio-custom-wrapper"><strong>Premium Option</strong> <em>(Recommended)</em></div>',
-                'labelOptions' => [
-                    'tag' => false,
-                ],
-            ],
-            false,
-        );
-
-        $this->assertEqualsWithoutLE(
-            <<<HTML
-            <div class="form-group field-activefieldtestmodel-attributename">
-            <div class="radio-custom-wrapper"><strong>Premium Option</strong> <em>(Recommended)</em></div>
-            <input type="hidden" name="ActiveFieldTestModel[attributeName]" value="0"><input type="radio" id="activefieldtestmodel-attributename" name="ActiveFieldTestModel[attributeName]" value="1">
-            <div class="hint-block">Hint for attributeName attribute</div>
-            <div class="help-block"></div>
-            </div>
-            HTML,
-            $this->activeField->render(),
-            'Failed asserting that radio renders correctly.',
-        );
-    }
-
-    public function testCheckboxEnclosedByLabelFalseWithCustomLabel(): void
-    {
-        $this->activeField->checkbox(
-            [
-                'label' => 'Custom Label',
-                'labelOptions' => [
-                    'class' => 'custom-label-class',
-                    'data-test' => 'custom-label-data',
-                ],
-            ],
-            false,
-        );
-
-        $this->assertEqualsWithoutLE(
-            <<<HTML
-            <div class="form-group field-activefieldtestmodel-attributename">
-            <label class="custom-label-class" data-test="custom-label-data" for="activefieldtestmodel-attributename">Custom Label</label>
-            <input type="hidden" name="ActiveFieldTestModel[attributeName]" value="0"><input type="checkbox" id="activefieldtestmodel-attributename" name="ActiveFieldTestModel[attributeName]" value="1">
-            <div class="hint-block">Hint for attributeName attribute</div>
-            <div class="help-block"></div>
-            </div>
-            HTML,
-            $this->activeField->render(),
-            'Failed asserting that checkbox renders correctly.',
-        );
-    }
-
-    public function testCheckboxEnclosedByLabelFalseWithCustomLabelTag(): void
-    {
-        $this->activeField->checkbox(
-            [
-                'label' => 'Custom Label',
-                'labelOptions' => [
-                    'class' => 'custom-label-class',
-                    'data-test' => 'custom-label-data',
-                    'tag' => 'span',
-                ],
-            ],
-            false,
-        );
-
-        $this->assertEqualsWithoutLE(
-            <<<HTML
-            <div class="form-group field-activefieldtestmodel-attributename">
-            <span class="custom-label-class" data-test="custom-label-data">Custom Label</span>
-            <input type="hidden" name="ActiveFieldTestModel[attributeName]" value="0"><input type="checkbox" id="activefieldtestmodel-attributename" name="ActiveFieldTestModel[attributeName]" value="1">
-            <div class="hint-block">Hint for attributeName attribute</div>
-            <div class="help-block"></div>
-            </div>
-            HTML,
-            $this->activeField->render(),
-            'Failed asserting that checkbox renders correctly.',
-        );
-    }
-
-    public function testCheckboxEnclosedByLabelFalseWithCustomLabelTagFalse(): void
-    {
-        $this->activeField->checkbox(
-            [
-                'label' => 'Custom Label',
-                'labelOptions' => [
-                    'tag' => false,
-                ],
-            ],
-            false,
-        );
-
-        $this->assertEqualsWithoutLE(
-            <<<HTML
-            <div class="form-group field-activefieldtestmodel-attributename">
-            Custom Label
-            <input type="hidden" name="ActiveFieldTestModel[attributeName]" value="0"><input type="checkbox" id="activefieldtestmodel-attributename" name="ActiveFieldTestModel[attributeName]" value="1">
-            <div class="hint-block">Hint for attributeName attribute</div>
-            <div class="help-block"></div>
-            </div>
-            HTML,
-            $this->activeField->render(),
-            'Failed asserting that checkbox renders correctly.',
-        );
-    }
-
-    public function testCheckboxEnclosedByLabelFalse(): void
-    {
-        $this->activeField->checkbox([], false);
-
-        $this->assertEqualsWithoutLE(
-            <<<HTML
-            <div class="form-group field-activefieldtestmodel-attributename">
-            <label class="control-label" for="activefieldtestmodel-attributename">Attribute Name</label>
-            <input type="hidden" name="ActiveFieldTestModel[attributeName]" value="0"><input type="checkbox" id="activefieldtestmodel-attributename" name="ActiveFieldTestModel[attributeName]" value="1">
-            <div class="hint-block">Hint for attributeName attribute</div>
-            <div class="help-block"></div>
-            </div>
-            HTML,
-            $this->activeField->render(),
-            'Failed asserting that checkbox renders correctly.',
-        );
-    }
-
-    public function testCheckboxEnclosedByLabelTrue(): void
-    {
-        $this->activeField->checkbox([], true);
-
-        $this->assertEqualsWithoutLE(
-            <<<HTML
-            <div class="form-group field-activefieldtestmodel-attributename">
-
-            <input type="hidden" name="ActiveFieldTestModel[attributeName]" value="0"><label><input type="checkbox" id="activefieldtestmodel-attributename" name="ActiveFieldTestModel[attributeName]" value="1"> Attribute Name</label>
-            <div class="hint-block">Hint for attributeName attribute</div>
-            <div class="help-block"></div>
-            </div>
-            HTML,
-            $this->activeField->render(),
-            'Failed asserting that checkbox renders correctly.',
-        );
-    }
-
-    public function testDropDownList(): void
-    {
-        $this->activeField->dropDownList(['1' => 'Item One', '2' => 'Item Two']);
-
-        $this->assertEqualsWithoutLE(
-            <<<HTML
-            <div class="form-group field-activefieldtestmodel-attributename">
-            <label class="control-label" for="activefieldtestmodel-attributename">Attribute Name</label>
-            <select id="activefieldtestmodel-attributename" class="form-control" name="ActiveFieldTestModel[attributeName]">
-            <option value="1">Item One</option>
-            <option value="2">Item Two</option>
-            </select>
-            <div class="hint-block">Hint for attributeName attribute</div>
-            <div class="help-block"></div>
-            </div>
-            HTML,
-            $this->activeField->render(),
-            'Failed asserting that dropDownList renders correctly.',
-        );
-    }
-
-    public function testDropDownListWithValidationStateOnInput(): void
-    {
-        $this->activeField->form->validationStateOn = ActiveForm::VALIDATION_STATE_ON_INPUT;
-
-        $this->activeField->model->addError($this->attributeName, 'Some error');
-
-        $this->activeField->dropDownList(['1' => 'Item One']);
-
-        $this->assertEqualsWithoutLE(
-            <<<HTML
-            <div class="form-group field-activefieldtestmodel-attributename">
-            <label class="control-label" for="activefieldtestmodel-attributename">Attribute Name</label>
-            <select id="activefieldtestmodel-attributename" class="form-control has-error" name="ActiveFieldTestModel[attributeName]" aria-invalid="true">
-            <option value="1">Item One</option>
-            </select>
-            <div class="hint-block">Hint for attributeName attribute</div>
-            <div class="help-block">Some error</div>
-            </div>
-            HTML,
-            $this->activeField->render(),
-            'Failed asserting that dropDownList renders correctly.',
-        );
-    }
-
-    public function testListboxWithValidationStateOnInput(): void
-    {
-        $this->activeField->form->validationStateOn = ActiveForm::VALIDATION_STATE_ON_INPUT;
-
-        $this->activeField->model->addError($this->attributeName, 'Some error');
-
-        $this->activeField->listBox(['1' => 'Item One', '2' => 'Item 2']);
-
-        $this->assertEqualsWithoutLE(
-            <<<HTML
-            <div class="form-group field-activefieldtestmodel-attributename">
-            <label class="control-label" for="activefieldtestmodel-attributename">Attribute Name</label>
-            <input type="hidden" name="ActiveFieldTestModel[attributeName]" value=""><select id="activefieldtestmodel-attributename" class="form-control has-error" name="ActiveFieldTestModel[attributeName]" size="4" aria-invalid="true">
-            <option value="1">Item One</option>
-            <option value="2">Item 2</option>
-            </select>
-            <div class="hint-block">Hint for attributeName attribute</div>
-            <div class="help-block">Some error</div>
-            </div>
-            HTML,
-            $this->activeField->render(),
-            'Failed asserting that listBox renders correctly.',
-        );
-    }
-
-    public function testCheckboxList(): void
-    {
-        $this->activeField->checkboxList(
-            [
-                '1' => 'Item One',
-                '2' => 'Item Two',
-            ],
-        );
-
-        $this->assertEqualsWithoutLE(
-            <<<HTML
-            <div class="form-group field-activefieldtestmodel-attributename">
-            <label class="control-label">Attribute Name</label>
-            <input type="hidden" name="ActiveFieldTestModel[attributeName]" value=""><div id="activefieldtestmodel-attributename"><label><input type="checkbox" name="ActiveFieldTestModel[attributeName][]" value="1"> Item One</label>
-            <label><input type="checkbox" name="ActiveFieldTestModel[attributeName][]" value="2"> Item Two</label></div>
-            <div class="hint-block">Hint for attributeName attribute</div>
-            <div class="help-block"></div>
-            </div>
-            HTML,
-            $this->activeField->render(),
-            'Failed asserting that checkboxList renders correctly.',
-        );
-    }
-
-    public function testCheckboxListWithValidationStateOnInput(): void
-    {
-        $this->activeField->form->validationStateOn = ActiveForm::VALIDATION_STATE_ON_INPUT;
-
-        $this->activeField->model->addError($this->attributeName, 'Some error');
-
-        $this->activeField->checkboxList(['1' => 'Item One']);
-
-        $this->assertEqualsWithoutLE(
-            <<<HTML
-            <div class="form-group field-activefieldtestmodel-attributename">
-            <label class="control-label">Attribute Name</label>
-            <input type="hidden" name="ActiveFieldTestModel[attributeName]" value=""><div id="activefieldtestmodel-attributename" class="has-error" aria-invalid="true"><label><input type="checkbox" name="ActiveFieldTestModel[attributeName][]" value="1"> Item One</label></div>
-            <div class="hint-block">Hint for attributeName attribute</div>
-            <div class="help-block">Some error</div>
-            </div>
-            HTML,
-            $this->activeField->render(),
-            'Failed asserting that checkboxList renders correctly.',
-        );
-    }
-
-    public function testRadioListWithValidationStateOnInput(): void
-    {
-        $this->activeField->form->validationStateOn = ActiveForm::VALIDATION_STATE_ON_INPUT;
-
-        $this->activeField->model->addError($this->attributeName, 'Some error');
-
-        $this->activeField->radioList(['1' => 'Item One']);
-
-        $this->assertEqualsWithoutLE(
-            <<<HTML
-            <div class="form-group field-activefieldtestmodel-attributename">
-            <label class="control-label">Attribute Name</label>
-            <input type="hidden" name="ActiveFieldTestModel[attributeName]" value=""><div id="activefieldtestmodel-attributename" class="has-error" role="radiogroup" aria-invalid="true"><label><input type="radio" name="ActiveFieldTestModel[attributeName]" value="1"> Item One</label></div>
-            <div class="hint-block">Hint for attributeName attribute</div>
-            <div class="help-block">Some error</div>
-            </div>
-            HTML,
-            $this->activeField->render(),
-            'Failed asserting that radioList renders correctly.',
-        );
-    }
-
-    /**
-     * Helper methods.
-     */
-    protected function getView()
-=======
->>>>>>> e5a8d447
     {
         $this->activeField->form->validationStateOn = ActiveForm::VALIDATION_STATE_ON_INPUT;
 
@@ -2658,6 +2158,500 @@
         );
     }
 
+    public function testInputWithValidationStateOnInput(): void
+    {
+        $this->activeField->form->validationStateOn = ActiveForm::VALIDATION_STATE_ON_INPUT;
+        $this->activeField->model->addError($this->attributeName, 'Input validation error');
+
+        $this->activeField->input('number');
+
+        $this->assertEqualsWithoutLE(
+            <<<HTML
+            <div class="form-group field-activefieldtestmodel-attributename">
+            <label class="control-label" for="activefieldtestmodel-attributename">Attribute Name</label>
+            <input type="number" id="activefieldtestmodel-attributename" class="form-control has-error" name="ActiveFieldTestModel[attributeName]" aria-invalid="true">
+            <div class="hint-block">Hint for attributeName attribute</div>
+            <div class="help-block">Input validation error</div>
+            </div>
+            HTML,
+            $this->activeField->render(),
+            'Failed asserting that input renders correctly with validation state.'
+        );
+    }
+
+    public function testPasswordInput(): void
+    {
+        $this->activeField->passwordInput();
+
+        $this->assertEqualsWithoutLE(
+            <<<HTML
+            <div class="form-group field-activefieldtestmodel-attributename">
+            <label class="control-label" for="activefieldtestmodel-attributename">Attribute Name</label>
+            <input type="password" id="activefieldtestmodel-attributename" class="form-control" name="ActiveFieldTestModel[attributeName]">
+            <div class="hint-block">Hint for attributeName attribute</div>
+            <div class="help-block"></div>
+            </div>
+            HTML,
+            $this->activeField->render(),
+            'Failed asserting that passwordInput renders correctly.'
+        );
+    }
+
+    public function testPasswordInputWithValidationStateOnInput(): void
+    {
+        $this->activeField->form->validationStateOn = ActiveForm::VALIDATION_STATE_ON_INPUT;
+        $this->activeField->model->addError($this->attributeName, 'Password error');
+
+        $this->activeField->passwordInput();
+
+        $this->assertEqualsWithoutLE(
+            <<<HTML
+            <div class="form-group field-activefieldtestmodel-attributename">
+            <label class="control-label" for="activefieldtestmodel-attributename">Attribute Name</label>
+            <input type="password" id="activefieldtestmodel-attributename" class="form-control has-error" name="ActiveFieldTestModel[attributeName]" aria-invalid="true">
+            <div class="hint-block">Hint for attributeName attribute</div>
+            <div class="help-block">Password error</div>
+            </div>
+            HTML,
+            $this->activeField->render(),
+            'Failed asserting that passwordInput renders correctly with validation state.'
+        );
+    }
+
+    public function testFileInputWithCustomInputOptions(): void
+    {
+        $this->activeField->inputOptions = ['class' => 'custom-file-input', 'data-test' => 'file-upload'];
+
+        $this->activeField->fileInput(['accept' => 'image/*', 'id' => 'custom-file-id']);
+
+        $this->assertEqualsWithoutLE(
+            <<<HTML
+            <div class="form-group field-custom-file-id">
+            <label class="control-label" for="custom-file-id">Attribute Name</label>
+            <input type="hidden" name="ActiveFieldTestModel[attributeName]" value=""><input type="file" id="custom-file-id" class="custom-file-input" name="ActiveFieldTestModel[attributeName]" data-test="file-upload" accept="image/*">
+            <div class="hint-block">Hint for attributeName attribute</div>
+            <div class="help-block"></div>
+            </div>
+            HTML,
+            $this->activeField->render(),
+            'Failed asserting that file input renders correctly with custom input options.',
+        );
+    }
+
+    public function testFileInputWithValidationStateOnInput(): void
+    {
+        $this->activeField->form->validationStateOn = ActiveForm::VALIDATION_STATE_ON_INPUT;
+        $this->activeField->model->addError($this->attributeName, 'File upload error');
+
+        $this->activeField->fileInput();
+
+        $this->assertEqualsWithoutLE(
+            <<<HTML
+            <div class="form-group field-activefieldtestmodel-attributename">
+            <label class="control-label" for="activefieldtestmodel-attributename">Attribute Name</label>
+            <input type="hidden" name="ActiveFieldTestModel[attributeName]" value=""><input type="file" id="activefieldtestmodel-attributename" class="has-error" name="ActiveFieldTestModel[attributeName]" aria-invalid="true">
+            <div class="hint-block">Hint for attributeName attribute</div>
+            <div class="help-block">File upload error</div>
+            </div>
+            HTML,
+            $this->activeField->render(),
+            'Failed asserting that file input renders correctly with validation state.',
+        );
+    }
+
+    public function testTextarea(): void
+    {
+        $this->activeField->textarea();
+
+        $this->assertEqualsWithoutLE(
+            <<<HTML
+            <div class="form-group field-activefieldtestmodel-attributename">
+            <label class="control-label" for="activefieldtestmodel-attributename">Attribute Name</label>
+            <textarea id="activefieldtestmodel-attributename" class="form-control" name="ActiveFieldTestModel[attributeName]"></textarea>
+            <div class="hint-block">Hint for attributeName attribute</div>
+            <div class="help-block"></div>
+            </div>
+            HTML,
+            $this->activeField->render(),
+            'Failed asserting that textarea renders correctly.',
+        );
+    }
+
+    public function testTextareaWithValidationStateOnInput(): void
+    {
+        $this->activeField->form->validationStateOn = ActiveForm::VALIDATION_STATE_ON_INPUT;
+        $this->activeField->model->addError($this->attributeName, 'Some error');
+
+        $this->activeField->textarea();
+
+        $this->assertEqualsWithoutLE(
+            <<<HTML
+            <div class="form-group field-activefieldtestmodel-attributename">
+            <label class="control-label" for="activefieldtestmodel-attributename">Attribute Name</label>
+            <textarea id="activefieldtestmodel-attributename" class="form-control has-error" name="ActiveFieldTestModel[attributeName]" aria-invalid="true"></textarea>
+            <div class="hint-block">Hint for attributeName attribute</div>
+            <div class="help-block">Some error</div>
+            </div>
+            HTML,
+            $this->activeField->render(),
+            'Failed asserting that textarea renders correctly with validation state.',
+        );
+    }
+
+    public function testRadioEnclosedByLabelFalse(): void
+    {
+        $this->activeField->radio([], false);
+
+        $this->assertEqualsWithoutLE(
+            <<<HTML
+            <div class="form-group field-activefieldtestmodel-attributename">
+            <label class="control-label" for="activefieldtestmodel-attributename">Attribute Name</label>
+            <input type="hidden" name="ActiveFieldTestModel[attributeName]" value="0"><input type="radio" id="activefieldtestmodel-attributename" name="ActiveFieldTestModel[attributeName]" value="1">
+            <div class="hint-block">Hint for attributeName attribute</div>
+            <div class="help-block"></div>
+            </div>
+            HTML,
+            $this->activeField->render(),
+            'Failed asserting that radio renders correctly.',
+        );
+    }
+
+    public function testRadioEnclosedByLabelFalseWithCustomLabel(): void
+    {
+        $this->activeField->radio(
+            [
+                'label' => 'Select Option A',
+                'labelOptions' => [
+                    'class' => 'custom-radio-label',
+                    'data-option' => 'option-a',
+                ],
+            ],
+            false,
+        );
+
+        $this->assertEqualsWithoutLE(
+            <<<HTML
+            <div class="form-group field-activefieldtestmodel-attributename">
+            <label class="custom-radio-label" data-option="option-a" for="activefieldtestmodel-attributename">Select Option A</label>
+            <input type="hidden" name="ActiveFieldTestModel[attributeName]" value="0"><input type="radio" id="activefieldtestmodel-attributename" name="ActiveFieldTestModel[attributeName]" value="1">
+            <div class="hint-block">Hint for attributeName attribute</div>
+            <div class="help-block"></div>
+            </div>
+            HTML,
+            $this->activeField->render(),
+            'Failed asserting that radio renders correctly.',
+        );
+    }
+
+    public function testRadioEnclosedByLabelFalseWithCustomLabelTag(): void
+    {
+        $this->activeField->radio(
+            [
+                'label' => 'Choose This Option',
+                'labelOptions' => [
+                    'class' => 'radio-option-label',
+                    'data-value' => 'choice-1',
+                    'tag' => 'span',
+                ],
+            ],
+            false,
+        );
+
+        $this->assertEqualsWithoutLE(
+            <<<HTML
+            <div class="form-group field-activefieldtestmodel-attributename">
+            <span class="radio-option-label" data-value="choice-1">Choose This Option</span>
+            <input type="hidden" name="ActiveFieldTestModel[attributeName]" value="0"><input type="radio" id="activefieldtestmodel-attributename" name="ActiveFieldTestModel[attributeName]" value="1">
+            <div class="hint-block">Hint for attributeName attribute</div>
+            <div class="help-block"></div>
+            </div>
+            HTML,
+            $this->activeField->render(),
+            'Failed asserting that radio renders correctly.',
+        );
+    }
+
+    public function testRadioEnclosedByLabelFalseWithCustomLabelTagFalse(): void
+    {
+        $this->activeField->radio(
+            [
+                'label' => '<div class="radio-custom-wrapper"><strong>Premium Option</strong> <em>(Recommended)</em></div>',
+                'labelOptions' => [
+                    'tag' => false,
+                ],
+            ],
+            false,
+        );
+
+        $this->assertEqualsWithoutLE(
+            <<<HTML
+            <div class="form-group field-activefieldtestmodel-attributename">
+            <div class="radio-custom-wrapper"><strong>Premium Option</strong> <em>(Recommended)</em></div>
+            <input type="hidden" name="ActiveFieldTestModel[attributeName]" value="0"><input type="radio" id="activefieldtestmodel-attributename" name="ActiveFieldTestModel[attributeName]" value="1">
+            <div class="hint-block">Hint for attributeName attribute</div>
+            <div class="help-block"></div>
+            </div>
+            HTML,
+            $this->activeField->render(),
+            'Failed asserting that radio renders correctly.',
+        );
+    }
+
+    public function testCheckboxEnclosedByLabelFalseWithCustomLabel(): void
+    {
+        $this->activeField->checkbox(
+            [
+                'label' => 'Custom Label',
+                'labelOptions' => [
+                    'class' => 'custom-label-class',
+                    'data-test' => 'custom-label-data',
+                ],
+            ],
+            false,
+        );
+
+        $this->assertEqualsWithoutLE(
+            <<<HTML
+            <div class="form-group field-activefieldtestmodel-attributename">
+            <label class="custom-label-class" data-test="custom-label-data" for="activefieldtestmodel-attributename">Custom Label</label>
+            <input type="hidden" name="ActiveFieldTestModel[attributeName]" value="0"><input type="checkbox" id="activefieldtestmodel-attributename" name="ActiveFieldTestModel[attributeName]" value="1">
+            <div class="hint-block">Hint for attributeName attribute</div>
+            <div class="help-block"></div>
+            </div>
+            HTML,
+            $this->activeField->render(),
+            'Failed asserting that checkbox renders correctly.',
+        );
+    }
+
+    public function testCheckboxEnclosedByLabelFalseWithCustomLabelTag(): void
+    {
+        $this->activeField->checkbox(
+            [
+                'label' => 'Custom Label',
+                'labelOptions' => [
+                    'class' => 'custom-label-class',
+                    'data-test' => 'custom-label-data',
+                    'tag' => 'span',
+                ],
+            ],
+            false,
+        );
+
+        $this->assertEqualsWithoutLE(
+            <<<HTML
+            <div class="form-group field-activefieldtestmodel-attributename">
+            <span class="custom-label-class" data-test="custom-label-data">Custom Label</span>
+            <input type="hidden" name="ActiveFieldTestModel[attributeName]" value="0"><input type="checkbox" id="activefieldtestmodel-attributename" name="ActiveFieldTestModel[attributeName]" value="1">
+            <div class="hint-block">Hint for attributeName attribute</div>
+            <div class="help-block"></div>
+            </div>
+            HTML,
+            $this->activeField->render(),
+            'Failed asserting that checkbox renders correctly.',
+        );
+    }
+
+    public function testCheckboxEnclosedByLabelFalseWithCustomLabelTagFalse(): void
+    {
+        $this->activeField->checkbox(
+            [
+                'label' => 'Custom Label',
+                'labelOptions' => [
+                    'tag' => false,
+                ],
+            ],
+            false,
+        );
+
+        $this->assertEqualsWithoutLE(
+            <<<HTML
+            <div class="form-group field-activefieldtestmodel-attributename">
+            Custom Label
+            <input type="hidden" name="ActiveFieldTestModel[attributeName]" value="0"><input type="checkbox" id="activefieldtestmodel-attributename" name="ActiveFieldTestModel[attributeName]" value="1">
+            <div class="hint-block">Hint for attributeName attribute</div>
+            <div class="help-block"></div>
+            </div>
+            HTML,
+            $this->activeField->render(),
+            'Failed asserting that checkbox renders correctly.',
+        );
+    }
+
+    public function testCheckboxEnclosedByLabelFalse(): void
+    {
+        $this->activeField->checkbox([], false);
+
+        $this->assertEqualsWithoutLE(
+            <<<HTML
+            <div class="form-group field-activefieldtestmodel-attributename">
+            <label class="control-label" for="activefieldtestmodel-attributename">Attribute Name</label>
+            <input type="hidden" name="ActiveFieldTestModel[attributeName]" value="0"><input type="checkbox" id="activefieldtestmodel-attributename" name="ActiveFieldTestModel[attributeName]" value="1">
+            <div class="hint-block">Hint for attributeName attribute</div>
+            <div class="help-block"></div>
+            </div>
+            HTML,
+            $this->activeField->render(),
+            'Failed asserting that checkbox renders correctly.',
+        );
+    }
+
+    public function testCheckboxEnclosedByLabelTrue(): void
+    {
+        $this->activeField->checkbox([], true);
+
+        $this->assertEqualsWithoutLE(
+            <<<HTML
+            <div class="form-group field-activefieldtestmodel-attributename">
+
+            <input type="hidden" name="ActiveFieldTestModel[attributeName]" value="0"><label><input type="checkbox" id="activefieldtestmodel-attributename" name="ActiveFieldTestModel[attributeName]" value="1"> Attribute Name</label>
+            <div class="hint-block">Hint for attributeName attribute</div>
+            <div class="help-block"></div>
+            </div>
+            HTML,
+            $this->activeField->render(),
+            'Failed asserting that checkbox renders correctly.',
+        );
+    }
+
+    public function testDropDownList(): void
+    {
+        $this->activeField->dropDownList(['1' => 'Item One', '2' => 'Item Two']);
+
+        $this->assertEqualsWithoutLE(
+            <<<HTML
+            <div class="form-group field-activefieldtestmodel-attributename">
+            <label class="control-label" for="activefieldtestmodel-attributename">Attribute Name</label>
+            <select id="activefieldtestmodel-attributename" class="form-control" name="ActiveFieldTestModel[attributeName]">
+            <option value="1">Item One</option>
+            <option value="2">Item Two</option>
+            </select>
+            <div class="hint-block">Hint for attributeName attribute</div>
+            <div class="help-block"></div>
+            </div>
+            HTML,
+            $this->activeField->render(),
+            'Failed asserting that dropDownList renders correctly.',
+        );
+    }
+
+    public function testDropDownListWithValidationStateOnInput(): void
+    {
+        $this->activeField->form->validationStateOn = ActiveForm::VALIDATION_STATE_ON_INPUT;
+
+        $this->activeField->model->addError($this->attributeName, 'Some error');
+
+        $this->activeField->dropDownList(['1' => 'Item One']);
+
+        $this->assertEqualsWithoutLE(
+            <<<HTML
+            <div class="form-group field-activefieldtestmodel-attributename">
+            <label class="control-label" for="activefieldtestmodel-attributename">Attribute Name</label>
+            <select id="activefieldtestmodel-attributename" class="form-control has-error" name="ActiveFieldTestModel[attributeName]" aria-invalid="true">
+            <option value="1">Item One</option>
+            </select>
+            <div class="hint-block">Hint for attributeName attribute</div>
+            <div class="help-block">Some error</div>
+            </div>
+            HTML,
+            $this->activeField->render(),
+            'Failed asserting that dropDownList renders correctly.',
+        );
+    }
+
+    public function testListboxWithValidationStateOnInput(): void
+    {
+        $this->activeField->form->validationStateOn = ActiveForm::VALIDATION_STATE_ON_INPUT;
+
+        $this->activeField->model->addError($this->attributeName, 'Some error');
+
+        $this->activeField->listBox(['1' => 'Item One', '2' => 'Item 2']);
+
+        $this->assertEqualsWithoutLE(
+            <<<HTML
+            <div class="form-group field-activefieldtestmodel-attributename">
+            <label class="control-label" for="activefieldtestmodel-attributename">Attribute Name</label>
+            <input type="hidden" name="ActiveFieldTestModel[attributeName]" value=""><select id="activefieldtestmodel-attributename" class="form-control has-error" name="ActiveFieldTestModel[attributeName]" size="4" aria-invalid="true">
+            <option value="1">Item One</option>
+            <option value="2">Item 2</option>
+            </select>
+            <div class="hint-block">Hint for attributeName attribute</div>
+            <div class="help-block">Some error</div>
+            </div>
+            HTML,
+            $this->activeField->render(),
+            'Failed asserting that listBox renders correctly.',
+        );
+    }
+
+    public function testCheckboxList(): void
+    {
+        $this->activeField->checkboxList(
+            [
+                '1' => 'Item One',
+                '2' => 'Item Two',
+            ],
+        );
+
+        $this->assertEqualsWithoutLE(
+            <<<HTML
+            <div class="form-group field-activefieldtestmodel-attributename">
+            <label class="control-label">Attribute Name</label>
+            <input type="hidden" name="ActiveFieldTestModel[attributeName]" value=""><div id="activefieldtestmodel-attributename"><label><input type="checkbox" name="ActiveFieldTestModel[attributeName][]" value="1"> Item One</label>
+            <label><input type="checkbox" name="ActiveFieldTestModel[attributeName][]" value="2"> Item Two</label></div>
+            <div class="hint-block">Hint for attributeName attribute</div>
+            <div class="help-block"></div>
+            </div>
+            HTML,
+            $this->activeField->render(),
+            'Failed asserting that checkboxList renders correctly.',
+        );
+    }
+
+    public function testCheckboxListWithValidationStateOnInput(): void
+    {
+        $this->activeField->form->validationStateOn = ActiveForm::VALIDATION_STATE_ON_INPUT;
+
+        $this->activeField->model->addError($this->attributeName, 'Some error');
+
+        $this->activeField->checkboxList(['1' => 'Item One']);
+
+        $this->assertEqualsWithoutLE(
+            <<<HTML
+            <div class="form-group field-activefieldtestmodel-attributename">
+            <label class="control-label">Attribute Name</label>
+            <input type="hidden" name="ActiveFieldTestModel[attributeName]" value=""><div id="activefieldtestmodel-attributename" class="has-error" aria-invalid="true"><label><input type="checkbox" name="ActiveFieldTestModel[attributeName][]" value="1"> Item One</label></div>
+            <div class="hint-block">Hint for attributeName attribute</div>
+            <div class="help-block">Some error</div>
+            </div>
+            HTML,
+            $this->activeField->render(),
+            'Failed asserting that checkboxList renders correctly.',
+        );
+    }
+
+    public function testRadioListWithValidationStateOnInput(): void
+    {
+        $this->activeField->form->validationStateOn = ActiveForm::VALIDATION_STATE_ON_INPUT;
+
+        $this->activeField->model->addError($this->attributeName, 'Some error');
+
+        $this->activeField->radioList(['1' => 'Item One']);
+
+        $this->assertEqualsWithoutLE(
+            <<<HTML
+            <div class="form-group field-activefieldtestmodel-attributename">
+            <label class="control-label">Attribute Name</label>
+            <input type="hidden" name="ActiveFieldTestModel[attributeName]" value=""><div id="activefieldtestmodel-attributename" class="has-error" role="radiogroup" aria-invalid="true"><label><input type="radio" name="ActiveFieldTestModel[attributeName]" value="1"> Item One</label></div>
+            <div class="hint-block">Hint for attributeName attribute</div>
+            <div class="help-block">Some error</div>
+            </div>
+            HTML,
+            $this->activeField->render(),
+            'Failed asserting that radioList renders correctly.',
+        );
+    }
+
     /**
      * Helper methods.
      */
