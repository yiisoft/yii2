<?php

/**
 * @link https://www.yiiframework.com/
 * @copyright Copyright (c) 2008 Yii Software LLC
 * @license https://www.yiiframework.com/license/
 */

declare(strict_types=1);

namespace yiiunit\framework\widgets;

use DMS\PHPUnitExtensions\ArraySubset\ArraySubsetAsserts;
use Yii;
use yii\base\DynamicModel;
use yii\web\AssetManager;
use yii\web\View;
use yii\widgets\ActiveField;
use yii\widgets\ActiveForm;
use yii\widgets\InputWidget;
use yii\widgets\MaskedInput;

/**
 * @author Nelson J Morais <njmorais@gmail.com>
 *
 * @group widgets
 */
class ActiveFieldTest extends \yiiunit\TestCase
{
    use ArraySubsetAsserts;

    private \yiiunit\framework\widgets\ActiveFieldExtend $activeField;
    /**
     * @var DynamicModel
     */
    private \yiiunit\framework\widgets\ActiveFieldTestModel $helperModel;
    /**
     * @var ActiveForm
     */
    private $helperForm;
    private string $attributeName = 'attributeName';

    protected function setUp(): void
    {
        parent::setUp();

        // dirty way to have Request object not throwing exception when running testHomeLinkNull()
        $_SERVER['SCRIPT_FILENAME'] = 'index.php';
        $_SERVER['SCRIPT_NAME'] = 'index.php';

        $this->mockWebApplication();

        Yii::setAlias('@testWeb', '/');
        Yii::setAlias('@testWebRoot', '@yiiunit/data/web');

        $this->helperModel = new ActiveFieldTestModel(['attributeName']);

        ob_start();
        $this->helperForm = ActiveForm::begin(['action' => '/something', 'enableClientScript' => false]);
        ActiveForm::end();
        ob_end_clean();

        $this->activeField = new ActiveFieldExtend(true);
        $this->activeField->form = $this->helperForm;

        $this->activeField->form->setView($this->getView());

        $this->activeField->model = $this->helperModel;
        $this->activeField->attribute = $this->attributeName;
    }

    public function testRenderNoContent(): void
    {
        $this->assertEqualsWithoutLE(
            <<<HTML
            <div class="form-group field-activefieldtestmodel-attributename">
            <label class="control-label" for="activefieldtestmodel-attributename">Attribute Name</label>
            <input type="text" id="activefieldtestmodel-attributename" class="form-control" name="ActiveFieldTestModel[{$this->attributeName}]">
            <div class="hint-block">Hint for attributeName attribute</div>
            <div class="help-block"></div>
            </div>
            HTML,
            $this->activeField->render(),
            'Rendered HTML does not match expected output',
        );
    }

    /**
     * @todo discuss|review Expected HTML shouldn't be wrapped only by the $content?
     */
    public function testRenderWithCallableContent(): void
    {
        // field will be the html of the model's attribute wrapped with the return string below.
        $field = $this->attributeName;
        $content = static fn (string $field): string => "<div class=\"custom-container\">\n$field\n</div>";

        $this->assertEqualsWithoutLE(
            <<<HTML
            <div class="form-group field-activefieldtestmodel-attributename">
            <div class="custom-container">
            <div class="form-group field-activefieldtestmodel-attributename">
            <label class="control-label" for="activefieldtestmodel-attributename">Attribute Name</label>
            <input type="text" id="activefieldtestmodel-attributename" class="form-control" name="ActiveFieldTestModel[{$this->attributeName}]">
            <div class="hint-block">Hint for attributeName attribute</div>
            <div class="help-block"></div>
            </div>
            </div>
            </div>
            HTML,
            $this->activeField->render($content),
            'Rendered HTML does not match expected output',
        );
    }

    /**
     * @link https://github.com/yiisoft/yii2/issues/7627
     */
    public function testRenderWithCustomInputId(): void
    {
        $this->activeField->inputOptions['id'] = 'custom-input-id';

        $this->assertEqualsWithoutLE(
            <<<HTML
            <div class="form-group field-custom-input-id">
            <label class="control-label" for="custom-input-id">Attribute Name</label>
            <input type="text" id="custom-input-id" class="form-control" name="ActiveFieldTestModel[{$this->attributeName}]">
            <div class="hint-block">Hint for attributeName attribute</div>
            <div class="help-block"></div>
            </div>
            HTML,
            $this->activeField->render(),
            'Rendered HTML does not match expected output',
        );
    }

    public function testBeginHasErrors(): void
    {
        $this->helperModel->addError($this->attributeName, 'Error Message');

        $this->assertEqualsWithoutLE(
            <<<HTML
            <div class="form-group field-activefieldtestmodel-attributename has-error">
            HTML,
            $this->activeField->begin(),
            'Rendered HTML does not match expected output',
        );
    }

    public function testBeginAttributeIsRequired(): void
    {
        $this->helperModel->addRule($this->attributeName, 'required');

        $this->assertEqualsWithoutLE(
            <<<HTML
            <div class="form-group field-activefieldtestmodel-attributename required">
            HTML,
            $this->activeField->begin(),
            'Rendered HTML does not match expected output',
        );
    }

    public function testBeginHasErrorAndRequired(): void
    {
        $this->helperModel->addError($this->attributeName, 'Error Message');
        $this->helperModel->addRule($this->attributeName, 'required');

        $this->assertEqualsWithoutLE(
            <<<HTML
            <div class="form-group field-activefieldtestmodel-attributename required has-error">
            HTML,
            $this->activeField->begin(),
            'Rendered HTML does not match expected output',
        );
    }

    public function testBegin(): void
    {
        $this->activeField->options['tag'] = 'article';

        $this->assertSame(
            <<<HTML
            <article class="form-group field-activefieldtestmodel-attributename">
            HTML,
            $this->activeField->begin(),
            'Rendered HTML does not match expected output',
        );

        $this->activeField->options['tag'] = null;

        $this->assertEmpty(
            $this->activeField->begin(),
            "Failed asserting that 'begin()' does not render.",
        );

        $this->activeField->options['tag'] = false;

        $this->assertEmpty(
            $this->activeField->begin(),
            "Failed asserting that 'begin()' does not render.",
        );
    }

    public function testEnd(): void
    {
        $this->assertSame(
            <<<HTML
            </div>
            HTML,
            $this->activeField->end(),
            'Rendered HTML does not match expected output',
        );

        // other tag
        $this->activeField->options['tag'] = 'article';

        $this->assertSame(
            <<<HTML
            </article>
            HTML,
            $this->activeField->end(),
            'Rendered HTML does not match expected output',
        );

        $this->activeField->options['tag'] = false;

        $this->assertEmpty(
            $this->activeField->end(),
            "Failed asserting that 'end()' does not render.",
        );

        $this->activeField->options['tag'] = null;

        $this->assertEmpty(
            $this->activeField->end(),
            "Failed asserting that 'end()' does not render.",
        );
    }

    public function testLabel(): void
    {
        $this->activeField->label();

        $this->assertEqualsWithoutLE(
            <<<HTML
            <label class="control-label" for="activefieldtestmodel-attributename">Attribute Name</label>
            HTML,
            $this->activeField->parts['{label}'],
            'Rendered HTML does not match expected output',
        );
    }

    public function testLabelInheritsLabelOptions(): void
    {
        $this->activeField->labelOptions = [
            'class' => 'inherited-class',
            'data-test' => 'inherited-data'
        ];

        $this->activeField->label(
            'Test Label',
            ['class' => 'override-class'],
        );

        $this->assertEqualsWithoutLE(
            <<<HTML
            <label class="override-class" data-test="inherited-data" for="activefieldtestmodel-attributename">Test Label</label>
            HTML,
            $this->activeField->parts['{label}'],
            'Rendered HTML does not match expected output',
        );
    }

    public function testLabelPriorityOfContent(): void
    {
        $label = 'Parameter Label';
        $paramLabel = 'Options Label';

        $this->activeField->label($label, ['label' => $paramLabel]);

        $this->assertEqualsWithoutLE(
            <<<HTML
            <label class="control-label" for="activefieldtestmodel-attributename">{$label}</label>
            HTML,
            $this->activeField->parts['{label}'],
            'Rendered HTML does not match expected output',
        );

        $this->activeField->label(null, ['label' => $paramLabel]);

        $this->assertEqualsWithoutLE(
            <<<HTML
            <label class="control-label" for="activefieldtestmodel-attributename">{$paramLabel}</label>
            HTML,
            $this->activeField->parts['{label}'],
            'Rendered HTML does not match expected output',
        );

        $this->activeField->label();

        $this->assertEqualsWithoutLE(
            <<<HTML
            <label class="control-label" for="activefieldtestmodel-attributename">Attribute Name</label>
            HTML,
            $this->activeField->parts['{label}'],
            'Rendered HTML does not match expected output',
        );
    }

    public function testLabelOptionsLabelFalseWithNullParameter(): void
    {
        $this->activeField->labelOptions = ['label' => false];

        $this->activeField->label(null);

        $this->assertEmpty(
            $this->activeField->parts['{label}'],
            "Failed asserting that 'label()' does not render.",
        );
    }

    public function testLabelOptionsLabelFalseWithNoParameters(): void
    {
        $this->activeField->labelOptions = ['label' => false];

        $this->activeField->label();

        $this->assertEmpty(
            $this->activeField->parts['{label}'],
            "Failed asserting that 'label()' does not render.",
        );
    }

    public function testLabelOverridesLabelOptionsFalse(): void
    {
        $this->activeField->labelOptions = ['label' => false];

        $this->activeField->label('Override Label');

        $this->assertEqualsWithoutLE(
            <<<HTML
            <label for="activefieldtestmodel-attributename">Override Label</label>
            HTML,
            $this->activeField->parts['{label}'],
            'Rendered HTML does not match expected output',
        );
    }

    public function testLabelWithContent(): void
    {
        $label = 'Label Name';

        $this->activeField->label($label);

        $this->assertEqualsWithoutLE(
            <<<HTML
            <label class="control-label" for="activefieldtestmodel-attributename">{$label}</label>
            HTML,
            $this->activeField->parts['{label}'],
            'Rendered HTML does not match expected output',
        );
    }

    public function testLabelWithEmptyString(): void
    {
        $this->activeField->label('');

        $this->assertEqualsWithoutLE(
            <<<HTML
            <label class="control-label" for="activefieldtestmodel-attributename"></label>
            HTML,
            $this->activeField->parts['{label}'],
            'Rendered HTML does not match expected output',
        );
    }

    public function testLabelWithLabelOptionsAndTagCustom(): void
    {
        $label = 'Label Name';

        $this->activeField->label(
            $label,
            [
                'class' => 'custom-class',
                'tag' => 'h3',
            ],
        );

        $this->assertEqualsWithoutLE(
            <<<HTML
            <h3 class="custom-class">{$label}</h3>
            HTML,
            $this->activeField->parts['{label}'],
            'Rendered HTML does not match expected output',
        );

        $this->activeField->label(
            null,
            [
                'class' => 'custom-class',
                'label' => $label,
                'tag' => 'h3',
            ],
        );

        $this->assertEqualsWithoutLE(
            <<<HTML
            <h3 class="custom-class">{$label}</h3>
            HTML,
            $this->activeField->parts['{label}'],
            'Rendered HTML does not match expected output',
        );
    }

    public function testLabelWithLabelOptionsAndTagFalse(): void
    {
        $label = 'Label Name';

        $this->activeField->label(
            $label,
            [
                'class' => 'custom-class',
                'tag' => false,
            ],
        );

        $this->assertEqualsWithoutLE(
            <<<HTML
            {$label}
            HTML,
            $this->activeField->parts['{label}'],
            'Rendered HTML does not match expected output',
        );

        $this->activeField->label(
            null,
            [
                'class' => 'custom-class',
                'label' => $label,
                'tag' => false,
            ],
        );

        $this->assertEqualsWithoutLE(
            <<<HTML
            {$label}
            HTML,
            $this->activeField->parts['{label}'],
            'Rendered HTML does not match expected output',
        );
    }

    public function testError(): void
    {
        $this->activeField->label();

        $this->assertEqualsWithoutLE(
            <<<HTML
            <label class="control-label" for="activefieldtestmodel-attributename">Attribute Name</label>
            HTML,
            $this->activeField->parts['{label}'],
            'Rendered HTML does not match expected output',
       );

        // label = false
        $this->activeField->label(false);

        $this->assertEmpty(
            $this->activeField->parts['{label}'],
            "Failed asserting that 'label()' does not render.",
        );

        // $label = 'Label Name'
        $label = 'Label Name';
        $this->activeField->label($label);

        $this->assertEqualsWithoutLE(
            <<<HTML
            <label class="control-label" for="activefieldtestmodel-attributename">{$label}</label>
            HTML,
            $this->activeField->parts['{label}'],
            'Rendered HTML does not match expected output',
        );
    }

    public function testTabularInputErrors(): void
    {
<<<<<<< HEAD
        $this->activeField->attribute = "[0]$this->attributeName";
=======
        $this->activeField->attribute = '[0]' . $this->attributeName;
        $this->helperModel->addError($this->attributeName, 'Error Message');

        $expectedValue = '<div class="form-group field-activefieldtestmodel-0-attributename has-error">';
        $actualValue = $this->activeField->begin();
>>>>>>> a2b344f2

        $this->helperModel->addError($this->attributeName, 'Error Message');

        $this->assertEqualsWithoutLE(
            <<<HTML
            <div class="form-group field-activefieldtestmodel-0-attributename has-error">
            HTML,
            $this->activeField->begin(),
            'Rendered HTML does not match expected output',
        );
    }

    /**
     * @dataProvider \yiiunit\framework\widgets\providers\ActiveFieldProvider::hintDataProvider
     */
    public function testHint(bool|string|null $hint, string $expectedHtml): void
    {
        $this->activeField->hint($hint);

        $this->assertSame(
            $expectedHtml,
            $this->activeField->parts['{hint}'],
            'Rendered HTML does not match expected output',
        );
    }

    public function testInput(): void
    {
        $this->activeField->input('password');

        $this->assertEqualsWithoutLE(
            <<<HTML
            <input type="password" id="activefieldtestmodel-attributename" class="form-control" name="ActiveFieldTestModel[attributeName]">
            HTML,
            $this->activeField->parts['{input}'],
            'Rendered HTML does not match expected output',
        );

        // with options
        $this->activeField->input('password', ['weird' => 'value']);

        $this->assertEqualsWithoutLE(
            <<<HTML
            <input type="password" id="activefieldtestmodel-attributename" class="form-control" name="ActiveFieldTestModel[attributeName]" weird="value">
            HTML,
            $this->activeField->parts['{input}'],
            'Rendered HTML does not match expected output',
        );
    }

    public function testTextInput(): void
    {
        $this->activeField->textInput();

        $this->assertEqualsWithoutLE(
            <<<HTML
            <input type="text" id="activefieldtestmodel-attributename" class="form-control" name="ActiveFieldTestModel[attributeName]">
            HTML,
            $this->activeField->parts['{input}'],
            'Rendered HTML does not match expected output',
        );
    }

    public function testHiddenInput(): void
    {
        $this->activeField->hiddenInput();

        $this->assertEqualsWithoutLE(
            <<<HTML
            <input type="hidden" id="activefieldtestmodel-attributename" class="form-control" name="ActiveFieldTestModel[attributeName]">
            HTML,
            $this->activeField->parts['{input}'],
            'Rendered HTML does not match expected output',
        );
    }

    public function testListBox(): void
    {
        $this->activeField->listBox(
            [
                '1' => 'Item One',
                '2' => 'Item 2',
            ],
        );

        $this->assertEqualsWithoutLE(
            <<<HTML
            <input type="hidden" name="ActiveFieldTestModel[attributeName]" value=""><select id="activefieldtestmodel-attributename" class="form-control" name="ActiveFieldTestModel[attributeName]" size="4">
            <option value="1">Item One</option>
            <option value="2">Item 2</option>
            </select>
            HTML,
            $this->activeField->parts['{input}'],
            'Rendered HTML does not match expected output',
        );

        // https://github.com/yiisoft/yii2/issues/8848
        $this->activeField->listBox(
            [
                'value1' => 'Item One',
                'value2' => 'Item 2',
            ],
            [
                'options' => [
                    'value1' => ['disabled' => true],
                    'value2' => ['label' => 'value 2'],
                ],
            ],
        );

        $this->assertEqualsWithoutLE(
            <<<HTML
            <input type="hidden" name="ActiveFieldTestModel[attributeName]" value=""><select id="activefieldtestmodel-attributename" class="form-control" name="ActiveFieldTestModel[attributeName]" size="4">
            <option value="value1" disabled>Item One</option>
            <option value="value2" label="value 2">Item 2</option>
            </select>
            HTML,
            $this->activeField->parts['{input}'],
            'Rendered HTML does not match expected output',
        );

        $this->activeField->model->{$this->attributeName} = 'value2';

        $this->activeField->listBox(
            [
                'value1' => 'Item One',
                'value2' => 'Item 2',
            ],
            [
                'options' => [
                    'value1' => ['disabled' => true],
                    'value2' => ['label' => 'value 2'],
                ],
            ]
        );

        $this->assertEqualsWithoutLE(
            <<<HTML
            <input type="hidden" name="ActiveFieldTestModel[attributeName]" value=""><select id="activefieldtestmodel-attributename" class="form-control" name="ActiveFieldTestModel[attributeName]" size="4">
            <option value="value1" disabled>Item One</option>
            <option value="value2" selected label="value 2">Item 2</option>
            </select>
            HTML,
            $this->activeField->parts['{input}'],
            'Rendered HTML does not match expected output',
        );
    }

    public function testRadioList(): void
    {
        $this->activeField->radioList(['1' => 'Item One']);

        $this->assertEqualsWithoutLE(
            <<<HTML
            <div class="form-group field-activefieldtestmodel-attributename">
            <label class="control-label">Attribute Name</label>
            <input type="hidden" name="ActiveFieldTestModel[attributeName]" value=""><div id="activefieldtestmodel-attributename" role="radiogroup"><label><input type="radio" name="ActiveFieldTestModel[attributeName]" value="1"> Item One</label></div>
            <div class="hint-block">Hint for attributeName attribute</div>
            <div class="help-block"></div>
            </div>
            HTML,
            $this->activeField->render(),
            'Rendered HTML does not match expected output',
        );
    }

    public function testGetClientOptionsReturnEmpty(): void
    {
        // setup: we want the real deal here!
        $this->activeField->setClientOptionsEmpty(false);

        $this->assertEmpty(
            $this->activeField->getClientOptions(),
            "'getClientOptions()' method should return an empty array.",
        );
    }

    public function testGetClientOptionsWithActiveAttributeInScenario(): void
    {
        $this->activeField->setClientOptionsEmpty(false);
        $this->activeField->model->addRule($this->attributeName, 'yiiunit\framework\widgets\TestValidator');

        $this->activeField->form->enableClientValidation = false;

        $this->assertEmpty(
            $this->activeField->getClientOptions(),
            "'getClientOptions()' method should return an empty array.",
        );
    }

    public function testGetClientOptionsClientValidation(): void
    {
        $this->activeField->setClientOptionsEmpty(false);

        $this->activeField->model->addRule($this->attributeName, 'yiiunit\framework\widgets\TestValidator');

        $this->activeField->enableClientValidation = true;

        $actualValue = $this->activeField->getClientOptions();

        $this->assertEquals(
            'function (attribute, value, messages, deferred, $form) {return true;}',
            $actualValue['validate'],
            'Client validation function is not as expected.',
        );
        $this->assertNotTrue(
            isset($actualValue['validateOnChange']),
            "Should not be set by default",
        );
        $this->assertNotTrue(
            isset($actualValue['validateOnBlur']),
            "Should not be set by default",
        );
        $this->assertNotTrue(
            isset($actualValue['validateOnType']),
            "Should not be set by default",
        );
        $this->assertNotTrue(
            isset($actualValue['validationDelay']),
            "Should not be set by default",
        );
        $this->assertNotTrue(
            isset($actualValue['enableAjaxValidation']),
            "Should not be set by default",
        );

        $this->activeField->validateOnChange = $expectedValidateOnChange = false;
        $this->activeField->validateOnBlur = $expectedValidateOnBlur = false;
        $this->activeField->validateOnType = $expectedValidateOnType = true;
        $this->activeField->validationDelay = $expectedValidationDelay = 100;
        $this->activeField->enableAjaxValidation = $expectedEnableAjaxValidation = true;

        $actualValue = $this->activeField->getClientOptions();

        $this->assertSame(
            $expectedValidateOnChange,
            $actualValue['validateOnChange'],
            'Should be the same as the set value.',
        );
        $this->assertSame(
            $expectedValidateOnBlur,
            $actualValue['validateOnBlur'],
            'Should be the same as the set value.',
        );
        $this->assertSame(
            $expectedValidateOnType,
            $actualValue['validateOnType'],
            'Should be the same as the set value.',
        );
        $this->assertSame(
            $expectedValidationDelay,
            $actualValue['validationDelay'],
            'Should be the same as the set value.',
        );
        $this->assertSame(
            $expectedEnableAjaxValidation,
            $actualValue['enableAjaxValidation'],
            'Should be the same as the set value.',
        );
    }

    public function testGetClientOptionsValidatorWhenClientSet(): void
    {
        $this->activeField->setClientOptionsEmpty(false);

        $this->activeField->enableAjaxValidation = true;

        $this->activeField->model->addRule($this->attributeName, 'yiiunit\framework\widgets\TestValidator');

        foreach ($this->activeField->model->validators as $validator) {
            $validator->whenClient = "function (attribute, value) { return 'yii2' == 'yii2'; }"; // js
        }

        $actualValue = $this->activeField->getClientOptions();

        $expectedJsExpression = 'function (attribute, value, messages, deferred, $form) {if ((function (attribute, value) '
            . "{ return 'yii2' == 'yii2'; })(attribute, value)) { return true; }}";

        $this->assertSame(
            $expectedJsExpression,
            $actualValue['validate']->expression,
            'Client validation function is not as expected.',
        );
    }

    /**
     * @see https://github.com/yiisoft/yii2/issues/8779
     */
    public function testEnctype(): void
    {
        $this->activeField->fileInput();

        $this->assertSame(
            'multipart/form-data',
            $this->activeField->form->options['enctype'],
            'Should be the same as the set value.',
        );
    }

    /**
     * @link https://github.com/yiisoft/yii2/issues/7627
     */
    public function testGetClientOptionsWithCustomInputId(): void
    {
        $this->activeField->setClientOptionsEmpty(false);
        $this->activeField->model->addRule($this->attributeName, 'yiiunit\framework\widgets\TestValidator');

        $this->activeField->inputOptions['id'] = 'custom-input-id';

        $this->activeField->textInput();

        $this->assertArraySubset(
            [
                'id' => 'custom-input-id',
                'name' => $this->attributeName,
                'container' => '.field-custom-input-id',
                'input' => '#custom-input-id',
            ],
            $this->activeField->getClientOptions(),
            message: "'getClientOptions()' method should return correct options array.",
        );

        $this->activeField->textInput(['id' => 'custom-textinput-id']);

        $this->assertArraySubset(
            [
                'id' => 'custom-textinput-id',
                'name' => $this->attributeName,
                'container' => '.field-custom-textinput-id',
                'input' => '#custom-textinput-id',
            ],
            $this->activeField->getClientOptions(),
            message: "'getClientOptions()' method should return correct options array.",
        );
    }

    public function testAriaAttributes(): void
    {
        $this->activeField->addAriaAttributes = true;

        $this->assertEqualsWithoutLE(
            <<<HTML
            <div class="form-group field-activefieldtestmodel-attributename">
            <label class="control-label" for="activefieldtestmodel-attributename">Attribute Name</label>
            <input type="text" id="activefieldtestmodel-attributename" class="form-control" name="ActiveFieldTestModel[attributeName]">
            <div class="hint-block">Hint for attributeName attribute</div>
            <div class="help-block"></div>
            </div>
            HTML,
            $this->activeField->render(),
            'Rendered HTML does not match expected output',
        );
    }

    public function testAriaRequiredAttribute(): void
    {
        $this->activeField->addAriaAttributes = true;

        $this->helperModel->addRule([$this->attributeName], 'required');

        $this->assertEqualsWithoutLE(
            <<<HTML
            <div class="form-group field-activefieldtestmodel-attributename required">
            <label class="control-label" for="activefieldtestmodel-attributename">Attribute Name</label>
            <input type="text" id="activefieldtestmodel-attributename" class="form-control" name="ActiveFieldTestModel[attributeName]" aria-required="true">
            <div class="hint-block">Hint for attributeName attribute</div>
            <div class="help-block"></div>
            </div>
            HTML,
            $this->activeField->render(),
            'Rendered HTML does not match expected output',
        );
    }

    public function testAriaInvalidAttribute(): void
    {
        $this->activeField->addAriaAttributes = true;

        $this->helperModel->addError($this->attributeName, 'Some error');

        $this->assertEqualsWithoutLE(
            <<<HTML
            <div class="form-group field-activefieldtestmodel-attributename has-error">
            <label class="control-label" for="activefieldtestmodel-attributename">Attribute Name</label>
            <input type="text" id="activefieldtestmodel-attributename" class="form-control" name="ActiveFieldTestModel[attributeName]" aria-invalid="true">
            <div class="hint-block">Hint for attributeName attribute</div>
            <div class="help-block">Some error</div>
            </div>
            HTML,
            $this->activeField->render(),
            'Rendered HTML does not match expected output',
        );
    }

    public function testTabularAriaAttributes(): void
    {
        $this->activeField->attribute = "[0]{$this->attributeName}";
        $this->activeField->addAriaAttributes = true;

        $this->assertEqualsWithoutLE(
            <<<HTML
            <div class="form-group field-activefieldtestmodel-0-attributename">
            <label class="control-label" for="activefieldtestmodel-0-attributename">Attribute Name</label>
            <input type="text" id="activefieldtestmodel-0-attributename" class="form-control" name="ActiveFieldTestModel[0][attributeName]">
            <div class="hint-block">Hint for attributeName attribute</div>
            <div class="help-block"></div>
            </div>
            HTML,
            $this->activeField->render(),
            'Rendered HTML does not match expected output',
        );
    }

    public function testTabularAriaRequiredAttribute(): void
    {
        $this->activeField->attribute = "[0]{$this->attributeName}";
        $this->activeField->addAriaAttributes = true;

        $this->helperModel->addRule([$this->attributeName], 'required');

        $this->assertEqualsWithoutLE(
            <<<HTML
            <div class="form-group field-activefieldtestmodel-0-attributename required">
            <label class="control-label" for="activefieldtestmodel-0-attributename">Attribute Name</label>
            <input type="text" id="activefieldtestmodel-0-attributename" class="form-control" name="ActiveFieldTestModel[0][attributeName]" aria-required="true">
            <div class="hint-block">Hint for attributeName attribute</div>
            <div class="help-block"></div>
            </div>
            HTML,
            $this->activeField->render(),
            'Rendered HTML does not match expected output',
        );
    }

    public function testTabularAriaInvalidAttribute(): void
    {
        $this->activeField->attribute = "[0]{$this->attributeName}";
        $this->activeField->addAriaAttributes = true;

        $this->helperModel->addError($this->attributeName, 'Some error');

        $this->assertEqualsWithoutLE(
            <<<HTML
            <div class="form-group field-activefieldtestmodel-0-attributename has-error">
            <label class="control-label" for="activefieldtestmodel-0-attributename">Attribute Name</label>
            <input type="text" id="activefieldtestmodel-0-attributename" class="form-control" name="ActiveFieldTestModel[0][attributeName]" aria-invalid="true">
            <div class="hint-block">Hint for attributeName attribute</div>
            <div class="help-block">Some error</div>
            </div>
            HTML,
            $this->activeField->render(),
            'Rendered HTML does not match expected output',
        );
    }

    public function testEmptyTag(): void
    {
        $this->activeField->options = ['tag' => false];

        $this->assertEqualsWithoutLE(
            <<<HTML
            <input type="hidden" id="activefieldtestmodel-attributename" class="form-control" name="ActiveFieldTestModel[attributeName]">
            HTML,
            trim($this->activeField->hiddenInput()->label(false)->error(false)->hint(false)->render()),
            'Rendered HTML does not match expected output',
        );
    }

    public function testWidget(): void
    {
        $this->activeField->widget(TestInputWidget::class);

        $this->assertSame(
            'Render: ' . TestInputWidget::class,
            $this->activeField->parts['{input}'],
            'Rendered HTML does not match expected output',
        );

        $widget = TestInputWidget::$lastInstance;

        $this->assertSame(
            $this->activeField->model,
            $widget->model,
            'Should be the same as the set value.',
        );
        $this->assertSame(
            $this->activeField->attribute,
            $widget->attribute,
            'Should be the same as the set value.',
        );
        $this->assertSame(
            $this->activeField->form->view,
            $widget->view,
            'Should be the same as the set value.',
        );
        $this->assertSame(
            $this->activeField,
            $widget->field,
            'Should be the same as the set value.',
        );

        $this->activeField->widget(TestInputWidget::class, ['options' => ['id' => 'test-id']]);

        $this->assertSame(
            'test-id',
            $this->activeField->labelOptions['for'],
            'Should be the same as the set value.',
        );
    }

    public function testWidgetOptions(): void
    {
        $this->activeField->form->validationStateOn = ActiveForm::VALIDATION_STATE_ON_INPUT;

        $this->activeField->model->addError('attributeName', 'error');

        $this->activeField->widget(TestInputWidget::class);

        $widget = TestInputWidget::$lastInstance;

        $expectedOptions = [
            'class' => 'form-control has-error',
            'aria-invalid' => 'true',
            'id' => 'activefieldtestmodel-attributename',
        ];

        $this->assertSame(
            $expectedOptions,
            $widget->options,
            'Should be the same as the set value.',
        );

        $this->activeField->inputOptions = [];

        $this->activeField->widget(TestInputWidget::class);

        $widget = TestInputWidget::$lastInstance;

        $expectedOptions = [
            'class' => 'has-error',
            'aria-invalid' => 'true',
            'id' => 'activefieldtestmodel-attributename',
        ];

        $this->assertSame(
            $expectedOptions,
            $widget->options,
            'Should be the same as the set value.',
        );
    }

    /**
     * @depends testHiddenInput
     *
     * @see https://github.com/yiisoft/yii2/issues/14773
     */
    public function testOptionsClass(): void
    {
        $this->activeField->options = ['class' => 'test-wrapper'];

        $this->assertEqualsWithoutLE(
            <<<HTML
            <div class="test-wrapper field-activefieldtestmodel-attributename">
            <input type="hidden" id="activefieldtestmodel-attributename" class="form-control" name="ActiveFieldTestModel[attributeName]">
            </div>
            HTML,
            $this->normalizeHTML($this->activeField->hiddenInput()->label(false)->error(false)->hint(false)->render()),
            'Rendered HTML does not match expected output',
        );

        $this->activeField->options = ['class' => ['test-wrapper', 'test-add']];

        $this->assertEqualsWithoutLE(
            <<<HTML
            <div class="test-wrapper test-add field-activefieldtestmodel-attributename">
            <input type="hidden" id="activefieldtestmodel-attributename" class="form-control" name="ActiveFieldTestModel[attributeName]">
            </div>
            HTML,
            $this->normalizeHTML($this->activeField->hiddenInput()->label(false)->error(false)->hint(false)->render()),
            'Rendered HTML does not match expected output',
        );
    }

    public function testInputOptionsTransferToWidget(): void
    {
        $widget = $this->activeField->widget(
            TestMaskedInput::class,
            [
                'mask' => '999-999-9999',
                'options' => ['placeholder' => 'pholder_direct'],
            ],
        );

        $this->assertStringContainsString(
            'placeholder="pholder_direct"',
            (string) $widget,
            'Should be the same as the set value.',
        );

        // use regex clientOptions instead mask
        $widget = $this->activeField->widget(
            TestMaskedInput::class,
            [
                'options' => ['placeholder' => 'pholder_direct'],
                'clientOptions' => ['regex' => '^.*$'],
            ],
        );

        $this->assertStringContainsString(
            'placeholder="pholder_direct"',
            (string) $widget,
            'Should be the same as the set value.',
        );

        // transfer options from ActiveField to widget
        $this->activeField->inputOptions = ['placeholder' => 'pholder_input'];

        $widget = $this->activeField->widget(
            TestMaskedInput::class,
            ['mask' => '999-999-9999'],
        );

        $this->assertStringContainsString(
            'placeholder="pholder_input"',
            (string) $widget,
            'Should be the same as the set value.',
        );

        // set both AF and widget options (second one takes precedence)
        $this->activeField->inputOptions = ['placeholder' => 'pholder_both_input'];

        $widget = $this->activeField->widget(
            TestMaskedInput::class,
            [
                'mask' => '999-999-9999',
                'options' => ['placeholder' => 'pholder_both_direct']
            ],
        );

        $this->assertStringContainsString(
            'placeholder="pholder_both_direct"',
            (string) $widget,
            'Should be the same as the set value.',
        );
    }

    public function testRadioEnclosedByLabelFalseWithLabelOptions(): void
    {
        $this->activeField->radio(
            [
                'label' => 'Select Option A',
                'labelOptions' => [
                    'class' => 'custom-radio-label',
                    'data-option' => 'option-a',
                ],
            ],
            false,
        );

        $this->assertEqualsWithoutLE(
            <<<HTML
            <div class="form-group field-activefieldtestmodel-attributename">
            <label class="custom-radio-label" data-option="option-a" for="activefieldtestmodel-attributename">Select Option A</label>
            <input type="hidden" name="ActiveFieldTestModel[attributeName]" value="0"><input type="radio" id="activefieldtestmodel-attributename" name="ActiveFieldTestModel[attributeName]" value="1">
            <div class="hint-block">Hint for attributeName attribute</div>
            <div class="help-block"></div>
            </div>
            HTML,
            $this->activeField->render(),
            'Rendered HTML does not match expected output',
        );
    }

    public function testRadioEnclosedByLabelFalseWithLabelOptionsAndLabelFalse(): void
    {
        $this->activeField->radio(['label' => false], false);

        $this->assertEqualsWithoutLE(
            <<<HTML
            <div class="form-group field-activefieldtestmodel-attributename">
            <input type="hidden" name="ActiveFieldTestModel[attributeName]" value="0"><input type="radio" id="activefieldtestmodel-attributename" name="ActiveFieldTestModel[attributeName]" value="1">
            <div class="hint-block">Hint for attributeName attribute</div>
            <div class="help-block"></div>
            </div>
            HTML,
            $this->normalizeHTML($this->activeField->render()),
            'Rendered HTML does not match expected output',
        );
    }

    public function testRadioEnclosedByLabelFalseWithLabelOptionsAndTagLabel(): void
    {
        $this->activeField->radio(
            [
                'label' => 'Choose This Option',
                'labelOptions' => [
                    'class' => 'radio-option-label',
                    'data-value' => 'choice-1',
                    'tag' => 'span',
                ],
            ],
            false,
        );

        $this->assertEqualsWithoutLE(
            <<<HTML
            <div class="form-group field-activefieldtestmodel-attributename">
            <span class="radio-option-label" data-value="choice-1">Choose This Option</span>
            <input type="hidden" name="ActiveFieldTestModel[attributeName]" value="0"><input type="radio" id="activefieldtestmodel-attributename" name="ActiveFieldTestModel[attributeName]" value="1">
            <div class="hint-block">Hint for attributeName attribute</div>
            <div class="help-block"></div>
            </div>
            HTML,
            $this->activeField->render(),
            'Rendered HTML does not match expected output',
        );
    }

    public function testRadioEnclosedByLabelFalseWithLabelOptionsAndTagLabelFalse(): void
    {
        $this->activeField->radio(
            [
                'label' => '<div class="custom-label-wrapper"><strong>Premium Option</strong> <em>(Recommended)</em></div>',
                'labelOptions' => [
                    'tag' => false,
                ],
            ],
            false,
        );

        $this->assertEqualsWithoutLE(
            <<<HTML
            <div class="form-group field-activefieldtestmodel-attributename">
            <div class="custom-label-wrapper"><strong>Premium Option</strong> <em>(Recommended)</em></div>
            <input type="hidden" name="ActiveFieldTestModel[attributeName]" value="0"><input type="radio" id="activefieldtestmodel-attributename" name="ActiveFieldTestModel[attributeName]" value="1">
            <div class="hint-block">Hint for attributeName attribute</div>
            <div class="help-block"></div>
            </div>
            HTML,
            $this->activeField->render(),
            'Rendered HTML does not match expected output',
        );
    }

    public function testRadioEnclosedByLabelFalseWithoutLabelOptions(): void
    {
        $this->activeField->radio(['label' => 'Select Option A'], false);

        $this->assertEqualsWithoutLE(
            <<<HTML
            <div class="form-group field-activefieldtestmodel-attributename">
            Select Option A
            <input type="hidden" name="ActiveFieldTestModel[attributeName]" value="0"><input type="radio" id="activefieldtestmodel-attributename" name="ActiveFieldTestModel[attributeName]" value="1">
            <div class="hint-block">Hint for attributeName attribute</div>
            <div class="help-block"></div>
            </div>
            HTML,
            $this->activeField->render(),
            'Rendered HTML does not match expected output',
        );
    }

    public function testCheckboxEnclosedByLabelFalseWithLabelOptions(): void
    {
        $this->activeField->checkbox(
            [
                'label' => 'Custom Label',
                'labelOptions' => [
                    'class' => 'custom-label-class',
                    'data-test' => 'custom-label-data',
                ],
            ],
            false,
        );

        $this->assertEqualsWithoutLE(
            <<<HTML
            <div class="form-group field-activefieldtestmodel-attributename">
            <label class="custom-label-class" data-test="custom-label-data" for="activefieldtestmodel-attributename">Custom Label</label>
            <input type="hidden" name="ActiveFieldTestModel[attributeName]" value="0"><input type="checkbox" id="activefieldtestmodel-attributename" name="ActiveFieldTestModel[attributeName]" value="1">
            <div class="hint-block">Hint for attributeName attribute</div>
            <div class="help-block"></div>
            </div>
            HTML,
            $this->activeField->render(),
            'Rendered HTML does not match expected output',
        );
    }

    public function testCheckboxEnclosedByLabelFalseWithLabelOptionsAndLabelFalse(): void
    {
        $this->activeField->checkbox(['label' => false], false);

        $this->assertEqualsWithoutLE(
            <<<HTML
            <div class="form-group field-activefieldtestmodel-attributename">
            <input type="hidden" name="ActiveFieldTestModel[attributeName]" value="0"><input type="checkbox" id="activefieldtestmodel-attributename" name="ActiveFieldTestModel[attributeName]" value="1">
            <div class="hint-block">Hint for attributeName attribute</div>
            <div class="help-block"></div>
            </div>
            HTML,
            $this->normalizeHTML($this->activeField->render()),
            'Rendered HTML does not match expected output',
        );
    }

    public function testCheckboxEnclosedByLabelFalseWithLabelOptionsAndTagLabel(): void
    {
        $this->activeField->checkbox(
            [
                'label' => 'Custom Label',
                'labelOptions' => [
                    'class' => 'custom-label-class',
                    'data-test' => 'custom-label-data',
                    'tag' => 'span',
                ],
            ],
            false,
        );

        $this->assertEqualsWithoutLE(
            <<<HTML
            <div class="form-group field-activefieldtestmodel-attributename">
            <span class="custom-label-class" data-test="custom-label-data">Custom Label</span>
            <input type="hidden" name="ActiveFieldTestModel[attributeName]" value="0"><input type="checkbox" id="activefieldtestmodel-attributename" name="ActiveFieldTestModel[attributeName]" value="1">
            <div class="hint-block">Hint for attributeName attribute</div>
            <div class="help-block"></div>
            </div>
            HTML,
            $this->activeField->render(),
            'Rendered HTML does not match expected output',
        );
    }

    public function testCheckboxEnclosedByLabelFalseWithLabelOptionsAndTagLabelFalse(): void
    {
        $this->activeField->checkbox(
            [
                'label' => '<div class="custom-label-wrapper"><strong>Custom</strong> <em>Label</em></div>',
                'labelOptions' => [
                    'tag' => false,
                ],
            ],
            false,
        );

        $this->assertEqualsWithoutLE(
            <<<HTML
            <div class="form-group field-activefieldtestmodel-attributename">
            <div class="custom-label-wrapper"><strong>Custom</strong> <em>Label</em></div>
            <input type="hidden" name="ActiveFieldTestModel[attributeName]" value="0"><input type="checkbox" id="activefieldtestmodel-attributename" name="ActiveFieldTestModel[attributeName]" value="1">
            <div class="hint-block">Hint for attributeName attribute</div>
            <div class="help-block"></div>
            </div>
            HTML,
            $this->activeField->render(),
            'Rendered HTML does not match expected output',
        );
    }

    public function testCheckboxEnclosedByLabelFalseWithoutLabelOptions(): void
    {
        $this->activeField->checkbox(['label' => 'Custom Label'], false);

        $this->assertEqualsWithoutLE(
            <<<HTML
            <div class="form-group field-activefieldtestmodel-attributename">
            Custom Label
            <input type="hidden" name="ActiveFieldTestModel[attributeName]" value="0"><input type="checkbox" id="activefieldtestmodel-attributename" name="ActiveFieldTestModel[attributeName]" value="1">
            <div class="hint-block">Hint for attributeName attribute</div>
            <div class="help-block"></div>
            </div>
            HTML,
            $this->activeField->render(),
            'Rendered HTML does not match expected output',
        );
    }

    public function testInputWithValidationStateOnInput(): void
    {
        $this->activeField->form->validationStateOn = ActiveForm::VALIDATION_STATE_ON_INPUT;

        $this->activeField->model->addError($this->attributeName, 'Input validation error');
        $this->activeField->input('number');

        $this->assertEqualsWithoutLE(
            <<<HTML
            <div class="form-group field-activefieldtestmodel-attributename">
            <label class="control-label" for="activefieldtestmodel-attributename">Attribute Name</label>
            <input type="number" id="activefieldtestmodel-attributename" class="form-control has-error" name="ActiveFieldTestModel[attributeName]" aria-invalid="true">
            <div class="hint-block">Hint for attributeName attribute</div>
            <div class="help-block">Input validation error</div>
            </div>
            HTML,
            $this->activeField->render(),
            'Rendered HTML does not match expected output',
        );
    }

    public function testPasswordInput(): void
    {
        $this->activeField->passwordInput();

        $this->assertEqualsWithoutLE(
            <<<HTML
            <div class="form-group field-activefieldtestmodel-attributename">
            <label class="control-label" for="activefieldtestmodel-attributename">Attribute Name</label>
            <input type="password" id="activefieldtestmodel-attributename" class="form-control" name="ActiveFieldTestModel[attributeName]">
            <div class="hint-block">Hint for attributeName attribute</div>
            <div class="help-block"></div>
            </div>
            HTML,
            $this->activeField->render(),
            'Rendered HTML does not match expected output',
        );
    }

    public function testPasswordInputWithValidationStateOnInput(): void
    {
        $this->activeField->form->validationStateOn = ActiveForm::VALIDATION_STATE_ON_INPUT;
        $this->activeField->model->addError($this->attributeName, 'Password error');

        $this->activeField->passwordInput();

        $this->assertEqualsWithoutLE(
            <<<HTML
            <div class="form-group field-activefieldtestmodel-attributename">
            <label class="control-label" for="activefieldtestmodel-attributename">Attribute Name</label>
            <input type="password" id="activefieldtestmodel-attributename" class="form-control has-error" name="ActiveFieldTestModel[attributeName]" aria-invalid="true">
            <div class="hint-block">Hint for attributeName attribute</div>
            <div class="help-block">Password error</div>
            </div>
            HTML,
            $this->activeField->render(),
            'Rendered HTML does not match expected output',
        );
    }

    public function testFileInputWithCustomInputOptions(): void
    {
        $this->activeField->inputOptions = ['class' => 'custom-file-input', 'data-test' => 'file-upload'];

        $this->activeField->fileInput(['accept' => 'image/*', 'id' => 'custom-file-id']);

        $this->assertEqualsWithoutLE(
            <<<HTML
            <div class="form-group field-custom-file-id">
            <label class="control-label" for="custom-file-id">Attribute Name</label>
            <input type="hidden" name="ActiveFieldTestModel[attributeName]" value=""><input type="file" id="custom-file-id" class="custom-file-input" name="ActiveFieldTestModel[attributeName]" data-test="file-upload" accept="image/*">
            <div class="hint-block">Hint for attributeName attribute</div>
            <div class="help-block"></div>
            </div>
            HTML,
            $this->activeField->render(),
            'Rendered HTML does not match expected output',
        );
    }

    public function testFileInputWithValidationStateOnInput(): void
    {
        $this->activeField->form->validationStateOn = ActiveForm::VALIDATION_STATE_ON_INPUT;

        $this->activeField->model->addError($this->attributeName, 'File upload error');

        $this->activeField->fileInput();

        $this->assertEqualsWithoutLE(
            <<<HTML
            <div class="form-group field-activefieldtestmodel-attributename">
            <label class="control-label" for="activefieldtestmodel-attributename">Attribute Name</label>
            <input type="hidden" name="ActiveFieldTestModel[attributeName]" value=""><input type="file" id="activefieldtestmodel-attributename" class="has-error" name="ActiveFieldTestModel[attributeName]" aria-invalid="true">
            <div class="hint-block">Hint for attributeName attribute</div>
            <div class="help-block">File upload error</div>
            </div>
            HTML,
            $this->activeField->render(),
            'Rendered HTML does not match expected output',
        );
    }

    public function testTextarea(): void
    {
        $this->activeField->textarea();

        $this->assertEqualsWithoutLE(
            <<<HTML
            <div class="form-group field-activefieldtestmodel-attributename">
            <label class="control-label" for="activefieldtestmodel-attributename">Attribute Name</label>
            <textarea id="activefieldtestmodel-attributename" class="form-control" name="ActiveFieldTestModel[attributeName]"></textarea>
            <div class="hint-block">Hint for attributeName attribute</div>
            <div class="help-block"></div>
            </div>
            HTML,
            $this->activeField->render(),
            'Rendered HTML does not match expected output',
        );
    }

    public function testTextareaWithValidationStateOnInput(): void
    {
        $this->activeField->form->validationStateOn = ActiveForm::VALIDATION_STATE_ON_INPUT;
        $this->activeField->model->addError($this->attributeName, 'Some error');

        $this->activeField->textarea();

        $this->assertEqualsWithoutLE(
            <<<HTML
            <div class="form-group field-activefieldtestmodel-attributename">
            <label class="control-label" for="activefieldtestmodel-attributename">Attribute Name</label>
            <textarea id="activefieldtestmodel-attributename" class="form-control has-error" name="ActiveFieldTestModel[attributeName]" aria-invalid="true"></textarea>
            <div class="hint-block">Hint for attributeName attribute</div>
            <div class="help-block">Some error</div>
            </div>
            HTML,
            $this->activeField->render(),
            'Rendered HTML does not match expected output',
        );
    }

    public function testRadioEnclosedByLabelFalse(): void
    {
        $this->activeField->radio([], false);

        $this->assertEqualsWithoutLE(
            <<<HTML
            <div class="form-group field-activefieldtestmodel-attributename">
            <label class="control-label" for="activefieldtestmodel-attributename">Attribute Name</label>
            <input type="hidden" name="ActiveFieldTestModel[attributeName]" value="0"><input type="radio" id="activefieldtestmodel-attributename" name="ActiveFieldTestModel[attributeName]" value="1">
            <div class="hint-block">Hint for attributeName attribute</div>
            <div class="help-block"></div>
            </div>
            HTML,
            $this->activeField->render(),
            'Rendered HTML does not match expected output',
        );
    }

    public function testRadioEnclosedByLabelFalseWithCustomLabel(): void
    {
        $this->activeField->radio(
            [
                'label' => 'Select Option A',
                'labelOptions' => [
                    'class' => 'custom-radio-label',
                    'data-option' => 'option-a',
                ],
            ],
            false,
        );

        $this->assertEqualsWithoutLE(
            <<<HTML
            <div class="form-group field-activefieldtestmodel-attributename">
            <label class="custom-radio-label" data-option="option-a" for="activefieldtestmodel-attributename">Select Option A</label>
            <input type="hidden" name="ActiveFieldTestModel[attributeName]" value="0"><input type="radio" id="activefieldtestmodel-attributename" name="ActiveFieldTestModel[attributeName]" value="1">
            <div class="hint-block">Hint for attributeName attribute</div>
            <div class="help-block"></div>
            </div>
            HTML,
            $this->activeField->render(),
            'Rendered HTML does not match expected output',
        );
    }

    public function testRadioEnclosedByLabelFalseWithCustomLabelFalse(): void
    {
        $this->activeField->radio(
            [
                'label' => false,
                'labelOptions' => [
                    'class' => 'custom-radio-label',
                    'data-option' => 'option-a',
                ],
            ],
            false,
        );

        $this->assertEqualsWithoutLE(
            <<<HTML
            <div class="form-group field-activefieldtestmodel-attributename">
            <input type="hidden" name="ActiveFieldTestModel[attributeName]" value="0"><input type="radio" id="activefieldtestmodel-attributename" name="ActiveFieldTestModel[attributeName]" value="1">
            <div class="hint-block">Hint for attributeName attribute</div>
            <div class="help-block"></div>
            </div>
            HTML,
            $this->normalizeHTML($this->activeField->render()),
            'Rendered HTML does not match expected output',
        );
    }


    public function testRadioEnclosedByLabelFalseWithCustomLabelTag(): void
    {
        $this->activeField->radio(
            [
                'label' => 'Choose This Option',
                'labelOptions' => [
                    'class' => 'radio-option-label',
                    'data-value' => 'choice-1',
                    'tag' => 'span',
                ],
            ],
            false,
        );

        $this->assertEqualsWithoutLE(
            <<<HTML
            <div class="form-group field-activefieldtestmodel-attributename">
            <span class="radio-option-label" data-value="choice-1">Choose This Option</span>
            <input type="hidden" name="ActiveFieldTestModel[attributeName]" value="0"><input type="radio" id="activefieldtestmodel-attributename" name="ActiveFieldTestModel[attributeName]" value="1">
            <div class="hint-block">Hint for attributeName attribute</div>
            <div class="help-block"></div>
            </div>
            HTML,
            $this->activeField->render(),
            'Rendered HTML does not match expected output',
        );
    }

    public function testRadioEnclosedByLabelFalseWithCustomLabelTagFalse(): void
    {
        $this->activeField->radio(
            [
                'label' => '<div class="radio-custom-wrapper"><strong>Premium Option</strong> <em>(Recommended)</em></div>',
                'labelOptions' => ['tag' => false],
            ],
            false,
        );

        $this->assertEqualsWithoutLE(
            <<<HTML
            <div class="form-group field-activefieldtestmodel-attributename">
            <div class="radio-custom-wrapper"><strong>Premium Option</strong> <em>(Recommended)</em></div>
            <input type="hidden" name="ActiveFieldTestModel[attributeName]" value="0"><input type="radio" id="activefieldtestmodel-attributename" name="ActiveFieldTestModel[attributeName]" value="1">
            <div class="hint-block">Hint for attributeName attribute</div>
            <div class="help-block"></div>
            </div>
            HTML,
            $this->activeField->render(),
            'Rendered HTML does not match expected output',
        );
    }

    public function testRadioEnclosedByLabelTrue(): void
    {
        $this->activeField->radio([], true);

        $this->assertEqualsWithoutLE(
            <<<HTML
            <div class="form-group field-activefieldtestmodel-attributename">
            <input type="hidden" name="ActiveFieldTestModel[attributeName]" value="0"><label><input type="radio" id="activefieldtestmodel-attributename" name="ActiveFieldTestModel[attributeName]" value="1"> Attribute Name</label>
            <div class="hint-block">Hint for attributeName attribute</div>
            <div class="help-block"></div>
            </div>
            HTML,
            $this->normalizeHTML($this->activeField->render()),
            'Rendered HTML does not match expected output',
        );
    }

    public function testCheckboxEnclosedByLabelFalse(): void
    {
        $this->activeField->checkbox([], false);

        $this->assertEqualsWithoutLE(
            <<<HTML
            <div class="form-group field-activefieldtestmodel-attributename">
            <label class="control-label" for="activefieldtestmodel-attributename">Attribute Name</label>
            <input type="hidden" name="ActiveFieldTestModel[attributeName]" value="0"><input type="checkbox" id="activefieldtestmodel-attributename" name="ActiveFieldTestModel[attributeName]" value="1">
            <div class="hint-block">Hint for attributeName attribute</div>
            <div class="help-block"></div>
            </div>
            HTML,
            $this->activeField->render(),
            'Rendered HTML does not match expected output',
        );
    }

    public function testCheckboxEnclosedByLabelFalseWithCustomLabel(): void
    {
        $this->activeField->checkbox(
            [
                'label' => 'Custom Label',
                'labelOptions' => [
                    'class' => 'custom-label-class',
                    'data-test' => 'custom-label-data',
                ],
            ],
            false,
        );

        $this->assertEqualsWithoutLE(
            <<<HTML
            <div class="form-group field-activefieldtestmodel-attributename">
            <label class="custom-label-class" data-test="custom-label-data" for="activefieldtestmodel-attributename">Custom Label</label>
            <input type="hidden" name="ActiveFieldTestModel[attributeName]" value="0"><input type="checkbox" id="activefieldtestmodel-attributename" name="ActiveFieldTestModel[attributeName]" value="1">
            <div class="hint-block">Hint for attributeName attribute</div>
            <div class="help-block"></div>
            </div>
            HTML,
            $this->activeField->render(),
            'Rendered HTML does not match expected output',
        );
    }

    public function testCheckboxEnclosedByLabelFalseWithCustomLabelFalse(): void
    {
        $this->activeField->checkbox(
            [
                'label' => false,
                'labelOptions' => [
                    'class' => 'custom-label-class',
                    'data-test' => 'custom-label-data',
                ],
            ],
            false,
        );

        $this->assertEqualsWithoutLE(
            <<<HTML
            <div class="form-group field-activefieldtestmodel-attributename">
            <input type="hidden" name="ActiveFieldTestModel[attributeName]" value="0"><input type="checkbox" id="activefieldtestmodel-attributename" name="ActiveFieldTestModel[attributeName]" value="1">
            <div class="hint-block">Hint for attributeName attribute</div>
            <div class="help-block"></div>
            </div>
            HTML,
            $this->normalizeHTML($this->activeField->render()),
            'Rendered HTML does not match expected output',
        );
    }

    public function testCheckboxEnclosedByLabelFalseWithCustomLabelTag(): void
    {
        $this->activeField->checkbox(
            [
                'label' => 'Custom Label',
                'labelOptions' => [
                    'class' => 'custom-label-class',
                    'data-test' => 'custom-label-data',
                    'tag' => 'span',
                ],
            ],
            false,
        );

        $this->assertEqualsWithoutLE(
            <<<HTML
            <div class="form-group field-activefieldtestmodel-attributename">
            <span class="custom-label-class" data-test="custom-label-data">Custom Label</span>
            <input type="hidden" name="ActiveFieldTestModel[attributeName]" value="0"><input type="checkbox" id="activefieldtestmodel-attributename" name="ActiveFieldTestModel[attributeName]" value="1">
            <div class="hint-block">Hint for attributeName attribute</div>
            <div class="help-block"></div>
            </div>
            HTML,
            $this->activeField->render(),
            'Rendered HTML does not match expected output',
        );
    }

    public function testCheckboxEnclosedByLabelFalseWithCustomLabelTagFalse(): void
    {
        $this->activeField->checkbox(
            [
                'label' => 'Custom Label',
                'labelOptions' => [
                    'tag' => false,
                ],
            ],
            false,
        );

        $this->assertEqualsWithoutLE(
            <<<HTML
            <div class="form-group field-activefieldtestmodel-attributename">
            Custom Label
            <input type="hidden" name="ActiveFieldTestModel[attributeName]" value="0"><input type="checkbox" id="activefieldtestmodel-attributename" name="ActiveFieldTestModel[attributeName]" value="1">
            <div class="hint-block">Hint for attributeName attribute</div>
            <div class="help-block"></div>
            </div>
            HTML,
            $this->activeField->render(),
            'Rendered HTML does not match expected output',
        );
    }

    public function testCheckboxEnclosedByLabelTrue(): void
    {
        $this->activeField->checkbox([], true);

        $this->assertEqualsWithoutLE(
            <<<HTML
            <div class="form-group field-activefieldtestmodel-attributename">
            <input type="hidden" name="ActiveFieldTestModel[attributeName]" value="0"><label><input type="checkbox" id="activefieldtestmodel-attributename" name="ActiveFieldTestModel[attributeName]" value="1"> Attribute Name</label>
            <div class="hint-block">Hint for attributeName attribute</div>
            <div class="help-block"></div>
            </div>
            HTML,
            $this->normalizeHTML($this->activeField->render()),
            'Rendered HTML does not match expected output',
        );
    }

    public function testDropDownList(): void
    {
        $this->activeField->dropDownList(
            [
                '1' => 'Item One',
                '2' => 'Item Two',
            ],
        );

        $this->assertEqualsWithoutLE(
            <<<HTML
            <div class="form-group field-activefieldtestmodel-attributename">
            <label class="control-label" for="activefieldtestmodel-attributename">Attribute Name</label>
            <select id="activefieldtestmodel-attributename" class="form-control" name="ActiveFieldTestModel[attributeName]">
            <option value="1">Item One</option>
            <option value="2">Item Two</option>
            </select>
            <div class="hint-block">Hint for attributeName attribute</div>
            <div class="help-block"></div>
            </div>
            HTML,
            $this->activeField->render(),
            'Rendered HTML does not match expected output',
        );
    }

    public function testDropDownListWithValidationStateOnInput(): void
    {
        $this->activeField->form->validationStateOn = ActiveForm::VALIDATION_STATE_ON_INPUT;

        $this->activeField->model->addError($this->attributeName, 'Some error');
        $this->activeField->dropDownList(['1' => 'Item One']);

        $this->assertEqualsWithoutLE(
            <<<HTML
            <div class="form-group field-activefieldtestmodel-attributename">
            <label class="control-label" for="activefieldtestmodel-attributename">Attribute Name</label>
            <select id="activefieldtestmodel-attributename" class="form-control has-error" name="ActiveFieldTestModel[attributeName]" aria-invalid="true">
            <option value="1">Item One</option>
            </select>
            <div class="hint-block">Hint for attributeName attribute</div>
            <div class="help-block">Some error</div>
            </div>
            HTML,
            $this->activeField->render(),
            'Rendered HTML does not match expected output',
        );
    }

    public function testListboxWithValidationStateOnInput(): void
    {
        $this->activeField->form->validationStateOn = ActiveForm::VALIDATION_STATE_ON_INPUT;

        $this->activeField->model->addError($this->attributeName, 'Some error');
        $this->activeField->listBox(
            [
                '1' => 'Item One',
                '2' => 'Item 2',
            ],
        );

        $this->assertEqualsWithoutLE(
            <<<HTML
            <div class="form-group field-activefieldtestmodel-attributename">
            <label class="control-label" for="activefieldtestmodel-attributename">Attribute Name</label>
            <input type="hidden" name="ActiveFieldTestModel[attributeName]" value=""><select id="activefieldtestmodel-attributename" class="form-control has-error" name="ActiveFieldTestModel[attributeName]" size="4" aria-invalid="true">
            <option value="1">Item One</option>
            <option value="2">Item 2</option>
            </select>
            <div class="hint-block">Hint for attributeName attribute</div>
            <div class="help-block">Some error</div>
            </div>
            HTML,
            $this->activeField->render(),
            'Rendered HTML does not match expected output',
        );
    }

    public function testCheckboxList(): void
    {
        $this->activeField->checkboxList(
            [
                '1' => 'Item One',
                '2' => 'Item Two',
            ],
        );

        $this->assertEqualsWithoutLE(
            <<<HTML
            <div class="form-group field-activefieldtestmodel-attributename">
            <label class="control-label">Attribute Name</label>
            <input type="hidden" name="ActiveFieldTestModel[attributeName]" value=""><div id="activefieldtestmodel-attributename"><label><input type="checkbox" name="ActiveFieldTestModel[attributeName][]" value="1"> Item One</label>
            <label><input type="checkbox" name="ActiveFieldTestModel[attributeName][]" value="2"> Item Two</label></div>
            <div class="hint-block">Hint for attributeName attribute</div>
            <div class="help-block"></div>
            </div>
            HTML,
            $this->activeField->render(),
            'Rendered HTML does not match expected output',
        );
    }

    public function testCheckboxListWithValidationStateOnInput(): void
    {
        $this->activeField->form->validationStateOn = ActiveForm::VALIDATION_STATE_ON_INPUT;

        $this->activeField->model->addError($this->attributeName, 'Some error');
        $this->activeField->checkboxList(['1' => 'Item One']);

        $this->assertEqualsWithoutLE(
            <<<HTML
            <div class="form-group field-activefieldtestmodel-attributename">
            <label class="control-label">Attribute Name</label>
            <input type="hidden" name="ActiveFieldTestModel[attributeName]" value=""><div id="activefieldtestmodel-attributename" class="has-error" aria-invalid="true"><label><input type="checkbox" name="ActiveFieldTestModel[attributeName][]" value="1"> Item One</label></div>
            <div class="hint-block">Hint for attributeName attribute</div>
            <div class="help-block">Some error</div>
            </div>
            HTML,
            $this->activeField->render(),
            'Rendered HTML does not match expected output',
        );
    }

    public function testRadioListWithValidationStateOnInput(): void
    {
        $this->activeField->form->validationStateOn = ActiveForm::VALIDATION_STATE_ON_INPUT;

        $this->activeField->model->addError($this->attributeName, 'Some error');
        $this->activeField->radioList(['1' => 'Item One']);

        $this->assertEqualsWithoutLE(
            <<<HTML
            <div class="form-group field-activefieldtestmodel-attributename">
            <label class="control-label">Attribute Name</label>
            <input type="hidden" name="ActiveFieldTestModel[attributeName]" value=""><div id="activefieldtestmodel-attributename" class="has-error" role="radiogroup" aria-invalid="true"><label><input type="radio" name="ActiveFieldTestModel[attributeName]" value="1"> Item One</label></div>
            <div class="hint-block">Hint for attributeName attribute</div>
            <div class="help-block">Some error</div>
            </div>
            HTML,
            $this->activeField->render(),
            'Rendered HTML does not match expected output',
        );
    }

    public function testGetClientOptionsWithAriaAttributesFalse(): void
    {
        $_SERVER['REQUEST_URI'] = 'https://example.com/';

        Yii::$app->assetManager->hashCallback = static fn ($path): string => '5a1b552';

        $model = new DynamicModel(['name']);

        $model->addRule(['name'], 'required');

        $view = Yii::$app->getView();

        ob_start();
        ob_implicit_flush(false);
        $form = ActiveForm::begin(
            [
                'id' => 'w0',
                'view' => $view,
            ],
        );
        $field = $form->field($model, 'name');
        $field->addAriaAttributes = false;
        echo $field;
        $form::end();
        $expectedForm = ob_get_clean();

        $csrfToken = Yii::$app->request->csrfToken;
        $validate = '"validate":function (attribute, value, messages, deferred, $form) {yii.validation.required(value, messages, {"message":"Name cannot be blank."}';

        $this->assertEqualsWithoutLE(
            <<<HTML
            <!DOCTYPE html>
            <html>
            <head>
                <title>Test</title>
                </head>
            <body>
            <form id="w0" action="/" method="post">
            <input type="hidden" name="_csrf" value="$csrfToken"><div class="form-group field-dynamicmodel-name required">
            <label class="control-label" for="dynamicmodel-name">Name</label>
            <input type="text" id="dynamicmodel-name" class="form-control" name="DynamicModel[name]">
            <div class="help-block"></div>
            </div></form>
            <script src="/assets/5a1b552/jquery.js"></script>
            <script src="/assets/5a1b552/yii.js"></script>
            <script src="/assets/5a1b552/yii.validation.js"></script>
            <script src="/assets/5a1b552/yii.activeForm.js"></script>
            <script>jQuery(function ($) {
            jQuery('#w0').yiiActiveForm([{"id":"dynamicmodel-name","name":"name","container":".field-dynamicmodel-name","input":"#dynamicmodel-name",$validate);},"updateAriaInvalid":false}], []);
            });</script></body>
            </html>
            HTML,
            $this->normalizeHTML($view->render('@yiiunit/data/views/layout.php', ['content' => $expectedForm])),
            'Failed asserting that the generated form matches the expected view.',
        );
    }

    public function testGetClientOptionsWithCustomErrorSelector(): void
    {
        $_SERVER['REQUEST_URI'] = 'https://example.com/';

        Yii::$app->assetManager->hashCallback = static fn ($path): string => '5a1b552';

        $model = new DynamicModel(['name']);

        $model->addRule(['name'], 'required');

        $view = Yii::$app->getView();

        ob_start();
        ob_implicit_flush(false);
        $form = ActiveForm::begin(
            [
                'id' => 'w0',
                'view' => $view,
            ],
        );
        $field = $form->field($model, 'name');
        $field->selectors = ['error' => '.custom-error-selector'];
        echo $field;
        $form::end();
        $expectedForm = ob_get_clean();

        $csrfToken = Yii::$app->request->csrfToken;
        $validate = '"validate":function (attribute, value, messages, deferred, $form) {yii.validation.required(value, messages, {"message":"Name cannot be blank."});}';

        $this->assertEqualsWithoutLE(
            <<<HTML
            <!DOCTYPE html>
            <html>
            <head>
                <title>Test</title>
                </head>
            <body>
            <form id="w0" action="/" method="post">
            <input type="hidden" name="_csrf" value="$csrfToken"><div class="form-group field-dynamicmodel-name required">
            <label class="control-label" for="dynamicmodel-name">Name</label>
            <input type="text" id="dynamicmodel-name" class="form-control" name="DynamicModel[name]" aria-required="true">
            <div class="help-block"></div>
            </div></form>
            <script src="/assets/5a1b552/jquery.js"></script>
            <script src="/assets/5a1b552/yii.js"></script>
            <script src="/assets/5a1b552/yii.validation.js"></script>
            <script src="/assets/5a1b552/yii.activeForm.js"></script>
            <script>jQuery(function ($) {
            jQuery('#w0').yiiActiveForm([{"id":"dynamicmodel-name","name":"name","container":".field-dynamicmodel-name","input":"#dynamicmodel-name","error":".custom-error-selector",$validate}], []);
            });</script></body>
            </html>
            HTML,
            $this->normalizeHTML($view->render('@yiiunit/data/views/layout.php', ['content' => $expectedForm])),
            'Failed asserting that the generated form matches the expected view.',
        );
    }

    public function testGetClientOptionsWithErrorDefaultTag(): void
    {
        $_SERVER['REQUEST_URI'] = 'https://example.com/';

        Yii::$app->assetManager->hashCallback = static fn ($path): string => '5a1b552';

        $model = new DynamicModel(['name']);

        $model->addRule(['name'], 'string');

        $view = Yii::$app->getView();

        ob_start();
        ob_implicit_flush(false);
        $form = ActiveForm::begin([
            'id' => 'w0',
            'view' => $view,
        ]);
        $field = $form->field($model, 'name');
        unset($field->selectors['error']);
        $field->errorOptions = [];
        echo $field;
        $form::end();
        $expectedForm = ob_get_clean();

        $csrfToken = Yii::$app->request->csrfToken;
        $validate = '"validate":function (attribute, value, messages, deferred, $form) {yii.validation.string(value, messages, {"message":"Name must be a string.","skipOnEmpty":1';

        $this->assertEqualsWithoutLE(
            <<<HTML
            <!DOCTYPE html>
            <html>
            <head>
                <title>Test</title>
                </head>
            <body>
            <form id="w0" action="/" method="post">
            <input type="hidden" name="_csrf" value="$csrfToken"><div class="form-group field-dynamicmodel-name">
            <label class="control-label" for="dynamicmodel-name">Name</label>
            <input type="text" id="dynamicmodel-name" class="form-control" name="DynamicModel[name]">
            <div></div>
            </div></form>
            <script src="/assets/5a1b552/jquery.js"></script>
            <script src="/assets/5a1b552/yii.js"></script>
            <script src="/assets/5a1b552/yii.validation.js"></script>
            <script src="/assets/5a1b552/yii.activeForm.js"></script>
            <script>jQuery(function ($) {
            jQuery('#w0').yiiActiveForm([{"id":"dynamicmodel-name","name":"name","container":".field-dynamicmodel-name","input":"#dynamicmodel-name","error":"span",$validate});}}], []);
            });</script></body>
            </html>
            HTML,
            $this->normalizeHTML($view->render('@yiiunit/data/views/layout.php', ['content' => $expectedForm])),
            'Failed asserting that the generated form matches the expected view.',
        );
    }

    public function testGetClientOptionsWithErrorOptionsClass(): void
    {
        $_SERVER['REQUEST_URI'] = 'https://example.com/';

        Yii::$app->assetManager->hashCallback = static fn ($path): string => '5a1b552';

        $model = new DynamicModel(['name']);

        $model->addRule(['name'], 'required');

        $view = Yii::$app->getView();

        ob_start();
        ob_implicit_flush(false);
        $form = ActiveForm::begin(
            [
                'id' => 'w0',
                'view' => $view,
            ],
        );
        $field = $form->field($model, 'name');
        unset($field->selectors['error']);
        $field->errorOptions = ['class' => 'error-class another-class'];
        echo $field;
        $form::end();
        $expectedForm = ob_get_clean();

        $csrfToken = Yii::$app->request->csrfToken;
        $validate = '"validate":function (attribute, value, messages, deferred, $form) {yii.validation.required(value, messages, {"message":"Name cannot be blank."});}';

        $this->assertEqualsWithoutLE(
            <<<HTML
            <!DOCTYPE html>
            <html>
            <head>
                <title>Test</title>
                </head>
            <body>
            <form id="w0" action="/" method="post">
            <input type="hidden" name="_csrf" value="$csrfToken"><div class="form-group field-dynamicmodel-name required">
            <label class="control-label" for="dynamicmodel-name">Name</label>
            <input type="text" id="dynamicmodel-name" class="form-control" name="DynamicModel[name]" aria-required="true">
            <div class="error-class another-class"></div>
            </div></form>
            <script src="/assets/5a1b552/jquery.js"></script>
            <script src="/assets/5a1b552/yii.js"></script>
            <script src="/assets/5a1b552/yii.validation.js"></script>
            <script src="/assets/5a1b552/yii.activeForm.js"></script>
            <script>jQuery(function ($) {
            jQuery('#w0').yiiActiveForm([{"id":"dynamicmodel-name","name":"name","container":".field-dynamicmodel-name","input":"#dynamicmodel-name","error":".error-class.another-class",$validate}], []);
            });</script></body>
            </html>
            HTML,
            $this->normalizeHTML($view->render('@yiiunit/data/views/layout.php', ['content' => $expectedForm])),
            'Failed asserting that the generated form matches the expected view.',
        );
    }

    /**
     * Helper methods.
     */
    protected function getView()
    {
        $view = new View();

        $view->setAssetManager(
            new AssetManager(
                [
                    'basePath' => '@testWebRoot/assets',
                    'baseUrl' => '@testWeb/assets',
                ],
            ),
        );

        return $view;
    }
}

class ActiveFieldTestModel extends DynamicModel
{
    public function attributeHints()
    {
        return [
            'attributeName' => 'Hint for attributeName attribute',
        ];
    }
}

/**
 * Helper Classes.
 */
class ActiveFieldExtend extends ActiveField
{
    public function __construct(private $getClientOptionsEmpty = true)
    {
    }

    public function setClientOptionsEmpty($value): void
    {
        $this->getClientOptionsEmpty = (bool) $value;
    }

    /**
     * Useful to test other methods from ActiveField, that call ActiveField::getClientOptions()
     * but it's return value is not relevant for the test being run.
     */
    public function getClientOptions()
    {
        return ($this->getClientOptionsEmpty) ? [] : parent::getClientOptions();
    }
}

class TestValidator extends \yii\validators\Validator
{
    public function clientValidateAttribute($object, $attribute, $view)
    {
        return 'return true;';
    }

    public function setWhenClient($js): void
    {
        $this->whenClient = $js;
    }
}

class TestInputWidget extends InputWidget
{
    /**
     * @var static
     */
    public static $lastInstance;

    public function init(): void
    {
        parent::init();
        self::$lastInstance = $this;
    }

    public function run()
    {
        return 'Render: ' . static::class;
    }
}

class TestMaskedInput extends MaskedInput
{
    /**
     * @var static
     */
    public static $lastInstance;

    public function init(): void
    {
        parent::init();
        self::$lastInstance = $this;
    }

    public function getOptions()
    {
        return $this->options;
    }

    public function run()
    {
        return 'Options: ' . implode(', ', array_map(
<<<<<<< HEAD
            fn($v, $k) => sprintf('%s="%s"', $k, $v),
=======
            function ($v, $k) {
                return sprintf('%s="%s"', $k, $v);
            },
>>>>>>> a2b344f2
            $this->options,
            array_keys($this->options)
        ));
    }
}

class TestActiveFieldWithException extends ActiveField
{
    public function render($content = null)
    {
        throw new \Exception('Test exception in toString.');
    }
}<|MERGE_RESOLUTION|>--- conflicted
+++ resolved
@@ -459,7 +459,7 @@
             HTML,
             $this->activeField->parts['{label}'],
             'Rendered HTML does not match expected output',
-       );
+        );
 
         // label = false
         $this->activeField->label(false);
@@ -484,15 +484,7 @@
 
     public function testTabularInputErrors(): void
     {
-<<<<<<< HEAD
         $this->activeField->attribute = "[0]$this->attributeName";
-=======
-        $this->activeField->attribute = '[0]' . $this->attributeName;
-        $this->helperModel->addError($this->attributeName, 'Error Message');
-
-        $expectedValue = '<div class="form-group field-activefieldtestmodel-0-attributename has-error">';
-        $actualValue = $this->activeField->begin();
->>>>>>> a2b344f2
 
         $this->helperModel->addError($this->attributeName, 'Error Message');
 
@@ -700,23 +692,23 @@
         );
         $this->assertNotTrue(
             isset($actualValue['validateOnChange']),
-            "Should not be set by default",
+            'Should not be set by default',
         );
         $this->assertNotTrue(
             isset($actualValue['validateOnBlur']),
-            "Should not be set by default",
+            'Should not be set by default',
         );
         $this->assertNotTrue(
             isset($actualValue['validateOnType']),
-            "Should not be set by default",
+            'Should not be set by default',
         );
         $this->assertNotTrue(
             isset($actualValue['validationDelay']),
-            "Should not be set by default",
+            'Should not be set by default',
         );
         $this->assertNotTrue(
             isset($actualValue['enableAjaxValidation']),
-            "Should not be set by default",
+            'Should not be set by default',
         );
 
         $this->activeField->validateOnChange = $expectedValidateOnChange = false;
@@ -2274,13 +2266,7 @@
     public function run()
     {
         return 'Options: ' . implode(', ', array_map(
-<<<<<<< HEAD
             fn($v, $k) => sprintf('%s="%s"', $k, $v),
-=======
-            function ($v, $k) {
-                return sprintf('%s="%s"', $k, $v);
-            },
->>>>>>> a2b344f2
             $this->options,
             array_keys($this->options)
         ));
