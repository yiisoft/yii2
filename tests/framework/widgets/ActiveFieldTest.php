--- conflicted
+++ resolved
@@ -491,7 +491,6 @@
 
         $this->helperModel->addError($this->attributeName, 'Error Message');
 
-<<<<<<< HEAD
         $this->assertEqualsWithoutLE(
             <<<HTML
             <div class="form-group field-activefieldtestmodel-0-attributename has-error">
@@ -499,25 +498,12 @@
             $this->activeField->begin(),
             'Rendered HTML does not match expected output',
         );
-=======
-    public static function hintDataProvider(): array
-    {
-        return [
-            ['Hint Content', '<div class="hint-block">Hint Content</div>'],
-            [false, ''],
-            [null, '<div class="hint-block">Hint for attributeName attribute</div>'],
-        ];
->>>>>>> fa724b12
     }
 
     /**
      * @dataProvider \yiiunit\framework\widgets\providers\ActiveFieldProvider::hintDataProvider
      */
-<<<<<<< HEAD
     public function testHint(bool|string|null $hint, string $expectedHtml): void
-=======
-    public function testHint($hint, $expectedHtml): void
->>>>>>> fa724b12
     {
         $this->activeField->hint($hint);
 
@@ -624,7 +610,6 @@
         );
 
         $this->activeField->model->{$this->attributeName} = 'value2';
-<<<<<<< HEAD
 
         $this->activeField->listBox(
             [
@@ -649,28 +634,10 @@
             $this->activeField->parts['{input}'],
             'Rendered HTML does not match expected output',
         );
-=======
-        $this->activeField->listBox(['value1' => 'Item One', 'value2' => 'Item 2'], ['options' => [
-            'value1' => ['disabled' => true],
-            'value2' => ['label' => 'value 2'],
-        ]]);
-        $this->assertEqualsWithoutLE($expectedValue, $this->activeField->parts['{input}']);
->>>>>>> fa724b12
     }
 
     public function testRadioList(): void
     {
-<<<<<<< HEAD
-=======
-        $expectedValue = <<<'EOD'
-<div class="form-group field-activefieldtestmodel-attributename">
-<label class="control-label">Attribute Name</label>
-<input type="hidden" name="ActiveFieldTestModel[attributeName]" value=""><div id="activefieldtestmodel-attributename" role="radiogroup"><label><input type="radio" name="ActiveFieldTestModel[attributeName]" value="1"> Item One</label></div>
-<div class="hint-block">Hint for attributeName attribute</div>
-<div class="help-block"></div>
-</div>
-EOD;
->>>>>>> fa724b12
         $this->activeField->radioList(['1' => 'Item One']);
 
         $this->assertEqualsWithoutLE(
@@ -992,7 +959,6 @@
     public function testWidget(): void
     {
         $this->activeField->widget(TestInputWidget::class);
-<<<<<<< HEAD
 
         $this->assertSame(
             'Render: ' . TestInputWidget::class,
@@ -1000,9 +966,6 @@
             'Rendered HTML does not match expected output',
         );
 
-=======
-        $this->assertEquals('Render: ' . TestInputWidget::class, $this->activeField->parts['{input}']);
->>>>>>> fa724b12
         $widget = TestInputWidget::$lastInstance;
 
         $this->assertSame(
@@ -1028,16 +991,11 @@
 
         $this->activeField->widget(TestInputWidget::class, ['options' => ['id' => 'test-id']]);
 
-<<<<<<< HEAD
         $this->assertSame(
             'test-id',
             $this->activeField->labelOptions['for'],
             'Should be the same as the set value.',
         );
-=======
-        $this->activeField->widget(TestInputWidget::class, ['options' => ['id' => 'test-id']]);
-        $this->assertEquals('test-id', $this->activeField->labelOptions['for']);
->>>>>>> fa724b12
     }
 
     public function testWidgetOptions(): void
@@ -1047,10 +1005,6 @@
         $this->activeField->model->addError('attributeName', 'error');
 
         $this->activeField->widget(TestInputWidget::class);
-<<<<<<< HEAD
-
-=======
->>>>>>> fa724b12
         $widget = TestInputWidget::$lastInstance;
 
         $expectedOptions = [
@@ -1066,13 +1020,9 @@
         );
 
         $this->activeField->inputOptions = [];
-<<<<<<< HEAD
 
         $this->activeField->widget(TestInputWidget::class);
 
-=======
-        $this->activeField->widget(TestInputWidget::class);
->>>>>>> fa724b12
         $widget = TestInputWidget::$lastInstance;
 
         $expectedOptions = [
@@ -1122,7 +1072,6 @@
 
     public function testInputOptionsTransferToWidget(): void
     {
-<<<<<<< HEAD
         $widget = $this->activeField->widget(
             TestMaskedInput::class,
             [
@@ -1185,38 +1134,6 @@
     }
 
     public function testRadioEnclosedByLabelFalseWithLabelOptions(): void
-=======
-        $widget = $this->activeField->widget(TestMaskedInput::class, [
-            'mask' => '999-999-9999',
-            'options' => ['placeholder' => 'pholder_direct'],
-        ]);
-        $this->assertStringContainsString('placeholder="pholder_direct"', (string) $widget);
-
-        // use regex clientOptions instead mask
-        $widget = $this->activeField->widget(TestMaskedInput::class, [
-            'options' => ['placeholder' => 'pholder_direct'],
-            'clientOptions' => ['regex' => '^.*$'],
-        ]);
-        $this->assertStringContainsString('placeholder="pholder_direct"', (string) $widget);
-
-        // transfer options from ActiveField to widget
-        $this->activeField->inputOptions = ['placeholder' => 'pholder_input'];
-        $widget = $this->activeField->widget(TestMaskedInput::class, [
-            'mask' => '999-999-9999',
-        ]);
-        $this->assertStringContainsString('placeholder="pholder_input"', (string) $widget);
-
-        // set both AF and widget options (second one takes precedence)
-        $this->activeField->inputOptions = ['placeholder' => 'pholder_both_input'];
-        $widget = $this->activeField->widget(TestMaskedInput::class, [
-            'mask' => '999-999-9999',
-            'options' => ['placeholder' => 'pholder_both_direct']
-        ]);
-        $this->assertStringContainsString('placeholder="pholder_both_direct"', (string) $widget);
-    }
-
-    public function testExceptionToString(): void
->>>>>>> fa724b12
     {
         $this->activeField->radio(
             [
@@ -1243,7 +1160,6 @@
         );
     }
 
-<<<<<<< HEAD
     public function testRadioEnclosedByLabelFalseWithLabelOptionsAndLabelFalse(): void
     {
         $this->activeField->radio(['label' => false], false);
@@ -1260,10 +1176,6 @@
             'Rendered HTML does not match expected output',
         );
     }
-=======
-        $this->expectException(Exception::class);
-        $this->expectExceptionMessage('Test exception in toString.');
->>>>>>> fa724b12
 
     public function testRadioEnclosedByLabelFalseWithLabelOptionsAndTagLabel(): void
     {
@@ -1293,11 +1205,7 @@
         );
     }
 
-<<<<<<< HEAD
     public function testRadioEnclosedByLabelFalseWithLabelOptionsAndTagLabelFalse(): void
-=======
-    public function testExceptionToStringLegacy(): void
->>>>>>> fa724b12
     {
         $this->activeField->radio(
             [
