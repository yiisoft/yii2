<?php
/**
 * @link https://www.yiiframework.com/
 * @copyright Copyright (c) 2008 Yii Software LLC
 * @license https://www.yiiframework.com/license/
 */

namespace yiiunit\framework\widgets;

use DMS\PHPUnitExtensions\ArraySubset\ArraySubsetAsserts;
use Yii;
use yii\base\DynamicModel;
use yii\web\AssetManager;
use yii\web\View;
use yii\widgets\ActiveField;
use yii\widgets\ActiveForm;
use yii\widgets\InputWidget;
use yii\widgets\MaskedInput;

/**
 * @author Nelson J Morais <njmorais@gmail.com>
 *
 * @group widgets
 */
class ActiveFieldTest extends \yiiunit\TestCase
{
    use ArraySubsetAsserts;
<<<<<<< HEAD

    private \yiiunit\framework\widgets\ActiveFieldExtend $activeField;
=======
    
    /**
     * @var ActiveFieldExtend
     */
    private $activeField;
>>>>>>> 7037fd46
    /**
     * @var DynamicModel
     */
    private \yiiunit\framework\widgets\ActiveFieldTestModel $helperModel;
    /**
     * @var ActiveForm
     */
    private $helperForm;
    private string $attributeName = 'attributeName';

    protected function setUp(): void
    {
        parent::setUp();
        // dirty way to have Request object not throwing exception when running testHomeLinkNull()
        $_SERVER['SCRIPT_FILENAME'] = 'index.php';
        $_SERVER['SCRIPT_NAME'] = 'index.php';

        $this->mockWebApplication();

        Yii::setAlias('@testWeb', '/');
        Yii::setAlias('@testWebRoot', '@yiiunit/data/web');

        $this->helperModel = new ActiveFieldTestModel(['attributeName']);
        ob_start();
        $this->helperForm = ActiveForm::begin(['action' => '/something', 'enableClientScript' => false]);
        ActiveForm::end();
        ob_end_clean();

        $this->activeField = new ActiveFieldExtend(true);
        $this->activeField->form = $this->helperForm;
        $this->activeField->form->setView($this->getView());
        $this->activeField->model = $this->helperModel;
        $this->activeField->attribute = $this->attributeName;
    }

    public function testRenderNoContent(): void
    {
        $expectedValue = <<<EOD
<div class="form-group field-activefieldtestmodel-attributename">
<label class="control-label" for="activefieldtestmodel-attributename">Attribute Name</label>
<input type="text" id="activefieldtestmodel-attributename" class="form-control" name="ActiveFieldTestModel[{$this->attributeName}]">
<div class="hint-block">Hint for attributeName attribute</div>
<div class="help-block"></div>
</div>
EOD;

        $actualValue = $this->activeField->render();
        $this->assertEqualsWithoutLE($expectedValue, $actualValue);
    }

    /**
     * @todo discuss|review Expected HTML shouldn't be wrapped only by the $content?
     */
    public function testRenderWithCallableContent(): void
    {
        // field will be the html of the model's attribute wrapped with the return string below.
        $field = $this->attributeName;
        $content = fn($field) => "<div class=\"custom-container\"> $field </div>";

        $expectedValue = <<<EOD
<div class="form-group field-activefieldtestmodel-attributename">
<div class="custom-container"> <div class="form-group field-activefieldtestmodel-attributename">
<label class="control-label" for="activefieldtestmodel-attributename">Attribute Name</label>
<input type="text" id="activefieldtestmodel-attributename" class="form-control" name="ActiveFieldTestModel[{$this->attributeName}]">
<div class="hint-block">Hint for attributeName attribute</div>
<div class="help-block"></div>
</div> </div>
</div>
EOD;

        $actualValue = $this->activeField->render($content);
        $this->assertEqualsWithoutLE($expectedValue, $actualValue);
    }

    /**
     * @link https://github.com/yiisoft/yii2/issues/7627
     */
    public function testRenderWithCustomInputId(): void
    {
        $expectedValue = <<<EOD
<div class="form-group field-custom-input-id">
<label class="control-label" for="custom-input-id">Attribute Name</label>
<input type="text" id="custom-input-id" class="form-control" name="ActiveFieldTestModel[{$this->attributeName}]">
<div class="hint-block">Hint for attributeName attribute</div>
<div class="help-block"></div>
</div>
EOD;

        $this->activeField->inputOptions['id'] = 'custom-input-id';

        $actualValue = $this->activeField->render();
        $this->assertEqualsWithoutLE($expectedValue, $actualValue);
    }

    public function testBeginHasErrors(): void
    {
        $this->helperModel->addError($this->attributeName, 'Error Message');

        $expectedValue = '<div class="form-group field-activefieldtestmodel-attributename has-error">';
        $actualValue = $this->activeField->begin();

        $this->assertEquals($expectedValue, $actualValue);
    }

    public function testBeginAttributeIsRequired(): void
    {
        $this->helperModel->addRule($this->attributeName, 'required');

        $expectedValue = '<div class="form-group field-activefieldtestmodel-attributename required">';
        $actualValue = $this->activeField->begin();

        $this->assertEquals($expectedValue, $actualValue);
    }

    public function testBeginHasErrorAndRequired(): void
    {
        $this->helperModel->addError($this->attributeName, 'Error Message');
        $this->helperModel->addRule($this->attributeName, 'required');

        $expectedValue = '<div class="form-group field-activefieldtestmodel-attributename required has-error">';
        $actualValue = $this->activeField->begin();

        $this->assertEquals($expectedValue, $actualValue);
    }

    public function testBegin(): void
    {
        $expectedValue = '<article class="form-group field-activefieldtestmodel-attributename">';
        $this->activeField->options['tag'] = 'article';
        $actualValue = $this->activeField->begin();

        $this->assertEquals($expectedValue, $actualValue);

        $expectedValue = '';
        $this->activeField->options['tag'] = null;
        $actualValue = $this->activeField->begin();

        $this->assertEquals($expectedValue, $actualValue);

        $expectedValue = '';
        $this->activeField->options['tag'] = false;
        $actualValue = $this->activeField->begin();

        $this->assertEquals($expectedValue, $actualValue);
    }

    public function testEnd(): void
    {
        $expectedValue = '</div>';
        $actualValue = $this->activeField->end();

        $this->assertEquals($expectedValue, $actualValue);

        // other tag
        $expectedValue = '</article>';
        $this->activeField->options['tag'] = 'article';
        $actualValue = $this->activeField->end();

        $this->assertEquals($expectedValue, $actualValue);

        $expectedValue = '';
        $this->activeField->options['tag'] = false;
        $actualValue = $this->activeField->end();

        $this->assertEquals($expectedValue, $actualValue);

        $expectedValue = '';
        $this->activeField->options['tag'] = null;
        $actualValue = $this->activeField->end();

        $this->assertEquals($expectedValue, $actualValue);
    }

    public function testLabel(): void
    {
        $expectedValue = '<label class="control-label" for="activefieldtestmodel-attributename">Attribute Name</label>';
        $this->activeField->label();

        $this->assertEquals($expectedValue, $this->activeField->parts['{label}']);

        // label = false
        $expectedValue = '';
        $this->activeField->label(false);

        $this->assertEquals($expectedValue, $this->activeField->parts['{label}']);

        // $label = 'Label Name'
        $label = 'Label Name';
        $expectedValue = <<<EOT
<label class="control-label" for="activefieldtestmodel-attributename">{$label}</label>
EOT;
        $this->activeField->label($label);

        $this->assertEquals($expectedValue, $this->activeField->parts['{label}']);
    }

    public function testError(): void
    {
        $expectedValue = '<label class="control-label" for="activefieldtestmodel-attributename">Attribute Name</label>';
        $this->activeField->label();

        $this->assertEquals($expectedValue, $this->activeField->parts['{label}']);

        // label = false
        $expectedValue = '';
        $this->activeField->label(false);

        $this->assertEquals($expectedValue, $this->activeField->parts['{label}']);

        // $label = 'Label Name'
        $label = 'Label Name';
        $expectedValue = <<<EOT
<label class="control-label" for="activefieldtestmodel-attributename">{$label}</label>
EOT;
        $this->activeField->label($label);

        $this->assertEquals($expectedValue, $this->activeField->parts['{label}']);
    }

    public function testTabularInputErrors(): void
    {
        $this->activeField->attribute = '[0]'.$this->attributeName;
        $this->helperModel->addError($this->attributeName, 'Error Message');

        $expectedValue = '<div class="form-group field-activefieldtestmodel-0-attributename has-error">';
        $actualValue = $this->activeField->begin();

        $this->assertEquals($expectedValue, $actualValue);
    }

    public static function hintDataProvider(): array
    {
        return [
            ['Hint Content', '<div class="hint-block">Hint Content</div>'],
            [false, ''],
            [null, '<div class="hint-block">Hint for attributeName attribute</div>'],
        ];
    }

    /**
     * @dataProvider hintDataProvider
     *
     * @param mixed $hint The hint content.
     * @param string $expectedHtml The expected HTML.
     */
    public function testHint(mixed $hint, string $expectedHtml): void
    {
        $this->activeField->hint($hint);

        $this->assertEquals($expectedHtml, $this->activeField->parts['{hint}']);
    }

    public function testInput(): void
    {
        $expectedValue = <<<'EOD'
<input type="password" id="activefieldtestmodel-attributename" class="form-control" name="ActiveFieldTestModel[attributeName]">
EOD;
        $this->activeField->input('password');

        $this->assertEquals($expectedValue, $this->activeField->parts['{input}']);

        // with options
        $expectedValue = <<<'EOD'
<input type="password" id="activefieldtestmodel-attributename" class="form-control" name="ActiveFieldTestModel[attributeName]" weird="value">
EOD;
        $this->activeField->input('password', ['weird' => 'value']);

        $this->assertEquals($expectedValue, $this->activeField->parts['{input}']);
    }

    public function testTextInput(): void
    {
        $expectedValue = <<<'EOD'
<input type="text" id="activefieldtestmodel-attributename" class="form-control" name="ActiveFieldTestModel[attributeName]">
EOD;
        $this->activeField->textInput();
        $this->assertEquals($expectedValue, $this->activeField->parts['{input}']);
    }

    public function testHiddenInput(): void
    {
        $expectedValue = <<<'EOD'
<input type="hidden" id="activefieldtestmodel-attributename" class="form-control" name="ActiveFieldTestModel[attributeName]">
EOD;
        $this->activeField->hiddenInput();
        $this->assertEquals($expectedValue, $this->activeField->parts['{input}']);
    }

    public function testListBox(): void
    {
        $expectedValue = <<<'EOD'
<input type="hidden" name="ActiveFieldTestModel[attributeName]" value=""><select id="activefieldtestmodel-attributename" class="form-control" name="ActiveFieldTestModel[attributeName]" size="4">
<option value="1">Item One</option>
<option value="2">Item 2</option>
</select>
EOD;
        $this->activeField->listBox(['1' => 'Item One', '2' => 'Item 2']);
        $this->assertEqualsWithoutLE($expectedValue, $this->activeField->parts['{input}']);

        // https://github.com/yiisoft/yii2/issues/8848
        $expectedValue = <<<'EOD'
<input type="hidden" name="ActiveFieldTestModel[attributeName]" value=""><select id="activefieldtestmodel-attributename" class="form-control" name="ActiveFieldTestModel[attributeName]" size="4">
<option value="value1" disabled>Item One</option>
<option value="value2" label="value 2">Item 2</option>
</select>
EOD;
        $this->activeField->listBox(['value1' => 'Item One', 'value2' => 'Item 2'], ['options' => [
            'value1' => ['disabled' => true],
            'value2' => ['label' => 'value 2'],
        ]]);
        $this->assertEqualsWithoutLE($expectedValue, $this->activeField->parts['{input}']);

        $expectedValue = <<<'EOD'
<input type="hidden" name="ActiveFieldTestModel[attributeName]" value=""><select id="activefieldtestmodel-attributename" class="form-control" name="ActiveFieldTestModel[attributeName]" size="4">
<option value="value1" disabled>Item One</option>
<option value="value2" selected label="value 2">Item 2</option>
</select>
EOD;
        $this->activeField->model->{$this->attributeName} = 'value2';
        $this->activeField->listBox(['value1' => 'Item One', 'value2' => 'Item 2'], ['options' => [
            'value1' => ['disabled' => true],
            'value2' => ['label' => 'value 2'],
        ]]);
        $this->assertEqualsWithoutLE($expectedValue, $this->activeField->parts['{input}']);
    }

    public function testRadioList(): void
    {
        $expectedValue = <<<'EOD'
<div class="form-group field-activefieldtestmodel-attributename">
<label class="control-label">Attribute Name</label>
<input type="hidden" name="ActiveFieldTestModel[attributeName]" value=""><div id="activefieldtestmodel-attributename" role="radiogroup"><label><input type="radio" name="ActiveFieldTestModel[attributeName]" value="1"> Item One</label></div>
<div class="hint-block">Hint for attributeName attribute</div>
<div class="help-block"></div>
</div>
EOD;
        $this->activeField->radioList(['1' => 'Item One']);
        $this->assertEqualsWithoutLE($expectedValue, $this->activeField->render());
    }

    public function testGetClientOptionsReturnEmpty(): void
    {
        // setup: we want the real deal here!
        $this->activeField->setClientOptionsEmpty(false);

        // expected empty
        $actualValue = $this->activeField->getClientOptions();
        $this->assertEmpty($actualValue);
    }

    public function testGetClientOptionsWithActiveAttributeInScenario(): void
    {
        $this->activeField->setClientOptionsEmpty(false);

        $this->activeField->model->addRule($this->attributeName, 'yiiunit\framework\widgets\TestValidator');
        $this->activeField->form->enableClientValidation = false;

        // expected empty
        $actualValue = $this->activeField->getClientOptions();
        $this->assertEmpty($actualValue);
    }

    public function testGetClientOptionsClientValidation(): void
    {
        $this->activeField->setClientOptionsEmpty(false);

        $this->activeField->model->addRule($this->attributeName, 'yiiunit\framework\widgets\TestValidator');
        $this->activeField->enableClientValidation = true;
        $actualValue = $this->activeField->getClientOptions();
        $expectedJsExpression = 'function (attribute, value, messages, deferred, $form) {return true;}';
        $this->assertEquals($expectedJsExpression, $actualValue['validate']);

        $this->assertNotTrue(isset($actualValue['validateOnChange']));
        $this->assertNotTrue(isset($actualValue['validateOnBlur']));
        $this->assertNotTrue(isset($actualValue['validateOnType']));
        $this->assertNotTrue(isset($actualValue['validationDelay']));
        $this->assertNotTrue(isset($actualValue['enableAjaxValidation']));

        $this->activeField->validateOnChange = $expectedValidateOnChange = false;
        $this->activeField->validateOnBlur = $expectedValidateOnBlur = false;
        $this->activeField->validateOnType = $expectedValidateOnType = true;
        $this->activeField->validationDelay = $expectedValidationDelay = 100;
        $this->activeField->enableAjaxValidation = $expectedEnableAjaxValidation = true;

        $actualValue = $this->activeField->getClientOptions();

        $this->assertSame($expectedValidateOnChange, $actualValue['validateOnChange']);
        $this->assertSame($expectedValidateOnBlur, $actualValue['validateOnBlur']);
        $this->assertSame($expectedValidateOnType, $actualValue['validateOnType']);
        $this->assertSame($expectedValidationDelay, $actualValue['validationDelay']);
        $this->assertSame($expectedEnableAjaxValidation, $actualValue['enableAjaxValidation']);
    }

    public function testGetClientOptionsValidatorWhenClientSet(): void
    {
        $this->activeField->setClientOptionsEmpty(false);
        $this->activeField->enableAjaxValidation = true;
        $this->activeField->model->addRule($this->attributeName, 'yiiunit\framework\widgets\TestValidator');

        foreach ($this->activeField->model->validators as $validator) {
            $validator->whenClient = "function (attribute, value) { return 'yii2' == 'yii2'; }"; // js
        }

        $actualValue = $this->activeField->getClientOptions();
        $expectedJsExpression = 'function (attribute, value, messages, deferred, $form) {if ((function (attribute, value) '
            . "{ return 'yii2' == 'yii2'; })(attribute, value)) { return true; }}";

        $this->assertEquals($expectedJsExpression, $actualValue['validate']->expression);
    }

    /**
     * @see https://github.com/yiisoft/yii2/issues/8779
     */
    public function testEnctype(): void
    {
        $this->activeField->fileInput();
        $this->assertEquals('multipart/form-data', $this->activeField->form->options['enctype']);
    }

    /**
     * @link https://github.com/yiisoft/yii2/issues/7627
     */
    public function testGetClientOptionsWithCustomInputId(): void
    {
        $this->activeField->setClientOptionsEmpty(false);

        $this->activeField->model->addRule($this->attributeName, 'yiiunit\framework\widgets\TestValidator');
        $this->activeField->inputOptions['id'] = 'custom-input-id';
        $this->activeField->textInput();
        $actualValue = $this->activeField->getClientOptions();

        $this->assertArraySubset([
            'id' => 'custom-input-id',
            'name' => $this->attributeName,
            'container' => '.field-custom-input-id',
            'input' => '#custom-input-id',
        ], $actualValue);

        $this->activeField->textInput(['id' => 'custom-textinput-id']);
        $actualValue = $this->activeField->getClientOptions();

        $this->assertArraySubset([
            'id' => 'custom-textinput-id',
            'name' => $this->attributeName,
            'container' => '.field-custom-textinput-id',
            'input' => '#custom-textinput-id',
        ], $actualValue);
    }

    public function testAriaAttributes(): void
    {
        $this->activeField->addAriaAttributes = true;

        $expectedValue = <<<'EOD'
<div class="form-group field-activefieldtestmodel-attributename">
<label class="control-label" for="activefieldtestmodel-attributename">Attribute Name</label>
<input type="text" id="activefieldtestmodel-attributename" class="form-control" name="ActiveFieldTestModel[attributeName]">
<div class="hint-block">Hint for attributeName attribute</div>
<div class="help-block"></div>
</div>
EOD;

        $actualValue = $this->activeField->render();
        $this->assertEqualsWithoutLE($expectedValue, $actualValue);
    }

    public function testAriaRequiredAttribute(): void
    {
        $this->activeField->addAriaAttributes = true;
        $this->helperModel->addRule([$this->attributeName], 'required');

        $expectedValue = <<<'EOD'
<div class="form-group field-activefieldtestmodel-attributename required">
<label class="control-label" for="activefieldtestmodel-attributename">Attribute Name</label>
<input type="text" id="activefieldtestmodel-attributename" class="form-control" name="ActiveFieldTestModel[attributeName]" aria-required="true">
<div class="hint-block">Hint for attributeName attribute</div>
<div class="help-block"></div>
</div>
EOD;

        $actualValue = $this->activeField->render();
        $this->assertEqualsWithoutLE($expectedValue, $actualValue);
    }

    public function testAriaInvalidAttribute(): void
    {
        $this->activeField->addAriaAttributes = true;
        $this->helperModel->addError($this->attributeName, 'Some error');

        $expectedValue = <<<'EOD'
<div class="form-group field-activefieldtestmodel-attributename has-error">
<label class="control-label" for="activefieldtestmodel-attributename">Attribute Name</label>
<input type="text" id="activefieldtestmodel-attributename" class="form-control" name="ActiveFieldTestModel[attributeName]" aria-invalid="true">
<div class="hint-block">Hint for attributeName attribute</div>
<div class="help-block">Some error</div>
</div>
EOD;

        $actualValue = $this->activeField->render();
        $this->assertEqualsWithoutLE($expectedValue, $actualValue);
    }

    public function testTabularAriaAttributes(): void
    {
        $this->activeField->attribute = '[0]' . $this->attributeName;
        $this->activeField->addAriaAttributes = true;

        $expectedValue = <<<'EOD'
<div class="form-group field-activefieldtestmodel-0-attributename">
<label class="control-label" for="activefieldtestmodel-0-attributename">Attribute Name</label>
<input type="text" id="activefieldtestmodel-0-attributename" class="form-control" name="ActiveFieldTestModel[0][attributeName]">
<div class="hint-block">Hint for attributeName attribute</div>
<div class="help-block"></div>
</div>
EOD;

        $actualValue = $this->activeField->render();
        $this->assertEqualsWithoutLE($expectedValue, $actualValue);
    }

    public function testTabularAriaRequiredAttribute(): void
    {
        $this->activeField->attribute = '[0]' . $this->attributeName;
        $this->activeField->addAriaAttributes = true;
        $this->helperModel->addRule([$this->attributeName], 'required');

        $expectedValue = <<<'EOD'
<div class="form-group field-activefieldtestmodel-0-attributename required">
<label class="control-label" for="activefieldtestmodel-0-attributename">Attribute Name</label>
<input type="text" id="activefieldtestmodel-0-attributename" class="form-control" name="ActiveFieldTestModel[0][attributeName]" aria-required="true">
<div class="hint-block">Hint for attributeName attribute</div>
<div class="help-block"></div>
</div>
EOD;

        $actualValue = $this->activeField->render();
        $this->assertEqualsWithoutLE($expectedValue, $actualValue);
    }

    public function testTabularAriaInvalidAttribute(): void
    {
        $this->activeField->attribute = '[0]' . $this->attributeName;
        $this->activeField->addAriaAttributes = true;
        $this->helperModel->addError($this->attributeName, 'Some error');

        $expectedValue = <<<'EOD'
<div class="form-group field-activefieldtestmodel-0-attributename has-error">
<label class="control-label" for="activefieldtestmodel-0-attributename">Attribute Name</label>
<input type="text" id="activefieldtestmodel-0-attributename" class="form-control" name="ActiveFieldTestModel[0][attributeName]" aria-invalid="true">
<div class="hint-block">Hint for attributeName attribute</div>
<div class="help-block">Some error</div>
</div>
EOD;

        $actualValue = $this->activeField->render();
        $this->assertEqualsWithoutLE($expectedValue, $actualValue);
    }

    public function testEmptyTag(): void
    {
        $this->activeField->options = ['tag' => false];
        $expectedValue = '<input type="hidden" id="activefieldtestmodel-attributename" class="form-control" name="ActiveFieldTestModel[attributeName]">';
        $actualValue = $this->activeField->hiddenInput()->label(false)->error(false)->hint(false)->render();
        $this->assertEqualsWithoutLE($expectedValue, trim($actualValue));
    }

    public function testWidget(): void
    {
        $this->activeField->widget(TestInputWidget::class);
        $this->assertEquals('Render: ' . TestInputWidget::class, $this->activeField->parts['{input}']);
        $widget = TestInputWidget::$lastInstance;

        $this->assertSame($this->activeField->model, $widget->model);
        $this->assertEquals($this->activeField->attribute, $widget->attribute);
        $this->assertSame($this->activeField->form->view, $widget->view);
        $this->assertSame($this->activeField, $widget->field);

        $this->activeField->widget(TestInputWidget::class, ['options' => ['id' => 'test-id']]);
        $this->assertEquals('test-id', $this->activeField->labelOptions['for']);
    }

    public function testWidgetOptions(): void
    {
        $this->activeField->form->validationStateOn = ActiveForm::VALIDATION_STATE_ON_INPUT;
        $this->activeField->model->addError('attributeName', 'error');

        $this->activeField->widget(TestInputWidget::class);
        $widget = TestInputWidget::$lastInstance;
        $expectedOptions = [
            'class' => 'form-control has-error',
            'aria-invalid' => 'true',
            'id' => 'activefieldtestmodel-attributename',
        ];
        $this->assertEquals($expectedOptions, $widget->options);

        $this->activeField->inputOptions = [];
        $this->activeField->widget(TestInputWidget::class);
        $widget = TestInputWidget::$lastInstance;
        $expectedOptions = [
            'class' => 'has-error',
            'aria-invalid' => 'true',
            'id' => 'activefieldtestmodel-attributename',
        ];
        $this->assertEquals($expectedOptions, $widget->options);
    }

    /**
     * @depends testHiddenInput
     *
     * @see https://github.com/yiisoft/yii2/issues/14773
     */
    public function testOptionsClass(): void
    {
        $this->activeField->options = ['class' => 'test-wrapper'];
        $expectedValue = <<<'HTML'
<div class="test-wrapper field-activefieldtestmodel-attributename">

<input type="hidden" id="activefieldtestmodel-attributename" class="form-control" name="ActiveFieldTestModel[attributeName]">


</div>
HTML;
        $actualValue = $this->activeField->hiddenInput()->label(false)->error(false)->hint(false)->render();
        $this->assertEqualsWithoutLE($expectedValue, trim($actualValue));

        $this->activeField->options = ['class' => ['test-wrapper', 'test-add']];
        $expectedValue = <<<'HTML'
<div class="test-wrapper test-add field-activefieldtestmodel-attributename">

<input type="hidden" id="activefieldtestmodel-attributename" class="form-control" name="ActiveFieldTestModel[attributeName]">


</div>
HTML;
        $actualValue = $this->activeField->hiddenInput()->label(false)->error(false)->hint(false)->render();
        $this->assertEqualsWithoutLE($expectedValue, trim($actualValue));
    }

    public function testInputOptionsTransferToWidget(): void
    {
        $widget = $this->activeField->widget(TestMaskedInput::class, [
            'mask' => '999-999-9999',
            'options' => ['placeholder' => 'pholder_direct'],
        ]);
        $this->assertStringContainsString('placeholder="pholder_direct"', (string) $widget);
<<<<<<< HEAD
=======

        // use regex clientOptions instead mask
        $widget = $this->activeField->widget(TestMaskedInput::className(), [
            'options' => ['placeholder' => 'pholder_direct'],
            'clientOptions' => ['regex' => '^.*$'],
        ]);
        $this->assertStringContainsString('placeholder="pholder_direct"', (string) $widget);
>>>>>>> 7037fd46

        // transfer options from ActiveField to widget
        $this->activeField->inputOptions = ['placeholder' => 'pholder_input'];
        $widget = $this->activeField->widget(TestMaskedInput::class, [
            'mask' => '999-999-9999',
        ]);
        $this->assertStringContainsString('placeholder="pholder_input"', (string) $widget);

        // set both AF and widget options (second one takes precedence)
        $this->activeField->inputOptions = ['placeholder' => 'pholder_both_input'];
        $widget = $this->activeField->widget(TestMaskedInput::class, [
            'mask' => '999-999-9999',
            'options' => ['placeholder' => 'pholder_both_direct']
        ]);
        $this->assertStringContainsString('placeholder="pholder_both_direct"', (string) $widget);
    }

    /**
     * Helper methods.
     */
    protected function getView()
    {
        $view = new View();
        $view->setAssetManager(new AssetManager([
            'basePath' => '@testWebRoot/assets',
            'baseUrl' => '@testWeb/assets',
        ]));

        return $view;
    }
}

class ActiveFieldTestModel extends DynamicModel
{
    public function attributeHints()
    {
        return [
            'attributeName' => 'Hint for attributeName attribute',
        ];
    }
}

/**
 * Helper Classes.
 */
class ActiveFieldExtend extends ActiveField
{
    public function __construct(private $getClientOptionsEmpty = true)
    {
    }

    public function setClientOptionsEmpty($value): void
    {
        $this->getClientOptionsEmpty = (bool) $value;
    }

    /**
     * Useful to test other methods from ActiveField, that call ActiveField::getClientOptions()
     * but it's return value is not relevant for the test being run.
     */
    public function getClientOptions()
    {
        return ($this->getClientOptionsEmpty) ? [] : parent::getClientOptions();
    }
}

class TestValidator extends \yii\validators\Validator
{
    public function clientValidateAttribute($object, $attribute, $view)
    {
        return 'return true;';
    }

    public function setWhenClient($js): void
    {
        $this->whenClient = $js;
    }
}

class TestInputWidget extends InputWidget
{
    /**
     * @var static
     */
    public static $lastInstance;

    public function init(): void
    {
        parent::init();
        self::$lastInstance = $this;
    }

    public function run()
    {
        return 'Render: ' . static::class;
    }
}

class TestMaskedInput extends MaskedInput
{
    /**
     * @var static
     */
    public static $lastInstance;

    public function init(): void
    {
        parent::init();
        self::$lastInstance = $this;
    }

    public function getOptions() {
        return $this->options;
    }

    public function run()
    {
        return 'Options: ' . implode(', ', array_map(
            fn($v, $k) => sprintf('%s="%s"', $k, $v),
            $this->options,
            array_keys($this->options)
        ));
    }
}
<|MERGE_RESOLUTION|>--- conflicted
+++ resolved
@@ -25,16 +25,8 @@
 class ActiveFieldTest extends \yiiunit\TestCase
 {
     use ArraySubsetAsserts;
-<<<<<<< HEAD
 
     private \yiiunit\framework\widgets\ActiveFieldExtend $activeField;
-=======
-    
-    /**
-     * @var ActiveFieldExtend
-     */
-    private $activeField;
->>>>>>> 7037fd46
     /**
      * @var DynamicModel
      */
@@ -680,8 +672,6 @@
             'options' => ['placeholder' => 'pholder_direct'],
         ]);
         $this->assertStringContainsString('placeholder="pholder_direct"', (string) $widget);
-<<<<<<< HEAD
-=======
 
         // use regex clientOptions instead mask
         $widget = $this->activeField->widget(TestMaskedInput::className(), [
@@ -689,7 +679,6 @@
             'clientOptions' => ['regex' => '^.*$'],
         ]);
         $this->assertStringContainsString('placeholder="pholder_direct"', (string) $widget);
->>>>>>> 7037fd46
 
         // transfer options from ActiveField to widget
         $this->activeField->inputOptions = ['placeholder' => 'pholder_input'];
@@ -813,4 +802,4 @@
             array_keys($this->options)
         ));
     }
-}
+}