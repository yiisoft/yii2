--- conflicted
+++ resolved
@@ -128,11 +128,7 @@
         );
     }
 
-<<<<<<< HEAD
-    public static function itemViewOptions()
-=======
     public static function itemViewOptions(): array
->>>>>>> fa724b12
     {
         return [
             [
@@ -144,13 +140,9 @@
 </div>',
             ],
             [
-<<<<<<< HEAD
-                fn($model, $key, $index, $widget) => "Item #{$index}: {$model['login']} - Widget: " . $widget::class,
-=======
                 function ($model, $key, $index, $widget) {
                     return "Item #{$index}: {$model['login']} - Widget: " . get_class($widget);
                 },
->>>>>>> fa724b12
                 '<div id="w0" class="list-view"><div class="summary">Showing <b>1-3</b> of <b>3</b> items.</div>
 <div data-key="0">Item #0: silverfire - Widget: yii\widgets\ListView</div>
 <div data-key="1">Item #1: samdark - Widget: yii\widgets\ListView</div>
@@ -174,11 +166,7 @@
      * @param mixed $itemView The item view to be used.
      * @param string $expected The expected result.
      */
-<<<<<<< HEAD
     public function testItemViewOptions(mixed $itemView, string $expected): void
-=======
-    public function testItemViewOptions($itemView, $expected): void
->>>>>>> fa724b12
     {
         ob_start();
         $this->getListView(['itemView' => $itemView])->run();
@@ -223,11 +211,7 @@
      * @param mixed $itemOptions The item options.
      * @param string $expected The expected result.
      */
-<<<<<<< HEAD
     public function testItemOptions(mixed $itemOptions, string $expected): void
-=======
-    public function testItemOptions($itemOptions, $expected): void
->>>>>>> fa724b12
     {
         ob_start();
         $this->getListView(['itemOptions' => $itemOptions])->run();
@@ -309,11 +293,7 @@
      *
      * @param array $additionalConfig Additional configuration for the list view.
      */
-<<<<<<< HEAD
     public function testRenderNoSorter(array $additionalConfig): void
-=======
-    public function testRenderNoSorter($additionalConfig): void
->>>>>>> fa724b12
     {
         $config = array_merge(['layout' => '{sorter}'], $additionalConfig);
 
@@ -391,11 +371,7 @@
      * @param string $summary Summary template.
      * @param string $result Expected result.
      */
-<<<<<<< HEAD
     public function testRenderSummaryWhenSummaryIsCustom(string $summary, string $result): void
-=======
-    public function testRenderSummaryWhenSummaryIsCustom($summary, $result): void
->>>>>>> fa724b12
     {
         ob_start();
         $this->getListView(['summary' => $summary])->run();
