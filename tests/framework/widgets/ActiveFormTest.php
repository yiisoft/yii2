<?php
/**
 * @link http://www.yiiframework.com/
 * @copyright Copyright (c) 2008 Yii Software LLC
 * @license http://www.yiiframework.com/license/
 */

namespace yiiunit\framework\widgets;

use yii\base\DynamicModel;
use yii\base\Widget;
use yii\web\View;
use yii\widgets\ActiveForm;

/**
 * @group widgets
 */
class ActiveFormTest extends \yiiunit\TestCase
{
    protected function setUp()
    {
        parent::setUp();
        $this->mockApplication();
    }

    public function testBooleanAttributes()
    {
        $o = ['template' => '{input}'];

        $model = new DynamicModel(['name']);
        ob_start();
        $form = ActiveForm::begin(['action' => '/something']);
        ActiveForm::end();
        ob_end_clean();

        $this->assertEqualsWithoutLE(<<<'EOF'
<div class="form-group field-dynamicmodel-name">
<input type="email" id="dynamicmodel-name" class="form-control" name="DynamicModel[name]" required>
</div>
EOF
, (string) $form->field($model, 'name', $o)->input('email', ['required' => true]));

        $this->assertEqualsWithoutLE(<<<'EOF'
<div class="form-group field-dynamicmodel-name">
<input type="email" id="dynamicmodel-name" class="form-control" name="DynamicModel[name]">
</div>
EOF
            , (string) $form->field($model, 'name', $o)->input('email', ['required' => false]));


        $this->assertEqualsWithoutLE(<<<'EOF'
<div class="form-group field-dynamicmodel-name">
<input type="email" id="dynamicmodel-name" class="form-control" name="DynamicModel[name]" required="test">
</div>
EOF
            , (string) $form->field($model, 'name', $o)->input('email', ['required' => 'test']));
    }

    public function testIssue5356()
    {
        $o = ['template' => '{input}'];

        $model = new DynamicModel(['categories']);
        $model->categories = 1;
        ob_start();
        $form = ActiveForm::begin(['action' => '/something']);
        ActiveForm::end();
        ob_end_clean();

        // https://github.com/yiisoft/yii2/issues/5356
        $this->assertEqualsWithoutLE(<<<'EOF'
<div class="form-group field-dynamicmodel-categories">
<input type="hidden" name="DynamicModel[categories]" value=""><select id="dynamicmodel-categories" class="form-control" name="DynamicModel[categories][]" multiple size="4">
<option value="0">apple</option>
<option value="1" selected>banana</option>
<option value="2">avocado</option>
</select>
</div>
EOF
             , (string) $form->field($model, 'categories', $o)->listBox(['apple', 'banana', 'avocado'], ['multiple' => true]));
    }

    public function testOutputBuffering()
    {
        $obLevel = ob_get_level();
        ob_start();

        $model = new DynamicModel(['name']);

        $form = ActiveForm::begin(['id' => 'someform', 'action' => '/someform']);
        echo "\n" . $form->field($model, 'name') . "\n";
        ActiveForm::end();

        $content = ob_get_clean();

        $this->assertEquals($obLevel, ob_get_level(), 'Output buffers not closed correctly.');

        $this->assertEqualsWithoutLE(<<<'HTML'
<form id="someform" action="/someform" method="post">
<div class="form-group field-dynamicmodel-name">
<label class="control-label" for="dynamicmodel-name">Name</label>
<input type="text" id="dynamicmodel-name" class="form-control" name="DynamicModel[name]">

<div class="help-block"></div>
</div>
</form>
HTML
, $content);
    }
<<<<<<< HEAD
=======

    public function testRegisterClientScript()
    {
        $this->mockWebApplication();
        $_SERVER['REQUEST_URI'] = 'http://example.com/';

        $model = new DynamicModel(['name']);
        $model->addRule(['name'], 'required');

        $view = $this->getMockBuilder(View::className())->getMock();
        $view->method('registerJs')->with($this->matches("jQuery('#w0').yiiActiveForm([], {\"validateOnSubmit\":false});"));
        $view->method('registerAssetBundle')->willReturn(true);

        Widget::$counter = 0;
        ob_start();
        ob_implicit_flush(false);

        $form = ActiveForm::begin(['view' => $view, 'validateOnSubmit' => false]);
        $form->field($model, 'name');
        $form::end();

        // Disable clientScript will not call `View->registerJs()`
        $form = ActiveForm::begin(['view' => $view, 'enableClientScript' => false]);
        $form->field($model, 'name');
        $form::end();
        ob_get_clean();
    }

    /**
     * @see https://github.com/yiisoft/yii2/issues/15536
     */
    public function testShouldTriggerInitEvent()
    {
        $initTriggered = false;
        $form = ActiveForm::begin(
            [
                'action' => '/something',
                'enableClientScript' => false,
                'on init' => function () use (&$initTriggered) {
                    $initTriggered = true;
                }
            ]
        );
        ActiveForm::end();
        $this->assertTrue($initTriggered);
    }
>>>>>>> dd3e5ec1
}<|MERGE_RESOLUTION|>--- conflicted
+++ resolved
@@ -107,35 +107,6 @@
 HTML
 , $content);
     }
-<<<<<<< HEAD
-=======
-
-    public function testRegisterClientScript()
-    {
-        $this->mockWebApplication();
-        $_SERVER['REQUEST_URI'] = 'http://example.com/';
-
-        $model = new DynamicModel(['name']);
-        $model->addRule(['name'], 'required');
-
-        $view = $this->getMockBuilder(View::className())->getMock();
-        $view->method('registerJs')->with($this->matches("jQuery('#w0').yiiActiveForm([], {\"validateOnSubmit\":false});"));
-        $view->method('registerAssetBundle')->willReturn(true);
-
-        Widget::$counter = 0;
-        ob_start();
-        ob_implicit_flush(false);
-
-        $form = ActiveForm::begin(['view' => $view, 'validateOnSubmit' => false]);
-        $form->field($model, 'name');
-        $form::end();
-
-        // Disable clientScript will not call `View->registerJs()`
-        $form = ActiveForm::begin(['view' => $view, 'enableClientScript' => false]);
-        $form->field($model, 'name');
-        $form::end();
-        ob_get_clean();
-    }
 
     /**
      * @see https://github.com/yiisoft/yii2/issues/15536
@@ -146,7 +117,6 @@
         $form = ActiveForm::begin(
             [
                 'action' => '/something',
-                'enableClientScript' => false,
                 'on init' => function () use (&$initTriggered) {
                     $initTriggered = true;
                 }
@@ -155,5 +125,4 @@
         ActiveForm::end();
         $this->assertTrue($initTriggered);
     }
->>>>>>> dd3e5ec1
 }