--- conflicted
+++ resolved
@@ -70,12 +70,7 @@
         $this->assertEquals($expectedHtml, $actualHtml);
     }
 
-<<<<<<< HEAD
-
     public function testHomeLink(): void
-=======
-    public function testHomeLink()
->>>>>>> a2b344f2
     {
         $this->breadcrumbs->homeLink = ['label' => 'home-link'];
         $this->breadcrumbs->links = ['label' => 'My Home Page', 'url' => 'http://my.example.com/yii2/link/page'];
