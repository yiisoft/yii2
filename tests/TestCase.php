--- conflicted
+++ resolved
@@ -148,12 +148,7 @@
      *
      * @param string $message
      */
-<<<<<<< HEAD
     protected function assertSameAnyWhitespace(mixed $expected, mixed $actual, $message = ''){
-=======
-    protected function assertSameAnyWhitespace($expected, $actual, $message = ''): void
-    {
->>>>>>> 813dfc07
         if (is_string($expected)) {
             $expected = $this->sanitizeWhitespaces($expected);
         }
@@ -169,11 +164,7 @@
      *
      * @param string $message
      */
-<<<<<<< HEAD
     protected function assertContainsWithoutLE(mixed $needle, mixed $haystack, $message = '')
-=======
-    protected function assertContainsWithoutLE($needle, $haystack, $message = ''): void
->>>>>>> 813dfc07
     {
         $needle = str_replace("\r\n", "\n", (string) $needle);
         $haystack = str_replace("\r\n", "\n", (string) $haystack);
@@ -188,14 +179,9 @@
      * @param $string
      * @return array|string|null
      */
-<<<<<<< HEAD
-    protected function sanitizeWhitespaces($string){
-        return preg_replace("/[\pZ\pC]/u", " ", (string) $string);
-=======
     protected function sanitizeWhitespaces($string)
     {
         return preg_replace("/[\pZ\pC]/u", " ", $string);
->>>>>>> 813dfc07
     }
 
     /**
@@ -257,11 +243,7 @@
      *
      * @param string $message
      */
-<<<<<<< HEAD
     public function assertIsOneOf(mixed $actual, array $expected, $message = ''): void
-=======
-    public function assertIsOneOf($actual, array $expected, $message = ''): void
->>>>>>> 813dfc07
     {
         self::assertThat($actual, new IsOneOfAssert($expected), $message);
     }
