--- conflicted
+++ resolved
@@ -45,11 +45,7 @@
 
     public static function instantiate($row)
     {
-<<<<<<< HEAD
-        return (new \ReflectionClass(static::class))->newInstanceWithoutConstructor();
-=======
         return (new ReflectionClass(static::class))->newInstanceWithoutConstructor();
->>>>>>> 813dfc07
     }
 
     public function getProfile()
