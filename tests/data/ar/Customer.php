--- conflicted
+++ resolved
@@ -78,19 +78,15 @@
     // deeply nested table relation
     public function getOrderItems()
     {
-<<<<<<< HEAD
-        /* @var $rel ActiveQuery */
-        $rel = $this->hasMany(Item::class, ['id' => 'item_id']);
-
-        return $rel->viaTable('order_item', ['order_id' => 'id'], function ($q): void {
-            /* @var $q ActiveQuery */
-=======
         $rel = $this->hasMany(Item::className(), ['id' => 'item_id']);
 
-        return $rel->viaTable('order_item', ['order_id' => 'id'], function (ActiveQuery $q) {
->>>>>>> d0c150c7
-            $q->viaTable('order', ['customer_id' => 'id']);
-        })->orderBy('id');
+        return $rel->viaTable(
+            'order_item',
+            ['order_id' => 'id'],
+            function (ActiveQuery $q) {
+                $q->viaTable('order', ['customer_id' => 'id']);
+            }
+        )->orderBy('id');
     }
 
     public function getOrderItems2()
