--- conflicted
+++ resolved
@@ -38,10 +38,6 @@
 
     public static function instantiate($row)
     {
-<<<<<<< HEAD
-        return (new \ReflectionClass(static::class))->newInstanceWithoutConstructor();
-=======
         return (new ReflectionClass(static::class))->newInstanceWithoutConstructor();
->>>>>>> 813dfc07
     }
 }