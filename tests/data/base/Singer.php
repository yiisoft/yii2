--- conflicted
+++ resolved
@@ -32,13 +32,9 @@
             [['lastName'], 'required'],
             [['lastName'], 'string', 'max' => 25],
             [['underscore_style'], 'yii\captcha\CaptchaValidator'],
-<<<<<<< HEAD
-            [['test'], 'required', 'when' => fn($model) => $model->firstName === 'cebe'],
-=======
             [['test'], 'required', 'when' => function ($model) {
                 return $model->firstName === 'cebe';
             }],
->>>>>>> a2b344f2
         ];
     }
 }