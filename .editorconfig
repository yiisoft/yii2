--- conflicted
+++ resolved
@@ -14,8 +14,4 @@
 trim_trailing_whitespace = false
 
 [*.yml]
-<<<<<<< HEAD
-indent_style = tab
-=======
->>>>>>> 813dfc07
 indent_size = 2