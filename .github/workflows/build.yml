---
name: build

permissions:
  contents: read
  pull-requests: write

on:
  - pull_request
  - push

concurrency:
  group: ${{ github.workflow }}-${{ github.ref }}
  cancel-in-progress: true

env:
  PHP_EXTENSIONS: curl, dom, imagick, intl, mbstring, mcrypt, memcached
  PHP_INI_VALUES: apc.enabled=1,apc.shm_size=32M,apc.enable_cli=1, date.timezone='UTC'
  PHPUNIT_EXCLUDE_GROUP: db,wincache
  XDEBUG_MODE: coverage

jobs:
  phpunit:
    name: PHP ${{ matrix.php }}

<<<<<<< HEAD
    env:
      DEFAULT_COMPOSER_FLAGS: --prefer-dist --no-interaction --no-progress --optimize-autoloader --ansi
      EXTENSIONS: apcu, curl, dom, imagick, intl, mbstring, mcrypt, memcached
      PHPUNIT_COMMAND: --verbose --exclude-group db,wincache,xcache,zenddata --coverage-clover=coverage.xml --colors=always

=======
>>>>>>> 813dfc07
    runs-on: ubuntu-latest

    services:
      memcached:
        image: memcached:latest
        ports:
          - 11211:11211
        options: >-
          --health-cmd "timeout 5 bash -c 'cat < /dev/null > /dev/tcp/127.0.0.1/11211'"
          --health-interval 10s
          --health-retries 5
          --health-timeout 5s

    strategy:
      fail-fast: false
      matrix:
<<<<<<< HEAD
        php: [8.1, 8.2, 8.3, 8.4, 8.5]
=======
        php: [7.4, 8.0, 8.1, 8.2, 8.3, 8.4]
>>>>>>> 813dfc07

    steps:
      - name: Checkout.
        uses: actions/checkout@v5

      - name: Generate french locale.
        run: sudo locale-gen fr_FR.UTF-8

      - name: Setup PHP with Composer.
        uses: ./.github/actions/php-setup
        with:
<<<<<<< HEAD
          coverage: pcov
          extensions: ${{ env.EXTENSIONS }}
          ini-values: apc.enabled=1,apc.shm_size=32M,apc.enable_cli=1, date.timezone='UTC', session.save_path="${{ runner.temp }}"
=======
          coverage-driver: ${{ matrix.php < 8.1 && 'xdebug' || 'pcov' }}
          extensions: ${{ matrix.php < 8.0 && 'apc' || 'apcu' }}, ${{ env.PHP_EXTENSIONS }}
          ini-values: ${{ env.PHP_INI_VALUES }}, session.save_path="${{ runner.temp }}"
>>>>>>> 813dfc07
          php-version: ${{ matrix.php }}

      - name: Run PHPUnit tests.
        uses: ./.github/actions/phpunit
        with:
          coverage-driver: ${{ matrix.php < 8.1 && 'xdebug' || 'pcov' }}
          coverage-token: ${{ secrets.CODECOV_TOKEN }}
          exclude-group: ${{ env.PHPUNIT_EXCLUDE_GROUP }}

  phpunit-dev:
    name: PHP ${{ matrix.php }}

    runs-on: ubuntu-latest

    services:
      memcached:
        image: memcached:latest
        ports:
          - 11211:11211
        options: >-
          --health-cmd "timeout 5 bash -c 'cat < /dev/null > /dev/tcp/127.0.0.1/11211'"
          --health-interval 10s
          --health-retries 5
          --health-timeout 5s

    strategy:
      fail-fast: false
      matrix:
        php: [8.5, 8.6]

    steps:
      - name: Checkout.
        uses: actions/checkout@v5

      - name: Generate french locale.
        run: sudo locale-gen fr_FR.UTF-8

      - name: Setup PHP with Composer.
        uses: ./.github/actions/php-setup
        with:
          extensions: ${{ matrix.php < 8.0 && 'apc' || 'apcu' }}, ${{ env.PHP_EXTENSIONS }}
          ignore-platform-reqs: true
          ini-values: ${{ env.PHP_INI_VALUES }}, session.save_path="${{ runner.temp }}"
          php-version: ${{ matrix.php }}

      - name: Run PHPUnit tests.
        uses: ./.github/actions/phpunit
        with:
<<<<<<< HEAD
          file: ./coverage.xml
          token: ${{ secrets.CODECOV_TOKEN }}
=======
          exclude-group: ${{ env.PHPUNIT_EXCLUDE_GROUP }}
>>>>>>> 813dfc07
<|MERGE_RESOLUTION|>--- conflicted
+++ resolved
@@ -14,23 +14,14 @@
   cancel-in-progress: true
 
 env:
-  PHP_EXTENSIONS: curl, dom, imagick, intl, mbstring, mcrypt, memcached
+  PHP_EXTENSIONS: apcu, curl, dom, imagick, intl, mbstring, mcrypt, memcached
   PHP_INI_VALUES: apc.enabled=1,apc.shm_size=32M,apc.enable_cli=1, date.timezone='UTC'
   PHPUNIT_EXCLUDE_GROUP: db,wincache
-  XDEBUG_MODE: coverage
 
 jobs:
   phpunit:
     name: PHP ${{ matrix.php }}
 
-<<<<<<< HEAD
-    env:
-      DEFAULT_COMPOSER_FLAGS: --prefer-dist --no-interaction --no-progress --optimize-autoloader --ansi
-      EXTENSIONS: apcu, curl, dom, imagick, intl, mbstring, mcrypt, memcached
-      PHPUNIT_COMMAND: --verbose --exclude-group db,wincache,xcache,zenddata --coverage-clover=coverage.xml --colors=always
-
-=======
->>>>>>> 813dfc07
     runs-on: ubuntu-latest
 
     services:
@@ -47,11 +38,7 @@
     strategy:
       fail-fast: false
       matrix:
-<<<<<<< HEAD
-        php: [8.1, 8.2, 8.3, 8.4, 8.5]
-=======
-        php: [7.4, 8.0, 8.1, 8.2, 8.3, 8.4]
->>>>>>> 813dfc07
+        php: [8.1, 8.2, 8.3, 8.4]
 
     steps:
       - name: Checkout.
@@ -63,21 +50,15 @@
       - name: Setup PHP with Composer.
         uses: ./.github/actions/php-setup
         with:
-<<<<<<< HEAD
-          coverage: pcov
-          extensions: ${{ env.EXTENSIONS }}
-          ini-values: apc.enabled=1,apc.shm_size=32M,apc.enable_cli=1, date.timezone='UTC', session.save_path="${{ runner.temp }}"
-=======
-          coverage-driver: ${{ matrix.php < 8.1 && 'xdebug' || 'pcov' }}
-          extensions: ${{ matrix.php < 8.0 && 'apc' || 'apcu' }}, ${{ env.PHP_EXTENSIONS }}
+          coverage-driver: pcov
+          extensions: ${{ env.PHP_EXTENSIONS }}
           ini-values: ${{ env.PHP_INI_VALUES }}, session.save_path="${{ runner.temp }}"
->>>>>>> 813dfc07
           php-version: ${{ matrix.php }}
 
       - name: Run PHPUnit tests.
         uses: ./.github/actions/phpunit
         with:
-          coverage-driver: ${{ matrix.php < 8.1 && 'xdebug' || 'pcov' }}
+          coverage-driver: pcov
           coverage-token: ${{ secrets.CODECOV_TOKEN }}
           exclude-group: ${{ env.PHPUNIT_EXCLUDE_GROUP }}
 
@@ -112,7 +93,7 @@
       - name: Setup PHP with Composer.
         uses: ./.github/actions/php-setup
         with:
-          extensions: ${{ matrix.php < 8.0 && 'apc' || 'apcu' }}, ${{ env.PHP_EXTENSIONS }}
+          extensions: ${{ env.PHP_EXTENSIONS }}
           ignore-platform-reqs: true
           ini-values: ${{ env.PHP_INI_VALUES }}, session.save_path="${{ runner.temp }}"
           php-version: ${{ matrix.php }}
@@ -120,9 +101,4 @@
       - name: Run PHPUnit tests.
         uses: ./.github/actions/phpunit
         with:
-<<<<<<< HEAD
-          file: ./coverage.xml
-          token: ${{ secrets.CODECOV_TOKEN }}
-=======
-          exclude-group: ${{ env.PHPUNIT_EXCLUDE_GROUP }}
->>>>>>> 813dfc07
+          exclude-group: ${{ env.PHPUNIT_EXCLUDE_GROUP }}