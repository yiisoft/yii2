--- conflicted
+++ resolved
@@ -68,11 +68,7 @@
     strategy:
       fail-fast: false
       matrix:
-<<<<<<< HEAD
-        php: [8.1, 8.2, 8.3, 8.4]
-=======
-        php: [7.4, 8.0, 8.1, 8.2, 8.3, 8.4, 8.5]
->>>>>>> 1821a61d
+        php: [8.1, 8.2, 8.3, 8.4, 8.5]
 
     steps: &build-steps
       - name: Checkout.
@@ -84,25 +80,16 @@
       - name: Setup PHP with Composer.
         uses: ./.github/actions/php-setup
         with:
-<<<<<<< HEAD
-          coverage-driver: pcov
-          extensions: ${{ env.PHP_EXTENSIONS }}
-=======
           coverage-driver: ${{ env.COVERAGE_DRIVER }}
           extensions: ${{ matrix.php < 8.0 && 'apc' || 'apcu' }}, ${{ env.PHP_EXTENSIONS }}
           ignore-platform-reqs: ${{ env.IGNORE_PLATFORM_REQS }}
->>>>>>> 1821a61d
           ini-values: ${{ env.PHP_INI_VALUES }}, session.save_path="${{ runner.temp }}"
           php-version: ${{ matrix.php }}
 
       - name: Run PHPUnit tests.
         uses: ./.github/actions/phpunit
         with:
-<<<<<<< HEAD
-          coverage-driver: pcov
-=======
           coverage-driver: ${{ env.COVERAGE_DRIVER }}
->>>>>>> 1821a61d
           coverage-token: ${{ secrets.CODECOV_TOKEN }}
           exclude-group: ${{ env.PHPUNIT_EXCLUDE_GROUP }}
 
@@ -122,22 +109,4 @@
       matrix:
         php: [8.6]
 
-<<<<<<< HEAD
-      - name: Generate french locale.
-        run: sudo locale-gen fr_FR.UTF-8
-
-      - name: Setup PHP with Composer.
-        uses: ./.github/actions/php-setup
-        with:
-          extensions: ${{ env.PHP_EXTENSIONS }}
-          ignore-platform-reqs: true
-          ini-values: ${{ env.PHP_INI_VALUES }}, session.save_path="${{ runner.temp }}"
-          php-version: ${{ matrix.php }}
-
-      - name: Run PHPUnit tests.
-        uses: ./.github/actions/phpunit
-        with:
-          exclude-group: ${{ env.PHPUNIT_EXCLUDE_GROUP }}
-=======
-    steps: *build-steps
->>>>>>> 1821a61d
+    steps: *build-steps