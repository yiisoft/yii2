--- conflicted
+++ resolved
@@ -20,11 +20,7 @@
     strategy:
       fail-fast: false
       matrix:
-<<<<<<< HEAD
         php: [8.1, 8.2, 8.3, 8.4]
-=======
-        php: [7.3, 7.4, 8.0, 8.1, 8.2, 8.3, 8.4, 8.5]
->>>>>>> 005d9f21
 
     steps:
       - name: Generate french locale.
