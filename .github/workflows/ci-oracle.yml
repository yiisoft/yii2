on:
  - pull_request
  - push

name: ci-oracle

concurrency:
  group: ${{ github.workflow }}-${{ github.ref }}
  cancel-in-progress: true

jobs:
  tests:
    name: PHP ${{ matrix.php }}-oracle-11g-r2

    env:
      EXTENSIONS: oci8, pdo, pdo_oci

    runs-on: ${{ matrix.os }}

    strategy:
      matrix:
<<<<<<< HEAD
        os:
          - ubuntu-latest

        php:
          - 8.1

        oracle:
          - 11
=======
        os: [ubuntu-latest]
        php: [7.4]
>>>>>>> 7037fd46

    services:
      oci:
        image: wnameless/oracle-xe-11g-r2:latest
        ports:
          - 1521:1521
        options: --name=oci

    steps:
      - name: Checkout.
        uses: actions/checkout@v4

      - name: Install PHP with extensions.
        uses: shivammathur/setup-php@v2
        with:
          coverage: pcov
          extensions: ${{ env.EXTENSIONS }}
          ini-values: date.timezone='UTC'
          php-version: ${{ matrix.php }}
          tools: composer:v2, pecl

      - name: Install dependencies with composer.
        run: composer update --prefer-dist --no-interaction --no-progress --optimize-autoloader --ansi

      - name: Run Oracle tests with PHPUnit and generate coverage.
        run: vendor/bin/phpunit --group oci --coverage-clover=coverage.xml --colors=always --verbose

      - name: Upload coverage to Codecov.
        if: matrix.php == '7.4'
        uses: codecov/codecov-action@v4
        with:
          token: ${{ secrets.CODECOV_TOKEN }}
          file: ./coverage.xml<|MERGE_RESOLUTION|>--- conflicted
+++ resolved
@@ -19,7 +19,6 @@
 
     strategy:
       matrix:
-<<<<<<< HEAD
         os:
           - ubuntu-latest
 
@@ -28,10 +27,6 @@
 
         oracle:
           - 11
-=======
-        os: [ubuntu-latest]
-        php: [7.4]
->>>>>>> 7037fd46
 
     services:
       oci:
@@ -60,8 +55,7 @@
         run: vendor/bin/phpunit --group oci --coverage-clover=coverage.xml --colors=always --verbose
 
       - name: Upload coverage to Codecov.
-        if: matrix.php == '7.4'
         uses: codecov/codecov-action@v4
         with:
-          token: ${{ secrets.CODECOV_TOKEN }}
-          file: ./coverage.xml+          file: ./coverage.xml
+          token: ${{ secrets.CODECOV_TOKEN }}