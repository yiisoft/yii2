--- conflicted
+++ resolved
@@ -13,21 +13,15 @@
     name: PHP ${{ matrix.php }}-mariadb-${{ matrix.mariadb }}
 
     env:
-      COVERAGE: ${{ matrix.php == '7.4' && '--coverage-clover=coverage.xml  --colors=always' || '--colors=always' }}
-      EXTENSIONS: curl, intl, pdo, pdo_mysql, ${{ matrix.php == '8.0' && 'xdebug-3.3.2' || 'xdebug' }}
-      XDEBUG_MODE: coverage
+      EXTENSIONS: curl, intl, pdo, pdo_mysql
+      PHPUNIT_COMMAND: --group mysql --colors=always ${{ matrix.php == '8.1' && '--coverage-clover=coverage.xml' || '' }}
 
     runs-on: ubuntu-latest
 
     strategy:
       fail-fast: false
       matrix:
-<<<<<<< HEAD
-        os: [ubuntu-latest]
         php: [8.1, 8.2, 8.3, 8.4]
-=======
-        php: [7.4, 8.0, 8.1, 8.2, 8.3, 8.4]
->>>>>>> d0c150c7
         mariadb:
           - mariadb:10.4
           - mariadb:latest
@@ -49,7 +43,7 @@
       - name: Install PHP with extensions.
         uses: shivammathur/setup-php@v2
         with:
-          coverage: xdebug
+          coverage: pcov
           extensions: ${{ env.EXTENSIONS }}
           ini-values: date.timezone='UTC'
           php-version: ${{ matrix.php }}
@@ -58,24 +52,11 @@
       - name: Update composer.
         run: composer self-update
 
-<<<<<<< HEAD
-      - name: Install dependencies with composer.
-        run: composer update --prefer-dist --no-interaction --no-progress --optimize-autoloader --ansi
-
-      - name: Run MariaDB tests with PHPUnit and generate coverage.
-        if: matrix.php == '8.1'
-        run: vendor/bin/phpunit --group mysql --coverage-clover=coverage.xml --colors=always --verbose
-
-      - name: Run MariaDB tests with PHPUnit.
-        if: matrix.php != '8.1'
-        run: vendor/bin/phpunit --group mysql --colors=always --verbose
-=======
       - name: Install dependencies.
         run: composer update --prefer-dist --no-interaction --no-progress --optimize-autoloader --ansi
 
       - name: Run MariaDB tests with PHPUnit.
-        run: vendor/bin/phpunit --group mysql ${{ env.COVERAGE }}
->>>>>>> d0c150c7
+        run: vendor/bin/phpunit ${{ env.PHPUNIT_COMMAND }}
 
       - name: Upload coverage to Codecov.
         if: matrix.php == '8.1'
