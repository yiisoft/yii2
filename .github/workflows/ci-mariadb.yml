---
name: ci-mariadb

permissions:
  contents: read
  pull-requests: write

on:
  pull_request: &ignore-paths
    paths-ignore:
      - ".appveyor.yml"
      - ".dockerignore"
      - ".editorconfig"
      - ".git-blame-ignore-revs"
      - ".gitattributes"
      - ".github/CONTRIBUTING.md"
      - ".github/FUNDING.yml"
      - ".github/ISSUE_TEMPLATE.md"
      - ".github/PULL_REQUEST_TEMPLATE.md"
      - ".github/SECURITY.md"
      - ".gitignore"
      - ".gitlab-ci.yml"
      - "code-of-conduct.md"
      - "docs/**"
      - "framework/.gitignore"
      - "framework/.phpstorm.meta.php"
      - "framework/CHANGELOG.md"
      - "framework/LICENSE.md"
      - "framework/README.md"
      - "framework/UPGRADE.md"
      - "eslint.config.js"
      - "LICENSE.md"
      - "README.md"
      - "ROADMAP.md"

  push: *ignore-paths

concurrency:
  group: ${{ github.workflow }}-${{ github.ref }}
  cancel-in-progress: true

env:
  PHP_EXTENSIONS: curl, intl, pdo, pdo_mysql
  PHP_INI_VALUES: apc.enabled=1,apc.shm_size=32M,apc.enable_cli=1, date.timezone='UTC'
  PHPUNIT_GROUP: mysql
  XDEBUG_MODE: coverage

jobs:
  tests:
    name: PHP ${{ matrix.php }}-${{ matrix.mariadb }}

    env:
<<<<<<< HEAD
      COVERAGE_DRIVER: ${{ matrix.php == 8.1 && 'pcov' || 'none' }}
      PHP_EXTENSIONS: apcu, curl, intl, pdo, pdo_mysql
      PHP_INI_VALUES: apc.enabled=1,apc.shm_size=32M,apc.enable_cli=1, date.timezone='UTC'
      PHPUNIT_GROUP: mysql
=======
      COVERAGE_DRIVER: xdebug
>>>>>>> 1821a61d

    runs-on: ubuntu-latest

    strategy:
      fail-fast: false
      matrix:
<<<<<<< HEAD
        php: [8.1, 8.2, 8.3, 8.4]
=======
        php: [7.4, 8.5]
>>>>>>> 1821a61d
        mariadb:
          - mariadb:10.4
          - mariadb:latest

    services: &mariadb-service
      mysql:
        image: ${{ matrix.mariadb }}
        env:
          MARIADB_ROOT_PASSWORD: root
          MARIADB_DATABASE: yiitest
        ports:
          - 3306:3306
        options: >-
          --name=mariadb
          --health-cmd="mariadb-admin ping"
          --health-interval=10s
          --health-retries=3
          --health-timeout=5s
          --mount type=tmpfs,destination=/var/lib/mysql

    steps: &mariadb-steps
      - name: Monitor action permissions.
        if: runner.os != 'Windows'
        uses: GitHubSecurityLab/actions-permissions/monitor@v1

      - name: Checkout.
        uses: actions/checkout@v5

      - name: Setup PHP with Composer.
        uses: ./.github/actions/php-setup
        with:
          coverage-driver: ${{ env.COVERAGE_DRIVER }}
          extensions: ${{ env.PHP_EXTENSIONS }}
          ini-values: ${{ env.PHP_INI_VALUES }}, session.save_path="${{ runner.temp }}"
          php-version: ${{ matrix.php }}

      - name: Run PHPUnit tests.
        uses: ./.github/actions/phpunit
        with:
          coverage-driver: ${{ env.COVERAGE_DRIVER }}
          coverage-token: ${{ secrets.CODECOV_TOKEN }}
          group: ${{ env.PHPUNIT_GROUP }}

  tests-dev:
    name: PHP ${{ matrix.php }}-${{ matrix.mariadb }}

    env:
      COVERAGE_DRIVER: none

    runs-on: ubuntu-latest

    strategy:
      fail-fast: false
      matrix:
        php: [8.0, 8.1, 8.2, 8.3, 8.4]
        mariadb:
          - mariadb:latest

    services: *mariadb-service

    steps: *mariadb-steps<|MERGE_RESOLUTION|>--- conflicted
+++ resolved
@@ -50,25 +50,14 @@
     name: PHP ${{ matrix.php }}-${{ matrix.mariadb }}
 
     env:
-<<<<<<< HEAD
-      COVERAGE_DRIVER: ${{ matrix.php == 8.1 && 'pcov' || 'none' }}
-      PHP_EXTENSIONS: apcu, curl, intl, pdo, pdo_mysql
-      PHP_INI_VALUES: apc.enabled=1,apc.shm_size=32M,apc.enable_cli=1, date.timezone='UTC'
-      PHPUNIT_GROUP: mysql
-=======
       COVERAGE_DRIVER: xdebug
->>>>>>> 1821a61d
 
     runs-on: ubuntu-latest
 
     strategy:
       fail-fast: false
       matrix:
-<<<<<<< HEAD
-        php: [8.1, 8.2, 8.3, 8.4]
-=======
-        php: [7.4, 8.5]
->>>>>>> 1821a61d
+        php: [8.1, 8.5]
         mariadb:
           - mariadb:10.4
           - mariadb:latest
@@ -123,7 +112,7 @@
     strategy:
       fail-fast: false
       matrix:
-        php: [8.0, 8.1, 8.2, 8.3, 8.4]
+        php: [8.2, 8.3, 8.4]
         mariadb:
           - mariadb:latest
 
