--- conflicted
+++ resolved
@@ -50,25 +50,14 @@
     name: PHP ${{ matrix.php }}-sqlite
 
     env:
-<<<<<<< HEAD
-      COVERAGE_DRIVER: ${{ matrix.php == 8.1 && 'pcov' || 'none' }}
-      PHP_EXTENSIONS: apcu, curl, intl, pdo, pdo_sqlite
-      PHP_INI_VALUES: apc.enabled=1,apc.shm_size=32M,apc.enable_cli=1, date.timezone='UTC'
-      PHPUNIT_GROUP: sqlite
-=======
       COVERAGE_DRIVER: xdebug
->>>>>>> 976eac54
 
     runs-on: ubuntu-latest
 
     strategy:
         fail-fast: false
         matrix:
-<<<<<<< HEAD
-            php: [8.1, 8.2, 8.3, 8.4]
-=======
-            php: [7.4, 8.5]
->>>>>>> 976eac54
+            php: [8.1, 8.5]
 
     steps: &sqlite-steps
       - name: Monitor action permissions.
@@ -104,6 +93,6 @@
     strategy:
       fail-fast: false
       matrix:
-        php: [8.0, 8.1, 8.2, 8.3, 8.4]
+        php: [8.2, 8.3, 8.4]
 
     steps: *sqlite-steps