on:
  - pull_request
  - push

name: ci-sqlite

concurrency:
  group: ${{ github.workflow }}-${{ github.ref }}
  cancel-in-progress: true

jobs:
  tests:
    name: PHP ${{ matrix.php }}-sqlite

    env:
<<<<<<< HEAD
      EXTENSIONS: pdo, pdo_sqlite, sqlite3
=======
      COVERAGE: ${{ matrix.php == '7.4' && '--coverage-clover=coverage.xml  --colors=always' || '--colors=always' }}
      EXTENSIONS: pdo, pdo_sqlite, sqlite3, ${{ matrix.php == '8.0' && 'xdebug-3.3.2' || 'xdebug' }}
      XDEBUG_MODE: coverage
>>>>>>> d0c150c7

    runs-on: ubuntu-latest

    strategy:
<<<<<<< HEAD
      fail-fast: false
      matrix:
        php:
          - 8.1
          - 8.2
          - 8.3
          - 8.4
=======
        fail-fast: false
        matrix:
            php: [7.4, 8.0, 8.1, 8.2, 8.3, 8.4]
>>>>>>> d0c150c7

    steps:
      - name: Checkout.
        uses: actions/checkout@v4

      - name: Install PHP with extensions.
        uses: shivammathur/setup-php@v2
        with:
          coverage: pcov
          extensions: ${{ env.EXTENSIONS }}
          ini-values: date.timezone='UTC'
          php-version: ${{ matrix.php }}
          tools: pie

      - name: Update composer.
        run: composer self-update

      - name: Install dependencies with composer.
        run: composer update --prefer-dist --no-interaction --no-progress --optimize-autoloader --ansi

<<<<<<< HEAD
      - name: Run SQLite tests with PHPUnit and generate coverage.
        if: matrix.php == '8.1'
        continue-on-error: true
        run: vendor/bin/phpunit --group sqlite --coverage-clover=coverage.xml --colors=always --verbose

      - name: Run SQLite tests with PHPUnit.
        if: matrix.php != '8.1'
        run: vendor/bin/phpunit --group sqlite --colors=always --verbose
=======
      - name: Run SQLite tests with PHPUnit.
        run: vendor/bin/phpunit --group sqlite ${{ env.COVERAGE }}
>>>>>>> d0c150c7

      - name: Upload coverage to Codecov.
        if: matrix.php == '8.1'
        uses: codecov/codecov-action@v4
        with:
          file: ./coverage.xml
          token: ${{ secrets.CODECOV_TOKEN }}<|MERGE_RESOLUTION|>--- conflicted
+++ resolved
@@ -13,30 +13,15 @@
     name: PHP ${{ matrix.php }}-sqlite
 
     env:
-<<<<<<< HEAD
       EXTENSIONS: pdo, pdo_sqlite, sqlite3
-=======
-      COVERAGE: ${{ matrix.php == '7.4' && '--coverage-clover=coverage.xml  --colors=always' || '--colors=always' }}
-      EXTENSIONS: pdo, pdo_sqlite, sqlite3, ${{ matrix.php == '8.0' && 'xdebug-3.3.2' || 'xdebug' }}
-      XDEBUG_MODE: coverage
->>>>>>> d0c150c7
+      PHPUNIT_COMMAND: --group sqlite --colors=always ${{ matrix.php == '8.1' && '--coverage-clover=coverage.xml' || '' }}
 
     runs-on: ubuntu-latest
 
     strategy:
-<<<<<<< HEAD
-      fail-fast: false
-      matrix:
-        php:
-          - 8.1
-          - 8.2
-          - 8.3
-          - 8.4
-=======
         fail-fast: false
         matrix:
-            php: [7.4, 8.0, 8.1, 8.2, 8.3, 8.4]
->>>>>>> d0c150c7
+            php: [8.1, 8.2, 8.3, 8.4]
 
     steps:
       - name: Checkout.
@@ -57,19 +42,8 @@
       - name: Install dependencies with composer.
         run: composer update --prefer-dist --no-interaction --no-progress --optimize-autoloader --ansi
 
-<<<<<<< HEAD
-      - name: Run SQLite tests with PHPUnit and generate coverage.
-        if: matrix.php == '8.1'
-        continue-on-error: true
-        run: vendor/bin/phpunit --group sqlite --coverage-clover=coverage.xml --colors=always --verbose
-
       - name: Run SQLite tests with PHPUnit.
-        if: matrix.php != '8.1'
-        run: vendor/bin/phpunit --group sqlite --colors=always --verbose
-=======
-      - name: Run SQLite tests with PHPUnit.
-        run: vendor/bin/phpunit --group sqlite ${{ env.COVERAGE }}
->>>>>>> d0c150c7
+        run: vendor/bin/phpunit ${{ env.COVERAGE }}
 
       - name: Upload coverage to Codecov.
         if: matrix.php == '8.1'
