---
name: ci-pgsql

permissions:
  contents: read
  pull-requests: write

on:
  pull_request: &ignore-paths
    paths-ignore:
      - ".appveyor.yml"
      - ".dockerignore"
      - ".editorconfig"
      - ".git-blame-ignore-revs"
      - ".gitattributes"
      - ".github/CONTRIBUTING.md"
      - ".github/FUNDING.yml"
      - ".github/ISSUE_TEMPLATE.md"
      - ".github/PULL_REQUEST_TEMPLATE.md"
      - ".github/SECURITY.md"
      - ".gitignore"
      - ".gitlab-ci.yml"
      - "code-of-conduct.md"
      - "docs/**"
      - "framework/.gitignore"
      - "framework/.phpstorm.meta.php"
      - "framework/CHANGELOG.md"
      - "framework/LICENSE.md"
      - "framework/README.md"
      - "framework/UPGRADE.md"
      - "eslint.config.js"
      - "LICENSE.md"
      - "README.md"
      - "ROADMAP.md"

  push: *ignore-paths

concurrency:
  group: ${{ github.workflow }}-${{ github.ref }}
  cancel-in-progress: true

env:
  PHP_EXTENSIONS: curl, intl, pdo, pdo_pgsql
  PHP_INI_VALUES: apc.enabled=1,apc.shm_size=32M,apc.enable_cli=1, date.timezone='UTC'
  PHPUNIT_GROUP: pgsql
  XDEBUG_MODE: coverage

jobs:
  tests:
    name: PHP ${{ matrix.php }}-pgsql-${{ matrix.pgsql }}

    env:
<<<<<<< HEAD
      COVERAGE_DRIVER: ${{ matrix.php == 8.1 && 'pcov' || 'none' }}
      PHP_EXTENSIONS: apcu, curl, intl, pdo, pdo_pgsql
      PHP_INI_VALUES: apc.enabled=1,apc.shm_size=32M,apc.enable_cli=1, date.timezone='UTC'
      PHPUNIT_GROUP: pgsql
=======
      COVERAGE_DRIVER: xdebug
>>>>>>> 1821a61d

    runs-on: ubuntu-latest

    strategy:
      fail-fast: false
      matrix:
<<<<<<< HEAD
        php: [8.1, 8.2, 8.3, 8.4]
        pgsql: [13, 14, 15, 16, 17]
=======
        php: [7.4, 8.5]
        pgsql: [10, 11, 12, 13, 14, 15, 16, 17]
>>>>>>> 1821a61d

    services: &pgsql-service
      postgres:
        image: postgres:${{ matrix.pgsql }}
        env:
          POSTGRES_USER: postgres
          POSTGRES_PASSWORD: postgres
          POSTGRES_DB: yiitest
        ports:
          - 5432:5432
        options: >-
          --name=postgres
          --health-cmd="pg_isready"
          --health-interval=10s
          --health-retries=3
          --health-timeout=5s
          --mount type=tmpfs,destination=/var/lib/postgresql/data

    steps: &pgsql-steps
      - name: Monitor action permissions.
        if: runner.os != 'Windows'
        uses: GitHubSecurityLab/actions-permissions/monitor@v1

      - name: Checkout.
        uses: actions/checkout@v5

      - name: Setup PHP with Composer.
        uses: ./.github/actions/php-setup
        with:
          coverage-driver: ${{ env.COVERAGE_DRIVER }}
          extensions: ${{ env.PHP_EXTENSIONS }}
          ini-values: ${{ env.PHP_INI_VALUES }}, session.save_path="${{ runner.temp }}"
          php-version: ${{ matrix.php }}

      - name: Run PHPUnit tests.
        uses: ./.github/actions/phpunit
        with:
          coverage-driver: ${{ env.COVERAGE_DRIVER }}
          coverage-token: ${{ secrets.CODECOV_TOKEN }}
          group: ${{ env.PHPUNIT_GROUP }}

  tests-dev:
    name: PHP ${{ matrix.php }}-pgsql-${{ matrix.pgsql }}

    env:
      COVERAGE_DRIVER: none

    runs-on: ubuntu-latest

    strategy:
      fail-fast: false
      matrix:
        php: [8.0, 8.1, 8.2, 8.3, 8.4]
        pgsql:
          - 17

    services: *pgsql-service

    steps: *pgsql-steps<|MERGE_RESOLUTION|>--- conflicted
+++ resolved
@@ -50,27 +50,15 @@
     name: PHP ${{ matrix.php }}-pgsql-${{ matrix.pgsql }}
 
     env:
-<<<<<<< HEAD
-      COVERAGE_DRIVER: ${{ matrix.php == 8.1 && 'pcov' || 'none' }}
-      PHP_EXTENSIONS: apcu, curl, intl, pdo, pdo_pgsql
-      PHP_INI_VALUES: apc.enabled=1,apc.shm_size=32M,apc.enable_cli=1, date.timezone='UTC'
-      PHPUNIT_GROUP: pgsql
-=======
       COVERAGE_DRIVER: xdebug
->>>>>>> 1821a61d
 
     runs-on: ubuntu-latest
 
     strategy:
       fail-fast: false
       matrix:
-<<<<<<< HEAD
-        php: [8.1, 8.2, 8.3, 8.4]
-        pgsql: [13, 14, 15, 16, 17]
-=======
-        php: [7.4, 8.5]
+        php: [8.1, 8.5]
         pgsql: [10, 11, 12, 13, 14, 15, 16, 17]
->>>>>>> 1821a61d
 
     services: &pgsql-service
       postgres:
@@ -123,7 +111,7 @@
     strategy:
       fail-fast: false
       matrix:
-        php: [8.0, 8.1, 8.2, 8.3, 8.4]
+        php: [8.2, 8.3, 8.4]
         pgsql:
           - 17
 
