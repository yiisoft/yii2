--- conflicted
+++ resolved
@@ -19,14 +19,11 @@
     strategy:
       fail-fast: false
       matrix:
-<<<<<<< HEAD
-        os:
-          - ubuntu-latest
-
         php:
           - 8.1
           - 8.2
           - 8.3
+          - 8.4
 
         pgsql:
           - 10
@@ -35,11 +32,6 @@
           - 13
           - 14
           - 15
-=======
-        os: [ubuntu-latest]
-        php: [7.4, 8.0, 8.1, 8.2, 8.3, 8.4]
-        pgsql: [10, 11, 12, 13, 14, 15]
->>>>>>> 7037fd46
 
     services:
       postgres:
@@ -65,23 +57,10 @@
           php-version: ${{ matrix.php }}
           tools: composer:v2, pecl
 
-<<<<<<< HEAD
       - name: Install dependencies with composer
-=======
-      - name: Update composer.
-        run: composer self-update
-
-      - name: Install dependencies with composer
-        if: matrix.php != '8.4'
->>>>>>> 7037fd46
         run: composer update --prefer-dist --no-interaction --no-progress --optimize-autoloader --ansi
 
-      - name: Install dependencies with PHP 8.4.
-        if: matrix.php == '8.4'
-        run: composer update --prefer-dist --no-interaction --no-progress --optimize-autoloader --ignore-platform-reqs --ansi
-
       - name: Run Pgsql tests with PHPUnit and generate coverage.
-<<<<<<< HEAD
         if: matrix.php == '8.1'
         run: vendor/bin/phpunit --group pgsql --coverage-clover=coverage.xml --colors=always --verbose
 
@@ -91,14 +70,7 @@
 
       - name: Upload coverage to Codecov.
         if: matrix.php == '8.1'
-        uses: codecov/codecov-action@v3
-=======
-        run: vendor/bin/phpunit --group pgsql --coverage-clover=coverage.xml --colors=always
-
-      - name: Upload coverage to Codecov.
-        if: matrix.php == '7.4'
         uses: codecov/codecov-action@v4
->>>>>>> 7037fd46
         with:
-          token: ${{ secrets.CODECOV_TOKEN }}
-          file: ./coverage.xml+          file: ./coverage.xml
+          token: ${{ secrets.CODECOV_TOKEN }}