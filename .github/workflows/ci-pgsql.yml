--- conflicted
+++ resolved
@@ -19,26 +19,9 @@
 
     strategy:
       matrix:
-<<<<<<< HEAD
-        php:
-          - 7.4
-          - 8.0
-          - 8.1
-          - 8.2
-          - 8.3
-
-        pgsql:
-          - 10
-          - 11
-          - 12
-          - 13
-          - 14
-          - 15
-=======
         os: [ubuntu-latest]
         php: [7.4, 8.0, 8.1, 8.2, 8.3, 8.4]
         pgsql: [10, 11, 12, 13, 14, 15]
->>>>>>> 28cbf6cd
 
     services:
       postgres:
