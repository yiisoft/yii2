--- conflicted
+++ resolved
@@ -50,35 +50,18 @@
     name: PHP ${{ matrix.php }}-mssql-${{ matrix.mssql }}
 
     env:
-<<<<<<< HEAD
-      COVERAGE_DRIVER: ${{ matrix.php == 8.1 && 'pcov' || 'none' }}
-      PHP_EXTENSIONS: apcu, curl, intl, pdo, pdo_sqlsrv
-      PHP_INI_VALUES: apc.enabled=1,apc.shm_size=32M,apc.enable_cli=1, date.timezone='UTC'
-      PHPUNIT_GROUP: mssql
-=======
       COVERAGE_DRIVER: xdebug
->>>>>>> 1821a61d
 
     runs-on: ubuntu-latest
 
     strategy:
       matrix:
-<<<<<<< HEAD
-        php: [8.1, 8.2, 8.3, 8.4]
-
-        mssql:
-          - server:2019-latest
-          - server:2022-latest
-
-    services:
-=======
-        php: [7.4, 8.5]
+        php: [8.1, 8.5]
         mssql:
           - version: server:2022-latest
             mssql-tool: /opt/mssql-tools18/bin/sqlcmd -C
 
     services: &mssql-service
->>>>>>> 1821a61d
       mssql:
         image: mcr.microsoft.com/mssql/${{ matrix.mssql }}
         env:
@@ -134,7 +117,7 @@
     strategy:
       fail-fast: false
       matrix:
-        php: [8.0, 8.1, 8.2, 8.3, 8.4]
+        php: [8.2, 8.3, 8.4]
         mssql:
           - version: server:2022-latest
             mssql-tool: /opt/mssql-tools18/bin/sqlcmd -C
