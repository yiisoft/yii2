--- conflicted
+++ resolved
@@ -10,75 +10,48 @@
 
 jobs:
   tests:
-    name: PHP ${{ matrix.php }}-mssql-${{ matrix.mssql.version }}
+    name: PHP ${{ matrix.php }}-mssql-${{ matrix.mssql }}
 
     env:
-      EXTENSIONS: pdo, pdo_sqlsrv-5.10.1
+      EXTENSIONS: pdo, pdo_sqlsrv
 
-    runs-on: ${{ matrix.mssql.os || 'ubuntu-latest' }}
+    runs-on: ubuntu-latest
 
     strategy:
-<<<<<<< HEAD
-        matrix:
-            os:
-              - ubuntu-latest
+      matrix:
+        os:
+          - ubuntu-latest
 
-            php:
-              - 8.1
-              - 8.2
-              - 8.3
-
-            mssql:
-              - server:2017-latest
-              - server:2019-latest
-              - server:2022-latest
-=======
-      fail-fast: false
-      matrix:
         php:
-          - 7.4
-          - 8.0
           - 8.1
           - 8.2
           - 8.3
           - 8.4
 
         mssql:
-          - version: server:2022-latest
-            mssql-tool: /opt/mssql-tools18/bin/sqlcmd -C
-
-        include:
-          - php: 8.0
-            mssql:
-              version: server:2019-latest
-              mssql-tool: /opt/mssql-tools18/bin/sqlcmd -C
->>>>>>> 7037fd46
+          - server:2019-latest
+          - server:2022-latest
 
     services:
       mssql:
-          image: mcr.microsoft.com/mssql/${{ matrix.mssql.version }}
-          env:
-              SA_PASSWORD: YourStrong!Passw0rd
-              ACCEPT_EULA: Y
-              MSSQL_PID: Developer
-          ports:
-              - 1433:1433
-          options: --name=mssql --health-cmd="${{ matrix.mssql.mssql-tool }} -S localhost -U SA -P 'YourStrong!Passw0rd' -Q 'SELECT 1'" --health-interval=10s --health-timeout=5s --health-retries=3
+        image: mcr.microsoft.com/mssql/${{ matrix.mssql }}
+        env:
+          SA_PASSWORD: YourStrong!Passw0rd
+          ACCEPT_EULA: Y
+          MSSQL_PID: Developer
+        ports:
+          - 1433:1433
+        options: --name=mssql --health-cmd="/opt/mssql-tools18/bin/sqlcmd -C -S localhost -U SA -P 'YourStrong!Passw0rd' -Q 'SELECT 1'" --health-interval=10s --health-timeout=5s --health-retries=3
 
     steps:
+      - name: Checkout
+        uses: actions/checkout@v4
+
       - name: Install ODBC driver
         run: sudo ACCEPT_EULA=Y apt-get install -y msodbcsql18
 
-      - name: Checkout
-        uses: actions/checkout@v4
-
-<<<<<<< HEAD
       - name: Create MS SQL Database.
-        run: docker exec -i mssql /opt/mssql-tools/bin/sqlcmd -S localhost -U SA -P 'YourStrong!Passw0rd' -Q 'CREATE DATABASE yiitest'
-=======
-      - name: Create MS SQL Database
-        run: docker exec -i mssql ${{ matrix.mssql.mssql-tool }} -S localhost -U SA -P 'YourStrong!Passw0rd' -Q 'CREATE DATABASE yiitest'
->>>>>>> 7037fd46
+        run: docker exec -i mssql /opt/mssql-tools18/bin/sqlcmd -C -S localhost -U SA -P 'YourStrong!Passw0rd' -Q 'CREATE DATABASE yiitest'
 
       - name: Install PHP with extensions.
         uses: shivammathur/setup-php@v2
@@ -92,20 +65,10 @@
       - name: Update composer.
         run: composer self-update
 
-<<<<<<< HEAD
       - name: Install dependencies with composer.
-=======
-      - name: Install dependencies with composer
-        if: matrix.php != '8.4'
->>>>>>> 7037fd46
         run: composer update --prefer-dist --no-interaction --no-progress --optimize-autoloader --ansi
 
-      - name: Install dependencies with PHP 8.4.
-        if: matrix.php == '8.4'
-        run: composer update --prefer-dist --no-interaction --no-progress --optimize-autoloader --ignore-platform-reqs --ansi
-
       - name: Run MSSQL tests with PHPUnit and generate coverage.
-<<<<<<< HEAD
         if: matrix.php == '8.1'
         run: vendor/bin/phpunit --group mssql --coverage-clover=coverage.xml --colors=always --verbose
 
@@ -115,14 +78,7 @@
 
       - name: Upload coverage to Codecov.
         if: matrix.php == '8.1'
-        uses: codecov/codecov-action@v3
-=======
-        run: vendor/bin/phpunit --group mssql --coverage-clover=coverage.xml --colors=always
-
-      - name: Upload coverage to Codecov.
-        if: matrix.php == '7.4'
         uses: codecov/codecov-action@v4
->>>>>>> 7037fd46
         with:
-          token: ${{ secrets.CODECOV_TOKEN }}
-          file: ./coverage.xml+          file: ./coverage.xml
+          token: ${{ secrets.CODECOV_TOKEN }}