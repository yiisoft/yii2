--- conflicted
+++ resolved
@@ -67,13 +67,8 @@
         run: vendor/bin/phpunit ${{ env.PHPUNIT_COMMAND }}
 
       - name: Upload coverage to Codecov.
-<<<<<<< HEAD
         if: matrix.php == '8.1'
         uses: codecov/codecov-action@v4
-=======
-        if: matrix.php == '7.4'
-        uses: codecov/codecov-action@v5
->>>>>>> 2fc017b6
         with:
           file: ./coverage.xml
           token: ${{ secrets.CODECOV_TOKEN }}