on:
  - pull_request
  - push

name: ci-mysql

concurrency:
  group: ${{ github.workflow }}-${{ github.ref }}
  cancel-in-progress: true

jobs:
  tests:
    name: PHP ${{ matrix.php }}-mysql-${{ matrix.mysql }}

    env:
<<<<<<< HEAD
      EXTENSIONS: curl, intl, pdo, pdo_mysql
=======
      COVERAGE: ${{ matrix.php == '7.4' && '--coverage-clover=coverage.xml  --colors=always' || '--colors=always' }}
      EXTENSIONS: curl, intl, pdo, pdo_mysql, ${{ matrix.php == '8.0' && 'xdebug-3.3.2' || 'xdebug' }}
      XDEBUG_MODE: coverage
>>>>>>> d0c150c7

    runs-on: ubuntu-latest

    strategy:
      fail-fast: false
      matrix:
<<<<<<< HEAD
        php:
          - 8.1
          - 8.2
          - 8.3
          - 8.4

        mysql:
          - 5.7
          - latest
=======
        php: [7.4, 8.0, 8.1, 8.2, 8.3, 8.4]
        mysql: [5.7, latest]
>>>>>>> d0c150c7

    services:
      mysql:
        image: mysql:${{ matrix.mysql }}
        env:
          MYSQL_ROOT_PASSWORD: root
          MYSQL_DATABASE: yiitest
        ports:
          - 3306:3306
        options: --health-cmd="mysqladmin ping" --health-interval=10s --health-timeout=5s --health-retries=3

    steps:
      - name: Checkout.
        uses: actions/checkout@v4

      - name: Install PHP with extensions.
        uses: shivammathur/setup-php@v2
        with:
          coverage: pcov
          extensions: ${{ env.EXTENSIONS }}
          ini-values: date.timezone='UTC'
          php-version: ${{ matrix.php }}
          tools: pie

<<<<<<< HEAD
      - name: Install dependencies with composer.
        run: composer update --prefer-dist --no-interaction --no-progress --optimize-autoloader --ansi

      - name: Run MySQL tests with PHPUnit and generate coverage.
        if: matrix.php == '8.1'
        run: vendor/bin/phpunit --group mysql --coverage-clover=coverage.xml --colors=always --verbose

      - name: Run MySQL tests with PHPUnit.
        if: matrix.php != '8.1'
        run: vendor/bin/phpunit --group mysql --colors=always --verbose
=======
      - name: Update composer.
        run: composer self-update

      - name: Install dependencies with composer.
        run: composer update --prefer-dist --no-interaction --no-progress --optimize-autoloader --ansi

      - name: Run MySQL tests with PHPUnit.
        run: vendor/bin/phpunit --group mysql ${{ env.COVERAGE }}
>>>>>>> d0c150c7

      - name: Upload coverage to Codecov.
        if: matrix.php == '8.1'
        uses: codecov/codecov-action@v4
        with:
          file: ./coverage.xml
          token: ${{ secrets.CODECOV_TOKEN }}<|MERGE_RESOLUTION|>--- conflicted
+++ resolved
@@ -13,33 +13,16 @@
     name: PHP ${{ matrix.php }}-mysql-${{ matrix.mysql }}
 
     env:
-<<<<<<< HEAD
       EXTENSIONS: curl, intl, pdo, pdo_mysql
-=======
-      COVERAGE: ${{ matrix.php == '7.4' && '--coverage-clover=coverage.xml  --colors=always' || '--colors=always' }}
-      EXTENSIONS: curl, intl, pdo, pdo_mysql, ${{ matrix.php == '8.0' && 'xdebug-3.3.2' || 'xdebug' }}
-      XDEBUG_MODE: coverage
->>>>>>> d0c150c7
+      PHPUNIT_COMMAND: --group mysql --colors=always ${{ matrix.php == '8.1' && '--coverage-clover=coverage.xml' || '' }}
 
     runs-on: ubuntu-latest
 
     strategy:
       fail-fast: false
       matrix:
-<<<<<<< HEAD
-        php:
-          - 8.1
-          - 8.2
-          - 8.3
-          - 8.4
-
-        mysql:
-          - 5.7
-          - latest
-=======
-        php: [7.4, 8.0, 8.1, 8.2, 8.3, 8.4]
+        php: [8.1, 8.2, 8.3, 8.4]
         mysql: [5.7, latest]
->>>>>>> d0c150c7
 
     services:
       mysql:
@@ -64,18 +47,6 @@
           php-version: ${{ matrix.php }}
           tools: pie
 
-<<<<<<< HEAD
-      - name: Install dependencies with composer.
-        run: composer update --prefer-dist --no-interaction --no-progress --optimize-autoloader --ansi
-
-      - name: Run MySQL tests with PHPUnit and generate coverage.
-        if: matrix.php == '8.1'
-        run: vendor/bin/phpunit --group mysql --coverage-clover=coverage.xml --colors=always --verbose
-
-      - name: Run MySQL tests with PHPUnit.
-        if: matrix.php != '8.1'
-        run: vendor/bin/phpunit --group mysql --colors=always --verbose
-=======
       - name: Update composer.
         run: composer self-update
 
@@ -83,8 +54,7 @@
         run: composer update --prefer-dist --no-interaction --no-progress --optimize-autoloader --ansi
 
       - name: Run MySQL tests with PHPUnit.
-        run: vendor/bin/phpunit --group mysql ${{ env.COVERAGE }}
->>>>>>> d0c150c7
+        run: vendor/bin/phpunit ${{ env.PHPUNIT_COMMAND }}
 
       - name: Upload coverage to Codecov.
         if: matrix.php == '8.1'
