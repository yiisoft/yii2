--- conflicted
+++ resolved
@@ -19,22 +19,9 @@
 
     strategy:
       matrix:
-<<<<<<< HEAD
-        php:
-          - 7.4
-          - 8.0
-          - 8.1
-          - 8.2
-          - 8.3
-
-        mysql:
-          - 5.7
-          - latest
-=======
         os: [ubuntu-latest]
         php: [7.4, 8.0, 8.1, 8.2, 8.3, 8.4]
         mysql: [5.7, latest]
->>>>>>> 28cbf6cd
 
     services:
       mysql:
