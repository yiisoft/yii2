--- conflicted
+++ resolved
@@ -18,7 +18,7 @@
     name: PHP ${{ matrix.php }}-PHPStan
 
     env:
-      PHP_EXTENSIONS: ${{ matrix.php < 8.0 && 'apc' || 'apcu' }}, curl, dom, imagick, intl, mbstring, mcrypt, memcached
+      PHP_EXTENSIONS: apcu, curl, dom, imagick, intl, mbstring, mcrypt, memcached
       PHP_INI_VALUES: apc.enabled=1,apc.shm_size=32M,apc.enable_cli=1, date.timezone='UTC'
 
     runs-on: ubuntu-latest
@@ -26,11 +26,7 @@
     strategy:
       fail-fast: false
       matrix:
-<<<<<<< HEAD
-        php: [8.1, 8.2, 8.3, 8.4, 8.5]
-=======
-        php: [7.4, 8.0, 8.1, 8.2, 8.3, 8.4]
->>>>>>> 813dfc07
+        php: [8.1, 8.2, 8.3, 8.4]
 
     steps:
       - name: Monitor action permissions.
@@ -43,25 +39,10 @@
       - name: Setup PHP with Composer.
         uses: ./.github/actions/php-setup
         with:
-          extensions: ${{ matrix.php < 8.0 && 'apc' || 'apcu' }}, ${{ env.PHP_EXTENSIONS }}
+          extensions: ${{ env.PHP_EXTENSIONS }}
           ini-values: ${{ env.PHP_INI_VALUES }}, session.save_path="${{ runner.temp }}"
           php-version: ${{ matrix.php }}
           tools: cs2pr, pie
 
-<<<<<<< HEAD
-      - name: Update composer.
-        run: composer self-update
-
-      - name: Install dependencies with composer.
-        run: composer update $DEFAULT_COMPOSER_FLAGS ${{ matrix.php == 8.5 && '--ignore-platform-reqs' || '' }}
-
       - name: Static analysis.
-=======
-      - name: Static analysis PHP 7.x.
-        if: matrix.php == '7.3' || matrix.php == '7.4'
-        run: vendor/bin/phpstan analyse --configuration=phpstan-7x.dist.neon --error-format=checkstyle | cs2pr
-
-      - name: Static analysis PHP 8.x.
-        if: matrix.php != '7.3' && matrix.php != '7.4'
->>>>>>> 813dfc07
         run: vendor/bin/phpstan analyse --error-format=checkstyle | cs2pr