--- conflicted
+++ resolved
@@ -52,11 +52,7 @@
     strategy:
       fail-fast: false
       matrix:
-<<<<<<< HEAD
-        php: [8.1, 8.2, 8.3, 8.4]
-=======
-        php: [7.4, 8.0, 8.1, 8.2, 8.3, 8.4, 8.5]
->>>>>>> 1821a61d
+        php: [8.1, 8.2, 8.3, 8.4, 8.5]
 
     steps:
       - name: Monitor action permissions.
