{
    "_readme": [
        "This file locks the dependencies of your project to a known state",
        "Read more about it at https://getcomposer.org/doc/01-basic-usage.md#installing-dependencies",
        "This file is @generated automatically"
    ],
<<<<<<< HEAD
    "content-hash": "7269257cc9e1f2b37d4e30c637bb226b",
=======
    "content-hash": "3faf6ba20beedc1db7758907d00f6681",
>>>>>>> 7037fd46
    "packages": [
        {
            "name": "bower-asset/inputmask",
            "version": "5.0.8",
            "source": {
                "type": "git",
                "url": "git@github.com:RobinHerbots/Inputmask.git",
                "reference": "e0f39e0c93569c6b494c3a57edef2c59313a6b64"
            },
            "dist": {
                "type": "zip",
                "url": "https://api.github.com/repos/RobinHerbots/Inputmask/zipball/e0f39e0c93569c6b494c3a57edef2c59313a6b64",
                "reference": "e0f39e0c93569c6b494c3a57edef2c59313a6b64"
            },
            "require": {
                "bower-asset/jquery": ">=1.7"
            },
            "type": "bower-asset",
            "license": [
                "http://opensource.org/licenses/mit-license.php"
            ]
        },
        {
            "name": "bower-asset/jquery",
            "version": "3.7.1",
            "source": {
                "type": "git",
                "url": "https://github.com/jquery/jquery-dist.git",
                "reference": "fde1f76e2799dd877c176abde0ec836553246991"
            },
            "dist": {
                "type": "zip",
                "url": "https://api.github.com/repos/jquery/jquery-dist/zipball/fde1f76e2799dd877c176abde0ec836553246991",
                "reference": "fde1f76e2799dd877c176abde0ec836553246991"
            },
            "type": "bower-asset",
            "license": [
                "MIT"
            ]
        },
        {
            "name": "bower-asset/punycode",
            "version": "v2.3.1",
            "source": {
                "type": "git",
                "url": "https://github.com/mathiasbynens/punycode.js.git",
                "reference": "9e1b2cda98d215d3a73fcbfe93c62e021f4ba768"
            },
            "dist": {
                "type": "zip",
                "url": "https://api.github.com/repos/mathiasbynens/punycode.js/zipball/9e1b2cda98d215d3a73fcbfe93c62e021f4ba768",
                "reference": "9e1b2cda98d215d3a73fcbfe93c62e021f4ba768"
            },
            "type": "bower-asset"
        },
        {
            "name": "bower-asset/yii2-pjax",
            "version": "2.0.8",
            "source": {
                "type": "git",
                "url": "git@github.com:yiisoft/jquery-pjax.git",
                "reference": "a9298d57da63d14a950f1b94366a864bc62264fb"
            },
            "dist": {
                "type": "zip",
                "url": "https://api.github.com/repos/yiisoft/jquery-pjax/zipball/a9298d57da63d14a950f1b94366a864bc62264fb",
                "reference": "a9298d57da63d14a950f1b94366a864bc62264fb"
            },
            "require": {
                "bower-asset/jquery": ">=1.8"
            },
            "type": "bower-asset",
            "license": [
                "MIT"
            ]
        },
        {
            "name": "cebe/markdown",
            "version": "1.2.1",
            "source": {
                "type": "git",
                "url": "https://github.com/cebe/markdown.git",
                "reference": "9bac5e971dd391e2802dca5400bbeacbaea9eb86"
            },
            "dist": {
                "type": "zip",
                "url": "https://api.github.com/repos/cebe/markdown/zipball/9bac5e971dd391e2802dca5400bbeacbaea9eb86",
                "reference": "9bac5e971dd391e2802dca5400bbeacbaea9eb86",
                "shasum": ""
            },
            "require": {
                "lib-pcre": "*",
                "php": ">=5.4.0"
            },
            "require-dev": {
                "cebe/indent": "*",
                "facebook/xhprof": "*@dev",
                "phpunit/phpunit": "4.1.*"
            },
            "bin": [
                "bin/markdown"
            ],
            "type": "library",
            "extra": {
                "branch-alias": {
                    "dev-master": "1.2.x-dev"
                }
            },
            "autoload": {
                "psr-4": {
                    "cebe\\markdown\\": ""
                }
            },
            "notification-url": "https://packagist.org/downloads/",
            "license": [
                "MIT"
            ],
            "authors": [
                {
                    "name": "Carsten Brandt",
                    "email": "mail@cebe.cc",
                    "homepage": "http://cebe.cc/",
                    "role": "Creator"
                }
            ],
            "description": "A super fast, highly extensible markdown parser for PHP",
            "homepage": "https://github.com/cebe/markdown#readme",
            "keywords": [
                "extensible",
                "fast",
                "gfm",
                "markdown",
                "markdown-extra"
            ],
            "support": {
                "issues": "https://github.com/cebe/markdown/issues",
                "source": "https://github.com/cebe/markdown"
            },
            "time": "2018-03-26T11:24:36+00:00"
        },
        {
            "name": "ezyang/htmlpurifier",
            "version": "v4.17.0",
            "source": {
                "type": "git",
                "url": "https://github.com/ezyang/htmlpurifier.git",
                "reference": "bbc513d79acf6691fa9cf10f192c90dd2957f18c"
            },
            "dist": {
                "type": "zip",
                "url": "https://api.github.com/repos/ezyang/htmlpurifier/zipball/bbc513d79acf6691fa9cf10f192c90dd2957f18c",
                "reference": "bbc513d79acf6691fa9cf10f192c90dd2957f18c",
                "shasum": ""
            },
            "require": {
                "php": "~5.6.0 || ~7.0.0 || ~7.1.0 || ~7.2.0 || ~7.3.0 || ~7.4.0 || ~8.0.0 || ~8.1.0 || ~8.2.0 || ~8.3.0"
            },
            "require-dev": {
                "cerdic/css-tidy": "^1.7 || ^2.0",
                "simpletest/simpletest": "dev-master"
            },
            "suggest": {
                "cerdic/css-tidy": "If you want to use the filter 'Filter.ExtractStyleBlocks'.",
                "ext-bcmath": "Used for unit conversion and imagecrash protection",
                "ext-iconv": "Converts text to and from non-UTF-8 encodings",
                "ext-tidy": "Used for pretty-printing HTML"
            },
            "type": "library",
            "autoload": {
                "files": [
                    "library/HTMLPurifier.composer.php"
                ],
                "psr-0": {
                    "HTMLPurifier": "library/"
                },
                "exclude-from-classmap": [
                    "/library/HTMLPurifier/Language/"
                ]
            },
            "notification-url": "https://packagist.org/downloads/",
            "license": [
                "LGPL-2.1-or-later"
            ],
            "authors": [
                {
                    "name": "Edward Z. Yang",
                    "email": "admin@htmlpurifier.org",
                    "homepage": "http://ezyang.com"
                }
            ],
            "description": "Standards compliant HTML filter written in PHP",
            "homepage": "http://htmlpurifier.org/",
            "keywords": [
                "html"
            ],
            "support": {
                "issues": "https://github.com/ezyang/htmlpurifier/issues",
                "source": "https://github.com/ezyang/htmlpurifier/tree/v4.17.0"
            },
            "time": "2023-11-17T15:01:25+00:00"
        },
        {
            "name": "yiisoft/yii2-composer",
            "version": "2.0.10",
            "source": {
                "type": "git",
                "url": "https://github.com/yiisoft/yii2-composer.git",
                "reference": "94bb3f66e779e2774f8776d6e1bdeab402940510"
            },
            "dist": {
                "type": "zip",
                "url": "https://api.github.com/repos/yiisoft/yii2-composer/zipball/94bb3f66e779e2774f8776d6e1bdeab402940510",
                "reference": "94bb3f66e779e2774f8776d6e1bdeab402940510",
                "shasum": ""
            },
            "require": {
                "composer-plugin-api": "^1.0 | ^2.0"
            },
            "require-dev": {
                "composer/composer": "^1.0 | ^2.0@dev",
                "phpunit/phpunit": "<7"
            },
            "type": "composer-plugin",
            "extra": {
                "class": "yii\\composer\\Plugin",
                "branch-alias": {
                    "dev-master": "2.0.x-dev"
                }
            },
            "autoload": {
                "psr-4": {
                    "yii\\composer\\": ""
                }
            },
            "notification-url": "https://packagist.org/downloads/",
            "license": [
                "BSD-3-Clause"
            ],
            "authors": [
                {
                    "name": "Qiang Xue",
                    "email": "qiang.xue@gmail.com"
                },
                {
                    "name": "Carsten Brandt",
                    "email": "mail@cebe.cc"
                }
            ],
            "description": "The composer plugin for Yii extension installer",
            "keywords": [
                "composer",
                "extension installer",
                "yii2"
            ],
            "support": {
                "forum": "http://www.yiiframework.com/forum/",
                "irc": "irc://irc.freenode.net/yii",
                "issues": "https://github.com/yiisoft/yii2-composer/issues",
                "source": "https://github.com/yiisoft/yii2-composer",
                "wiki": "http://www.yiiframework.com/wiki/"
            },
            "funding": [
                {
                    "url": "https://github.com/yiisoft",
                    "type": "github"
                },
                {
                    "url": "https://opencollective.com/yiisoft",
                    "type": "open_collective"
                },
                {
                    "url": "https://tidelift.com/funding/github/packagist/yiisoft/yii2-composer",
                    "type": "tidelift"
                }
            ],
            "time": "2020-06-24T00:04:01+00:00"
        }
    ],
    "packages-dev": [
        {
            "name": "cebe/indent",
            "version": "1.0.2",
            "source": {
                "type": "git",
                "url": "https://github.com/cebe/indent.git",
                "reference": "c500ed74d30ed2d7e085f9cf07f8092d32d70776"
            },
            "dist": {
                "type": "zip",
                "url": "https://api.github.com/repos/cebe/indent/zipball/c500ed74d30ed2d7e085f9cf07f8092d32d70776",
                "reference": "c500ed74d30ed2d7e085f9cf07f8092d32d70776",
                "shasum": ""
            },
            "bin": [
                "indent"
            ],
            "type": "library",
            "notification-url": "https://packagist.org/downloads/",
            "license": [
                "MIT"
            ],
            "authors": [
                {
                    "name": "Carsten Brandt",
                    "email": "mail@cebe.cc",
                    "homepage": "http://cebe.cc/",
                    "role": "Core framework development"
                }
            ],
            "description": "a small tool to convert text file indentation",
            "support": {
                "issues": "https://github.com/cebe/indent/issues",
                "source": "https://github.com/cebe/indent/tree/master"
            },
            "time": "2014-05-23T14:40:08+00:00"
        },
        {
            "name": "dealerdirect/phpcodesniffer-composer-installer",
            "version": "v1.0.0",
            "source": {
                "type": "git",
                "url": "https://github.com/PHPCSStandards/composer-installer.git",
                "reference": "4be43904336affa5c2f70744a348312336afd0da"
            },
            "dist": {
                "type": "zip",
                "url": "https://api.github.com/repos/PHPCSStandards/composer-installer/zipball/4be43904336affa5c2f70744a348312336afd0da",
                "reference": "4be43904336affa5c2f70744a348312336afd0da",
                "shasum": ""
            },
            "require": {
                "composer-plugin-api": "^1.0 || ^2.0",
                "php": ">=5.4",
                "squizlabs/php_codesniffer": "^2.0 || ^3.1.0 || ^4.0"
            },
            "require-dev": {
                "composer/composer": "*",
                "ext-json": "*",
                "ext-zip": "*",
                "php-parallel-lint/php-parallel-lint": "^1.3.1",
                "phpcompatibility/php-compatibility": "^9.0",
                "yoast/phpunit-polyfills": "^1.0"
            },
            "type": "composer-plugin",
            "extra": {
                "class": "PHPCSStandards\\Composer\\Plugin\\Installers\\PHPCodeSniffer\\Plugin"
            },
            "autoload": {
                "psr-4": {
                    "PHPCSStandards\\Composer\\Plugin\\Installers\\PHPCodeSniffer\\": "src/"
                }
            },
            "notification-url": "https://packagist.org/downloads/",
            "license": [
                "MIT"
            ],
            "authors": [
                {
                    "name": "Franck Nijhof",
                    "email": "franck.nijhof@dealerdirect.com",
                    "homepage": "http://www.frenck.nl",
                    "role": "Developer / IT Manager"
                },
                {
                    "name": "Contributors",
                    "homepage": "https://github.com/PHPCSStandards/composer-installer/graphs/contributors"
                }
            ],
            "description": "PHP_CodeSniffer Standards Composer Installer Plugin",
            "homepage": "http://www.dealerdirect.com",
            "keywords": [
                "PHPCodeSniffer",
                "PHP_CodeSniffer",
                "code quality",
                "codesniffer",
                "composer",
                "installer",
                "phpcbf",
                "phpcs",
                "plugin",
                "qa",
                "quality",
                "standard",
                "standards",
                "style guide",
                "stylecheck",
                "tests"
            ],
            "support": {
                "issues": "https://github.com/PHPCSStandards/composer-installer/issues",
                "source": "https://github.com/PHPCSStandards/composer-installer"
            },
            "time": "2023-01-05T11:28:13+00:00"
        },
        {
            "name": "dms/phpunit-arraysubset-asserts",
            "version": "v0.5.0",
            "source": {
                "type": "git",
                "url": "https://github.com/rdohms/phpunit-arraysubset-asserts.git",
                "reference": "aa6b9e858414e91cca361cac3b2035ee57d212e0"
            },
            "dist": {
                "type": "zip",
                "url": "https://api.github.com/repos/rdohms/phpunit-arraysubset-asserts/zipball/aa6b9e858414e91cca361cac3b2035ee57d212e0",
                "reference": "aa6b9e858414e91cca361cac3b2035ee57d212e0",
                "shasum": ""
            },
            "require": {
                "php": "^5.4 || ^7.0 || ^8.0",
                "phpunit/phpunit": "^4.8.36 || ^5.7.21 || ^6.0 || ^7.0 || ^8.0 || ^9.0 || ^10.0"
            },
            "require-dev": {
                "dms/coding-standard": "^9"
            },
            "type": "library",
            "autoload": {
                "files": [
                    "assertarraysubset-autoload.php"
                ]
            },
            "notification-url": "https://packagist.org/downloads/",
            "license": [
                "MIT"
            ],
            "authors": [
                {
                    "name": "Rafael Dohms",
                    "email": "rdohms@gmail.com"
                }
            ],
            "description": "This package provides ArraySubset and related asserts once deprecated in PHPUnit 8",
            "support": {
                "issues": "https://github.com/rdohms/phpunit-arraysubset-asserts/issues",
                "source": "https://github.com/rdohms/phpunit-arraysubset-asserts/tree/v0.5.0"
            },
            "time": "2023-06-02T17:33:53+00:00"
        },
        {
            "name": "doctrine/instantiator",
            "version": "2.0.0",
            "source": {
                "type": "git",
                "url": "https://github.com/doctrine/instantiator.git",
                "reference": "c6222283fa3f4ac679f8b9ced9a4e23f163e80d0"
            },
            "dist": {
                "type": "zip",
                "url": "https://api.github.com/repos/doctrine/instantiator/zipball/c6222283fa3f4ac679f8b9ced9a4e23f163e80d0",
                "reference": "c6222283fa3f4ac679f8b9ced9a4e23f163e80d0",
                "shasum": ""
            },
            "require": {
                "php": "^8.1"
            },
            "require-dev": {
                "doctrine/coding-standard": "^11",
                "ext-pdo": "*",
                "ext-phar": "*",
                "phpbench/phpbench": "^1.2",
                "phpstan/phpstan": "^1.9.4",
                "phpstan/phpstan-phpunit": "^1.3",
                "phpunit/phpunit": "^9.5.27",
                "vimeo/psalm": "^5.4"
            },
            "type": "library",
            "autoload": {
                "psr-4": {
                    "Doctrine\\Instantiator\\": "src/Doctrine/Instantiator/"
                }
            },
            "notification-url": "https://packagist.org/downloads/",
            "license": [
                "MIT"
            ],
            "authors": [
                {
                    "name": "Marco Pivetta",
                    "email": "ocramius@gmail.com",
                    "homepage": "https://ocramius.github.io/"
                }
            ],
            "description": "A small, lightweight utility to instantiate objects in PHP without invoking their constructors",
            "homepage": "https://www.doctrine-project.org/projects/instantiator.html",
            "keywords": [
                "constructor",
                "instantiate"
            ],
            "support": {
                "issues": "https://github.com/doctrine/instantiator/issues",
                "source": "https://github.com/doctrine/instantiator/tree/2.0.0"
            },
            "funding": [
                {
                    "url": "https://www.doctrine-project.org/sponsorship.html",
                    "type": "custom"
                },
                {
                    "url": "https://www.patreon.com/phpdoctrine",
                    "type": "patreon"
                },
                {
                    "url": "https://tidelift.com/funding/github/packagist/doctrine%2Finstantiator",
                    "type": "tidelift"
                }
            ],
            "time": "2022-12-30T00:23:10+00:00"
        },
        {
            "name": "myclabs/deep-copy",
<<<<<<< HEAD
            "version": "1.11.1",
            "source": {
                "type": "git",
                "url": "https://github.com/myclabs/DeepCopy.git",
                "reference": "7284c22080590fb39f2ffa3e9057f10a4ddd0e0c"
            },
            "dist": {
                "type": "zip",
                "url": "https://api.github.com/repos/myclabs/DeepCopy/zipball/7284c22080590fb39f2ffa3e9057f10a4ddd0e0c",
                "reference": "7284c22080590fb39f2ffa3e9057f10a4ddd0e0c",
=======
            "version": "1.12.0",
            "source": {
                "type": "git",
                "url": "https://github.com/myclabs/DeepCopy.git",
                "reference": "3a6b9a42cd8f8771bd4295d13e1423fa7f3d942c"
            },
            "dist": {
                "type": "zip",
                "url": "https://api.github.com/repos/myclabs/DeepCopy/zipball/3a6b9a42cd8f8771bd4295d13e1423fa7f3d942c",
                "reference": "3a6b9a42cd8f8771bd4295d13e1423fa7f3d942c",
>>>>>>> 7037fd46
                "shasum": ""
            },
            "require": {
                "php": "^7.1 || ^8.0"
            },
            "conflict": {
                "doctrine/collections": "<1.6.8",
<<<<<<< HEAD
                "doctrine/common": "<2.13.3 || >=3,<3.2.2"
=======
                "doctrine/common": "<2.13.3 || >=3 <3.2.2"
>>>>>>> 7037fd46
            },
            "require-dev": {
                "doctrine/collections": "^1.6.8",
                "doctrine/common": "^2.13.3 || ^3.2.2",
<<<<<<< HEAD
=======
                "phpspec/prophecy": "^1.10",
>>>>>>> 7037fd46
                "phpunit/phpunit": "^7.5.20 || ^8.5.23 || ^9.5.13"
            },
            "type": "library",
            "autoload": {
                "files": [
                    "src/DeepCopy/deep_copy.php"
                ],
                "psr-4": {
                    "DeepCopy\\": "src/DeepCopy/"
                }
            },
            "notification-url": "https://packagist.org/downloads/",
            "license": [
                "MIT"
            ],
            "description": "Create deep copies (clones) of your objects",
            "keywords": [
                "clone",
                "copy",
                "duplicate",
                "object",
                "object graph"
            ],
            "support": {
                "issues": "https://github.com/myclabs/DeepCopy/issues",
<<<<<<< HEAD
                "source": "https://github.com/myclabs/DeepCopy/tree/1.11.1"
=======
                "source": "https://github.com/myclabs/DeepCopy/tree/1.12.0"
>>>>>>> 7037fd46
            },
            "funding": [
                {
                    "url": "https://tidelift.com/funding/github/packagist/myclabs/deep-copy",
                    "type": "tidelift"
                }
            ],
<<<<<<< HEAD
            "time": "2023-03-08T13:26:56+00:00"
        },
        {
            "name": "nikic/php-parser",
            "version": "v5.0.2",
            "source": {
                "type": "git",
                "url": "https://github.com/nikic/PHP-Parser.git",
                "reference": "139676794dc1e9231bf7bcd123cfc0c99182cb13"
            },
            "dist": {
                "type": "zip",
                "url": "https://api.github.com/repos/nikic/PHP-Parser/zipball/139676794dc1e9231bf7bcd123cfc0c99182cb13",
                "reference": "139676794dc1e9231bf7bcd123cfc0c99182cb13",
=======
            "time": "2024-06-12T14:39:25+00:00"
        },
        {
            "name": "nikic/php-parser",
            "version": "v5.1.0",
            "source": {
                "type": "git",
                "url": "https://github.com/nikic/PHP-Parser.git",
                "reference": "683130c2ff8c2739f4822ff7ac5c873ec529abd1"
            },
            "dist": {
                "type": "zip",
                "url": "https://api.github.com/repos/nikic/PHP-Parser/zipball/683130c2ff8c2739f4822ff7ac5c873ec529abd1",
                "reference": "683130c2ff8c2739f4822ff7ac5c873ec529abd1",
>>>>>>> 7037fd46
                "shasum": ""
            },
            "require": {
                "ext-ctype": "*",
                "ext-json": "*",
                "ext-tokenizer": "*",
                "php": ">=7.4"
            },
            "require-dev": {
                "ircmaxell/php-yacc": "^0.0.7",
<<<<<<< HEAD
                "phpunit/phpunit": "^7.0 || ^8.0 || ^9.0"
=======
                "phpunit/phpunit": "^9.0"
>>>>>>> 7037fd46
            },
            "bin": [
                "bin/php-parse"
            ],
            "type": "library",
            "extra": {
                "branch-alias": {
                    "dev-master": "5.0-dev"
                }
            },
            "autoload": {
                "psr-4": {
                    "PhpParser\\": "lib/PhpParser"
                }
            },
            "notification-url": "https://packagist.org/downloads/",
            "license": [
                "BSD-3-Clause"
            ],
            "authors": [
                {
                    "name": "Nikita Popov"
                }
            ],
            "description": "A PHP parser written in PHP",
            "keywords": [
                "parser",
                "php"
            ],
            "support": {
                "issues": "https://github.com/nikic/PHP-Parser/issues",
<<<<<<< HEAD
                "source": "https://github.com/nikic/PHP-Parser/tree/v5.0.2"
            },
            "time": "2024-03-05T20:51:40+00:00"
=======
                "source": "https://github.com/nikic/PHP-Parser/tree/v5.1.0"
            },
            "time": "2024-07-01T20:03:41+00:00"
>>>>>>> 7037fd46
        },
        {
            "name": "phar-io/manifest",
            "version": "2.0.4",
            "source": {
                "type": "git",
                "url": "https://github.com/phar-io/manifest.git",
                "reference": "54750ef60c58e43759730615a392c31c80e23176"
            },
            "dist": {
                "type": "zip",
                "url": "https://api.github.com/repos/phar-io/manifest/zipball/54750ef60c58e43759730615a392c31c80e23176",
                "reference": "54750ef60c58e43759730615a392c31c80e23176",
                "shasum": ""
            },
            "require": {
                "ext-dom": "*",
                "ext-libxml": "*",
                "ext-phar": "*",
                "ext-xmlwriter": "*",
                "phar-io/version": "^3.0.1",
                "php": "^7.2 || ^8.0"
            },
            "type": "library",
            "extra": {
                "branch-alias": {
                    "dev-master": "2.0.x-dev"
                }
            },
            "autoload": {
                "classmap": [
                    "src/"
                ]
            },
            "notification-url": "https://packagist.org/downloads/",
            "license": [
                "BSD-3-Clause"
            ],
            "authors": [
                {
                    "name": "Arne Blankerts",
                    "email": "arne@blankerts.de",
                    "role": "Developer"
                },
                {
                    "name": "Sebastian Heuer",
                    "email": "sebastian@phpeople.de",
                    "role": "Developer"
                },
                {
                    "name": "Sebastian Bergmann",
                    "email": "sebastian@phpunit.de",
                    "role": "Developer"
                }
            ],
            "description": "Component for reading phar.io manifest information from a PHP Archive (PHAR)",
            "support": {
                "issues": "https://github.com/phar-io/manifest/issues",
                "source": "https://github.com/phar-io/manifest/tree/2.0.4"
            },
            "funding": [
                {
                    "url": "https://github.com/theseer",
                    "type": "github"
                }
            ],
            "time": "2024-03-03T12:33:53+00:00"
        },
        {
            "name": "phar-io/version",
            "version": "3.2.1",
            "source": {
                "type": "git",
                "url": "https://github.com/phar-io/version.git",
                "reference": "4f7fd7836c6f332bb2933569e566a0d6c4cbed74"
            },
            "dist": {
                "type": "zip",
                "url": "https://api.github.com/repos/phar-io/version/zipball/4f7fd7836c6f332bb2933569e566a0d6c4cbed74",
                "reference": "4f7fd7836c6f332bb2933569e566a0d6c4cbed74",
                "shasum": ""
            },
            "require": {
                "php": "^7.2 || ^8.0"
            },
            "type": "library",
            "autoload": {
                "classmap": [
                    "src/"
                ]
            },
            "notification-url": "https://packagist.org/downloads/",
            "license": [
                "BSD-3-Clause"
            ],
            "authors": [
                {
                    "name": "Arne Blankerts",
                    "email": "arne@blankerts.de",
                    "role": "Developer"
                },
                {
                    "name": "Sebastian Heuer",
                    "email": "sebastian@phpeople.de",
                    "role": "Developer"
                },
                {
                    "name": "Sebastian Bergmann",
                    "email": "sebastian@phpunit.de",
                    "role": "Developer"
                }
            ],
            "description": "Library for handling version information and constraints",
            "support": {
                "issues": "https://github.com/phar-io/version/issues",
                "source": "https://github.com/phar-io/version/tree/3.2.1"
            },
            "time": "2022-02-21T01:04:05+00:00"
        },
        {
            "name": "phpunit/php-code-coverage",
            "version": "9.2.31",
            "source": {
                "type": "git",
                "url": "https://github.com/sebastianbergmann/php-code-coverage.git",
                "reference": "48c34b5d8d983006bd2adc2d0de92963b9155965"
            },
            "dist": {
                "type": "zip",
                "url": "https://api.github.com/repos/sebastianbergmann/php-code-coverage/zipball/48c34b5d8d983006bd2adc2d0de92963b9155965",
                "reference": "48c34b5d8d983006bd2adc2d0de92963b9155965",
                "shasum": ""
            },
            "require": {
                "ext-dom": "*",
                "ext-libxml": "*",
                "ext-xmlwriter": "*",
                "nikic/php-parser": "^4.18 || ^5.0",
                "php": ">=7.3",
                "phpunit/php-file-iterator": "^3.0.3",
                "phpunit/php-text-template": "^2.0.2",
                "sebastian/code-unit-reverse-lookup": "^2.0.2",
                "sebastian/complexity": "^2.0",
                "sebastian/environment": "^5.1.2",
                "sebastian/lines-of-code": "^1.0.3",
                "sebastian/version": "^3.0.1",
                "theseer/tokenizer": "^1.2.0"
            },
            "require-dev": {
                "phpunit/phpunit": "^9.3"
            },
            "suggest": {
                "ext-pcov": "PHP extension that provides line coverage",
                "ext-xdebug": "PHP extension that provides line coverage as well as branch and path coverage"
            },
            "type": "library",
            "extra": {
                "branch-alias": {
                    "dev-master": "9.2-dev"
                }
            },
            "autoload": {
                "classmap": [
                    "src/"
                ]
            },
            "notification-url": "https://packagist.org/downloads/",
            "license": [
                "BSD-3-Clause"
            ],
            "authors": [
                {
                    "name": "Sebastian Bergmann",
                    "email": "sebastian@phpunit.de",
                    "role": "lead"
                }
            ],
            "description": "Library that provides collection, processing, and rendering functionality for PHP code coverage information.",
            "homepage": "https://github.com/sebastianbergmann/php-code-coverage",
            "keywords": [
                "coverage",
                "testing",
                "xunit"
            ],
            "support": {
                "issues": "https://github.com/sebastianbergmann/php-code-coverage/issues",
                "security": "https://github.com/sebastianbergmann/php-code-coverage/security/policy",
                "source": "https://github.com/sebastianbergmann/php-code-coverage/tree/9.2.31"
            },
            "funding": [
                {
                    "url": "https://github.com/sebastianbergmann",
                    "type": "github"
                }
            ],
            "time": "2024-03-02T06:37:42+00:00"
        },
        {
            "name": "phpunit/php-file-iterator",
            "version": "3.0.6",
            "source": {
                "type": "git",
                "url": "https://github.com/sebastianbergmann/php-file-iterator.git",
                "reference": "cf1c2e7c203ac650e352f4cc675a7021e7d1b3cf"
            },
            "dist": {
                "type": "zip",
                "url": "https://api.github.com/repos/sebastianbergmann/php-file-iterator/zipball/cf1c2e7c203ac650e352f4cc675a7021e7d1b3cf",
                "reference": "cf1c2e7c203ac650e352f4cc675a7021e7d1b3cf",
                "shasum": ""
            },
            "require": {
                "php": ">=7.3"
            },
            "require-dev": {
                "phpunit/phpunit": "^9.3"
            },
            "type": "library",
            "extra": {
                "branch-alias": {
                    "dev-master": "3.0-dev"
                }
            },
            "autoload": {
                "classmap": [
                    "src/"
                ]
            },
            "notification-url": "https://packagist.org/downloads/",
            "license": [
                "BSD-3-Clause"
            ],
            "authors": [
                {
                    "name": "Sebastian Bergmann",
                    "email": "sebastian@phpunit.de",
                    "role": "lead"
                }
            ],
            "description": "FilterIterator implementation that filters files based on a list of suffixes.",
            "homepage": "https://github.com/sebastianbergmann/php-file-iterator/",
            "keywords": [
                "filesystem",
                "iterator"
            ],
            "support": {
                "issues": "https://github.com/sebastianbergmann/php-file-iterator/issues",
                "source": "https://github.com/sebastianbergmann/php-file-iterator/tree/3.0.6"
            },
            "funding": [
                {
                    "url": "https://github.com/sebastianbergmann",
                    "type": "github"
                }
            ],
            "time": "2021-12-02T12:48:52+00:00"
        },
        {
            "name": "phpunit/php-invoker",
            "version": "3.1.1",
            "source": {
                "type": "git",
                "url": "https://github.com/sebastianbergmann/php-invoker.git",
                "reference": "5a10147d0aaf65b58940a0b72f71c9ac0423cc67"
            },
            "dist": {
                "type": "zip",
                "url": "https://api.github.com/repos/sebastianbergmann/php-invoker/zipball/5a10147d0aaf65b58940a0b72f71c9ac0423cc67",
                "reference": "5a10147d0aaf65b58940a0b72f71c9ac0423cc67",
                "shasum": ""
            },
            "require": {
                "php": ">=7.3"
            },
            "require-dev": {
                "ext-pcntl": "*",
                "phpunit/phpunit": "^9.3"
            },
            "suggest": {
                "ext-pcntl": "*"
            },
            "type": "library",
            "extra": {
                "branch-alias": {
                    "dev-master": "3.1-dev"
                }
            },
            "autoload": {
                "classmap": [
                    "src/"
                ]
            },
            "notification-url": "https://packagist.org/downloads/",
            "license": [
                "BSD-3-Clause"
            ],
            "authors": [
                {
                    "name": "Sebastian Bergmann",
                    "email": "sebastian@phpunit.de",
                    "role": "lead"
                }
            ],
            "description": "Invoke callables with a timeout",
            "homepage": "https://github.com/sebastianbergmann/php-invoker/",
            "keywords": [
                "process"
            ],
            "support": {
                "issues": "https://github.com/sebastianbergmann/php-invoker/issues",
                "source": "https://github.com/sebastianbergmann/php-invoker/tree/3.1.1"
            },
            "funding": [
                {
                    "url": "https://github.com/sebastianbergmann",
                    "type": "github"
                }
            ],
            "time": "2020-09-28T05:58:55+00:00"
        },
        {
            "name": "phpunit/php-text-template",
            "version": "2.0.4",
            "source": {
                "type": "git",
                "url": "https://github.com/sebastianbergmann/php-text-template.git",
                "reference": "5da5f67fc95621df9ff4c4e5a84d6a8a2acf7c28"
            },
            "dist": {
                "type": "zip",
                "url": "https://api.github.com/repos/sebastianbergmann/php-text-template/zipball/5da5f67fc95621df9ff4c4e5a84d6a8a2acf7c28",
                "reference": "5da5f67fc95621df9ff4c4e5a84d6a8a2acf7c28",
                "shasum": ""
            },
            "require": {
                "php": ">=7.3"
            },
            "require-dev": {
                "phpunit/phpunit": "^9.3"
            },
            "type": "library",
            "extra": {
                "branch-alias": {
                    "dev-master": "2.0-dev"
                }
            },
            "autoload": {
                "classmap": [
                    "src/"
                ]
            },
            "notification-url": "https://packagist.org/downloads/",
            "license": [
                "BSD-3-Clause"
            ],
            "authors": [
                {
                    "name": "Sebastian Bergmann",
                    "email": "sebastian@phpunit.de",
                    "role": "lead"
                }
            ],
            "description": "Simple template engine.",
            "homepage": "https://github.com/sebastianbergmann/php-text-template/",
            "keywords": [
                "template"
            ],
            "support": {
                "issues": "https://github.com/sebastianbergmann/php-text-template/issues",
                "source": "https://github.com/sebastianbergmann/php-text-template/tree/2.0.4"
            },
            "funding": [
                {
                    "url": "https://github.com/sebastianbergmann",
                    "type": "github"
                }
            ],
            "time": "2020-10-26T05:33:50+00:00"
        },
        {
            "name": "phpunit/php-timer",
            "version": "5.0.3",
            "source": {
                "type": "git",
                "url": "https://github.com/sebastianbergmann/php-timer.git",
                "reference": "5a63ce20ed1b5bf577850e2c4e87f4aa902afbd2"
            },
            "dist": {
                "type": "zip",
                "url": "https://api.github.com/repos/sebastianbergmann/php-timer/zipball/5a63ce20ed1b5bf577850e2c4e87f4aa902afbd2",
                "reference": "5a63ce20ed1b5bf577850e2c4e87f4aa902afbd2",
                "shasum": ""
            },
            "require": {
                "php": ">=7.3"
            },
            "require-dev": {
                "phpunit/phpunit": "^9.3"
            },
            "type": "library",
            "extra": {
                "branch-alias": {
                    "dev-master": "5.0-dev"
                }
            },
            "autoload": {
                "classmap": [
                    "src/"
                ]
            },
            "notification-url": "https://packagist.org/downloads/",
            "license": [
                "BSD-3-Clause"
            ],
            "authors": [
                {
                    "name": "Sebastian Bergmann",
                    "email": "sebastian@phpunit.de",
                    "role": "lead"
                }
            ],
            "description": "Utility class for timing",
            "homepage": "https://github.com/sebastianbergmann/php-timer/",
            "keywords": [
                "timer"
            ],
            "support": {
                "issues": "https://github.com/sebastianbergmann/php-timer/issues",
                "source": "https://github.com/sebastianbergmann/php-timer/tree/5.0.3"
            },
            "funding": [
                {
                    "url": "https://github.com/sebastianbergmann",
                    "type": "github"
                }
            ],
            "time": "2020-10-26T13:16:10+00:00"
        },
        {
            "name": "phpunit/phpunit",
<<<<<<< HEAD
            "version": "9.6.17",
            "source": {
                "type": "git",
                "url": "https://github.com/sebastianbergmann/phpunit.git",
                "reference": "1a156980d78a6666721b7e8e8502fe210b587fcd"
            },
            "dist": {
                "type": "zip",
                "url": "https://api.github.com/repos/sebastianbergmann/phpunit/zipball/1a156980d78a6666721b7e8e8502fe210b587fcd",
                "reference": "1a156980d78a6666721b7e8e8502fe210b587fcd",
=======
            "version": "9.6.19",
            "source": {
                "type": "git",
                "url": "https://github.com/sebastianbergmann/phpunit.git",
                "reference": "a1a54a473501ef4cdeaae4e06891674114d79db8"
            },
            "dist": {
                "type": "zip",
                "url": "https://api.github.com/repos/sebastianbergmann/phpunit/zipball/a1a54a473501ef4cdeaae4e06891674114d79db8",
                "reference": "a1a54a473501ef4cdeaae4e06891674114d79db8",
>>>>>>> 7037fd46
                "shasum": ""
            },
            "require": {
                "doctrine/instantiator": "^1.3.1 || ^2",
                "ext-dom": "*",
                "ext-json": "*",
                "ext-libxml": "*",
                "ext-mbstring": "*",
                "ext-xml": "*",
                "ext-xmlwriter": "*",
                "myclabs/deep-copy": "^1.10.1",
                "phar-io/manifest": "^2.0.3",
                "phar-io/version": "^3.0.2",
                "php": ">=7.3",
                "phpunit/php-code-coverage": "^9.2.28",
                "phpunit/php-file-iterator": "^3.0.5",
                "phpunit/php-invoker": "^3.1.1",
                "phpunit/php-text-template": "^2.0.3",
                "phpunit/php-timer": "^5.0.2",
                "sebastian/cli-parser": "^1.0.1",
                "sebastian/code-unit": "^1.0.6",
                "sebastian/comparator": "^4.0.8",
                "sebastian/diff": "^4.0.3",
                "sebastian/environment": "^5.1.3",
                "sebastian/exporter": "^4.0.5",
                "sebastian/global-state": "^5.0.1",
                "sebastian/object-enumerator": "^4.0.3",
                "sebastian/resource-operations": "^3.0.3",
                "sebastian/type": "^3.2",
                "sebastian/version": "^3.0.2"
            },
            "suggest": {
                "ext-soap": "To be able to generate mocks based on WSDL files",
                "ext-xdebug": "PHP extension that provides line coverage as well as branch and path coverage"
            },
            "bin": [
                "phpunit"
            ],
            "type": "library",
            "extra": {
                "branch-alias": {
                    "dev-master": "9.6-dev"
                }
            },
            "autoload": {
                "files": [
                    "src/Framework/Assert/Functions.php"
                ],
                "classmap": [
                    "src/"
                ]
            },
            "notification-url": "https://packagist.org/downloads/",
            "license": [
                "BSD-3-Clause"
            ],
            "authors": [
                {
                    "name": "Sebastian Bergmann",
                    "email": "sebastian@phpunit.de",
                    "role": "lead"
                }
            ],
            "description": "The PHP Unit Testing framework.",
            "homepage": "https://phpunit.de/",
            "keywords": [
                "phpunit",
                "testing",
                "xunit"
            ],
            "support": {
                "issues": "https://github.com/sebastianbergmann/phpunit/issues",
                "security": "https://github.com/sebastianbergmann/phpunit/security/policy",
<<<<<<< HEAD
                "source": "https://github.com/sebastianbergmann/phpunit/tree/9.6.17"
=======
                "source": "https://github.com/sebastianbergmann/phpunit/tree/9.6.19"
>>>>>>> 7037fd46
            },
            "funding": [
                {
                    "url": "https://phpunit.de/sponsors.html",
                    "type": "custom"
                },
                {
                    "url": "https://github.com/sebastianbergmann",
                    "type": "github"
                },
                {
                    "url": "https://tidelift.com/funding/github/packagist/phpunit/phpunit",
                    "type": "tidelift"
                }
            ],
<<<<<<< HEAD
            "time": "2024-02-23T13:14:51+00:00"
=======
            "time": "2024-04-05T04:35:58+00:00"
>>>>>>> 7037fd46
        },
        {
            "name": "sebastian/cli-parser",
            "version": "1.0.2",
            "source": {
                "type": "git",
                "url": "https://github.com/sebastianbergmann/cli-parser.git",
                "reference": "2b56bea83a09de3ac06bb18b92f068e60cc6f50b"
            },
            "dist": {
                "type": "zip",
                "url": "https://api.github.com/repos/sebastianbergmann/cli-parser/zipball/2b56bea83a09de3ac06bb18b92f068e60cc6f50b",
                "reference": "2b56bea83a09de3ac06bb18b92f068e60cc6f50b",
                "shasum": ""
            },
            "require": {
                "php": ">=7.3"
            },
            "require-dev": {
                "phpunit/phpunit": "^9.3"
            },
            "type": "library",
            "extra": {
                "branch-alias": {
                    "dev-master": "1.0-dev"
                }
            },
            "autoload": {
                "classmap": [
                    "src/"
                ]
            },
            "notification-url": "https://packagist.org/downloads/",
            "license": [
                "BSD-3-Clause"
            ],
            "authors": [
                {
                    "name": "Sebastian Bergmann",
                    "email": "sebastian@phpunit.de",
                    "role": "lead"
                }
            ],
            "description": "Library for parsing CLI options",
            "homepage": "https://github.com/sebastianbergmann/cli-parser",
            "support": {
                "issues": "https://github.com/sebastianbergmann/cli-parser/issues",
                "source": "https://github.com/sebastianbergmann/cli-parser/tree/1.0.2"
            },
            "funding": [
                {
                    "url": "https://github.com/sebastianbergmann",
                    "type": "github"
                }
            ],
            "time": "2024-03-02T06:27:43+00:00"
        },
        {
            "name": "sebastian/code-unit",
            "version": "1.0.8",
            "source": {
                "type": "git",
                "url": "https://github.com/sebastianbergmann/code-unit.git",
                "reference": "1fc9f64c0927627ef78ba436c9b17d967e68e120"
            },
            "dist": {
                "type": "zip",
                "url": "https://api.github.com/repos/sebastianbergmann/code-unit/zipball/1fc9f64c0927627ef78ba436c9b17d967e68e120",
                "reference": "1fc9f64c0927627ef78ba436c9b17d967e68e120",
                "shasum": ""
            },
            "require": {
                "php": ">=7.3"
            },
            "require-dev": {
                "phpunit/phpunit": "^9.3"
            },
            "type": "library",
            "extra": {
                "branch-alias": {
                    "dev-master": "1.0-dev"
                }
            },
            "autoload": {
                "classmap": [
                    "src/"
                ]
            },
            "notification-url": "https://packagist.org/downloads/",
            "license": [
                "BSD-3-Clause"
            ],
            "authors": [
                {
                    "name": "Sebastian Bergmann",
                    "email": "sebastian@phpunit.de",
                    "role": "lead"
                }
            ],
            "description": "Collection of value objects that represent the PHP code units",
            "homepage": "https://github.com/sebastianbergmann/code-unit",
            "support": {
                "issues": "https://github.com/sebastianbergmann/code-unit/issues",
                "source": "https://github.com/sebastianbergmann/code-unit/tree/1.0.8"
            },
            "funding": [
                {
                    "url": "https://github.com/sebastianbergmann",
                    "type": "github"
                }
            ],
            "time": "2020-10-26T13:08:54+00:00"
        },
        {
            "name": "sebastian/code-unit-reverse-lookup",
            "version": "2.0.3",
            "source": {
                "type": "git",
                "url": "https://github.com/sebastianbergmann/code-unit-reverse-lookup.git",
                "reference": "ac91f01ccec49fb77bdc6fd1e548bc70f7faa3e5"
            },
            "dist": {
                "type": "zip",
                "url": "https://api.github.com/repos/sebastianbergmann/code-unit-reverse-lookup/zipball/ac91f01ccec49fb77bdc6fd1e548bc70f7faa3e5",
                "reference": "ac91f01ccec49fb77bdc6fd1e548bc70f7faa3e5",
                "shasum": ""
            },
            "require": {
                "php": ">=7.3"
            },
            "require-dev": {
                "phpunit/phpunit": "^9.3"
            },
            "type": "library",
            "extra": {
                "branch-alias": {
                    "dev-master": "2.0-dev"
                }
            },
            "autoload": {
                "classmap": [
                    "src/"
                ]
            },
            "notification-url": "https://packagist.org/downloads/",
            "license": [
                "BSD-3-Clause"
            ],
            "authors": [
                {
                    "name": "Sebastian Bergmann",
                    "email": "sebastian@phpunit.de"
                }
            ],
            "description": "Looks up which function or method a line of code belongs to",
            "homepage": "https://github.com/sebastianbergmann/code-unit-reverse-lookup/",
            "support": {
                "issues": "https://github.com/sebastianbergmann/code-unit-reverse-lookup/issues",
                "source": "https://github.com/sebastianbergmann/code-unit-reverse-lookup/tree/2.0.3"
            },
            "funding": [
                {
                    "url": "https://github.com/sebastianbergmann",
                    "type": "github"
                }
            ],
            "time": "2020-09-28T05:30:19+00:00"
        },
        {
            "name": "sebastian/comparator",
            "version": "4.0.8",
            "source": {
                "type": "git",
                "url": "https://github.com/sebastianbergmann/comparator.git",
                "reference": "fa0f136dd2334583309d32b62544682ee972b51a"
            },
            "dist": {
                "type": "zip",
                "url": "https://api.github.com/repos/sebastianbergmann/comparator/zipball/fa0f136dd2334583309d32b62544682ee972b51a",
                "reference": "fa0f136dd2334583309d32b62544682ee972b51a",
                "shasum": ""
            },
            "require": {
                "php": ">=7.3",
                "sebastian/diff": "^4.0",
                "sebastian/exporter": "^4.0"
            },
            "require-dev": {
                "phpunit/phpunit": "^9.3"
            },
            "type": "library",
            "extra": {
                "branch-alias": {
                    "dev-master": "4.0-dev"
                }
            },
            "autoload": {
                "classmap": [
                    "src/"
                ]
            },
            "notification-url": "https://packagist.org/downloads/",
            "license": [
                "BSD-3-Clause"
            ],
            "authors": [
                {
                    "name": "Sebastian Bergmann",
                    "email": "sebastian@phpunit.de"
                },
                {
                    "name": "Jeff Welch",
                    "email": "whatthejeff@gmail.com"
                },
                {
                    "name": "Volker Dusch",
                    "email": "github@wallbash.com"
                },
                {
                    "name": "Bernhard Schussek",
                    "email": "bschussek@2bepublished.at"
                }
            ],
            "description": "Provides the functionality to compare PHP values for equality",
            "homepage": "https://github.com/sebastianbergmann/comparator",
            "keywords": [
                "comparator",
                "compare",
                "equality"
            ],
            "support": {
                "issues": "https://github.com/sebastianbergmann/comparator/issues",
                "source": "https://github.com/sebastianbergmann/comparator/tree/4.0.8"
            },
            "funding": [
                {
                    "url": "https://github.com/sebastianbergmann",
                    "type": "github"
                }
            ],
            "time": "2022-09-14T12:41:17+00:00"
        },
        {
            "name": "sebastian/complexity",
            "version": "2.0.3",
            "source": {
                "type": "git",
                "url": "https://github.com/sebastianbergmann/complexity.git",
                "reference": "25f207c40d62b8b7aa32f5ab026c53561964053a"
            },
            "dist": {
                "type": "zip",
                "url": "https://api.github.com/repos/sebastianbergmann/complexity/zipball/25f207c40d62b8b7aa32f5ab026c53561964053a",
                "reference": "25f207c40d62b8b7aa32f5ab026c53561964053a",
                "shasum": ""
            },
            "require": {
                "nikic/php-parser": "^4.18 || ^5.0",
                "php": ">=7.3"
            },
            "require-dev": {
                "phpunit/phpunit": "^9.3"
            },
            "type": "library",
            "extra": {
                "branch-alias": {
                    "dev-master": "2.0-dev"
                }
            },
            "autoload": {
                "classmap": [
                    "src/"
                ]
            },
            "notification-url": "https://packagist.org/downloads/",
            "license": [
                "BSD-3-Clause"
            ],
            "authors": [
                {
                    "name": "Sebastian Bergmann",
                    "email": "sebastian@phpunit.de",
                    "role": "lead"
                }
            ],
            "description": "Library for calculating the complexity of PHP code units",
            "homepage": "https://github.com/sebastianbergmann/complexity",
            "support": {
                "issues": "https://github.com/sebastianbergmann/complexity/issues",
                "source": "https://github.com/sebastianbergmann/complexity/tree/2.0.3"
            },
            "funding": [
                {
                    "url": "https://github.com/sebastianbergmann",
                    "type": "github"
                }
            ],
            "time": "2023-12-22T06:19:30+00:00"
        },
        {
            "name": "sebastian/diff",
            "version": "4.0.6",
            "source": {
                "type": "git",
                "url": "https://github.com/sebastianbergmann/diff.git",
                "reference": "ba01945089c3a293b01ba9badc29ad55b106b0bc"
            },
            "dist": {
                "type": "zip",
                "url": "https://api.github.com/repos/sebastianbergmann/diff/zipball/ba01945089c3a293b01ba9badc29ad55b106b0bc",
                "reference": "ba01945089c3a293b01ba9badc29ad55b106b0bc",
                "shasum": ""
            },
            "require": {
                "php": ">=7.3"
            },
            "require-dev": {
                "phpunit/phpunit": "^9.3",
                "symfony/process": "^4.2 || ^5"
            },
            "type": "library",
            "extra": {
                "branch-alias": {
                    "dev-master": "4.0-dev"
                }
            },
            "autoload": {
                "classmap": [
                    "src/"
                ]
            },
            "notification-url": "https://packagist.org/downloads/",
            "license": [
                "BSD-3-Clause"
            ],
            "authors": [
                {
                    "name": "Sebastian Bergmann",
                    "email": "sebastian@phpunit.de"
                },
                {
                    "name": "Kore Nordmann",
                    "email": "mail@kore-nordmann.de"
                }
            ],
            "description": "Diff implementation",
            "homepage": "https://github.com/sebastianbergmann/diff",
            "keywords": [
                "diff",
                "udiff",
                "unidiff",
                "unified diff"
            ],
            "support": {
                "issues": "https://github.com/sebastianbergmann/diff/issues",
                "source": "https://github.com/sebastianbergmann/diff/tree/4.0.6"
            },
            "funding": [
                {
                    "url": "https://github.com/sebastianbergmann",
                    "type": "github"
                }
            ],
            "time": "2024-03-02T06:30:58+00:00"
        },
        {
            "name": "sebastian/environment",
            "version": "5.1.5",
            "source": {
                "type": "git",
                "url": "https://github.com/sebastianbergmann/environment.git",
                "reference": "830c43a844f1f8d5b7a1f6d6076b784454d8b7ed"
            },
            "dist": {
                "type": "zip",
                "url": "https://api.github.com/repos/sebastianbergmann/environment/zipball/830c43a844f1f8d5b7a1f6d6076b784454d8b7ed",
                "reference": "830c43a844f1f8d5b7a1f6d6076b784454d8b7ed",
                "shasum": ""
            },
            "require": {
                "php": ">=7.3"
            },
            "require-dev": {
                "phpunit/phpunit": "^9.3"
            },
            "suggest": {
                "ext-posix": "*"
            },
            "type": "library",
            "extra": {
                "branch-alias": {
                    "dev-master": "5.1-dev"
                }
            },
            "autoload": {
                "classmap": [
                    "src/"
                ]
            },
            "notification-url": "https://packagist.org/downloads/",
            "license": [
                "BSD-3-Clause"
            ],
            "authors": [
                {
                    "name": "Sebastian Bergmann",
                    "email": "sebastian@phpunit.de"
                }
            ],
            "description": "Provides functionality to handle HHVM/PHP environments",
            "homepage": "http://www.github.com/sebastianbergmann/environment",
            "keywords": [
                "Xdebug",
                "environment",
                "hhvm"
            ],
            "support": {
                "issues": "https://github.com/sebastianbergmann/environment/issues",
                "source": "https://github.com/sebastianbergmann/environment/tree/5.1.5"
            },
            "funding": [
                {
                    "url": "https://github.com/sebastianbergmann",
                    "type": "github"
                }
            ],
            "time": "2023-02-03T06:03:51+00:00"
        },
        {
            "name": "sebastian/exporter",
            "version": "4.0.6",
            "source": {
                "type": "git",
                "url": "https://github.com/sebastianbergmann/exporter.git",
                "reference": "78c00df8f170e02473b682df15bfcdacc3d32d72"
            },
            "dist": {
                "type": "zip",
                "url": "https://api.github.com/repos/sebastianbergmann/exporter/zipball/78c00df8f170e02473b682df15bfcdacc3d32d72",
                "reference": "78c00df8f170e02473b682df15bfcdacc3d32d72",
                "shasum": ""
            },
            "require": {
                "php": ">=7.3",
                "sebastian/recursion-context": "^4.0"
            },
            "require-dev": {
                "ext-mbstring": "*",
                "phpunit/phpunit": "^9.3"
            },
            "type": "library",
            "extra": {
                "branch-alias": {
                    "dev-master": "4.0-dev"
                }
            },
            "autoload": {
                "classmap": [
                    "src/"
                ]
            },
            "notification-url": "https://packagist.org/downloads/",
            "license": [
                "BSD-3-Clause"
            ],
            "authors": [
                {
                    "name": "Sebastian Bergmann",
                    "email": "sebastian@phpunit.de"
                },
                {
                    "name": "Jeff Welch",
                    "email": "whatthejeff@gmail.com"
                },
                {
                    "name": "Volker Dusch",
                    "email": "github@wallbash.com"
                },
                {
                    "name": "Adam Harvey",
                    "email": "aharvey@php.net"
                },
                {
                    "name": "Bernhard Schussek",
                    "email": "bschussek@gmail.com"
                }
            ],
            "description": "Provides the functionality to export PHP variables for visualization",
            "homepage": "https://www.github.com/sebastianbergmann/exporter",
            "keywords": [
                "export",
                "exporter"
            ],
            "support": {
                "issues": "https://github.com/sebastianbergmann/exporter/issues",
                "source": "https://github.com/sebastianbergmann/exporter/tree/4.0.6"
            },
            "funding": [
                {
                    "url": "https://github.com/sebastianbergmann",
                    "type": "github"
                }
            ],
            "time": "2024-03-02T06:33:00+00:00"
        },
        {
            "name": "sebastian/global-state",
            "version": "5.0.7",
            "source": {
                "type": "git",
                "url": "https://github.com/sebastianbergmann/global-state.git",
                "reference": "bca7df1f32ee6fe93b4d4a9abbf69e13a4ada2c9"
            },
            "dist": {
                "type": "zip",
                "url": "https://api.github.com/repos/sebastianbergmann/global-state/zipball/bca7df1f32ee6fe93b4d4a9abbf69e13a4ada2c9",
                "reference": "bca7df1f32ee6fe93b4d4a9abbf69e13a4ada2c9",
                "shasum": ""
            },
            "require": {
                "php": ">=7.3",
                "sebastian/object-reflector": "^2.0",
                "sebastian/recursion-context": "^4.0"
            },
            "require-dev": {
                "ext-dom": "*",
                "phpunit/phpunit": "^9.3"
            },
            "suggest": {
                "ext-uopz": "*"
            },
            "type": "library",
            "extra": {
                "branch-alias": {
                    "dev-master": "5.0-dev"
                }
            },
            "autoload": {
                "classmap": [
                    "src/"
                ]
            },
            "notification-url": "https://packagist.org/downloads/",
            "license": [
                "BSD-3-Clause"
            ],
            "authors": [
                {
                    "name": "Sebastian Bergmann",
                    "email": "sebastian@phpunit.de"
                }
            ],
            "description": "Snapshotting of global state",
            "homepage": "http://www.github.com/sebastianbergmann/global-state",
            "keywords": [
                "global state"
            ],
            "support": {
                "issues": "https://github.com/sebastianbergmann/global-state/issues",
                "source": "https://github.com/sebastianbergmann/global-state/tree/5.0.7"
            },
            "funding": [
                {
                    "url": "https://github.com/sebastianbergmann",
                    "type": "github"
                }
            ],
            "time": "2024-03-02T06:35:11+00:00"
        },
        {
            "name": "sebastian/lines-of-code",
            "version": "1.0.4",
            "source": {
                "type": "git",
                "url": "https://github.com/sebastianbergmann/lines-of-code.git",
                "reference": "e1e4a170560925c26d424b6a03aed157e7dcc5c5"
            },
            "dist": {
                "type": "zip",
                "url": "https://api.github.com/repos/sebastianbergmann/lines-of-code/zipball/e1e4a170560925c26d424b6a03aed157e7dcc5c5",
                "reference": "e1e4a170560925c26d424b6a03aed157e7dcc5c5",
                "shasum": ""
            },
            "require": {
                "nikic/php-parser": "^4.18 || ^5.0",
                "php": ">=7.3"
            },
            "require-dev": {
                "phpunit/phpunit": "^9.3"
            },
            "type": "library",
            "extra": {
                "branch-alias": {
                    "dev-master": "1.0-dev"
                }
            },
            "autoload": {
                "classmap": [
                    "src/"
                ]
            },
            "notification-url": "https://packagist.org/downloads/",
            "license": [
                "BSD-3-Clause"
            ],
            "authors": [
                {
                    "name": "Sebastian Bergmann",
                    "email": "sebastian@phpunit.de",
                    "role": "lead"
                }
            ],
            "description": "Library for counting the lines of code in PHP source code",
            "homepage": "https://github.com/sebastianbergmann/lines-of-code",
            "support": {
                "issues": "https://github.com/sebastianbergmann/lines-of-code/issues",
                "source": "https://github.com/sebastianbergmann/lines-of-code/tree/1.0.4"
            },
            "funding": [
                {
                    "url": "https://github.com/sebastianbergmann",
                    "type": "github"
                }
            ],
            "time": "2023-12-22T06:20:34+00:00"
        },
        {
            "name": "sebastian/object-enumerator",
            "version": "4.0.4",
            "source": {
                "type": "git",
                "url": "https://github.com/sebastianbergmann/object-enumerator.git",
                "reference": "5c9eeac41b290a3712d88851518825ad78f45c71"
            },
            "dist": {
                "type": "zip",
                "url": "https://api.github.com/repos/sebastianbergmann/object-enumerator/zipball/5c9eeac41b290a3712d88851518825ad78f45c71",
                "reference": "5c9eeac41b290a3712d88851518825ad78f45c71",
                "shasum": ""
            },
            "require": {
                "php": ">=7.3",
                "sebastian/object-reflector": "^2.0",
                "sebastian/recursion-context": "^4.0"
            },
            "require-dev": {
                "phpunit/phpunit": "^9.3"
            },
            "type": "library",
            "extra": {
                "branch-alias": {
                    "dev-master": "4.0-dev"
                }
            },
            "autoload": {
                "classmap": [
                    "src/"
                ]
            },
            "notification-url": "https://packagist.org/downloads/",
            "license": [
                "BSD-3-Clause"
            ],
            "authors": [
                {
                    "name": "Sebastian Bergmann",
                    "email": "sebastian@phpunit.de"
                }
            ],
            "description": "Traverses array structures and object graphs to enumerate all referenced objects",
            "homepage": "https://github.com/sebastianbergmann/object-enumerator/",
            "support": {
                "issues": "https://github.com/sebastianbergmann/object-enumerator/issues",
                "source": "https://github.com/sebastianbergmann/object-enumerator/tree/4.0.4"
            },
            "funding": [
                {
                    "url": "https://github.com/sebastianbergmann",
                    "type": "github"
                }
            ],
            "time": "2020-10-26T13:12:34+00:00"
        },
        {
            "name": "sebastian/object-reflector",
            "version": "2.0.4",
            "source": {
                "type": "git",
                "url": "https://github.com/sebastianbergmann/object-reflector.git",
                "reference": "b4f479ebdbf63ac605d183ece17d8d7fe49c15c7"
            },
            "dist": {
                "type": "zip",
                "url": "https://api.github.com/repos/sebastianbergmann/object-reflector/zipball/b4f479ebdbf63ac605d183ece17d8d7fe49c15c7",
                "reference": "b4f479ebdbf63ac605d183ece17d8d7fe49c15c7",
                "shasum": ""
            },
            "require": {
                "php": ">=7.3"
            },
            "require-dev": {
                "phpunit/phpunit": "^9.3"
            },
            "type": "library",
            "extra": {
                "branch-alias": {
                    "dev-master": "2.0-dev"
                }
            },
            "autoload": {
                "classmap": [
                    "src/"
                ]
            },
            "notification-url": "https://packagist.org/downloads/",
            "license": [
                "BSD-3-Clause"
            ],
            "authors": [
                {
                    "name": "Sebastian Bergmann",
                    "email": "sebastian@phpunit.de"
                }
            ],
            "description": "Allows reflection of object attributes, including inherited and non-public ones",
            "homepage": "https://github.com/sebastianbergmann/object-reflector/",
            "support": {
                "issues": "https://github.com/sebastianbergmann/object-reflector/issues",
                "source": "https://github.com/sebastianbergmann/object-reflector/tree/2.0.4"
            },
            "funding": [
                {
                    "url": "https://github.com/sebastianbergmann",
                    "type": "github"
                }
            ],
            "time": "2020-10-26T13:14:26+00:00"
        },
        {
            "name": "sebastian/recursion-context",
            "version": "4.0.5",
            "source": {
                "type": "git",
                "url": "https://github.com/sebastianbergmann/recursion-context.git",
                "reference": "e75bd0f07204fec2a0af9b0f3cfe97d05f92efc1"
            },
            "dist": {
                "type": "zip",
                "url": "https://api.github.com/repos/sebastianbergmann/recursion-context/zipball/e75bd0f07204fec2a0af9b0f3cfe97d05f92efc1",
                "reference": "e75bd0f07204fec2a0af9b0f3cfe97d05f92efc1",
                "shasum": ""
            },
            "require": {
                "php": ">=7.3"
            },
            "require-dev": {
                "phpunit/phpunit": "^9.3"
            },
            "type": "library",
            "extra": {
                "branch-alias": {
                    "dev-master": "4.0-dev"
                }
            },
            "autoload": {
                "classmap": [
                    "src/"
                ]
            },
            "notification-url": "https://packagist.org/downloads/",
            "license": [
                "BSD-3-Clause"
            ],
            "authors": [
                {
                    "name": "Sebastian Bergmann",
                    "email": "sebastian@phpunit.de"
                },
                {
                    "name": "Jeff Welch",
                    "email": "whatthejeff@gmail.com"
                },
                {
                    "name": "Adam Harvey",
                    "email": "aharvey@php.net"
                }
            ],
            "description": "Provides functionality to recursively process PHP variables",
            "homepage": "https://github.com/sebastianbergmann/recursion-context",
            "support": {
                "issues": "https://github.com/sebastianbergmann/recursion-context/issues",
                "source": "https://github.com/sebastianbergmann/recursion-context/tree/4.0.5"
            },
            "funding": [
                {
                    "url": "https://github.com/sebastianbergmann",
                    "type": "github"
                }
            ],
            "time": "2023-02-03T06:07:39+00:00"
        },
        {
            "name": "sebastian/resource-operations",
            "version": "3.0.4",
            "source": {
                "type": "git",
                "url": "https://github.com/sebastianbergmann/resource-operations.git",
                "reference": "05d5692a7993ecccd56a03e40cd7e5b09b1d404e"
            },
            "dist": {
                "type": "zip",
                "url": "https://api.github.com/repos/sebastianbergmann/resource-operations/zipball/05d5692a7993ecccd56a03e40cd7e5b09b1d404e",
                "reference": "05d5692a7993ecccd56a03e40cd7e5b09b1d404e",
                "shasum": ""
            },
            "require": {
                "php": ">=7.3"
            },
            "require-dev": {
                "phpunit/phpunit": "^9.0"
            },
            "type": "library",
            "extra": {
                "branch-alias": {
                    "dev-main": "3.0-dev"
                }
            },
            "autoload": {
                "classmap": [
                    "src/"
                ]
            },
            "notification-url": "https://packagist.org/downloads/",
            "license": [
                "BSD-3-Clause"
            ],
            "authors": [
                {
                    "name": "Sebastian Bergmann",
                    "email": "sebastian@phpunit.de"
                }
            ],
            "description": "Provides a list of PHP built-in functions that operate on resources",
            "homepage": "https://www.github.com/sebastianbergmann/resource-operations",
            "support": {
                "source": "https://github.com/sebastianbergmann/resource-operations/tree/3.0.4"
            },
            "funding": [
                {
                    "url": "https://github.com/sebastianbergmann",
                    "type": "github"
                }
            ],
            "time": "2024-03-14T16:00:52+00:00"
        },
        {
            "name": "sebastian/type",
            "version": "3.2.1",
            "source": {
                "type": "git",
                "url": "https://github.com/sebastianbergmann/type.git",
                "reference": "75e2c2a32f5e0b3aef905b9ed0b179b953b3d7c7"
            },
            "dist": {
                "type": "zip",
                "url": "https://api.github.com/repos/sebastianbergmann/type/zipball/75e2c2a32f5e0b3aef905b9ed0b179b953b3d7c7",
                "reference": "75e2c2a32f5e0b3aef905b9ed0b179b953b3d7c7",
                "shasum": ""
            },
            "require": {
                "php": ">=7.3"
            },
            "require-dev": {
                "phpunit/phpunit": "^9.5"
            },
            "type": "library",
            "extra": {
                "branch-alias": {
                    "dev-master": "3.2-dev"
                }
            },
            "autoload": {
                "classmap": [
                    "src/"
                ]
            },
            "notification-url": "https://packagist.org/downloads/",
            "license": [
                "BSD-3-Clause"
            ],
            "authors": [
                {
                    "name": "Sebastian Bergmann",
                    "email": "sebastian@phpunit.de",
                    "role": "lead"
                }
            ],
            "description": "Collection of value objects that represent the types of the PHP type system",
            "homepage": "https://github.com/sebastianbergmann/type",
            "support": {
                "issues": "https://github.com/sebastianbergmann/type/issues",
                "source": "https://github.com/sebastianbergmann/type/tree/3.2.1"
            },
            "funding": [
                {
                    "url": "https://github.com/sebastianbergmann",
                    "type": "github"
                }
            ],
            "time": "2023-02-03T06:13:03+00:00"
        },
        {
            "name": "sebastian/version",
            "version": "3.0.2",
            "source": {
                "type": "git",
                "url": "https://github.com/sebastianbergmann/version.git",
                "reference": "c6c1022351a901512170118436c764e473f6de8c"
            },
            "dist": {
                "type": "zip",
                "url": "https://api.github.com/repos/sebastianbergmann/version/zipball/c6c1022351a901512170118436c764e473f6de8c",
                "reference": "c6c1022351a901512170118436c764e473f6de8c",
                "shasum": ""
            },
            "require": {
                "php": ">=7.3"
            },
            "type": "library",
            "extra": {
                "branch-alias": {
                    "dev-master": "3.0-dev"
                }
            },
            "autoload": {
                "classmap": [
                    "src/"
                ]
            },
            "notification-url": "https://packagist.org/downloads/",
            "license": [
                "BSD-3-Clause"
            ],
            "authors": [
                {
                    "name": "Sebastian Bergmann",
                    "email": "sebastian@phpunit.de",
                    "role": "lead"
                }
            ],
            "description": "Library that helps with managing the version number of Git-hosted PHP projects",
            "homepage": "https://github.com/sebastianbergmann/version",
            "support": {
                "issues": "https://github.com/sebastianbergmann/version/issues",
                "source": "https://github.com/sebastianbergmann/version/tree/3.0.2"
            },
            "funding": [
                {
                    "url": "https://github.com/sebastianbergmann",
                    "type": "github"
                }
            ],
            "time": "2020-09-28T06:39:44+00:00"
        },
        {
            "name": "squizlabs/php_codesniffer",
            "version": "3.10.1",
            "source": {
                "type": "git",
                "url": "https://github.com/PHPCSStandards/PHP_CodeSniffer.git",
                "reference": "8f90f7a53ce271935282967f53d0894f8f1ff877"
            },
            "dist": {
                "type": "zip",
                "url": "https://api.github.com/repos/PHPCSStandards/PHP_CodeSniffer/zipball/8f90f7a53ce271935282967f53d0894f8f1ff877",
                "reference": "8f90f7a53ce271935282967f53d0894f8f1ff877",
                "shasum": ""
            },
            "require": {
                "ext-simplexml": "*",
                "ext-tokenizer": "*",
                "ext-xmlwriter": "*",
                "php": ">=5.4.0"
            },
            "require-dev": {
                "phpunit/phpunit": "^4.0 || ^5.0 || ^6.0 || ^7.0 || ^8.0 || ^9.3.4"
            },
            "bin": [
                "bin/phpcbf",
                "bin/phpcs"
            ],
            "type": "library",
            "extra": {
                "branch-alias": {
                    "dev-master": "3.x-dev"
                }
            },
            "notification-url": "https://packagist.org/downloads/",
            "license": [
                "BSD-3-Clause"
            ],
            "authors": [
                {
                    "name": "Greg Sherwood",
                    "role": "Former lead"
                },
                {
                    "name": "Juliette Reinders Folmer",
                    "role": "Current lead"
                },
                {
                    "name": "Contributors",
                    "homepage": "https://github.com/PHPCSStandards/PHP_CodeSniffer/graphs/contributors"
                }
            ],
            "description": "PHP_CodeSniffer tokenizes PHP, JavaScript and CSS files and detects violations of a defined set of coding standards.",
            "homepage": "https://github.com/PHPCSStandards/PHP_CodeSniffer",
            "keywords": [
                "phpcs",
                "standards",
                "static analysis"
            ],
            "support": {
                "issues": "https://github.com/PHPCSStandards/PHP_CodeSniffer/issues",
                "security": "https://github.com/PHPCSStandards/PHP_CodeSniffer/security/policy",
                "source": "https://github.com/PHPCSStandards/PHP_CodeSniffer",
                "wiki": "https://github.com/PHPCSStandards/PHP_CodeSniffer/wiki"
            },
            "funding": [
                {
                    "url": "https://github.com/PHPCSStandards",
                    "type": "github"
                },
                {
                    "url": "https://github.com/jrfnl",
                    "type": "github"
                },
                {
                    "url": "https://opencollective.com/php_codesniffer",
                    "type": "open_collective"
                }
            ],
<<<<<<< HEAD
            "time": "2024-02-16T15:06:51+00:00"
=======
            "time": "2024-05-22T21:24:41+00:00"
>>>>>>> 7037fd46
        },
        {
            "name": "theseer/tokenizer",
            "version": "1.2.3",
            "source": {
                "type": "git",
                "url": "https://github.com/theseer/tokenizer.git",
                "reference": "737eda637ed5e28c3413cb1ebe8bb52cbf1ca7a2"
            },
            "dist": {
                "type": "zip",
                "url": "https://api.github.com/repos/theseer/tokenizer/zipball/737eda637ed5e28c3413cb1ebe8bb52cbf1ca7a2",
                "reference": "737eda637ed5e28c3413cb1ebe8bb52cbf1ca7a2",
                "shasum": ""
            },
            "require": {
                "ext-dom": "*",
                "ext-tokenizer": "*",
                "ext-xmlwriter": "*",
                "php": "^7.2 || ^8.0"
            },
            "type": "library",
            "autoload": {
                "classmap": [
                    "src/"
                ]
            },
            "notification-url": "https://packagist.org/downloads/",
            "license": [
                "BSD-3-Clause"
            ],
            "authors": [
                {
                    "name": "Arne Blankerts",
                    "email": "arne@blankerts.de",
                    "role": "Developer"
                }
            ],
            "description": "A small library for converting tokenized PHP source code into XML and potentially other formats",
            "support": {
                "issues": "https://github.com/theseer/tokenizer/issues",
                "source": "https://github.com/theseer/tokenizer/tree/1.2.3"
            },
            "funding": [
                {
                    "url": "https://github.com/theseer",
                    "type": "github"
                }
            ],
            "time": "2024-03-03T12:36:25+00:00"
        },
        {
            "name": "yiisoft/yii2-coding-standards",
            "version": "3.0.1",
            "source": {
                "type": "git",
                "url": "https://github.com/yiisoft/yii2-coding-standards.git",
                "reference": "842ffdf6c31f46bb6f4b3f3c7dda4f570321ace7"
            },
            "dist": {
                "type": "zip",
                "url": "https://api.github.com/repos/yiisoft/yii2-coding-standards/zipball/842ffdf6c31f46bb6f4b3f3c7dda4f570321ace7",
                "reference": "842ffdf6c31f46bb6f4b3f3c7dda4f570321ace7",
                "shasum": ""
            },
            "require": {
                "php": ">=5.4.0",
                "squizlabs/php_codesniffer": ">=3.2"
            },
            "type": "phpcodesniffer-standard",
            "autoload": {
                "psr-4": {
                    "yii\\console\\controllers\\": "src/console/controllers/"
                }
            },
            "notification-url": "https://packagist.org/downloads/",
            "license": [
                "BSD-3-Clause"
            ],
            "authors": [
                {
                    "name": "Qiang Xue",
                    "email": "qiang.xue@gmail.com",
                    "homepage": "https://www.yiiframework.com/",
                    "role": "Founder and project lead"
                },
                {
                    "name": "Alexander Makarov",
                    "email": "sam@rmcreative.ru",
                    "homepage": "https://rmcreative.ru/",
                    "role": "Core framework development"
                },
                {
                    "name": "Maurizio Domba",
                    "homepage": "https://mdomba.info/",
                    "role": "Core framework development"
                },
                {
                    "name": "Carsten Brandt",
                    "email": "mail@cebe.cc",
                    "homepage": "https://cebe.cc/",
                    "role": "Core framework development"
                },
                {
                    "name": "Timur Ruziev",
                    "email": "resurtm@gmail.com",
                    "homepage": "https://resurtm.com/",
                    "role": "Core framework development"
                },
                {
                    "name": "Paul Klimov",
                    "email": "klimov.paul@gmail.com",
                    "role": "Core framework development"
                }
            ],
            "description": "Yii PHP Framework Version 2 - Coding standard tools",
            "homepage": "https://www.yiiframework.com/",
            "keywords": [
                "codesniffer",
                "framework",
                "yii"
            ],
            "support": {
                "forum": "https://www.yiiframework.com/forum/",
                "irc": "ircs://irc.libera.chat:6697/yii",
                "issues": "https://github.com/yiisoft/yii2/issues?state=open",
                "source": "https://github.com/yiisoft/yii2",
                "wiki": "https://www.yiiframework.com/wiki/"
            },
            "funding": [
                {
                    "url": "https://opencollective.com/yiisoft",
                    "type": "open_collective"
                }
            ],
            "time": "2024-06-12T13:50:40+00:00"
        }
    ],
    "aliases": [],
    "minimum-stability": "dev",
    "stability-flags": {
        "bower-asset/jquery": 0
    },
    "prefer-stable": true,
    "prefer-lowest": false,
    "platform": {
<<<<<<< HEAD
        "php": ">=8.1",
=======
        "php": ">=7.3.0",
>>>>>>> 7037fd46
        "ext-mbstring": "*",
        "ext-ctype": "*",
        "lib-pcre": "*"
    },
    "platform-dev": [],
    "plugin-api-version": "2.6.0"
}<|MERGE_RESOLUTION|>--- conflicted
+++ resolved
@@ -4,24 +4,20 @@
         "Read more about it at https://getcomposer.org/doc/01-basic-usage.md#installing-dependencies",
         "This file is @generated automatically"
     ],
-<<<<<<< HEAD
-    "content-hash": "7269257cc9e1f2b37d4e30c637bb226b",
-=======
-    "content-hash": "3faf6ba20beedc1db7758907d00f6681",
->>>>>>> 7037fd46
+    "content-hash": "67f4619312f2cbd6fe508df0d6219a2f",
     "packages": [
         {
             "name": "bower-asset/inputmask",
-            "version": "5.0.8",
-            "source": {
-                "type": "git",
-                "url": "git@github.com:RobinHerbots/Inputmask.git",
-                "reference": "e0f39e0c93569c6b494c3a57edef2c59313a6b64"
-            },
-            "dist": {
-                "type": "zip",
-                "url": "https://api.github.com/repos/RobinHerbots/Inputmask/zipball/e0f39e0c93569c6b494c3a57edef2c59313a6b64",
-                "reference": "e0f39e0c93569c6b494c3a57edef2c59313a6b64"
+            "version": "5.0.9",
+            "source": {
+                "type": "git",
+                "url": "https://github.com/RobinHerbots/Inputmask.git",
+                "reference": "310a33557e2944daf86d5946a5e8c82b9118f8f7"
+            },
+            "dist": {
+                "type": "zip",
+                "url": "https://api.github.com/repos/RobinHerbots/Inputmask/zipball/310a33557e2944daf86d5946a5e8c82b9118f8f7",
+                "reference": "310a33557e2944daf86d5946a5e8c82b9118f8f7"
             },
             "require": {
                 "bower-asset/jquery": ">=1.7"
@@ -151,20 +147,20 @@
         },
         {
             "name": "ezyang/htmlpurifier",
-            "version": "v4.17.0",
+            "version": "v4.18.0",
             "source": {
                 "type": "git",
                 "url": "https://github.com/ezyang/htmlpurifier.git",
-                "reference": "bbc513d79acf6691fa9cf10f192c90dd2957f18c"
-            },
-            "dist": {
-                "type": "zip",
-                "url": "https://api.github.com/repos/ezyang/htmlpurifier/zipball/bbc513d79acf6691fa9cf10f192c90dd2957f18c",
-                "reference": "bbc513d79acf6691fa9cf10f192c90dd2957f18c",
-                "shasum": ""
-            },
-            "require": {
-                "php": "~5.6.0 || ~7.0.0 || ~7.1.0 || ~7.2.0 || ~7.3.0 || ~7.4.0 || ~8.0.0 || ~8.1.0 || ~8.2.0 || ~8.3.0"
+                "reference": "cb56001e54359df7ae76dc522d08845dc741621b"
+            },
+            "dist": {
+                "type": "zip",
+                "url": "https://api.github.com/repos/ezyang/htmlpurifier/zipball/cb56001e54359df7ae76dc522d08845dc741621b",
+                "reference": "cb56001e54359df7ae76dc522d08845dc741621b",
+                "shasum": ""
+            },
+            "require": {
+                "php": "~5.6.0 || ~7.0.0 || ~7.1.0 || ~7.2.0 || ~7.3.0 || ~7.4.0 || ~8.0.0 || ~8.1.0 || ~8.2.0 || ~8.3.0 || ~8.4.0"
             },
             "require-dev": {
                 "cerdic/css-tidy": "^1.7 || ^2.0",
@@ -206,22 +202,22 @@
             ],
             "support": {
                 "issues": "https://github.com/ezyang/htmlpurifier/issues",
-                "source": "https://github.com/ezyang/htmlpurifier/tree/v4.17.0"
-            },
-            "time": "2023-11-17T15:01:25+00:00"
+                "source": "https://github.com/ezyang/htmlpurifier/tree/v4.18.0"
+            },
+            "time": "2024-11-01T03:51:45+00:00"
         },
         {
             "name": "yiisoft/yii2-composer",
-            "version": "2.0.10",
+            "version": "2.0.11",
             "source": {
                 "type": "git",
                 "url": "https://github.com/yiisoft/yii2-composer.git",
-                "reference": "94bb3f66e779e2774f8776d6e1bdeab402940510"
-            },
-            "dist": {
-                "type": "zip",
-                "url": "https://api.github.com/repos/yiisoft/yii2-composer/zipball/94bb3f66e779e2774f8776d6e1bdeab402940510",
-                "reference": "94bb3f66e779e2774f8776d6e1bdeab402940510",
+                "reference": "b684b01ecb119c8287721def726a0e24fec2fef2"
+            },
+            "dist": {
+                "type": "zip",
+                "url": "https://api.github.com/repos/yiisoft/yii2-composer/zipball/b684b01ecb119c8287721def726a0e24fec2fef2",
+                "reference": "b684b01ecb119c8287721def726a0e24fec2fef2",
                 "shasum": ""
             },
             "require": {
@@ -264,11 +260,11 @@
                 "yii2"
             ],
             "support": {
-                "forum": "http://www.yiiframework.com/forum/",
-                "irc": "irc://irc.freenode.net/yii",
+                "forum": "https://www.yiiframework.com/forum/",
+                "irc": "ircs://irc.libera.chat:6697/yii",
                 "issues": "https://github.com/yiisoft/yii2-composer/issues",
                 "source": "https://github.com/yiisoft/yii2-composer",
-                "wiki": "http://www.yiiframework.com/wiki/"
+                "wiki": "https://www.yiiframework.com/wiki/"
             },
             "funding": [
                 {
@@ -284,7 +280,7 @@
                     "type": "tidelift"
                 }
             ],
-            "time": "2020-06-24T00:04:01+00:00"
+            "time": "2025-02-13T20:59:36+00:00"
         }
     ],
     "packages-dev": [
@@ -519,29 +515,16 @@
         },
         {
             "name": "myclabs/deep-copy",
-<<<<<<< HEAD
-            "version": "1.11.1",
+            "version": "1.13.0",
             "source": {
                 "type": "git",
                 "url": "https://github.com/myclabs/DeepCopy.git",
-                "reference": "7284c22080590fb39f2ffa3e9057f10a4ddd0e0c"
-            },
-            "dist": {
-                "type": "zip",
-                "url": "https://api.github.com/repos/myclabs/DeepCopy/zipball/7284c22080590fb39f2ffa3e9057f10a4ddd0e0c",
-                "reference": "7284c22080590fb39f2ffa3e9057f10a4ddd0e0c",
-=======
-            "version": "1.12.0",
-            "source": {
-                "type": "git",
-                "url": "https://github.com/myclabs/DeepCopy.git",
-                "reference": "3a6b9a42cd8f8771bd4295d13e1423fa7f3d942c"
-            },
-            "dist": {
-                "type": "zip",
-                "url": "https://api.github.com/repos/myclabs/DeepCopy/zipball/3a6b9a42cd8f8771bd4295d13e1423fa7f3d942c",
-                "reference": "3a6b9a42cd8f8771bd4295d13e1423fa7f3d942c",
->>>>>>> 7037fd46
+                "reference": "024473a478be9df5fdaca2c793f2232fe788e414"
+            },
+            "dist": {
+                "type": "zip",
+                "url": "https://api.github.com/repos/myclabs/DeepCopy/zipball/024473a478be9df5fdaca2c793f2232fe788e414",
+                "reference": "024473a478be9df5fdaca2c793f2232fe788e414",
                 "shasum": ""
             },
             "require": {
@@ -549,19 +532,12 @@
             },
             "conflict": {
                 "doctrine/collections": "<1.6.8",
-<<<<<<< HEAD
-                "doctrine/common": "<2.13.3 || >=3,<3.2.2"
-=======
                 "doctrine/common": "<2.13.3 || >=3 <3.2.2"
->>>>>>> 7037fd46
             },
             "require-dev": {
                 "doctrine/collections": "^1.6.8",
                 "doctrine/common": "^2.13.3 || ^3.2.2",
-<<<<<<< HEAD
-=======
                 "phpspec/prophecy": "^1.10",
->>>>>>> 7037fd46
                 "phpunit/phpunit": "^7.5.20 || ^8.5.23 || ^9.5.13"
             },
             "type": "library",
@@ -587,11 +563,7 @@
             ],
             "support": {
                 "issues": "https://github.com/myclabs/DeepCopy/issues",
-<<<<<<< HEAD
-                "source": "https://github.com/myclabs/DeepCopy/tree/1.11.1"
-=======
-                "source": "https://github.com/myclabs/DeepCopy/tree/1.12.0"
->>>>>>> 7037fd46
+                "source": "https://github.com/myclabs/DeepCopy/tree/1.13.0"
             },
             "funding": [
                 {
@@ -599,37 +571,20 @@
                     "type": "tidelift"
                 }
             ],
-<<<<<<< HEAD
-            "time": "2023-03-08T13:26:56+00:00"
+            "time": "2025-02-12T12:17:51+00:00"
         },
         {
             "name": "nikic/php-parser",
-            "version": "v5.0.2",
+            "version": "v5.4.0",
             "source": {
                 "type": "git",
                 "url": "https://github.com/nikic/PHP-Parser.git",
-                "reference": "139676794dc1e9231bf7bcd123cfc0c99182cb13"
-            },
-            "dist": {
-                "type": "zip",
-                "url": "https://api.github.com/repos/nikic/PHP-Parser/zipball/139676794dc1e9231bf7bcd123cfc0c99182cb13",
-                "reference": "139676794dc1e9231bf7bcd123cfc0c99182cb13",
-=======
-            "time": "2024-06-12T14:39:25+00:00"
-        },
-        {
-            "name": "nikic/php-parser",
-            "version": "v5.1.0",
-            "source": {
-                "type": "git",
-                "url": "https://github.com/nikic/PHP-Parser.git",
-                "reference": "683130c2ff8c2739f4822ff7ac5c873ec529abd1"
-            },
-            "dist": {
-                "type": "zip",
-                "url": "https://api.github.com/repos/nikic/PHP-Parser/zipball/683130c2ff8c2739f4822ff7ac5c873ec529abd1",
-                "reference": "683130c2ff8c2739f4822ff7ac5c873ec529abd1",
->>>>>>> 7037fd46
+                "reference": "447a020a1f875a434d62f2a401f53b82a396e494"
+            },
+            "dist": {
+                "type": "zip",
+                "url": "https://api.github.com/repos/nikic/PHP-Parser/zipball/447a020a1f875a434d62f2a401f53b82a396e494",
+                "reference": "447a020a1f875a434d62f2a401f53b82a396e494",
                 "shasum": ""
             },
             "require": {
@@ -640,11 +595,7 @@
             },
             "require-dev": {
                 "ircmaxell/php-yacc": "^0.0.7",
-<<<<<<< HEAD
-                "phpunit/phpunit": "^7.0 || ^8.0 || ^9.0"
-=======
                 "phpunit/phpunit": "^9.0"
->>>>>>> 7037fd46
             },
             "bin": [
                 "bin/php-parse"
@@ -676,15 +627,9 @@
             ],
             "support": {
                 "issues": "https://github.com/nikic/PHP-Parser/issues",
-<<<<<<< HEAD
-                "source": "https://github.com/nikic/PHP-Parser/tree/v5.0.2"
-            },
-            "time": "2024-03-05T20:51:40+00:00"
-=======
-                "source": "https://github.com/nikic/PHP-Parser/tree/v5.1.0"
-            },
-            "time": "2024-07-01T20:03:41+00:00"
->>>>>>> 7037fd46
+                "source": "https://github.com/nikic/PHP-Parser/tree/v5.4.0"
+            },
+            "time": "2024-12-30T11:07:19+00:00"
         },
         {
             "name": "phar-io/manifest",
@@ -806,35 +751,35 @@
         },
         {
             "name": "phpunit/php-code-coverage",
-            "version": "9.2.31",
+            "version": "9.2.32",
             "source": {
                 "type": "git",
                 "url": "https://github.com/sebastianbergmann/php-code-coverage.git",
-                "reference": "48c34b5d8d983006bd2adc2d0de92963b9155965"
-            },
-            "dist": {
-                "type": "zip",
-                "url": "https://api.github.com/repos/sebastianbergmann/php-code-coverage/zipball/48c34b5d8d983006bd2adc2d0de92963b9155965",
-                "reference": "48c34b5d8d983006bd2adc2d0de92963b9155965",
+                "reference": "85402a822d1ecf1db1096959413d35e1c37cf1a5"
+            },
+            "dist": {
+                "type": "zip",
+                "url": "https://api.github.com/repos/sebastianbergmann/php-code-coverage/zipball/85402a822d1ecf1db1096959413d35e1c37cf1a5",
+                "reference": "85402a822d1ecf1db1096959413d35e1c37cf1a5",
                 "shasum": ""
             },
             "require": {
                 "ext-dom": "*",
                 "ext-libxml": "*",
                 "ext-xmlwriter": "*",
-                "nikic/php-parser": "^4.18 || ^5.0",
+                "nikic/php-parser": "^4.19.1 || ^5.1.0",
                 "php": ">=7.3",
-                "phpunit/php-file-iterator": "^3.0.3",
-                "phpunit/php-text-template": "^2.0.2",
-                "sebastian/code-unit-reverse-lookup": "^2.0.2",
-                "sebastian/complexity": "^2.0",
-                "sebastian/environment": "^5.1.2",
-                "sebastian/lines-of-code": "^1.0.3",
-                "sebastian/version": "^3.0.1",
-                "theseer/tokenizer": "^1.2.0"
-            },
-            "require-dev": {
-                "phpunit/phpunit": "^9.3"
+                "phpunit/php-file-iterator": "^3.0.6",
+                "phpunit/php-text-template": "^2.0.4",
+                "sebastian/code-unit-reverse-lookup": "^2.0.3",
+                "sebastian/complexity": "^2.0.3",
+                "sebastian/environment": "^5.1.5",
+                "sebastian/lines-of-code": "^1.0.4",
+                "sebastian/version": "^3.0.2",
+                "theseer/tokenizer": "^1.2.3"
+            },
+            "require-dev": {
+                "phpunit/phpunit": "^9.6"
             },
             "suggest": {
                 "ext-pcov": "PHP extension that provides line coverage",
@@ -843,7 +788,7 @@
             "type": "library",
             "extra": {
                 "branch-alias": {
-                    "dev-master": "9.2-dev"
+                    "dev-main": "9.2.x-dev"
                 }
             },
             "autoload": {
@@ -872,7 +817,7 @@
             "support": {
                 "issues": "https://github.com/sebastianbergmann/php-code-coverage/issues",
                 "security": "https://github.com/sebastianbergmann/php-code-coverage/security/policy",
-                "source": "https://github.com/sebastianbergmann/php-code-coverage/tree/9.2.31"
+                "source": "https://github.com/sebastianbergmann/php-code-coverage/tree/9.2.32"
             },
             "funding": [
                 {
@@ -880,7 +825,7 @@
                     "type": "github"
                 }
             ],
-            "time": "2024-03-02T06:37:42+00:00"
+            "time": "2024-08-22T04:23:01+00:00"
         },
         {
             "name": "phpunit/php-file-iterator",
@@ -1125,29 +1070,16 @@
         },
         {
             "name": "phpunit/phpunit",
-<<<<<<< HEAD
-            "version": "9.6.17",
+            "version": "9.6.0",
             "source": {
                 "type": "git",
                 "url": "https://github.com/sebastianbergmann/phpunit.git",
-                "reference": "1a156980d78a6666721b7e8e8502fe210b587fcd"
-            },
-            "dist": {
-                "type": "zip",
-                "url": "https://api.github.com/repos/sebastianbergmann/phpunit/zipball/1a156980d78a6666721b7e8e8502fe210b587fcd",
-                "reference": "1a156980d78a6666721b7e8e8502fe210b587fcd",
-=======
-            "version": "9.6.19",
-            "source": {
-                "type": "git",
-                "url": "https://github.com/sebastianbergmann/phpunit.git",
-                "reference": "a1a54a473501ef4cdeaae4e06891674114d79db8"
-            },
-            "dist": {
-                "type": "zip",
-                "url": "https://api.github.com/repos/sebastianbergmann/phpunit/zipball/a1a54a473501ef4cdeaae4e06891674114d79db8",
-                "reference": "a1a54a473501ef4cdeaae4e06891674114d79db8",
->>>>>>> 7037fd46
+                "reference": "70fc8be1d0b9fad56a199a4df5f9cfabfc246f84"
+            },
+            "dist": {
+                "type": "zip",
+                "url": "https://api.github.com/repos/sebastianbergmann/phpunit/zipball/70fc8be1d0b9fad56a199a4df5f9cfabfc246f84",
+                "reference": "70fc8be1d0b9fad56a199a4df5f9cfabfc246f84",
                 "shasum": ""
             },
             "require": {
@@ -1162,7 +1094,7 @@
                 "phar-io/manifest": "^2.0.3",
                 "phar-io/version": "^3.0.2",
                 "php": ">=7.3",
-                "phpunit/php-code-coverage": "^9.2.28",
+                "phpunit/php-code-coverage": "^9.2.13",
                 "phpunit/php-file-iterator": "^3.0.5",
                 "phpunit/php-invoker": "^3.1.1",
                 "phpunit/php-text-template": "^2.0.3",
@@ -1180,8 +1112,8 @@
                 "sebastian/version": "^3.0.2"
             },
             "suggest": {
-                "ext-soap": "To be able to generate mocks based on WSDL files",
-                "ext-xdebug": "PHP extension that provides line coverage as well as branch and path coverage"
+                "ext-soap": "*",
+                "ext-xdebug": "*"
             },
             "bin": [
                 "phpunit"
@@ -1220,12 +1152,7 @@
             ],
             "support": {
                 "issues": "https://github.com/sebastianbergmann/phpunit/issues",
-                "security": "https://github.com/sebastianbergmann/phpunit/security/policy",
-<<<<<<< HEAD
-                "source": "https://github.com/sebastianbergmann/phpunit/tree/9.6.17"
-=======
-                "source": "https://github.com/sebastianbergmann/phpunit/tree/9.6.19"
->>>>>>> 7037fd46
+                "source": "https://github.com/sebastianbergmann/phpunit/tree/9.6.0"
             },
             "funding": [
                 {
@@ -1241,11 +1168,7 @@
                     "type": "tidelift"
                 }
             ],
-<<<<<<< HEAD
-            "time": "2024-02-23T13:14:51+00:00"
-=======
-            "time": "2024-04-05T04:35:58+00:00"
->>>>>>> 7037fd46
+            "time": "2023-02-03T07:32:24+00:00"
         },
         {
             "name": "sebastian/cli-parser",
@@ -2212,16 +2135,16 @@
         },
         {
             "name": "squizlabs/php_codesniffer",
-            "version": "3.10.1",
+            "version": "3.12.2",
             "source": {
                 "type": "git",
                 "url": "https://github.com/PHPCSStandards/PHP_CodeSniffer.git",
-                "reference": "8f90f7a53ce271935282967f53d0894f8f1ff877"
-            },
-            "dist": {
-                "type": "zip",
-                "url": "https://api.github.com/repos/PHPCSStandards/PHP_CodeSniffer/zipball/8f90f7a53ce271935282967f53d0894f8f1ff877",
-                "reference": "8f90f7a53ce271935282967f53d0894f8f1ff877",
+                "reference": "6d4cf6032d4b718f168c90a96e36c7d0eaacb2aa"
+            },
+            "dist": {
+                "type": "zip",
+                "url": "https://api.github.com/repos/PHPCSStandards/PHP_CodeSniffer/zipball/6d4cf6032d4b718f168c90a96e36c7d0eaacb2aa",
+                "reference": "6d4cf6032d4b718f168c90a96e36c7d0eaacb2aa",
                 "shasum": ""
             },
             "require": {
@@ -2286,13 +2209,13 @@
                 {
                     "url": "https://opencollective.com/php_codesniffer",
                     "type": "open_collective"
-                }
-            ],
-<<<<<<< HEAD
-            "time": "2024-02-16T15:06:51+00:00"
-=======
-            "time": "2024-05-22T21:24:41+00:00"
->>>>>>> 7037fd46
+                },
+                {
+                    "url": "https://thanks.dev/u/gh/phpcsstandards",
+                    "type": "thanks_dev"
+                }
+            ],
+            "time": "2025-04-13T04:10:18+00:00"
         },
         {
             "name": "theseer/tokenizer",
@@ -2439,15 +2362,11 @@
     "prefer-stable": true,
     "prefer-lowest": false,
     "platform": {
-<<<<<<< HEAD
         "php": ">=8.1",
-=======
-        "php": ">=7.3.0",
->>>>>>> 7037fd46
         "ext-mbstring": "*",
         "ext-ctype": "*",
         "lib-pcre": "*"
     },
-    "platform-dev": [],
+    "platform-dev": {},
     "plugin-api-version": "2.6.0"
 }