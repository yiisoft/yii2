{
    "_readme": [
        "This file locks the dependencies of your project to a known state",
        "Read more about it at https://getcomposer.org/doc/01-basic-usage.md#installing-dependencies",
        "This file is @generated automatically"
    ],
<<<<<<< HEAD
    "content-hash": "aaea7bab7676b248f79e2057b423286a",
=======
    "content-hash": "0ecc3e84a9a10a73502e455e5c78d219",
>>>>>>> d245fc28
    "packages": [
        {
            "name": "cebe/markdown",
            "version": "1.2.1",
            "source": {
                "type": "git",
                "url": "https://github.com/cebe/markdown.git",
                "reference": "9bac5e971dd391e2802dca5400bbeacbaea9eb86"
            },
            "dist": {
                "type": "zip",
                "url": "https://api.github.com/repos/cebe/markdown/zipball/9bac5e971dd391e2802dca5400bbeacbaea9eb86",
                "reference": "9bac5e971dd391e2802dca5400bbeacbaea9eb86",
                "shasum": ""
            },
            "require": {
                "lib-pcre": "*",
                "php": ">=5.4.0"
            },
            "require-dev": {
                "cebe/indent": "*",
                "facebook/xhprof": "*@dev",
                "phpunit/phpunit": "4.1.*"
            },
            "bin": [
                "bin/markdown"
            ],
            "type": "library",
            "extra": {
                "branch-alias": {
                    "dev-master": "1.2.x-dev"
                }
            },
            "autoload": {
                "psr-4": {
                    "cebe\\markdown\\": ""
                }
            },
            "notification-url": "https://packagist.org/downloads/",
            "license": [
                "MIT"
            ],
            "authors": [
                {
                    "name": "Carsten Brandt",
                    "email": "mail@cebe.cc",
                    "homepage": "http://cebe.cc/",
                    "role": "Creator"
                }
            ],
            "description": "A super fast, highly extensible markdown parser for PHP",
            "homepage": "https://github.com/cebe/markdown#readme",
            "keywords": [
                "extensible",
                "fast",
                "gfm",
                "markdown",
                "markdown-extra"
            ],
            "support": {
                "issues": "https://github.com/cebe/markdown/issues",
                "source": "https://github.com/cebe/markdown"
            },
            "time": "2018-03-26T11:24:36+00:00"
        },
        {
            "name": "ezyang/htmlpurifier",
            "version": "v4.18.0",
            "source": {
                "type": "git",
                "url": "https://github.com/ezyang/htmlpurifier.git",
                "reference": "cb56001e54359df7ae76dc522d08845dc741621b"
            },
            "dist": {
                "type": "zip",
                "url": "https://api.github.com/repos/ezyang/htmlpurifier/zipball/cb56001e54359df7ae76dc522d08845dc741621b",
                "reference": "cb56001e54359df7ae76dc522d08845dc741621b",
                "shasum": ""
            },
            "require": {
                "php": "~5.6.0 || ~7.0.0 || ~7.1.0 || ~7.2.0 || ~7.3.0 || ~7.4.0 || ~8.0.0 || ~8.1.0 || ~8.2.0 || ~8.3.0 || ~8.4.0"
            },
            "require-dev": {
                "cerdic/css-tidy": "^1.7 || ^2.0",
                "simpletest/simpletest": "dev-master"
            },
            "suggest": {
                "cerdic/css-tidy": "If you want to use the filter 'Filter.ExtractStyleBlocks'.",
                "ext-bcmath": "Used for unit conversion and imagecrash protection",
                "ext-iconv": "Converts text to and from non-UTF-8 encodings",
                "ext-tidy": "Used for pretty-printing HTML"
            },
            "type": "library",
            "autoload": {
                "files": [
                    "library/HTMLPurifier.composer.php"
                ],
                "psr-0": {
                    "HTMLPurifier": "library/"
                },
                "exclude-from-classmap": [
                    "/library/HTMLPurifier/Language/"
                ]
            },
            "notification-url": "https://packagist.org/downloads/",
            "license": [
                "LGPL-2.1-or-later"
            ],
            "authors": [
                {
                    "name": "Edward Z. Yang",
                    "email": "admin@htmlpurifier.org",
                    "homepage": "http://ezyang.com"
                }
            ],
            "description": "Standards compliant HTML filter written in PHP",
            "homepage": "http://htmlpurifier.org/",
            "keywords": [
                "html"
            ],
            "support": {
                "issues": "https://github.com/ezyang/htmlpurifier/issues",
                "source": "https://github.com/ezyang/htmlpurifier/tree/v4.18.0"
            },
            "time": "2024-11-01T03:51:45+00:00"
        },
        {
            "name": "yiisoft/yii2-composer",
            "version": "2.0.11",
            "source": {
                "type": "git",
                "url": "https://github.com/yiisoft/yii2-composer.git",
                "reference": "b684b01ecb119c8287721def726a0e24fec2fef2"
            },
            "dist": {
                "type": "zip",
                "url": "https://api.github.com/repos/yiisoft/yii2-composer/zipball/b684b01ecb119c8287721def726a0e24fec2fef2",
                "reference": "b684b01ecb119c8287721def726a0e24fec2fef2",
                "shasum": ""
            },
            "require": {
                "composer-plugin-api": "^1.0 | ^2.0"
            },
            "require-dev": {
                "composer/composer": "^1.0 | ^2.0@dev",
                "phpunit/phpunit": "<7"
            },
            "type": "composer-plugin",
            "extra": {
                "class": "yii\\composer\\Plugin",
                "branch-alias": {
                    "dev-master": "2.0.x-dev"
                }
            },
            "autoload": {
                "psr-4": {
                    "yii\\composer\\": ""
                }
            },
            "notification-url": "https://packagist.org/downloads/",
            "license": [
                "BSD-3-Clause"
            ],
            "authors": [
                {
                    "name": "Qiang Xue",
                    "email": "qiang.xue@gmail.com"
                },
                {
                    "name": "Carsten Brandt",
                    "email": "mail@cebe.cc"
                }
            ],
            "description": "The composer plugin for Yii extension installer",
            "keywords": [
                "composer",
                "extension installer",
                "yii2"
            ],
            "support": {
                "forum": "https://www.yiiframework.com/forum/",
                "irc": "ircs://irc.libera.chat:6697/yii",
                "issues": "https://github.com/yiisoft/yii2-composer/issues",
                "source": "https://github.com/yiisoft/yii2-composer",
                "wiki": "https://www.yiiframework.com/wiki/"
            },
            "funding": [
                {
                    "url": "https://github.com/yiisoft",
                    "type": "github"
                },
                {
                    "url": "https://opencollective.com/yiisoft",
                    "type": "open_collective"
                },
                {
                    "url": "https://tidelift.com/funding/github/packagist/yiisoft/yii2-composer",
                    "type": "tidelift"
                }
            ],
            "time": "2025-02-13T20:59:36+00:00"
        }
    ],
    "packages-dev": [
        {
            "name": "cebe/indent",
            "version": "1.0.2",
            "source": {
                "type": "git",
                "url": "https://github.com/cebe/indent.git",
                "reference": "c500ed74d30ed2d7e085f9cf07f8092d32d70776"
            },
            "dist": {
                "type": "zip",
                "url": "https://api.github.com/repos/cebe/indent/zipball/c500ed74d30ed2d7e085f9cf07f8092d32d70776",
                "reference": "c500ed74d30ed2d7e085f9cf07f8092d32d70776",
                "shasum": ""
            },
            "bin": [
                "indent"
            ],
            "type": "library",
            "notification-url": "https://packagist.org/downloads/",
            "license": [
                "MIT"
            ],
            "authors": [
                {
                    "name": "Carsten Brandt",
                    "email": "mail@cebe.cc",
                    "homepage": "http://cebe.cc/",
                    "role": "Core framework development"
                }
            ],
            "description": "a small tool to convert text file indentation",
            "support": {
                "issues": "https://github.com/cebe/indent/issues",
                "source": "https://github.com/cebe/indent/tree/master"
            },
            "time": "2014-05-23T14:40:08+00:00"
        },
        {
            "name": "composer/ca-bundle",
            "version": "1.5.8",
            "source": {
                "type": "git",
                "url": "https://github.com/composer/ca-bundle.git",
                "reference": "719026bb30813accb68271fee7e39552a58e9f65"
            },
            "dist": {
                "type": "zip",
                "url": "https://api.github.com/repos/composer/ca-bundle/zipball/719026bb30813accb68271fee7e39552a58e9f65",
                "reference": "719026bb30813accb68271fee7e39552a58e9f65",
                "shasum": ""
            },
            "require": {
                "ext-openssl": "*",
                "ext-pcre": "*",
                "php": "^7.2 || ^8.0"
            },
            "require-dev": {
                "phpstan/phpstan": "^1.10",
                "phpunit/phpunit": "^8 || ^9",
                "psr/log": "^1.0 || ^2.0 || ^3.0",
                "symfony/process": "^4.0 || ^5.0 || ^6.0 || ^7.0"
            },
            "type": "library",
            "extra": {
                "branch-alias": {
                    "dev-main": "1.x-dev"
                }
            },
            "autoload": {
                "psr-4": {
                    "Composer\\CaBundle\\": "src"
                }
            },
            "notification-url": "https://packagist.org/downloads/",
            "license": [
                "MIT"
            ],
            "authors": [
                {
                    "name": "Jordi Boggiano",
                    "email": "j.boggiano@seld.be",
                    "homepage": "http://seld.be"
                }
            ],
            "description": "Lets you find a path to the system CA bundle, and includes a fallback to the Mozilla CA bundle.",
            "keywords": [
                "cabundle",
                "cacert",
                "certificate",
                "ssl",
                "tls"
            ],
            "support": {
                "irc": "irc://irc.freenode.org/composer",
                "issues": "https://github.com/composer/ca-bundle/issues",
                "source": "https://github.com/composer/ca-bundle/tree/1.5.8"
            },
            "funding": [
                {
                    "url": "https://packagist.com",
                    "type": "custom"
                },
                {
                    "url": "https://github.com/composer",
                    "type": "github"
                }
            ],
            "time": "2025-08-20T18:49:47+00:00"
        },
        {
            "name": "composer/class-map-generator",
            "version": "1.6.2",
            "source": {
                "type": "git",
                "url": "https://github.com/composer/class-map-generator.git",
                "reference": "ba9f089655d4cdd64e762a6044f411ccdaec0076"
            },
            "dist": {
                "type": "zip",
                "url": "https://api.github.com/repos/composer/class-map-generator/zipball/ba9f089655d4cdd64e762a6044f411ccdaec0076",
                "reference": "ba9f089655d4cdd64e762a6044f411ccdaec0076",
                "shasum": ""
            },
            "require": {
                "composer/pcre": "^2.1 || ^3.1",
                "php": "^7.2 || ^8.0",
                "symfony/finder": "^4.4 || ^5.3 || ^6 || ^7"
            },
            "require-dev": {
                "phpstan/phpstan": "^1.12 || ^2",
                "phpstan/phpstan-deprecation-rules": "^1 || ^2",
                "phpstan/phpstan-phpunit": "^1 || ^2",
                "phpstan/phpstan-strict-rules": "^1.1 || ^2",
                "phpunit/phpunit": "^8",
                "symfony/filesystem": "^5.4 || ^6"
            },
            "type": "library",
            "extra": {
                "branch-alias": {
                    "dev-main": "1.x-dev"
                }
            },
            "autoload": {
                "psr-4": {
                    "Composer\\ClassMapGenerator\\": "src"
                }
            },
            "notification-url": "https://packagist.org/downloads/",
            "license": [
                "MIT"
            ],
            "authors": [
                {
                    "name": "Jordi Boggiano",
                    "email": "j.boggiano@seld.be",
                    "homepage": "https://seld.be"
                }
            ],
            "description": "Utilities to scan PHP code and generate class maps.",
            "keywords": [
                "classmap"
            ],
            "support": {
                "issues": "https://github.com/composer/class-map-generator/issues",
                "source": "https://github.com/composer/class-map-generator/tree/1.6.2"
            },
            "funding": [
                {
                    "url": "https://packagist.com",
                    "type": "custom"
                },
                {
                    "url": "https://github.com/composer",
                    "type": "github"
                }
            ],
            "time": "2025-08-20T18:52:43+00:00"
        },
        {
            "name": "composer/composer",
<<<<<<< HEAD
            "version": "2.8.11",
            "source": {
                "type": "git",
                "url": "https://github.com/composer/composer.git",
                "reference": "00e1a3396eea67033775c4a49c772376f45acd73"
            },
            "dist": {
                "type": "zip",
                "url": "https://api.github.com/repos/composer/composer/zipball/00e1a3396eea67033775c4a49c772376f45acd73",
                "reference": "00e1a3396eea67033775c4a49c772376f45acd73",
=======
            "version": "2.8.12",
            "source": {
                "type": "git",
                "url": "https://github.com/composer/composer.git",
                "reference": "3e38919bc9a2c3c026f2151b5e56d04084ce8f0b"
            },
            "dist": {
                "type": "zip",
                "url": "https://api.github.com/repos/composer/composer/zipball/3e38919bc9a2c3c026f2151b5e56d04084ce8f0b",
                "reference": "3e38919bc9a2c3c026f2151b5e56d04084ce8f0b",
>>>>>>> d245fc28
                "shasum": ""
            },
            "require": {
                "composer/ca-bundle": "^1.5",
                "composer/class-map-generator": "^1.4.0",
                "composer/metadata-minifier": "^1.0",
                "composer/pcre": "^2.2 || ^3.2",
                "composer/semver": "^3.3",
                "composer/spdx-licenses": "^1.5.7",
                "composer/xdebug-handler": "^2.0.2 || ^3.0.3",
<<<<<<< HEAD
                "justinrainbow/json-schema": "^6.3.1",
                "php": "^7.2.5 || ^8.0",
                "psr/log": "^1.0 || ^2.0 || ^3.0",
                "react/promise": "^2.11 || ^3.3",
                "seld/jsonlint": "^1.4",
                "seld/phar-utils": "^1.2",
                "seld/signal-handler": "^2.0",
                "symfony/console": "^5.4.35 || ^6.3.12 || ^7.0.3",
                "symfony/filesystem": "^5.4.35 || ^6.3.12 || ^7.0.3",
                "symfony/finder": "^5.4.35 || ^6.3.12 || ^7.0.3",
                "symfony/polyfill-php73": "^1.24",
                "symfony/polyfill-php80": "^1.24",
                "symfony/polyfill-php81": "^1.24",
                "symfony/process": "^5.4.35 || ^6.3.12 || ^7.0.3"
=======
                "justinrainbow/json-schema": "^6.5.1",
                "php": "^7.2.5 || ^8.0",
                "psr/log": "^1.0 || ^2.0 || ^3.0",
                "react/promise": "^3.3",
                "seld/jsonlint": "^1.4",
                "seld/phar-utils": "^1.2",
                "seld/signal-handler": "^2.0",
                "symfony/console": "^5.4.47 || ^6.4.25 || ^7.1.10",
                "symfony/filesystem": "^5.4.45 || ^6.4.24 || ^7.1.10",
                "symfony/finder": "^5.4.45 || ^6.4.24 || ^7.1.10",
                "symfony/polyfill-php73": "^1.24",
                "symfony/polyfill-php80": "^1.24",
                "symfony/polyfill-php81": "^1.24",
                "symfony/process": "^5.4.47 || ^6.4.25 || ^7.1.10"
>>>>>>> d245fc28
            },
            "require-dev": {
                "phpstan/phpstan": "^1.11.8",
                "phpstan/phpstan-deprecation-rules": "^1.2.0",
                "phpstan/phpstan-phpunit": "^1.4.0",
                "phpstan/phpstan-strict-rules": "^1.6.0",
                "phpstan/phpstan-symfony": "^1.4.0",
<<<<<<< HEAD
                "symfony/phpunit-bridge": "^6.4.3 || ^7.0.1"
=======
                "symfony/phpunit-bridge": "^6.4.25 || ^7.3.3"
>>>>>>> d245fc28
            },
            "suggest": {
                "ext-openssl": "Enabling the openssl extension allows you to access https URLs for repositories and packages",
                "ext-zip": "Enabling the zip extension allows you to unzip archives",
                "ext-zlib": "Allow gzip compression of HTTP requests"
            },
            "bin": [
                "bin/composer"
            ],
            "type": "library",
            "extra": {
                "phpstan": {
                    "includes": [
                        "phpstan/rules.neon"
                    ]
                },
                "branch-alias": {
                    "dev-main": "2.8-dev"
                }
            },
            "autoload": {
                "psr-4": {
                    "Composer\\": "src/Composer/"
                }
            },
            "notification-url": "https://packagist.org/downloads/",
            "license": [
                "MIT"
            ],
            "authors": [
                {
                    "name": "Nils Adermann",
                    "email": "naderman@naderman.de",
                    "homepage": "https://www.naderman.de"
                },
                {
                    "name": "Jordi Boggiano",
                    "email": "j.boggiano@seld.be",
                    "homepage": "https://seld.be"
                }
            ],
            "description": "Composer helps you declare, manage and install dependencies of PHP projects. It ensures you have the right stack everywhere.",
            "homepage": "https://getcomposer.org/",
            "keywords": [
                "autoload",
                "dependency",
                "package"
            ],
            "support": {
                "irc": "ircs://irc.libera.chat:6697/composer",
                "issues": "https://github.com/composer/composer/issues",
                "security": "https://github.com/composer/composer/security/policy",
<<<<<<< HEAD
                "source": "https://github.com/composer/composer/tree/2.8.11"
=======
                "source": "https://github.com/composer/composer/tree/2.8.12"
>>>>>>> d245fc28
            },
            "funding": [
                {
                    "url": "https://packagist.com",
                    "type": "custom"
                },
                {
                    "url": "https://github.com/composer",
                    "type": "github"
                }
            ],
<<<<<<< HEAD
            "time": "2025-08-21T09:29:39+00:00"
=======
            "time": "2025-09-19T11:41:59+00:00"
>>>>>>> d245fc28
        },
        {
            "name": "composer/metadata-minifier",
            "version": "1.0.0",
            "source": {
                "type": "git",
                "url": "https://github.com/composer/metadata-minifier.git",
                "reference": "c549d23829536f0d0e984aaabbf02af91f443207"
            },
            "dist": {
                "type": "zip",
                "url": "https://api.github.com/repos/composer/metadata-minifier/zipball/c549d23829536f0d0e984aaabbf02af91f443207",
                "reference": "c549d23829536f0d0e984aaabbf02af91f443207",
                "shasum": ""
            },
            "require": {
                "php": "^5.3.2 || ^7.0 || ^8.0"
            },
            "require-dev": {
                "composer/composer": "^2",
                "phpstan/phpstan": "^0.12.55",
                "symfony/phpunit-bridge": "^4.2 || ^5"
            },
            "type": "library",
            "extra": {
                "branch-alias": {
                    "dev-main": "1.x-dev"
                }
            },
            "autoload": {
                "psr-4": {
                    "Composer\\MetadataMinifier\\": "src"
                }
            },
            "notification-url": "https://packagist.org/downloads/",
            "license": [
                "MIT"
            ],
            "authors": [
                {
                    "name": "Jordi Boggiano",
                    "email": "j.boggiano@seld.be",
                    "homepage": "http://seld.be"
                }
            ],
            "description": "Small utility library that handles metadata minification and expansion.",
            "keywords": [
                "composer",
                "compression"
            ],
            "support": {
                "issues": "https://github.com/composer/metadata-minifier/issues",
                "source": "https://github.com/composer/metadata-minifier/tree/1.0.0"
            },
            "funding": [
                {
                    "url": "https://packagist.com",
                    "type": "custom"
                },
                {
                    "url": "https://github.com/composer",
                    "type": "github"
                },
                {
                    "url": "https://tidelift.com/funding/github/packagist/composer/composer",
                    "type": "tidelift"
                }
            ],
            "time": "2021-04-07T13:37:33+00:00"
        },
        {
            "name": "composer/pcre",
            "version": "3.3.2",
            "source": {
                "type": "git",
                "url": "https://github.com/composer/pcre.git",
                "reference": "b2bed4734f0cc156ee1fe9c0da2550420d99a21e"
            },
            "dist": {
                "type": "zip",
                "url": "https://api.github.com/repos/composer/pcre/zipball/b2bed4734f0cc156ee1fe9c0da2550420d99a21e",
                "reference": "b2bed4734f0cc156ee1fe9c0da2550420d99a21e",
                "shasum": ""
            },
            "require": {
                "php": "^7.4 || ^8.0"
            },
            "conflict": {
                "phpstan/phpstan": "<1.11.10"
            },
            "require-dev": {
                "phpstan/phpstan": "^1.12 || ^2",
                "phpstan/phpstan-strict-rules": "^1 || ^2",
                "phpunit/phpunit": "^8 || ^9"
            },
            "type": "library",
            "extra": {
                "phpstan": {
                    "includes": [
                        "extension.neon"
                    ]
                },
                "branch-alias": {
                    "dev-main": "3.x-dev"
                }
            },
            "autoload": {
                "psr-4": {
                    "Composer\\Pcre\\": "src"
                }
            },
            "notification-url": "https://packagist.org/downloads/",
            "license": [
                "MIT"
            ],
            "authors": [
                {
                    "name": "Jordi Boggiano",
                    "email": "j.boggiano@seld.be",
                    "homepage": "http://seld.be"
                }
            ],
            "description": "PCRE wrapping library that offers type-safe preg_* replacements.",
            "keywords": [
                "PCRE",
                "preg",
                "regex",
                "regular expression"
            ],
            "support": {
                "issues": "https://github.com/composer/pcre/issues",
                "source": "https://github.com/composer/pcre/tree/3.3.2"
            },
            "funding": [
                {
                    "url": "https://packagist.com",
                    "type": "custom"
                },
                {
                    "url": "https://github.com/composer",
                    "type": "github"
                },
                {
                    "url": "https://tidelift.com/funding/github/packagist/composer/composer",
                    "type": "tidelift"
                }
            ],
            "time": "2024-11-12T16:29:46+00:00"
        },
        {
            "name": "composer/semver",
            "version": "3.4.4",
            "source": {
                "type": "git",
                "url": "https://github.com/composer/semver.git",
                "reference": "198166618906cb2de69b95d7d47e5fa8aa1b2b95"
            },
            "dist": {
                "type": "zip",
                "url": "https://api.github.com/repos/composer/semver/zipball/198166618906cb2de69b95d7d47e5fa8aa1b2b95",
                "reference": "198166618906cb2de69b95d7d47e5fa8aa1b2b95",
                "shasum": ""
            },
            "require": {
                "php": "^5.3.2 || ^7.0 || ^8.0"
            },
            "require-dev": {
                "phpstan/phpstan": "^1.11",
                "symfony/phpunit-bridge": "^3 || ^7"
            },
            "type": "library",
            "extra": {
                "branch-alias": {
                    "dev-main": "3.x-dev"
                }
            },
            "autoload": {
                "psr-4": {
                    "Composer\\Semver\\": "src"
                }
            },
            "notification-url": "https://packagist.org/downloads/",
            "license": [
                "MIT"
            ],
            "authors": [
                {
                    "name": "Nils Adermann",
                    "email": "naderman@naderman.de",
                    "homepage": "http://www.naderman.de"
                },
                {
                    "name": "Jordi Boggiano",
                    "email": "j.boggiano@seld.be",
                    "homepage": "http://seld.be"
                },
                {
                    "name": "Rob Bast",
                    "email": "rob.bast@gmail.com",
                    "homepage": "http://robbast.nl"
<<<<<<< HEAD
                }
            ],
            "description": "Semver library that offers utilities, version constraint parsing and validation.",
            "keywords": [
                "semantic",
                "semver",
                "validation",
                "versioning"
            ],
            "support": {
                "irc": "ircs://irc.libera.chat:6697/composer",
                "issues": "https://github.com/composer/semver/issues",
                "source": "https://github.com/composer/semver/tree/3.4.4"
            },
            "funding": [
                {
                    "url": "https://packagist.com",
                    "type": "custom"
                },
                {
                    "url": "https://github.com/composer",
                    "type": "github"
                }
            ],
            "time": "2025-08-20T19:15:30+00:00"
        },
        {
            "name": "composer/spdx-licenses",
            "version": "1.5.9",
            "source": {
                "type": "git",
                "url": "https://github.com/composer/spdx-licenses.git",
                "reference": "edf364cefe8c43501e21e88110aac10b284c3c9f"
            },
            "dist": {
                "type": "zip",
                "url": "https://api.github.com/repos/composer/spdx-licenses/zipball/edf364cefe8c43501e21e88110aac10b284c3c9f",
                "reference": "edf364cefe8c43501e21e88110aac10b284c3c9f",
                "shasum": ""
            },
            "require": {
                "php": "^5.3.2 || ^7.0 || ^8.0"
            },
            "require-dev": {
                "phpstan/phpstan": "^1.11",
                "symfony/phpunit-bridge": "^3 || ^7"
            },
            "type": "library",
            "extra": {
                "branch-alias": {
                    "dev-main": "1.x-dev"
                }
            },
            "autoload": {
                "psr-4": {
                    "Composer\\Spdx\\": "src"
                }
            },
            "notification-url": "https://packagist.org/downloads/",
            "license": [
                "MIT"
            ],
            "authors": [
                {
                    "name": "Nils Adermann",
                    "email": "naderman@naderman.de",
                    "homepage": "http://www.naderman.de"
                },
                {
                    "name": "Jordi Boggiano",
                    "email": "j.boggiano@seld.be",
                    "homepage": "http://seld.be"
                },
                {
                    "name": "Rob Bast",
                    "email": "rob.bast@gmail.com",
                    "homepage": "http://robbast.nl"
                }
            ],
            "description": "SPDX licenses list and validation library.",
            "keywords": [
                "license",
                "spdx",
                "validator"
            ],
            "support": {
                "irc": "ircs://irc.libera.chat:6697/composer",
                "issues": "https://github.com/composer/spdx-licenses/issues",
                "source": "https://github.com/composer/spdx-licenses/tree/1.5.9"
            },
            "funding": [
                {
                    "url": "https://packagist.com",
                    "type": "custom"
                },
                {
                    "url": "https://github.com/composer",
                    "type": "github"
                },
                {
                    "url": "https://tidelift.com/funding/github/packagist/composer/composer",
                    "type": "tidelift"
                }
            ],
            "time": "2025-05-12T21:07:07+00:00"
        },
        {
            "name": "composer/xdebug-handler",
            "version": "3.0.5",
            "source": {
                "type": "git",
                "url": "https://github.com/composer/xdebug-handler.git",
                "reference": "6c1925561632e83d60a44492e0b344cf48ab85ef"
            },
            "dist": {
                "type": "zip",
                "url": "https://api.github.com/repos/composer/xdebug-handler/zipball/6c1925561632e83d60a44492e0b344cf48ab85ef",
                "reference": "6c1925561632e83d60a44492e0b344cf48ab85ef",
                "shasum": ""
            },
            "require": {
                "composer/pcre": "^1 || ^2 || ^3",
                "php": "^7.2.5 || ^8.0",
                "psr/log": "^1 || ^2 || ^3"
            },
            "require-dev": {
                "phpstan/phpstan": "^1.0",
                "phpstan/phpstan-strict-rules": "^1.1",
                "phpunit/phpunit": "^8.5 || ^9.6 || ^10.5"
            },
            "type": "library",
            "autoload": {
                "psr-4": {
                    "Composer\\XdebugHandler\\": "src"
                }
            },
            "notification-url": "https://packagist.org/downloads/",
            "license": [
                "MIT"
            ],
            "authors": [
                {
                    "name": "John Stevenson",
                    "email": "john-stevenson@blueyonder.co.uk"
                }
            ],
            "description": "Restarts a process without Xdebug.",
            "keywords": [
                "Xdebug",
                "performance"
            ],
            "support": {
                "irc": "ircs://irc.libera.chat:6697/composer",
                "issues": "https://github.com/composer/xdebug-handler/issues",
                "source": "https://github.com/composer/xdebug-handler/tree/3.0.5"
            },
            "funding": [
                {
                    "url": "https://packagist.com",
                    "type": "custom"
                },
                {
                    "url": "https://github.com/composer",
                    "type": "github"
                },
                {
                    "url": "https://tidelift.com/funding/github/packagist/composer/composer",
                    "type": "tidelift"
                }
            ],
            "time": "2024-05-06T16:37:16+00:00"
        },
        {
            "name": "dealerdirect/phpcodesniffer-composer-installer",
            "version": "v1.1.2",
            "source": {
                "type": "git",
                "url": "https://github.com/PHPCSStandards/composer-installer.git",
                "reference": "e9cf5e4bbf7eeaf9ef5db34938942602838fc2b1"
            },
            "dist": {
                "type": "zip",
                "url": "https://api.github.com/repos/PHPCSStandards/composer-installer/zipball/e9cf5e4bbf7eeaf9ef5db34938942602838fc2b1",
                "reference": "e9cf5e4bbf7eeaf9ef5db34938942602838fc2b1",
                "shasum": ""
            },
            "require": {
                "composer-plugin-api": "^2.2",
                "php": ">=5.4",
                "squizlabs/php_codesniffer": "^2.0 || ^3.1.0 || ^4.0"
            },
            "require-dev": {
                "composer/composer": "^2.2",
                "ext-json": "*",
                "ext-zip": "*",
                "php-parallel-lint/php-parallel-lint": "^1.4.0",
                "phpcompatibility/php-compatibility": "^9.0",
                "yoast/phpunit-polyfills": "^1.0"
            },
            "type": "composer-plugin",
            "extra": {
                "class": "PHPCSStandards\\Composer\\Plugin\\Installers\\PHPCodeSniffer\\Plugin"
            },
            "autoload": {
                "psr-4": {
                    "PHPCSStandards\\Composer\\Plugin\\Installers\\PHPCodeSniffer\\": "src/"
                }
            },
            "notification-url": "https://packagist.org/downloads/",
            "license": [
                "MIT"
            ],
            "authors": [
                {
                    "name": "Franck Nijhof",
                    "email": "opensource@frenck.dev",
                    "homepage": "https://frenck.dev",
                    "role": "Open source developer"
                },
                {
                    "name": "Contributors",
                    "homepage": "https://github.com/PHPCSStandards/composer-installer/graphs/contributors"
                }
            ],
            "description": "PHP_CodeSniffer Standards Composer Installer Plugin",
            "keywords": [
                "PHPCodeSniffer",
                "PHP_CodeSniffer",
                "code quality",
                "codesniffer",
                "composer",
                "installer",
                "phpcbf",
                "phpcs",
                "plugin",
                "qa",
                "quality",
                "standard",
                "standards",
                "style guide",
                "stylecheck",
                "tests"
            ],
            "support": {
                "issues": "https://github.com/PHPCSStandards/composer-installer/issues",
                "security": "https://github.com/PHPCSStandards/composer-installer/security/policy",
                "source": "https://github.com/PHPCSStandards/composer-installer"
            },
            "funding": [
                {
                    "url": "https://github.com/PHPCSStandards",
                    "type": "github"
                },
                {
                    "url": "https://github.com/jrfnl",
                    "type": "github"
                },
                {
                    "url": "https://opencollective.com/php_codesniffer",
                    "type": "open_collective"
                },
                {
                    "url": "https://thanks.dev/u/gh/phpcsstandards",
                    "type": "thanks_dev"
                }
            ],
            "time": "2025-07-17T20:45:56+00:00"
        },
        {
            "name": "dms/phpunit-arraysubset-asserts",
            "version": "v0.5.0",
            "source": {
                "type": "git",
                "url": "https://github.com/rdohms/phpunit-arraysubset-asserts.git",
                "reference": "aa6b9e858414e91cca361cac3b2035ee57d212e0"
            },
            "dist": {
                "type": "zip",
                "url": "https://api.github.com/repos/rdohms/phpunit-arraysubset-asserts/zipball/aa6b9e858414e91cca361cac3b2035ee57d212e0",
                "reference": "aa6b9e858414e91cca361cac3b2035ee57d212e0",
                "shasum": ""
            },
            "require": {
                "php": "^5.4 || ^7.0 || ^8.0",
                "phpunit/phpunit": "^4.8.36 || ^5.7.21 || ^6.0 || ^7.0 || ^8.0 || ^9.0 || ^10.0"
            },
            "require-dev": {
                "dms/coding-standard": "^9"
            },
            "type": "library",
            "autoload": {
                "files": [
                    "assertarraysubset-autoload.php"
                ]
            },
            "notification-url": "https://packagist.org/downloads/",
            "license": [
                "MIT"
            ],
            "authors": [
                {
                    "name": "Rafael Dohms",
                    "email": "rdohms@gmail.com"
                }
            ],
            "description": "This package provides ArraySubset and related asserts once deprecated in PHPUnit 8",
            "support": {
                "issues": "https://github.com/rdohms/phpunit-arraysubset-asserts/issues",
                "source": "https://github.com/rdohms/phpunit-arraysubset-asserts/tree/v0.5.0"
            },
            "time": "2023-06-02T17:33:53+00:00"
        },
        {
            "name": "doctrine/instantiator",
            "version": "2.0.0",
            "source": {
                "type": "git",
                "url": "https://github.com/doctrine/instantiator.git",
                "reference": "c6222283fa3f4ac679f8b9ced9a4e23f163e80d0"
            },
            "dist": {
                "type": "zip",
                "url": "https://api.github.com/repos/doctrine/instantiator/zipball/c6222283fa3f4ac679f8b9ced9a4e23f163e80d0",
                "reference": "c6222283fa3f4ac679f8b9ced9a4e23f163e80d0",
                "shasum": ""
            },
            "require": {
                "php": "^8.1"
            },
            "require-dev": {
                "doctrine/coding-standard": "^11",
                "ext-pdo": "*",
                "ext-phar": "*",
                "phpbench/phpbench": "^1.2",
                "phpstan/phpstan": "^1.9.4",
                "phpstan/phpstan-phpunit": "^1.3",
                "phpunit/phpunit": "^9.5.27",
                "vimeo/psalm": "^5.4"
            },
            "type": "library",
            "autoload": {
                "psr-4": {
                    "Doctrine\\Instantiator\\": "src/Doctrine/Instantiator/"
                }
            },
            "notification-url": "https://packagist.org/downloads/",
            "license": [
                "MIT"
            ],
            "authors": [
                {
                    "name": "Marco Pivetta",
                    "email": "ocramius@gmail.com",
                    "homepage": "https://ocramius.github.io/"
                }
            ],
            "description": "A small, lightweight utility to instantiate objects in PHP without invoking their constructors",
            "homepage": "https://www.doctrine-project.org/projects/instantiator.html",
            "keywords": [
                "constructor",
                "instantiate"
            ],
            "support": {
                "issues": "https://github.com/doctrine/instantiator/issues",
                "source": "https://github.com/doctrine/instantiator/tree/2.0.0"
            },
            "funding": [
                {
                    "url": "https://www.doctrine-project.org/sponsorship.html",
                    "type": "custom"
                },
                {
                    "url": "https://www.patreon.com/phpdoctrine",
                    "type": "patreon"
                },
                {
                    "url": "https://tidelift.com/funding/github/packagist/doctrine%2Finstantiator",
                    "type": "tidelift"
                }
            ],
            "time": "2022-12-30T00:23:10+00:00"
        },
        {
            "name": "justinrainbow/json-schema",
            "version": "6.5.2",
            "source": {
                "type": "git",
                "url": "https://github.com/jsonrainbow/json-schema.git",
                "reference": "ac0d369c09653cf7af561f6d91a705bc617a87b8"
            },
            "dist": {
                "type": "zip",
                "url": "https://api.github.com/repos/jsonrainbow/json-schema/zipball/ac0d369c09653cf7af561f6d91a705bc617a87b8",
                "reference": "ac0d369c09653cf7af561f6d91a705bc617a87b8",
                "shasum": ""
            },
            "require": {
                "ext-json": "*",
                "marc-mabe/php-enum": "^4.0",
                "php": "^7.2 || ^8.0"
            },
            "require-dev": {
                "friendsofphp/php-cs-fixer": "3.3.0",
                "json-schema/json-schema-test-suite": "^23.2",
                "marc-mabe/php-enum-phpstan": "^2.0",
                "phpspec/prophecy": "^1.19",
                "phpstan/phpstan": "^1.12",
                "phpunit/phpunit": "^8.5"
            },
            "bin": [
                "bin/validate-json"
            ],
            "type": "library",
            "extra": {
                "branch-alias": {
                    "dev-master": "6.x-dev"
                }
            },
            "autoload": {
                "psr-4": {
                    "JsonSchema\\": "src/JsonSchema/"
                }
            },
            "notification-url": "https://packagist.org/downloads/",
            "license": [
                "MIT"
            ],
            "authors": [
                {
                    "name": "Bruno Prieto Reis",
                    "email": "bruno.p.reis@gmail.com"
                },
                {
                    "name": "Justin Rainbow",
                    "email": "justin.rainbow@gmail.com"
                },
                {
                    "name": "Igor Wiedler",
                    "email": "igor@wiedler.ch"
                },
                {
                    "name": "Robert Schönthal",
                    "email": "seroscho@googlemail.com"
                }
            ],
            "description": "A library to validate a json schema.",
            "homepage": "https://github.com/jsonrainbow/json-schema",
            "keywords": [
                "json",
                "schema"
            ],
            "support": {
                "issues": "https://github.com/jsonrainbow/json-schema/issues",
                "source": "https://github.com/jsonrainbow/json-schema/tree/6.5.2"
            },
            "time": "2025-09-09T09:42:27+00:00"
        },
        {
            "name": "marc-mabe/php-enum",
            "version": "v4.7.2",
            "source": {
                "type": "git",
                "url": "https://github.com/marc-mabe/php-enum.git",
                "reference": "bb426fcdd65c60fb3638ef741e8782508fda7eef"
            },
            "dist": {
                "type": "zip",
                "url": "https://api.github.com/repos/marc-mabe/php-enum/zipball/bb426fcdd65c60fb3638ef741e8782508fda7eef",
                "reference": "bb426fcdd65c60fb3638ef741e8782508fda7eef",
                "shasum": ""
            },
            "require": {
                "ext-reflection": "*",
                "php": "^7.1 | ^8.0"
            },
            "require-dev": {
                "phpbench/phpbench": "^0.16.10 || ^1.0.4",
                "phpstan/phpstan": "^1.3.1",
                "phpunit/phpunit": "^7.5.20 | ^8.5.22 | ^9.5.11",
                "vimeo/psalm": "^4.17.0 | ^5.26.1"
            },
            "type": "library",
            "extra": {
                "branch-alias": {
                    "dev-3.x": "3.2-dev",
                    "dev-master": "4.7-dev"
                }
            },
            "autoload": {
                "psr-4": {
                    "MabeEnum\\": "src/"
                },
                "classmap": [
                    "stubs/Stringable.php"
                ]
            },
            "notification-url": "https://packagist.org/downloads/",
            "license": [
                "BSD-3-Clause"
            ],
            "authors": [
                {
                    "name": "Marc Bennewitz",
                    "email": "dev@mabe.berlin",
                    "homepage": "https://mabe.berlin/",
                    "role": "Lead"
                }
            ],
            "description": "Simple and fast implementation of enumerations with native PHP",
            "homepage": "https://github.com/marc-mabe/php-enum",
            "keywords": [
                "enum",
                "enum-map",
                "enum-set",
                "enumeration",
                "enumerator",
                "enummap",
                "enumset",
                "map",
                "set",
                "type",
                "type-hint",
                "typehint"
            ],
            "support": {
                "issues": "https://github.com/marc-mabe/php-enum/issues",
                "source": "https://github.com/marc-mabe/php-enum/tree/v4.7.2"
            },
            "time": "2025-09-14T11:18:39+00:00"
        },
        {
            "name": "myclabs/deep-copy",
            "version": "1.13.4",
            "source": {
                "type": "git",
                "url": "https://github.com/myclabs/DeepCopy.git",
                "reference": "07d290f0c47959fd5eed98c95ee5602db07e0b6a"
            },
            "dist": {
                "type": "zip",
                "url": "https://api.github.com/repos/myclabs/DeepCopy/zipball/07d290f0c47959fd5eed98c95ee5602db07e0b6a",
                "reference": "07d290f0c47959fd5eed98c95ee5602db07e0b6a",
                "shasum": ""
            },
            "require": {
                "php": "^7.1 || ^8.0"
            },
            "conflict": {
                "doctrine/collections": "<1.6.8",
                "doctrine/common": "<2.13.3 || >=3 <3.2.2"
            },
            "require-dev": {
                "doctrine/collections": "^1.6.8",
                "doctrine/common": "^2.13.3 || ^3.2.2",
                "phpspec/prophecy": "^1.10",
                "phpunit/phpunit": "^7.5.20 || ^8.5.23 || ^9.5.13"
            },
            "type": "library",
            "autoload": {
                "files": [
                    "src/DeepCopy/deep_copy.php"
                ],
                "psr-4": {
                    "DeepCopy\\": "src/DeepCopy/"
                }
            },
            "notification-url": "https://packagist.org/downloads/",
            "license": [
                "MIT"
            ],
            "description": "Create deep copies (clones) of your objects",
            "keywords": [
                "clone",
                "copy",
                "duplicate",
                "object",
                "object graph"
            ],
            "support": {
                "issues": "https://github.com/myclabs/DeepCopy/issues",
                "source": "https://github.com/myclabs/DeepCopy/tree/1.13.4"
            },
            "funding": [
                {
                    "url": "https://tidelift.com/funding/github/packagist/myclabs/deep-copy",
                    "type": "tidelift"
                }
            ],
            "time": "2025-08-01T08:46:24+00:00"
        },
        {
            "name": "nikic/php-parser",
            "version": "v5.6.1",
            "source": {
                "type": "git",
                "url": "https://github.com/nikic/PHP-Parser.git",
                "reference": "f103601b29efebd7ff4a1ca7b3eeea9e3336a2a2"
            },
            "dist": {
                "type": "zip",
                "url": "https://api.github.com/repos/nikic/PHP-Parser/zipball/f103601b29efebd7ff4a1ca7b3eeea9e3336a2a2",
                "reference": "f103601b29efebd7ff4a1ca7b3eeea9e3336a2a2",
                "shasum": ""
            },
            "require": {
                "ext-ctype": "*",
                "ext-json": "*",
                "ext-tokenizer": "*",
                "php": ">=7.4"
            },
            "require-dev": {
                "ircmaxell/php-yacc": "^0.0.7",
                "phpunit/phpunit": "^9.0"
            },
            "bin": [
                "bin/php-parse"
            ],
            "type": "library",
            "extra": {
                "branch-alias": {
                    "dev-master": "5.x-dev"
                }
            },
            "autoload": {
                "psr-4": {
                    "PhpParser\\": "lib/PhpParser"
                }
            },
            "notification-url": "https://packagist.org/downloads/",
            "license": [
                "BSD-3-Clause"
            ],
            "authors": [
                {
                    "name": "Nikita Popov"
                }
            ],
            "description": "A PHP parser written in PHP",
            "keywords": [
                "parser",
                "php"
            ],
            "support": {
                "issues": "https://github.com/nikic/PHP-Parser/issues",
                "source": "https://github.com/nikic/PHP-Parser/tree/v5.6.1"
            },
            "time": "2025-08-13T20:13:15+00:00"
        },
        {
            "name": "phar-io/manifest",
            "version": "2.0.4",
            "source": {
                "type": "git",
                "url": "https://github.com/phar-io/manifest.git",
                "reference": "54750ef60c58e43759730615a392c31c80e23176"
            },
            "dist": {
                "type": "zip",
                "url": "https://api.github.com/repos/phar-io/manifest/zipball/54750ef60c58e43759730615a392c31c80e23176",
                "reference": "54750ef60c58e43759730615a392c31c80e23176",
                "shasum": ""
            },
            "require": {
                "ext-dom": "*",
                "ext-libxml": "*",
                "ext-phar": "*",
                "ext-xmlwriter": "*",
                "phar-io/version": "^3.0.1",
                "php": "^7.2 || ^8.0"
            },
            "type": "library",
            "extra": {
                "branch-alias": {
                    "dev-master": "2.0.x-dev"
                }
            },
            "autoload": {
                "classmap": [
                    "src/"
                ]
            },
            "notification-url": "https://packagist.org/downloads/",
            "license": [
                "BSD-3-Clause"
            ],
            "authors": [
                {
                    "name": "Arne Blankerts",
                    "email": "arne@blankerts.de",
                    "role": "Developer"
                },
                {
                    "name": "Sebastian Heuer",
                    "email": "sebastian@phpeople.de",
                    "role": "Developer"
                },
                {
                    "name": "Sebastian Bergmann",
                    "email": "sebastian@phpunit.de",
                    "role": "Developer"
                }
            ],
            "description": "Component for reading phar.io manifest information from a PHP Archive (PHAR)",
            "support": {
                "issues": "https://github.com/phar-io/manifest/issues",
                "source": "https://github.com/phar-io/manifest/tree/2.0.4"
            },
            "funding": [
                {
                    "url": "https://github.com/theseer",
                    "type": "github"
                }
            ],
            "time": "2024-03-03T12:33:53+00:00"
        },
        {
            "name": "phar-io/version",
            "version": "3.2.1",
            "source": {
                "type": "git",
                "url": "https://github.com/phar-io/version.git",
                "reference": "4f7fd7836c6f332bb2933569e566a0d6c4cbed74"
            },
            "dist": {
                "type": "zip",
                "url": "https://api.github.com/repos/phar-io/version/zipball/4f7fd7836c6f332bb2933569e566a0d6c4cbed74",
                "reference": "4f7fd7836c6f332bb2933569e566a0d6c4cbed74",
                "shasum": ""
            },
            "require": {
                "php": "^7.2 || ^8.0"
            },
            "type": "library",
            "autoload": {
                "classmap": [
                    "src/"
                ]
            },
            "notification-url": "https://packagist.org/downloads/",
            "license": [
                "BSD-3-Clause"
            ],
            "authors": [
                {
                    "name": "Arne Blankerts",
                    "email": "arne@blankerts.de",
                    "role": "Developer"
                },
                {
                    "name": "Sebastian Heuer",
                    "email": "sebastian@phpeople.de",
                    "role": "Developer"
                },
                {
                    "name": "Sebastian Bergmann",
                    "email": "sebastian@phpunit.de",
                    "role": "Developer"
                }
            ],
            "description": "Library for handling version information and constraints",
            "support": {
                "issues": "https://github.com/phar-io/version/issues",
                "source": "https://github.com/phar-io/version/tree/3.2.1"
            },
            "time": "2022-02-21T01:04:05+00:00"
        },
        {
            "name": "php-forge/foxy",
            "version": "0.1.3",
            "source": {
                "type": "git",
                "url": "https://github.com/php-forge/foxy.git",
                "reference": "8a542f61727214cda76e0c34924130a51ffd0421"
            },
            "dist": {
                "type": "zip",
                "url": "https://api.github.com/repos/php-forge/foxy/zipball/8a542f61727214cda76e0c34924130a51ffd0421",
                "reference": "8a542f61727214cda76e0c34924130a51ffd0421",
                "shasum": ""
            },
            "require": {
                "composer-plugin-api": "^2.0",
                "composer/composer": "^2.8",
                "composer/semver": "^3.4",
                "ext-ctype": "*",
                "ext-mbstring": "*",
                "php": "^8.1",
                "symfony/console": "^6.0|^7.0"
            },
            "require-dev": {
                "maglnet/composer-require-checker": "^4.7",
                "php-forge/support": "^0.1",
                "phpunit/phpunit": "^10.5",
                "symplify/easy-coding-standard": "^12.5",
                "vimeo/psalm": "^5.26.1|^6.4.1"
            },
            "type": "composer-plugin",
            "extra": {
                "class": "Foxy\\Foxy",
                "branch-alias": {
                    "dev-main": "1.0-dev"
                }
            },
            "autoload": {
                "psr-4": {
                    "Foxy\\": "src"
                }
            },
            "notification-url": "https://packagist.org/downloads/",
            "license": [
                "MIT"
            ],
            "description": "Fast, reliable, and secure Bun/NPM/Yarn/pnpm bridge for Composer",
            "homepage": "https://github.com/fxpio/foxy",
            "keywords": [
                "Bridge",
                "asset",
                "bun",
                "composer",
                "dependency manager",
                "nodejs",
                "npm",
                "package",
                "yarn"
            ],
            "support": {
                "issues": "https://github.com/php-forge/foxy/issues",
                "source": "https://github.com/php-forge/foxy/tree/0.1.3"
            },
            "funding": [
                {
                    "url": "https://github.com/sponsors/terabytesoftw",
                    "type": "github"
                }
            ],
            "time": "2025-03-13T13:03:07+00:00"
        },
        {
            "name": "phpstan/phpstan",
            "version": "1.12.29",
            "source": {
                "type": "git",
                "url": "https://github.com/phpstan/phpstan.git",
                "reference": "0835c625a38ac6484f050077116b6668bc3ab57d"
            },
            "dist": {
                "type": "zip",
                "url": "https://api.github.com/repos/phpstan/phpstan/zipball/0835c625a38ac6484f050077116b6668bc3ab57d",
                "reference": "0835c625a38ac6484f050077116b6668bc3ab57d",
                "shasum": ""
            },
            "require": {
                "php": "^7.2|^8.0"
            },
            "conflict": {
                "phpstan/phpstan-shim": "*"
            },
            "bin": [
                "phpstan",
                "phpstan.phar"
            ],
            "type": "library",
            "autoload": {
                "files": [
                    "bootstrap.php"
                ]
            },
            "notification-url": "https://packagist.org/downloads/",
            "license": [
                "MIT"
            ],
            "description": "PHPStan - PHP Static Analysis Tool",
            "keywords": [
                "dev",
                "static analysis"
            ],
            "support": {
                "docs": "https://phpstan.org/user-guide/getting-started",
                "forum": "https://github.com/phpstan/phpstan/discussions",
                "issues": "https://github.com/phpstan/phpstan/issues",
                "security": "https://github.com/phpstan/phpstan/security/policy",
                "source": "https://github.com/phpstan/phpstan-src"
            },
            "funding": [
                {
                    "url": "https://github.com/ondrejmirtes",
                    "type": "github"
                },
                {
                    "url": "https://github.com/phpstan",
                    "type": "github"
                }
            ],
            "time": "2025-09-16T08:46:57+00:00"
        },
        {
            "name": "phpunit/php-code-coverage",
            "version": "9.2.32",
            "source": {
                "type": "git",
                "url": "https://github.com/sebastianbergmann/php-code-coverage.git",
                "reference": "85402a822d1ecf1db1096959413d35e1c37cf1a5"
            },
            "dist": {
                "type": "zip",
                "url": "https://api.github.com/repos/sebastianbergmann/php-code-coverage/zipball/85402a822d1ecf1db1096959413d35e1c37cf1a5",
                "reference": "85402a822d1ecf1db1096959413d35e1c37cf1a5",
                "shasum": ""
            },
            "require": {
                "ext-dom": "*",
                "ext-libxml": "*",
                "ext-xmlwriter": "*",
                "nikic/php-parser": "^4.19.1 || ^5.1.0",
                "php": ">=7.3",
                "phpunit/php-file-iterator": "^3.0.6",
                "phpunit/php-text-template": "^2.0.4",
                "sebastian/code-unit-reverse-lookup": "^2.0.3",
                "sebastian/complexity": "^2.0.3",
                "sebastian/environment": "^5.1.5",
                "sebastian/lines-of-code": "^1.0.4",
                "sebastian/version": "^3.0.2",
                "theseer/tokenizer": "^1.2.3"
            },
            "require-dev": {
                "phpunit/phpunit": "^9.6"
            },
            "suggest": {
                "ext-pcov": "PHP extension that provides line coverage",
                "ext-xdebug": "PHP extension that provides line coverage as well as branch and path coverage"
            },
            "type": "library",
            "extra": {
                "branch-alias": {
                    "dev-main": "9.2.x-dev"
                }
            },
            "autoload": {
                "classmap": [
                    "src/"
                ]
            },
            "notification-url": "https://packagist.org/downloads/",
            "license": [
                "BSD-3-Clause"
            ],
            "authors": [
                {
                    "name": "Sebastian Bergmann",
                    "email": "sebastian@phpunit.de",
                    "role": "lead"
                }
            ],
            "description": "Library that provides collection, processing, and rendering functionality for PHP code coverage information.",
            "homepage": "https://github.com/sebastianbergmann/php-code-coverage",
            "keywords": [
                "coverage",
                "testing",
                "xunit"
            ],
            "support": {
                "issues": "https://github.com/sebastianbergmann/php-code-coverage/issues",
                "security": "https://github.com/sebastianbergmann/php-code-coverage/security/policy",
                "source": "https://github.com/sebastianbergmann/php-code-coverage/tree/9.2.32"
            },
            "funding": [
                {
                    "url": "https://github.com/sebastianbergmann",
                    "type": "github"
                }
            ],
            "time": "2024-08-22T04:23:01+00:00"
        },
        {
            "name": "phpunit/php-file-iterator",
            "version": "3.0.6",
            "source": {
                "type": "git",
                "url": "https://github.com/sebastianbergmann/php-file-iterator.git",
                "reference": "cf1c2e7c203ac650e352f4cc675a7021e7d1b3cf"
            },
            "dist": {
                "type": "zip",
                "url": "https://api.github.com/repos/sebastianbergmann/php-file-iterator/zipball/cf1c2e7c203ac650e352f4cc675a7021e7d1b3cf",
                "reference": "cf1c2e7c203ac650e352f4cc675a7021e7d1b3cf",
                "shasum": ""
            },
            "require": {
                "php": ">=7.3"
            },
            "require-dev": {
                "phpunit/phpunit": "^9.3"
            },
            "type": "library",
            "extra": {
                "branch-alias": {
                    "dev-master": "3.0-dev"
                }
            },
            "autoload": {
                "classmap": [
                    "src/"
                ]
            },
            "notification-url": "https://packagist.org/downloads/",
            "license": [
                "BSD-3-Clause"
            ],
            "authors": [
                {
                    "name": "Sebastian Bergmann",
                    "email": "sebastian@phpunit.de",
                    "role": "lead"
                }
            ],
            "description": "FilterIterator implementation that filters files based on a list of suffixes.",
            "homepage": "https://github.com/sebastianbergmann/php-file-iterator/",
            "keywords": [
                "filesystem",
                "iterator"
            ],
            "support": {
                "issues": "https://github.com/sebastianbergmann/php-file-iterator/issues",
                "source": "https://github.com/sebastianbergmann/php-file-iterator/tree/3.0.6"
            },
            "funding": [
                {
                    "url": "https://github.com/sebastianbergmann",
                    "type": "github"
                }
            ],
            "time": "2021-12-02T12:48:52+00:00"
        },
        {
            "name": "phpunit/php-invoker",
            "version": "3.1.1",
            "source": {
                "type": "git",
                "url": "https://github.com/sebastianbergmann/php-invoker.git",
                "reference": "5a10147d0aaf65b58940a0b72f71c9ac0423cc67"
            },
            "dist": {
                "type": "zip",
                "url": "https://api.github.com/repos/sebastianbergmann/php-invoker/zipball/5a10147d0aaf65b58940a0b72f71c9ac0423cc67",
                "reference": "5a10147d0aaf65b58940a0b72f71c9ac0423cc67",
                "shasum": ""
            },
            "require": {
                "php": ">=7.3"
            },
            "require-dev": {
                "ext-pcntl": "*",
                "phpunit/phpunit": "^9.3"
            },
            "suggest": {
                "ext-pcntl": "*"
            },
            "type": "library",
            "extra": {
                "branch-alias": {
                    "dev-master": "3.1-dev"
                }
            },
            "autoload": {
                "classmap": [
                    "src/"
                ]
            },
            "notification-url": "https://packagist.org/downloads/",
            "license": [
                "BSD-3-Clause"
            ],
            "authors": [
                {
                    "name": "Sebastian Bergmann",
                    "email": "sebastian@phpunit.de",
                    "role": "lead"
                }
            ],
            "description": "Invoke callables with a timeout",
            "homepage": "https://github.com/sebastianbergmann/php-invoker/",
            "keywords": [
                "process"
            ],
            "support": {
                "issues": "https://github.com/sebastianbergmann/php-invoker/issues",
                "source": "https://github.com/sebastianbergmann/php-invoker/tree/3.1.1"
            },
            "funding": [
                {
                    "url": "https://github.com/sebastianbergmann",
                    "type": "github"
                }
            ],
            "time": "2020-09-28T05:58:55+00:00"
        },
        {
            "name": "phpunit/php-text-template",
            "version": "2.0.4",
            "source": {
                "type": "git",
                "url": "https://github.com/sebastianbergmann/php-text-template.git",
                "reference": "5da5f67fc95621df9ff4c4e5a84d6a8a2acf7c28"
            },
            "dist": {
                "type": "zip",
                "url": "https://api.github.com/repos/sebastianbergmann/php-text-template/zipball/5da5f67fc95621df9ff4c4e5a84d6a8a2acf7c28",
                "reference": "5da5f67fc95621df9ff4c4e5a84d6a8a2acf7c28",
                "shasum": ""
            },
            "require": {
                "php": ">=7.3"
            },
            "require-dev": {
                "phpunit/phpunit": "^9.3"
            },
            "type": "library",
            "extra": {
                "branch-alias": {
                    "dev-master": "2.0-dev"
                }
            },
            "autoload": {
                "classmap": [
                    "src/"
                ]
            },
            "notification-url": "https://packagist.org/downloads/",
            "license": [
                "BSD-3-Clause"
            ],
            "authors": [
                {
                    "name": "Sebastian Bergmann",
                    "email": "sebastian@phpunit.de",
                    "role": "lead"
                }
            ],
            "description": "Simple template engine.",
            "homepage": "https://github.com/sebastianbergmann/php-text-template/",
            "keywords": [
                "template"
            ],
            "support": {
                "issues": "https://github.com/sebastianbergmann/php-text-template/issues",
                "source": "https://github.com/sebastianbergmann/php-text-template/tree/2.0.4"
            },
            "funding": [
                {
                    "url": "https://github.com/sebastianbergmann",
                    "type": "github"
                }
            ],
            "time": "2020-10-26T05:33:50+00:00"
        },
        {
            "name": "phpunit/php-timer",
            "version": "5.0.3",
            "source": {
                "type": "git",
                "url": "https://github.com/sebastianbergmann/php-timer.git",
                "reference": "5a63ce20ed1b5bf577850e2c4e87f4aa902afbd2"
            },
            "dist": {
                "type": "zip",
                "url": "https://api.github.com/repos/sebastianbergmann/php-timer/zipball/5a63ce20ed1b5bf577850e2c4e87f4aa902afbd2",
                "reference": "5a63ce20ed1b5bf577850e2c4e87f4aa902afbd2",
                "shasum": ""
            },
            "require": {
                "php": ">=7.3"
            },
            "require-dev": {
                "phpunit/phpunit": "^9.3"
            },
            "type": "library",
            "extra": {
                "branch-alias": {
                    "dev-master": "5.0-dev"
                }
            },
            "autoload": {
                "classmap": [
                    "src/"
                ]
            },
            "notification-url": "https://packagist.org/downloads/",
            "license": [
                "BSD-3-Clause"
            ],
            "authors": [
                {
                    "name": "Sebastian Bergmann",
                    "email": "sebastian@phpunit.de",
                    "role": "lead"
                }
            ],
            "description": "Utility class for timing",
            "homepage": "https://github.com/sebastianbergmann/php-timer/",
            "keywords": [
                "timer"
            ],
            "support": {
                "issues": "https://github.com/sebastianbergmann/php-timer/issues",
                "source": "https://github.com/sebastianbergmann/php-timer/tree/5.0.3"
            },
            "funding": [
                {
                    "url": "https://github.com/sebastianbergmann",
                    "type": "github"
                }
            ],
            "time": "2020-10-26T13:16:10+00:00"
        },
        {
            "name": "phpunit/phpunit",
            "version": "9.6.27",
            "source": {
                "type": "git",
                "url": "https://github.com/sebastianbergmann/phpunit.git",
                "reference": "0a9aa4440b6a9528cf360071502628d717af3e0a"
            },
            "dist": {
                "type": "zip",
                "url": "https://api.github.com/repos/sebastianbergmann/phpunit/zipball/0a9aa4440b6a9528cf360071502628d717af3e0a",
                "reference": "0a9aa4440b6a9528cf360071502628d717af3e0a",
                "shasum": ""
            },
            "require": {
                "doctrine/instantiator": "^1.5.0 || ^2",
                "ext-dom": "*",
                "ext-json": "*",
                "ext-libxml": "*",
                "ext-mbstring": "*",
                "ext-xml": "*",
                "ext-xmlwriter": "*",
                "myclabs/deep-copy": "^1.13.4",
                "phar-io/manifest": "^2.0.4",
                "phar-io/version": "^3.2.1",
                "php": ">=7.3",
                "phpunit/php-code-coverage": "^9.2.32",
                "phpunit/php-file-iterator": "^3.0.6",
                "phpunit/php-invoker": "^3.1.1",
                "phpunit/php-text-template": "^2.0.4",
                "phpunit/php-timer": "^5.0.3",
                "sebastian/cli-parser": "^1.0.2",
                "sebastian/code-unit": "^1.0.8",
                "sebastian/comparator": "^4.0.9",
                "sebastian/diff": "^4.0.6",
                "sebastian/environment": "^5.1.5",
                "sebastian/exporter": "^4.0.6",
                "sebastian/global-state": "^5.0.8",
                "sebastian/object-enumerator": "^4.0.4",
                "sebastian/resource-operations": "^3.0.4",
                "sebastian/type": "^3.2.1",
                "sebastian/version": "^3.0.2"
            },
            "suggest": {
                "ext-soap": "To be able to generate mocks based on WSDL files",
                "ext-xdebug": "PHP extension that provides line coverage as well as branch and path coverage"
            },
            "bin": [
                "phpunit"
            ],
            "type": "library",
            "extra": {
                "branch-alias": {
                    "dev-master": "9.6-dev"
                }
            },
            "autoload": {
                "files": [
                    "src/Framework/Assert/Functions.php"
                ],
                "classmap": [
                    "src/"
                ]
            },
            "notification-url": "https://packagist.org/downloads/",
            "license": [
                "BSD-3-Clause"
            ],
            "authors": [
                {
                    "name": "Sebastian Bergmann",
                    "email": "sebastian@phpunit.de",
                    "role": "lead"
                }
            ],
            "description": "The PHP Unit Testing framework.",
            "homepage": "https://phpunit.de/",
            "keywords": [
                "phpunit",
                "testing",
                "xunit"
            ],
            "support": {
                "issues": "https://github.com/sebastianbergmann/phpunit/issues",
                "security": "https://github.com/sebastianbergmann/phpunit/security/policy",
                "source": "https://github.com/sebastianbergmann/phpunit/tree/9.6.27"
            },
            "funding": [
                {
                    "url": "https://phpunit.de/sponsors.html",
                    "type": "custom"
                },
                {
                    "url": "https://github.com/sebastianbergmann",
                    "type": "github"
                },
                {
                    "url": "https://liberapay.com/sebastianbergmann",
                    "type": "liberapay"
                },
                {
                    "url": "https://thanks.dev/u/gh/sebastianbergmann",
                    "type": "thanks_dev"
                },
                {
                    "url": "https://tidelift.com/funding/github/packagist/phpunit/phpunit",
                    "type": "tidelift"
                }
            ],
            "time": "2025-09-14T06:18:03+00:00"
        },
        {
            "name": "psr/container",
            "version": "2.0.2",
            "source": {
                "type": "git",
                "url": "https://github.com/php-fig/container.git",
                "reference": "c71ecc56dfe541dbd90c5360474fbc405f8d5963"
            },
            "dist": {
                "type": "zip",
                "url": "https://api.github.com/repos/php-fig/container/zipball/c71ecc56dfe541dbd90c5360474fbc405f8d5963",
                "reference": "c71ecc56dfe541dbd90c5360474fbc405f8d5963",
                "shasum": ""
            },
            "require": {
                "php": ">=7.4.0"
            },
            "type": "library",
            "extra": {
                "branch-alias": {
                    "dev-master": "2.0.x-dev"
                }
            },
            "autoload": {
                "psr-4": {
                    "Psr\\Container\\": "src/"
                }
            },
            "notification-url": "https://packagist.org/downloads/",
            "license": [
                "MIT"
            ],
            "authors": [
                {
                    "name": "PHP-FIG",
                    "homepage": "https://www.php-fig.org/"
                }
            ],
            "description": "Common Container Interface (PHP FIG PSR-11)",
            "homepage": "https://github.com/php-fig/container",
            "keywords": [
                "PSR-11",
                "container",
                "container-interface",
                "container-interop",
                "psr"
            ],
            "support": {
                "issues": "https://github.com/php-fig/container/issues",
                "source": "https://github.com/php-fig/container/tree/2.0.2"
            },
            "time": "2021-11-05T16:47:00+00:00"
        },
        {
            "name": "psr/log",
            "version": "3.0.2",
            "source": {
                "type": "git",
                "url": "https://github.com/php-fig/log.git",
                "reference": "f16e1d5863e37f8d8c2a01719f5b34baa2b714d3"
            },
            "dist": {
                "type": "zip",
                "url": "https://api.github.com/repos/php-fig/log/zipball/f16e1d5863e37f8d8c2a01719f5b34baa2b714d3",
                "reference": "f16e1d5863e37f8d8c2a01719f5b34baa2b714d3",
                "shasum": ""
            },
            "require": {
                "php": ">=8.0.0"
            },
            "type": "library",
            "extra": {
                "branch-alias": {
                    "dev-master": "3.x-dev"
                }
            },
            "autoload": {
                "psr-4": {
                    "Psr\\Log\\": "src"
                }
            },
            "notification-url": "https://packagist.org/downloads/",
            "license": [
                "MIT"
            ],
            "authors": [
                {
                    "name": "PHP-FIG",
                    "homepage": "https://www.php-fig.org/"
                }
            ],
            "description": "Common interface for logging libraries",
            "homepage": "https://github.com/php-fig/log",
            "keywords": [
                "log",
                "psr",
                "psr-3"
            ],
            "support": {
                "source": "https://github.com/php-fig/log/tree/3.0.2"
            },
            "time": "2024-09-11T13:17:53+00:00"
        },
        {
            "name": "react/promise",
            "version": "v3.3.0",
            "source": {
                "type": "git",
                "url": "https://github.com/reactphp/promise.git",
                "reference": "23444f53a813a3296c1368bb104793ce8d88f04a"
            },
            "dist": {
                "type": "zip",
                "url": "https://api.github.com/repos/reactphp/promise/zipball/23444f53a813a3296c1368bb104793ce8d88f04a",
                "reference": "23444f53a813a3296c1368bb104793ce8d88f04a",
                "shasum": ""
            },
            "require": {
                "php": ">=7.1.0"
            },
            "require-dev": {
                "phpstan/phpstan": "1.12.28 || 1.4.10",
                "phpunit/phpunit": "^9.6 || ^7.5"
            },
            "type": "library",
            "autoload": {
                "files": [
                    "src/functions_include.php"
                ],
                "psr-4": {
                    "React\\Promise\\": "src/"
                }
            },
            "notification-url": "https://packagist.org/downloads/",
            "license": [
                "MIT"
            ],
            "authors": [
                {
                    "name": "Jan Sorgalla",
                    "email": "jsorgalla@gmail.com",
                    "homepage": "https://sorgalla.com/"
                },
                {
                    "name": "Christian Lück",
                    "email": "christian@clue.engineering",
                    "homepage": "https://clue.engineering/"
                },
                {
                    "name": "Cees-Jan Kiewiet",
                    "email": "reactphp@ceesjankiewiet.nl",
                    "homepage": "https://wyrihaximus.net/"
                },
                {
                    "name": "Chris Boden",
                    "email": "cboden@gmail.com",
                    "homepage": "https://cboden.dev/"
                }
            ],
            "description": "A lightweight implementation of CommonJS Promises/A for PHP",
            "keywords": [
                "promise",
                "promises"
            ],
            "support": {
                "issues": "https://github.com/reactphp/promise/issues",
                "source": "https://github.com/reactphp/promise/tree/v3.3.0"
            },
            "funding": [
                {
                    "url": "https://opencollective.com/reactphp",
                    "type": "open_collective"
                }
            ],
            "time": "2025-08-19T18:57:03+00:00"
        },
        {
            "name": "sebastian/cli-parser",
            "version": "1.0.2",
            "source": {
                "type": "git",
                "url": "https://github.com/sebastianbergmann/cli-parser.git",
                "reference": "2b56bea83a09de3ac06bb18b92f068e60cc6f50b"
            },
            "dist": {
                "type": "zip",
                "url": "https://api.github.com/repos/sebastianbergmann/cli-parser/zipball/2b56bea83a09de3ac06bb18b92f068e60cc6f50b",
                "reference": "2b56bea83a09de3ac06bb18b92f068e60cc6f50b",
                "shasum": ""
            },
            "require": {
                "php": ">=7.3"
            },
            "require-dev": {
                "phpunit/phpunit": "^9.3"
            },
            "type": "library",
            "extra": {
                "branch-alias": {
                    "dev-master": "1.0-dev"
                }
            },
            "autoload": {
                "classmap": [
                    "src/"
                ]
            },
            "notification-url": "https://packagist.org/downloads/",
            "license": [
                "BSD-3-Clause"
            ],
            "authors": [
                {
                    "name": "Sebastian Bergmann",
                    "email": "sebastian@phpunit.de",
                    "role": "lead"
                }
            ],
            "description": "Library for parsing CLI options",
            "homepage": "https://github.com/sebastianbergmann/cli-parser",
            "support": {
                "issues": "https://github.com/sebastianbergmann/cli-parser/issues",
                "source": "https://github.com/sebastianbergmann/cli-parser/tree/1.0.2"
            },
            "funding": [
                {
                    "url": "https://github.com/sebastianbergmann",
                    "type": "github"
                }
            ],
            "time": "2024-03-02T06:27:43+00:00"
        },
        {
            "name": "sebastian/code-unit",
            "version": "1.0.8",
            "source": {
                "type": "git",
                "url": "https://github.com/sebastianbergmann/code-unit.git",
                "reference": "1fc9f64c0927627ef78ba436c9b17d967e68e120"
            },
            "dist": {
                "type": "zip",
                "url": "https://api.github.com/repos/sebastianbergmann/code-unit/zipball/1fc9f64c0927627ef78ba436c9b17d967e68e120",
                "reference": "1fc9f64c0927627ef78ba436c9b17d967e68e120",
                "shasum": ""
            },
            "require": {
                "php": ">=7.3"
            },
            "require-dev": {
                "phpunit/phpunit": "^9.3"
            },
            "type": "library",
            "extra": {
                "branch-alias": {
                    "dev-master": "1.0-dev"
                }
            },
            "autoload": {
                "classmap": [
                    "src/"
                ]
            },
            "notification-url": "https://packagist.org/downloads/",
            "license": [
                "BSD-3-Clause"
            ],
            "authors": [
                {
                    "name": "Sebastian Bergmann",
                    "email": "sebastian@phpunit.de",
                    "role": "lead"
                }
            ],
            "description": "Collection of value objects that represent the PHP code units",
            "homepage": "https://github.com/sebastianbergmann/code-unit",
            "support": {
                "issues": "https://github.com/sebastianbergmann/code-unit/issues",
                "source": "https://github.com/sebastianbergmann/code-unit/tree/1.0.8"
            },
            "funding": [
                {
                    "url": "https://github.com/sebastianbergmann",
                    "type": "github"
                }
            ],
            "time": "2020-10-26T13:08:54+00:00"
        },
        {
            "name": "sebastian/code-unit-reverse-lookup",
            "version": "2.0.3",
            "source": {
                "type": "git",
                "url": "https://github.com/sebastianbergmann/code-unit-reverse-lookup.git",
                "reference": "ac91f01ccec49fb77bdc6fd1e548bc70f7faa3e5"
            },
            "dist": {
                "type": "zip",
                "url": "https://api.github.com/repos/sebastianbergmann/code-unit-reverse-lookup/zipball/ac91f01ccec49fb77bdc6fd1e548bc70f7faa3e5",
                "reference": "ac91f01ccec49fb77bdc6fd1e548bc70f7faa3e5",
                "shasum": ""
            },
            "require": {
                "php": ">=7.3"
            },
            "require-dev": {
                "phpunit/phpunit": "^9.3"
            },
            "type": "library",
            "extra": {
                "branch-alias": {
                    "dev-master": "2.0-dev"
                }
            },
            "autoload": {
                "classmap": [
                    "src/"
                ]
            },
            "notification-url": "https://packagist.org/downloads/",
            "license": [
                "BSD-3-Clause"
            ],
            "authors": [
                {
                    "name": "Sebastian Bergmann",
                    "email": "sebastian@phpunit.de"
                }
            ],
            "description": "Looks up which function or method a line of code belongs to",
            "homepage": "https://github.com/sebastianbergmann/code-unit-reverse-lookup/",
            "support": {
                "issues": "https://github.com/sebastianbergmann/code-unit-reverse-lookup/issues",
                "source": "https://github.com/sebastianbergmann/code-unit-reverse-lookup/tree/2.0.3"
            },
            "funding": [
                {
                    "url": "https://github.com/sebastianbergmann",
                    "type": "github"
                }
            ],
            "time": "2020-09-28T05:30:19+00:00"
        },
        {
            "name": "sebastian/comparator",
            "version": "4.0.9",
            "source": {
                "type": "git",
                "url": "https://github.com/sebastianbergmann/comparator.git",
                "reference": "67a2df3a62639eab2cc5906065e9805d4fd5dfc5"
            },
            "dist": {
                "type": "zip",
                "url": "https://api.github.com/repos/sebastianbergmann/comparator/zipball/67a2df3a62639eab2cc5906065e9805d4fd5dfc5",
                "reference": "67a2df3a62639eab2cc5906065e9805d4fd5dfc5",
                "shasum": ""
            },
            "require": {
                "php": ">=7.3",
                "sebastian/diff": "^4.0",
                "sebastian/exporter": "^4.0"
            },
            "require-dev": {
                "phpunit/phpunit": "^9.3"
            },
            "type": "library",
            "extra": {
                "branch-alias": {
                    "dev-master": "4.0-dev"
                }
            },
            "autoload": {
                "classmap": [
                    "src/"
                ]
            },
            "notification-url": "https://packagist.org/downloads/",
            "license": [
                "BSD-3-Clause"
            ],
            "authors": [
                {
                    "name": "Sebastian Bergmann",
                    "email": "sebastian@phpunit.de"
                },
                {
                    "name": "Jeff Welch",
                    "email": "whatthejeff@gmail.com"
                },
                {
                    "name": "Volker Dusch",
                    "email": "github@wallbash.com"
                },
                {
                    "name": "Bernhard Schussek",
                    "email": "bschussek@2bepublished.at"
                }
            ],
            "description": "Provides the functionality to compare PHP values for equality",
            "homepage": "https://github.com/sebastianbergmann/comparator",
            "keywords": [
                "comparator",
                "compare",
                "equality"
            ],
            "support": {
                "issues": "https://github.com/sebastianbergmann/comparator/issues",
                "source": "https://github.com/sebastianbergmann/comparator/tree/4.0.9"
            },
            "funding": [
                {
                    "url": "https://github.com/sebastianbergmann",
                    "type": "github"
                },
                {
                    "url": "https://liberapay.com/sebastianbergmann",
                    "type": "liberapay"
                },
                {
                    "url": "https://thanks.dev/u/gh/sebastianbergmann",
                    "type": "thanks_dev"
                },
                {
                    "url": "https://tidelift.com/funding/github/packagist/sebastian/comparator",
                    "type": "tidelift"
                }
            ],
            "time": "2025-08-10T06:51:50+00:00"
        },
        {
            "name": "sebastian/complexity",
            "version": "2.0.3",
            "source": {
                "type": "git",
                "url": "https://github.com/sebastianbergmann/complexity.git",
                "reference": "25f207c40d62b8b7aa32f5ab026c53561964053a"
            },
            "dist": {
                "type": "zip",
                "url": "https://api.github.com/repos/sebastianbergmann/complexity/zipball/25f207c40d62b8b7aa32f5ab026c53561964053a",
                "reference": "25f207c40d62b8b7aa32f5ab026c53561964053a",
                "shasum": ""
            },
            "require": {
                "nikic/php-parser": "^4.18 || ^5.0",
                "php": ">=7.3"
            },
            "require-dev": {
                "phpunit/phpunit": "^9.3"
            },
            "type": "library",
            "extra": {
                "branch-alias": {
                    "dev-master": "2.0-dev"
                }
            },
            "autoload": {
                "classmap": [
                    "src/"
                ]
            },
            "notification-url": "https://packagist.org/downloads/",
            "license": [
                "BSD-3-Clause"
            ],
            "authors": [
                {
                    "name": "Sebastian Bergmann",
                    "email": "sebastian@phpunit.de",
                    "role": "lead"
                }
            ],
            "description": "Library for calculating the complexity of PHP code units",
            "homepage": "https://github.com/sebastianbergmann/complexity",
            "support": {
                "issues": "https://github.com/sebastianbergmann/complexity/issues",
                "source": "https://github.com/sebastianbergmann/complexity/tree/2.0.3"
            },
            "funding": [
                {
                    "url": "https://github.com/sebastianbergmann",
                    "type": "github"
                }
            ],
            "time": "2023-12-22T06:19:30+00:00"
        },
        {
            "name": "sebastian/diff",
            "version": "4.0.6",
            "source": {
                "type": "git",
                "url": "https://github.com/sebastianbergmann/diff.git",
                "reference": "ba01945089c3a293b01ba9badc29ad55b106b0bc"
            },
            "dist": {
                "type": "zip",
                "url": "https://api.github.com/repos/sebastianbergmann/diff/zipball/ba01945089c3a293b01ba9badc29ad55b106b0bc",
                "reference": "ba01945089c3a293b01ba9badc29ad55b106b0bc",
                "shasum": ""
            },
            "require": {
                "php": ">=7.3"
            },
            "require-dev": {
                "phpunit/phpunit": "^9.3",
                "symfony/process": "^4.2 || ^5"
            },
            "type": "library",
            "extra": {
                "branch-alias": {
                    "dev-master": "4.0-dev"
                }
            },
            "autoload": {
                "classmap": [
                    "src/"
                ]
            },
            "notification-url": "https://packagist.org/downloads/",
            "license": [
                "BSD-3-Clause"
            ],
            "authors": [
                {
                    "name": "Sebastian Bergmann",
                    "email": "sebastian@phpunit.de"
                },
                {
                    "name": "Kore Nordmann",
                    "email": "mail@kore-nordmann.de"
                }
            ],
            "description": "Diff implementation",
            "homepage": "https://github.com/sebastianbergmann/diff",
            "keywords": [
                "diff",
                "udiff",
                "unidiff",
                "unified diff"
            ],
            "support": {
                "issues": "https://github.com/sebastianbergmann/diff/issues",
                "source": "https://github.com/sebastianbergmann/diff/tree/4.0.6"
            },
            "funding": [
                {
                    "url": "https://github.com/sebastianbergmann",
                    "type": "github"
                }
            ],
            "time": "2024-03-02T06:30:58+00:00"
        },
        {
            "name": "sebastian/environment",
            "version": "5.1.5",
            "source": {
                "type": "git",
                "url": "https://github.com/sebastianbergmann/environment.git",
                "reference": "830c43a844f1f8d5b7a1f6d6076b784454d8b7ed"
            },
            "dist": {
                "type": "zip",
                "url": "https://api.github.com/repos/sebastianbergmann/environment/zipball/830c43a844f1f8d5b7a1f6d6076b784454d8b7ed",
                "reference": "830c43a844f1f8d5b7a1f6d6076b784454d8b7ed",
                "shasum": ""
            },
            "require": {
                "php": ">=7.3"
            },
            "require-dev": {
                "phpunit/phpunit": "^9.3"
            },
            "suggest": {
                "ext-posix": "*"
            },
            "type": "library",
            "extra": {
                "branch-alias": {
                    "dev-master": "5.1-dev"
                }
            },
            "autoload": {
                "classmap": [
                    "src/"
                ]
            },
            "notification-url": "https://packagist.org/downloads/",
            "license": [
                "BSD-3-Clause"
            ],
            "authors": [
                {
                    "name": "Sebastian Bergmann",
                    "email": "sebastian@phpunit.de"
                }
            ],
            "description": "Provides functionality to handle HHVM/PHP environments",
            "homepage": "http://www.github.com/sebastianbergmann/environment",
            "keywords": [
                "Xdebug",
                "environment",
                "hhvm"
            ],
            "support": {
                "issues": "https://github.com/sebastianbergmann/environment/issues",
                "source": "https://github.com/sebastianbergmann/environment/tree/5.1.5"
            },
            "funding": [
                {
                    "url": "https://github.com/sebastianbergmann",
                    "type": "github"
                }
            ],
            "time": "2023-02-03T06:03:51+00:00"
        },
        {
            "name": "sebastian/exporter",
            "version": "4.0.6",
            "source": {
                "type": "git",
                "url": "https://github.com/sebastianbergmann/exporter.git",
                "reference": "78c00df8f170e02473b682df15bfcdacc3d32d72"
            },
            "dist": {
                "type": "zip",
                "url": "https://api.github.com/repos/sebastianbergmann/exporter/zipball/78c00df8f170e02473b682df15bfcdacc3d32d72",
                "reference": "78c00df8f170e02473b682df15bfcdacc3d32d72",
                "shasum": ""
            },
            "require": {
                "php": ">=7.3",
                "sebastian/recursion-context": "^4.0"
            },
            "require-dev": {
                "ext-mbstring": "*",
                "phpunit/phpunit": "^9.3"
            },
            "type": "library",
            "extra": {
                "branch-alias": {
                    "dev-master": "4.0-dev"
=======
>>>>>>> d245fc28
                }
            },
            "autoload": {
                "classmap": [
                    "src/"
                ]
            },
            "notification-url": "https://packagist.org/downloads/",
            "license": [
                "BSD-3-Clause"
            ],
            "authors": [
                {
                    "name": "Sebastian Bergmann",
                    "email": "sebastian@phpunit.de"
                },
                {
                    "name": "Jeff Welch",
                    "email": "whatthejeff@gmail.com"
                },
                {
                    "name": "Volker Dusch",
                    "email": "github@wallbash.com"
                },
                {
                    "name": "Adam Harvey",
                    "email": "aharvey@php.net"
                },
                {
                    "name": "Bernhard Schussek",
                    "email": "bschussek@gmail.com"
                }
            ],
            "description": "Provides the functionality to export PHP variables for visualization",
            "homepage": "https://www.github.com/sebastianbergmann/exporter",
            "keywords": [
                "export",
                "exporter"
            ],
<<<<<<< HEAD
            "support": {
                "issues": "https://github.com/sebastianbergmann/exporter/issues",
                "source": "https://github.com/sebastianbergmann/exporter/tree/4.0.6"
            },
            "funding": [
                {
                    "url": "https://github.com/sebastianbergmann",
                    "type": "github"
                }
            ],
            "time": "2024-03-02T06:33:00+00:00"
        },
        {
            "name": "sebastian/global-state",
            "version": "5.0.8",
            "source": {
                "type": "git",
                "url": "https://github.com/sebastianbergmann/global-state.git",
                "reference": "b6781316bdcd28260904e7cc18ec983d0d2ef4f6"
            },
            "dist": {
                "type": "zip",
                "url": "https://api.github.com/repos/sebastianbergmann/global-state/zipball/b6781316bdcd28260904e7cc18ec983d0d2ef4f6",
                "reference": "b6781316bdcd28260904e7cc18ec983d0d2ef4f6",
                "shasum": ""
            },
            "require": {
                "php": ">=7.3",
                "sebastian/object-reflector": "^2.0",
                "sebastian/recursion-context": "^4.0"
            },
            "require-dev": {
                "ext-dom": "*",
                "phpunit/phpunit": "^9.3"
            },
            "suggest": {
                "ext-uopz": "*"
=======
            "description": "Semver library that offers utilities, version constraint parsing and validation.",
            "keywords": [
                "semantic",
                "semver",
                "validation",
                "versioning"
            ],
            "support": {
                "irc": "ircs://irc.libera.chat:6697/composer",
                "issues": "https://github.com/composer/semver/issues",
                "source": "https://github.com/composer/semver/tree/3.4.4"
            },
            "funding": [
                {
                    "url": "https://packagist.com",
                    "type": "custom"
                },
                {
                    "url": "https://github.com/composer",
                    "type": "github"
                }
            ],
            "time": "2025-08-20T19:15:30+00:00"
        },
        {
            "name": "composer/spdx-licenses",
            "version": "1.5.9",
            "source": {
                "type": "git",
                "url": "https://github.com/composer/spdx-licenses.git",
                "reference": "edf364cefe8c43501e21e88110aac10b284c3c9f"
            },
            "dist": {
                "type": "zip",
                "url": "https://api.github.com/repos/composer/spdx-licenses/zipball/edf364cefe8c43501e21e88110aac10b284c3c9f",
                "reference": "edf364cefe8c43501e21e88110aac10b284c3c9f",
                "shasum": ""
            },
            "require": {
                "php": "^5.3.2 || ^7.0 || ^8.0"
            },
            "require-dev": {
                "phpstan/phpstan": "^1.11",
                "symfony/phpunit-bridge": "^3 || ^7"
>>>>>>> d245fc28
            },
            "type": "library",
            "extra": {
                "branch-alias": {
<<<<<<< HEAD
                    "dev-master": "5.0-dev"
=======
                    "dev-main": "1.x-dev"
>>>>>>> d245fc28
                }
            },
            "autoload": {
                "psr-4": {
                    "Composer\\Spdx\\": "src"
                }
            },
            "notification-url": "https://packagist.org/downloads/",
            "license": [
                "MIT"
            ],
            "authors": [
                {
<<<<<<< HEAD
                    "name": "Sebastian Bergmann",
                    "email": "sebastian@phpunit.de"
                }
            ],
            "description": "Snapshotting of global state",
            "homepage": "http://www.github.com/sebastianbergmann/global-state",
            "keywords": [
                "global state"
            ],
            "support": {
                "issues": "https://github.com/sebastianbergmann/global-state/issues",
                "source": "https://github.com/sebastianbergmann/global-state/tree/5.0.8"
            },
            "funding": [
                {
                    "url": "https://github.com/sebastianbergmann",
                    "type": "github"
                },
                {
                    "url": "https://liberapay.com/sebastianbergmann",
                    "type": "liberapay"
                },
                {
                    "url": "https://thanks.dev/u/gh/sebastianbergmann",
                    "type": "thanks_dev"
                },
                {
                    "url": "https://tidelift.com/funding/github/packagist/sebastian/global-state",
                    "type": "tidelift"
                }
            ],
            "time": "2025-08-10T07:10:35+00:00"
        },
        {
            "name": "sebastian/lines-of-code",
            "version": "1.0.4",
            "source": {
                "type": "git",
                "url": "https://github.com/sebastianbergmann/lines-of-code.git",
                "reference": "e1e4a170560925c26d424b6a03aed157e7dcc5c5"
            },
            "dist": {
                "type": "zip",
                "url": "https://api.github.com/repos/sebastianbergmann/lines-of-code/zipball/e1e4a170560925c26d424b6a03aed157e7dcc5c5",
                "reference": "e1e4a170560925c26d424b6a03aed157e7dcc5c5",
                "shasum": ""
            },
            "require": {
                "nikic/php-parser": "^4.18 || ^5.0",
                "php": ">=7.3"
            },
            "require-dev": {
                "phpunit/phpunit": "^9.3"
            },
            "type": "library",
            "extra": {
                "branch-alias": {
                    "dev-master": "1.0-dev"
                }
            },
            "autoload": {
                "classmap": [
                    "src/"
                ]
            },
            "notification-url": "https://packagist.org/downloads/",
            "license": [
                "BSD-3-Clause"
            ],
            "authors": [
                {
                    "name": "Sebastian Bergmann",
                    "email": "sebastian@phpunit.de",
                    "role": "lead"
                }
            ],
            "description": "Library for counting the lines of code in PHP source code",
            "homepage": "https://github.com/sebastianbergmann/lines-of-code",
            "support": {
                "issues": "https://github.com/sebastianbergmann/lines-of-code/issues",
                "source": "https://github.com/sebastianbergmann/lines-of-code/tree/1.0.4"
            },
            "funding": [
                {
                    "url": "https://github.com/sebastianbergmann",
                    "type": "github"
                }
            ],
            "time": "2023-12-22T06:20:34+00:00"
        },
        {
            "name": "sebastian/object-enumerator",
            "version": "4.0.4",
            "source": {
                "type": "git",
                "url": "https://github.com/sebastianbergmann/object-enumerator.git",
                "reference": "5c9eeac41b290a3712d88851518825ad78f45c71"
            },
            "dist": {
                "type": "zip",
                "url": "https://api.github.com/repos/sebastianbergmann/object-enumerator/zipball/5c9eeac41b290a3712d88851518825ad78f45c71",
                "reference": "5c9eeac41b290a3712d88851518825ad78f45c71",
                "shasum": ""
            },
            "require": {
                "php": ">=7.3",
                "sebastian/object-reflector": "^2.0",
                "sebastian/recursion-context": "^4.0"
            },
            "require-dev": {
                "phpunit/phpunit": "^9.3"
=======
                    "name": "Nils Adermann",
                    "email": "naderman@naderman.de",
                    "homepage": "http://www.naderman.de"
                },
                {
                    "name": "Jordi Boggiano",
                    "email": "j.boggiano@seld.be",
                    "homepage": "http://seld.be"
                },
                {
                    "name": "Rob Bast",
                    "email": "rob.bast@gmail.com",
                    "homepage": "http://robbast.nl"
                }
            ],
            "description": "SPDX licenses list and validation library.",
            "keywords": [
                "license",
                "spdx",
                "validator"
            ],
            "support": {
                "irc": "ircs://irc.libera.chat:6697/composer",
                "issues": "https://github.com/composer/spdx-licenses/issues",
                "source": "https://github.com/composer/spdx-licenses/tree/1.5.9"
            },
            "funding": [
                {
                    "url": "https://packagist.com",
                    "type": "custom"
                },
                {
                    "url": "https://github.com/composer",
                    "type": "github"
                },
                {
                    "url": "https://tidelift.com/funding/github/packagist/composer/composer",
                    "type": "tidelift"
                }
            ],
            "time": "2025-05-12T21:07:07+00:00"
        },
        {
            "name": "composer/xdebug-handler",
            "version": "3.0.5",
            "source": {
                "type": "git",
                "url": "https://github.com/composer/xdebug-handler.git",
                "reference": "6c1925561632e83d60a44492e0b344cf48ab85ef"
            },
            "dist": {
                "type": "zip",
                "url": "https://api.github.com/repos/composer/xdebug-handler/zipball/6c1925561632e83d60a44492e0b344cf48ab85ef",
                "reference": "6c1925561632e83d60a44492e0b344cf48ab85ef",
                "shasum": ""
            },
            "require": {
                "composer/pcre": "^1 || ^2 || ^3",
                "php": "^7.2.5 || ^8.0",
                "psr/log": "^1 || ^2 || ^3"
            },
            "require-dev": {
                "phpstan/phpstan": "^1.0",
                "phpstan/phpstan-strict-rules": "^1.1",
                "phpunit/phpunit": "^8.5 || ^9.6 || ^10.5"
>>>>>>> d245fc28
            },
            "type": "library",
            "extra": {
                "branch-alias": {
                    "dev-master": "4.0-dev"
                }
            },
            "autoload": {
<<<<<<< HEAD
                "classmap": [
                    "src/"
                ]
=======
                "psr-4": {
                    "Composer\\XdebugHandler\\": "src"
                }
>>>>>>> d245fc28
            },
            "notification-url": "https://packagist.org/downloads/",
            "license": [
                "BSD-3-Clause"
            ],
            "authors": [
                {
<<<<<<< HEAD
                    "name": "Sebastian Bergmann",
                    "email": "sebastian@phpunit.de"
                }
=======
                    "name": "John Stevenson",
                    "email": "john-stevenson@blueyonder.co.uk"
                }
            ],
            "description": "Restarts a process without Xdebug.",
            "keywords": [
                "Xdebug",
                "performance"
>>>>>>> d245fc28
            ],
            "description": "Traverses array structures and object graphs to enumerate all referenced objects",
            "homepage": "https://github.com/sebastianbergmann/object-enumerator/",
            "support": {
<<<<<<< HEAD
                "issues": "https://github.com/sebastianbergmann/object-enumerator/issues",
                "source": "https://github.com/sebastianbergmann/object-enumerator/tree/4.0.4"
            },
            "funding": [
                {
                    "url": "https://github.com/sebastianbergmann",
=======
                "irc": "ircs://irc.libera.chat:6697/composer",
                "issues": "https://github.com/composer/xdebug-handler/issues",
                "source": "https://github.com/composer/xdebug-handler/tree/3.0.5"
            },
            "funding": [
                {
                    "url": "https://packagist.com",
                    "type": "custom"
                },
                {
                    "url": "https://github.com/composer",
                    "type": "github"
                },
                {
                    "url": "https://tidelift.com/funding/github/packagist/composer/composer",
                    "type": "tidelift"
                }
            ],
            "time": "2024-05-06T16:37:16+00:00"
        },
        {
            "name": "dealerdirect/phpcodesniffer-composer-installer",
            "version": "v1.1.2",
            "source": {
                "type": "git",
                "url": "https://github.com/PHPCSStandards/composer-installer.git",
                "reference": "e9cf5e4bbf7eeaf9ef5db34938942602838fc2b1"
            },
            "dist": {
                "type": "zip",
                "url": "https://api.github.com/repos/PHPCSStandards/composer-installer/zipball/e9cf5e4bbf7eeaf9ef5db34938942602838fc2b1",
                "reference": "e9cf5e4bbf7eeaf9ef5db34938942602838fc2b1",
                "shasum": ""
            },
            "require": {
                "composer-plugin-api": "^2.2",
                "php": ">=5.4",
                "squizlabs/php_codesniffer": "^2.0 || ^3.1.0 || ^4.0"
            },
            "require-dev": {
                "composer/composer": "^2.2",
                "ext-json": "*",
                "ext-zip": "*",
                "php-parallel-lint/php-parallel-lint": "^1.4.0",
                "phpcompatibility/php-compatibility": "^9.0",
                "yoast/phpunit-polyfills": "^1.0"
            },
            "type": "composer-plugin",
            "extra": {
                "class": "PHPCSStandards\\Composer\\Plugin\\Installers\\PHPCodeSniffer\\Plugin"
            },
            "autoload": {
                "psr-4": {
                    "PHPCSStandards\\Composer\\Plugin\\Installers\\PHPCodeSniffer\\": "src/"
                }
            },
            "notification-url": "https://packagist.org/downloads/",
            "license": [
                "MIT"
            ],
            "authors": [
                {
                    "name": "Franck Nijhof",
                    "email": "opensource@frenck.dev",
                    "homepage": "https://frenck.dev",
                    "role": "Open source developer"
                },
                {
                    "name": "Contributors",
                    "homepage": "https://github.com/PHPCSStandards/composer-installer/graphs/contributors"
                }
            ],
            "description": "PHP_CodeSniffer Standards Composer Installer Plugin",
            "keywords": [
                "PHPCodeSniffer",
                "PHP_CodeSniffer",
                "code quality",
                "codesniffer",
                "composer",
                "installer",
                "phpcbf",
                "phpcs",
                "plugin",
                "qa",
                "quality",
                "standard",
                "standards",
                "style guide",
                "stylecheck",
                "tests"
            ],
            "support": {
                "issues": "https://github.com/PHPCSStandards/composer-installer/issues",
                "security": "https://github.com/PHPCSStandards/composer-installer/security/policy",
                "source": "https://github.com/PHPCSStandards/composer-installer"
            },
            "funding": [
                {
                    "url": "https://github.com/PHPCSStandards",
                    "type": "github"
                },
                {
                    "url": "https://github.com/jrfnl",
>>>>>>> d245fc28
                    "type": "github"
                },
                {
                    "url": "https://opencollective.com/php_codesniffer",
                    "type": "open_collective"
                },
                {
                    "url": "https://thanks.dev/u/gh/phpcsstandards",
                    "type": "thanks_dev"
                }
            ],
<<<<<<< HEAD
            "time": "2020-10-26T13:12:34+00:00"
        },
        {
            "name": "sebastian/object-reflector",
            "version": "2.0.4",
            "source": {
                "type": "git",
                "url": "https://github.com/sebastianbergmann/object-reflector.git",
                "reference": "b4f479ebdbf63ac605d183ece17d8d7fe49c15c7"
            },
            "dist": {
                "type": "zip",
                "url": "https://api.github.com/repos/sebastianbergmann/object-reflector/zipball/b4f479ebdbf63ac605d183ece17d8d7fe49c15c7",
                "reference": "b4f479ebdbf63ac605d183ece17d8d7fe49c15c7",
                "shasum": ""
            },
            "require": {
                "php": ">=7.3"
            },
=======
            "time": "2025-07-17T20:45:56+00:00"
        },
        {
            "name": "dms/phpunit-arraysubset-asserts",
            "version": "v0.5.0",
            "source": {
                "type": "git",
                "url": "https://github.com/rdohms/phpunit-arraysubset-asserts.git",
                "reference": "aa6b9e858414e91cca361cac3b2035ee57d212e0"
            },
            "dist": {
                "type": "zip",
                "url": "https://api.github.com/repos/rdohms/phpunit-arraysubset-asserts/zipball/aa6b9e858414e91cca361cac3b2035ee57d212e0",
                "reference": "aa6b9e858414e91cca361cac3b2035ee57d212e0",
                "shasum": ""
            },
            "require": {
                "php": "^5.4 || ^7.0 || ^8.0",
                "phpunit/phpunit": "^4.8.36 || ^5.7.21 || ^6.0 || ^7.0 || ^8.0 || ^9.0 || ^10.0"
            },
            "require-dev": {
                "dms/coding-standard": "^9"
            },
            "type": "library",
            "autoload": {
                "files": [
                    "assertarraysubset-autoload.php"
                ]
            },
            "notification-url": "https://packagist.org/downloads/",
            "license": [
                "MIT"
            ],
            "authors": [
                {
                    "name": "Rafael Dohms",
                    "email": "rdohms@gmail.com"
                }
            ],
            "description": "This package provides ArraySubset and related asserts once deprecated in PHPUnit 8",
            "support": {
                "issues": "https://github.com/rdohms/phpunit-arraysubset-asserts/issues",
                "source": "https://github.com/rdohms/phpunit-arraysubset-asserts/tree/v0.5.0"
            },
            "time": "2023-06-02T17:33:53+00:00"
        },
        {
            "name": "doctrine/instantiator",
            "version": "2.0.0",
            "source": {
                "type": "git",
                "url": "https://github.com/doctrine/instantiator.git",
                "reference": "c6222283fa3f4ac679f8b9ced9a4e23f163e80d0"
            },
            "dist": {
                "type": "zip",
                "url": "https://api.github.com/repos/doctrine/instantiator/zipball/c6222283fa3f4ac679f8b9ced9a4e23f163e80d0",
                "reference": "c6222283fa3f4ac679f8b9ced9a4e23f163e80d0",
                "shasum": ""
            },
            "require": {
                "php": "^8.1"
            },
            "require-dev": {
                "doctrine/coding-standard": "^11",
                "ext-pdo": "*",
                "ext-phar": "*",
                "phpbench/phpbench": "^1.2",
                "phpstan/phpstan": "^1.9.4",
                "phpstan/phpstan-phpunit": "^1.3",
                "phpunit/phpunit": "^9.5.27",
                "vimeo/psalm": "^5.4"
            },
            "type": "library",
            "autoload": {
                "psr-4": {
                    "Doctrine\\Instantiator\\": "src/Doctrine/Instantiator/"
                }
            },
            "notification-url": "https://packagist.org/downloads/",
            "license": [
                "MIT"
            ],
            "authors": [
                {
                    "name": "Marco Pivetta",
                    "email": "ocramius@gmail.com",
                    "homepage": "https://ocramius.github.io/"
                }
            ],
            "description": "A small, lightweight utility to instantiate objects in PHP without invoking their constructors",
            "homepage": "https://www.doctrine-project.org/projects/instantiator.html",
            "keywords": [
                "constructor",
                "instantiate"
            ],
            "support": {
                "issues": "https://github.com/doctrine/instantiator/issues",
                "source": "https://github.com/doctrine/instantiator/tree/2.0.0"
            },
            "funding": [
                {
                    "url": "https://www.doctrine-project.org/sponsorship.html",
                    "type": "custom"
                },
                {
                    "url": "https://www.patreon.com/phpdoctrine",
                    "type": "patreon"
                },
                {
                    "url": "https://tidelift.com/funding/github/packagist/doctrine%2Finstantiator",
                    "type": "tidelift"
                }
            ],
            "time": "2022-12-30T00:23:10+00:00"
        },
        {
            "name": "justinrainbow/json-schema",
            "version": "6.5.2",
            "source": {
                "type": "git",
                "url": "https://github.com/jsonrainbow/json-schema.git",
                "reference": "ac0d369c09653cf7af561f6d91a705bc617a87b8"
            },
            "dist": {
                "type": "zip",
                "url": "https://api.github.com/repos/jsonrainbow/json-schema/zipball/ac0d369c09653cf7af561f6d91a705bc617a87b8",
                "reference": "ac0d369c09653cf7af561f6d91a705bc617a87b8",
                "shasum": ""
            },
            "require": {
                "ext-json": "*",
                "marc-mabe/php-enum": "^4.0",
                "php": "^7.2 || ^8.0"
            },
            "require-dev": {
                "friendsofphp/php-cs-fixer": "3.3.0",
                "json-schema/json-schema-test-suite": "^23.2",
                "marc-mabe/php-enum-phpstan": "^2.0",
                "phpspec/prophecy": "^1.19",
                "phpstan/phpstan": "^1.12",
                "phpunit/phpunit": "^8.5"
            },
            "bin": [
                "bin/validate-json"
            ],
            "type": "library",
            "extra": {
                "branch-alias": {
                    "dev-master": "6.x-dev"
                }
            },
            "autoload": {
                "psr-4": {
                    "JsonSchema\\": "src/JsonSchema/"
                }
            },
            "notification-url": "https://packagist.org/downloads/",
            "license": [
                "MIT"
            ],
            "authors": [
                {
                    "name": "Bruno Prieto Reis",
                    "email": "bruno.p.reis@gmail.com"
                },
                {
                    "name": "Justin Rainbow",
                    "email": "justin.rainbow@gmail.com"
                },
                {
                    "name": "Igor Wiedler",
                    "email": "igor@wiedler.ch"
                },
                {
                    "name": "Robert Schönthal",
                    "email": "seroscho@googlemail.com"
                }
            ],
            "description": "A library to validate a json schema.",
            "homepage": "https://github.com/jsonrainbow/json-schema",
            "keywords": [
                "json",
                "schema"
            ],
            "support": {
                "issues": "https://github.com/jsonrainbow/json-schema/issues",
                "source": "https://github.com/jsonrainbow/json-schema/tree/6.5.2"
            },
            "time": "2025-09-09T09:42:27+00:00"
        },
        {
            "name": "marc-mabe/php-enum",
            "version": "v4.7.2",
            "source": {
                "type": "git",
                "url": "https://github.com/marc-mabe/php-enum.git",
                "reference": "bb426fcdd65c60fb3638ef741e8782508fda7eef"
            },
            "dist": {
                "type": "zip",
                "url": "https://api.github.com/repos/marc-mabe/php-enum/zipball/bb426fcdd65c60fb3638ef741e8782508fda7eef",
                "reference": "bb426fcdd65c60fb3638ef741e8782508fda7eef",
                "shasum": ""
            },
            "require": {
                "ext-reflection": "*",
                "php": "^7.1 | ^8.0"
            },
            "require-dev": {
                "phpbench/phpbench": "^0.16.10 || ^1.0.4",
                "phpstan/phpstan": "^1.3.1",
                "phpunit/phpunit": "^7.5.20 | ^8.5.22 | ^9.5.11",
                "vimeo/psalm": "^4.17.0 | ^5.26.1"
            },
            "type": "library",
            "extra": {
                "branch-alias": {
                    "dev-3.x": "3.2-dev",
                    "dev-master": "4.7-dev"
                }
            },
            "autoload": {
                "psr-4": {
                    "MabeEnum\\": "src/"
                },
                "classmap": [
                    "stubs/Stringable.php"
                ]
            },
            "notification-url": "https://packagist.org/downloads/",
            "license": [
                "BSD-3-Clause"
            ],
            "authors": [
                {
                    "name": "Marc Bennewitz",
                    "email": "dev@mabe.berlin",
                    "homepage": "https://mabe.berlin/",
                    "role": "Lead"
                }
            ],
            "description": "Simple and fast implementation of enumerations with native PHP",
            "homepage": "https://github.com/marc-mabe/php-enum",
            "keywords": [
                "enum",
                "enum-map",
                "enum-set",
                "enumeration",
                "enumerator",
                "enummap",
                "enumset",
                "map",
                "set",
                "type",
                "type-hint",
                "typehint"
            ],
            "support": {
                "issues": "https://github.com/marc-mabe/php-enum/issues",
                "source": "https://github.com/marc-mabe/php-enum/tree/v4.7.2"
            },
            "time": "2025-09-14T11:18:39+00:00"
        },
        {
            "name": "myclabs/deep-copy",
            "version": "1.13.4",
            "source": {
                "type": "git",
                "url": "https://github.com/myclabs/DeepCopy.git",
                "reference": "07d290f0c47959fd5eed98c95ee5602db07e0b6a"
            },
            "dist": {
                "type": "zip",
                "url": "https://api.github.com/repos/myclabs/DeepCopy/zipball/07d290f0c47959fd5eed98c95ee5602db07e0b6a",
                "reference": "07d290f0c47959fd5eed98c95ee5602db07e0b6a",
                "shasum": ""
            },
            "require": {
                "php": "^7.1 || ^8.0"
            },
            "conflict": {
                "doctrine/collections": "<1.6.8",
                "doctrine/common": "<2.13.3 || >=3 <3.2.2"
            },
            "require-dev": {
                "doctrine/collections": "^1.6.8",
                "doctrine/common": "^2.13.3 || ^3.2.2",
                "phpspec/prophecy": "^1.10",
                "phpunit/phpunit": "^7.5.20 || ^8.5.23 || ^9.5.13"
            },
            "type": "library",
            "autoload": {
                "files": [
                    "src/DeepCopy/deep_copy.php"
                ],
                "psr-4": {
                    "DeepCopy\\": "src/DeepCopy/"
                }
            },
            "notification-url": "https://packagist.org/downloads/",
            "license": [
                "MIT"
            ],
            "description": "Create deep copies (clones) of your objects",
            "keywords": [
                "clone",
                "copy",
                "duplicate",
                "object",
                "object graph"
            ],
            "support": {
                "issues": "https://github.com/myclabs/DeepCopy/issues",
                "source": "https://github.com/myclabs/DeepCopy/tree/1.13.4"
            },
            "funding": [
                {
                    "url": "https://tidelift.com/funding/github/packagist/myclabs/deep-copy",
                    "type": "tidelift"
                }
            ],
            "time": "2025-08-01T08:46:24+00:00"
        },
        {
            "name": "nikic/php-parser",
            "version": "v5.6.1",
            "source": {
                "type": "git",
                "url": "https://github.com/nikic/PHP-Parser.git",
                "reference": "f103601b29efebd7ff4a1ca7b3eeea9e3336a2a2"
            },
            "dist": {
                "type": "zip",
                "url": "https://api.github.com/repos/nikic/PHP-Parser/zipball/f103601b29efebd7ff4a1ca7b3eeea9e3336a2a2",
                "reference": "f103601b29efebd7ff4a1ca7b3eeea9e3336a2a2",
                "shasum": ""
            },
            "require": {
                "ext-ctype": "*",
                "ext-json": "*",
                "ext-tokenizer": "*",
                "php": ">=7.4"
            },
            "require-dev": {
                "ircmaxell/php-yacc": "^0.0.7",
                "phpunit/phpunit": "^9.0"
            },
            "bin": [
                "bin/php-parse"
            ],
            "type": "library",
            "extra": {
                "branch-alias": {
                    "dev-master": "5.x-dev"
                }
            },
            "autoload": {
                "psr-4": {
                    "PhpParser\\": "lib/PhpParser"
                }
            },
            "notification-url": "https://packagist.org/downloads/",
            "license": [
                "BSD-3-Clause"
            ],
            "authors": [
                {
                    "name": "Nikita Popov"
                }
            ],
            "description": "A PHP parser written in PHP",
            "keywords": [
                "parser",
                "php"
            ],
            "support": {
                "issues": "https://github.com/nikic/PHP-Parser/issues",
                "source": "https://github.com/nikic/PHP-Parser/tree/v5.6.1"
            },
            "time": "2025-08-13T20:13:15+00:00"
        },
        {
            "name": "phar-io/manifest",
            "version": "2.0.4",
            "source": {
                "type": "git",
                "url": "https://github.com/phar-io/manifest.git",
                "reference": "54750ef60c58e43759730615a392c31c80e23176"
            },
            "dist": {
                "type": "zip",
                "url": "https://api.github.com/repos/phar-io/manifest/zipball/54750ef60c58e43759730615a392c31c80e23176",
                "reference": "54750ef60c58e43759730615a392c31c80e23176",
                "shasum": ""
            },
            "require": {
                "ext-dom": "*",
                "ext-libxml": "*",
                "ext-phar": "*",
                "ext-xmlwriter": "*",
                "phar-io/version": "^3.0.1",
                "php": "^7.2 || ^8.0"
            },
            "type": "library",
            "extra": {
                "branch-alias": {
                    "dev-master": "2.0.x-dev"
                }
            },
            "autoload": {
                "classmap": [
                    "src/"
                ]
            },
            "notification-url": "https://packagist.org/downloads/",
            "license": [
                "BSD-3-Clause"
            ],
            "authors": [
                {
                    "name": "Arne Blankerts",
                    "email": "arne@blankerts.de",
                    "role": "Developer"
                },
                {
                    "name": "Sebastian Heuer",
                    "email": "sebastian@phpeople.de",
                    "role": "Developer"
                },
                {
                    "name": "Sebastian Bergmann",
                    "email": "sebastian@phpunit.de",
                    "role": "Developer"
                }
            ],
            "description": "Component for reading phar.io manifest information from a PHP Archive (PHAR)",
            "support": {
                "issues": "https://github.com/phar-io/manifest/issues",
                "source": "https://github.com/phar-io/manifest/tree/2.0.4"
            },
            "funding": [
                {
                    "url": "https://github.com/theseer",
                    "type": "github"
                }
            ],
            "time": "2024-03-03T12:33:53+00:00"
        },
        {
            "name": "phar-io/version",
            "version": "3.2.1",
            "source": {
                "type": "git",
                "url": "https://github.com/phar-io/version.git",
                "reference": "4f7fd7836c6f332bb2933569e566a0d6c4cbed74"
            },
            "dist": {
                "type": "zip",
                "url": "https://api.github.com/repos/phar-io/version/zipball/4f7fd7836c6f332bb2933569e566a0d6c4cbed74",
                "reference": "4f7fd7836c6f332bb2933569e566a0d6c4cbed74",
                "shasum": ""
            },
            "require": {
                "php": "^7.2 || ^8.0"
            },
            "type": "library",
            "autoload": {
                "classmap": [
                    "src/"
                ]
            },
            "notification-url": "https://packagist.org/downloads/",
            "license": [
                "BSD-3-Clause"
            ],
            "authors": [
                {
                    "name": "Arne Blankerts",
                    "email": "arne@blankerts.de",
                    "role": "Developer"
                },
                {
                    "name": "Sebastian Heuer",
                    "email": "sebastian@phpeople.de",
                    "role": "Developer"
                },
                {
                    "name": "Sebastian Bergmann",
                    "email": "sebastian@phpunit.de",
                    "role": "Developer"
                }
            ],
            "description": "Library for handling version information and constraints",
            "support": {
                "issues": "https://github.com/phar-io/version/issues",
                "source": "https://github.com/phar-io/version/tree/3.2.1"
            },
            "time": "2022-02-21T01:04:05+00:00"
        },
        {
            "name": "php-forge/foxy",
            "version": "0.1.3",
            "source": {
                "type": "git",
                "url": "https://github.com/php-forge/foxy.git",
                "reference": "8a542f61727214cda76e0c34924130a51ffd0421"
            },
            "dist": {
                "type": "zip",
                "url": "https://api.github.com/repos/php-forge/foxy/zipball/8a542f61727214cda76e0c34924130a51ffd0421",
                "reference": "8a542f61727214cda76e0c34924130a51ffd0421",
                "shasum": ""
            },
            "require": {
                "composer-plugin-api": "^2.0",
                "composer/composer": "^2.8",
                "composer/semver": "^3.4",
                "ext-ctype": "*",
                "ext-mbstring": "*",
                "php": "^8.1",
                "symfony/console": "^6.0|^7.0"
            },
            "require-dev": {
                "maglnet/composer-require-checker": "^4.7",
                "php-forge/support": "^0.1",
                "phpunit/phpunit": "^10.5",
                "symplify/easy-coding-standard": "^12.5",
                "vimeo/psalm": "^5.26.1|^6.4.1"
            },
            "type": "composer-plugin",
            "extra": {
                "class": "Foxy\\Foxy",
                "branch-alias": {
                    "dev-main": "1.0-dev"
                }
            },
            "autoload": {
                "psr-4": {
                    "Foxy\\": "src"
                }
            },
            "notification-url": "https://packagist.org/downloads/",
            "license": [
                "MIT"
            ],
            "description": "Fast, reliable, and secure Bun/NPM/Yarn/pnpm bridge for Composer",
            "homepage": "https://github.com/fxpio/foxy",
            "keywords": [
                "Bridge",
                "asset",
                "bun",
                "composer",
                "dependency manager",
                "nodejs",
                "npm",
                "package",
                "yarn"
            ],
            "support": {
                "issues": "https://github.com/php-forge/foxy/issues",
                "source": "https://github.com/php-forge/foxy/tree/0.1.3"
            },
            "funding": [
                {
                    "url": "https://github.com/sponsors/terabytesoftw",
                    "type": "github"
                }
            ],
            "time": "2025-03-13T13:03:07+00:00"
        },
        {
            "name": "phpstan/phpstan",
            "version": "1.12.31",
            "source": {
                "type": "git",
                "url": "https://github.com/phpstan/phpstan-phar-composer-source.git",
                "reference": "git1"
            },
            "dist": {
                "type": "zip",
                "url": "https://api.github.com/repos/phpstan/phpstan/zipball/a7630bb5311a41d13a2364634c78c5f4da250d53",
                "reference": "a7630bb5311a41d13a2364634c78c5f4da250d53",
                "shasum": ""
            },
            "require": {
                "php": "^7.2|^8.0"
            },
            "conflict": {
                "phpstan/phpstan-shim": "*"
            },
            "bin": [
                "phpstan",
                "phpstan.phar"
            ],
            "type": "library",
            "autoload": {
                "files": [
                    "bootstrap.php"
                ]
            },
            "notification-url": "https://packagist.org/downloads/",
            "license": [
                "MIT"
            ],
            "description": "PHPStan - PHP Static Analysis Tool",
            "keywords": [
                "dev",
                "static analysis"
            ],
            "support": {
                "docs": "https://phpstan.org/user-guide/getting-started",
                "forum": "https://github.com/phpstan/phpstan/discussions",
                "issues": "https://github.com/phpstan/phpstan/issues",
                "security": "https://github.com/phpstan/phpstan/security/policy",
                "source": "https://github.com/phpstan/phpstan-src"
            },
            "funding": [
                {
                    "url": "https://github.com/ondrejmirtes",
                    "type": "github"
                },
                {
                    "url": "https://github.com/phpstan",
                    "type": "github"
                }
            ],
            "time": "2025-09-24T15:58:55+00:00"
        },
        {
            "name": "phpunit/php-code-coverage",
            "version": "9.2.32",
            "source": {
                "type": "git",
                "url": "https://github.com/sebastianbergmann/php-code-coverage.git",
                "reference": "85402a822d1ecf1db1096959413d35e1c37cf1a5"
            },
            "dist": {
                "type": "zip",
                "url": "https://api.github.com/repos/sebastianbergmann/php-code-coverage/zipball/85402a822d1ecf1db1096959413d35e1c37cf1a5",
                "reference": "85402a822d1ecf1db1096959413d35e1c37cf1a5",
                "shasum": ""
            },
            "require": {
                "ext-dom": "*",
                "ext-libxml": "*",
                "ext-xmlwriter": "*",
                "nikic/php-parser": "^4.19.1 || ^5.1.0",
                "php": ">=7.3",
                "phpunit/php-file-iterator": "^3.0.6",
                "phpunit/php-text-template": "^2.0.4",
                "sebastian/code-unit-reverse-lookup": "^2.0.3",
                "sebastian/complexity": "^2.0.3",
                "sebastian/environment": "^5.1.5",
                "sebastian/lines-of-code": "^1.0.4",
                "sebastian/version": "^3.0.2",
                "theseer/tokenizer": "^1.2.3"
            },
            "require-dev": {
                "phpunit/phpunit": "^9.6"
            },
            "suggest": {
                "ext-pcov": "PHP extension that provides line coverage",
                "ext-xdebug": "PHP extension that provides line coverage as well as branch and path coverage"
            },
            "type": "library",
            "extra": {
                "branch-alias": {
                    "dev-main": "9.2.x-dev"
                }
            },
            "autoload": {
                "classmap": [
                    "src/"
                ]
            },
            "notification-url": "https://packagist.org/downloads/",
            "license": [
                "BSD-3-Clause"
            ],
            "authors": [
                {
                    "name": "Sebastian Bergmann",
                    "email": "sebastian@phpunit.de",
                    "role": "lead"
                }
            ],
            "description": "Library that provides collection, processing, and rendering functionality for PHP code coverage information.",
            "homepage": "https://github.com/sebastianbergmann/php-code-coverage",
            "keywords": [
                "coverage",
                "testing",
                "xunit"
            ],
            "support": {
                "issues": "https://github.com/sebastianbergmann/php-code-coverage/issues",
                "security": "https://github.com/sebastianbergmann/php-code-coverage/security/policy",
                "source": "https://github.com/sebastianbergmann/php-code-coverage/tree/9.2.32"
            },
            "funding": [
                {
                    "url": "https://github.com/sebastianbergmann",
                    "type": "github"
                }
            ],
            "time": "2024-08-22T04:23:01+00:00"
        },
        {
            "name": "phpunit/php-file-iterator",
            "version": "3.0.6",
            "source": {
                "type": "git",
                "url": "https://github.com/sebastianbergmann/php-file-iterator.git",
                "reference": "cf1c2e7c203ac650e352f4cc675a7021e7d1b3cf"
            },
            "dist": {
                "type": "zip",
                "url": "https://api.github.com/repos/sebastianbergmann/php-file-iterator/zipball/cf1c2e7c203ac650e352f4cc675a7021e7d1b3cf",
                "reference": "cf1c2e7c203ac650e352f4cc675a7021e7d1b3cf",
                "shasum": ""
            },
            "require": {
                "php": ">=7.3"
            },
            "require-dev": {
                "phpunit/phpunit": "^9.3"
            },
            "type": "library",
            "extra": {
                "branch-alias": {
                    "dev-master": "3.0-dev"
                }
            },
            "autoload": {
                "classmap": [
                    "src/"
                ]
            },
            "notification-url": "https://packagist.org/downloads/",
            "license": [
                "BSD-3-Clause"
            ],
            "authors": [
                {
                    "name": "Sebastian Bergmann",
                    "email": "sebastian@phpunit.de",
                    "role": "lead"
                }
            ],
            "description": "FilterIterator implementation that filters files based on a list of suffixes.",
            "homepage": "https://github.com/sebastianbergmann/php-file-iterator/",
            "keywords": [
                "filesystem",
                "iterator"
            ],
            "support": {
                "issues": "https://github.com/sebastianbergmann/php-file-iterator/issues",
                "source": "https://github.com/sebastianbergmann/php-file-iterator/tree/3.0.6"
            },
            "funding": [
                {
                    "url": "https://github.com/sebastianbergmann",
                    "type": "github"
                }
            ],
            "time": "2021-12-02T12:48:52+00:00"
        },
        {
            "name": "phpunit/php-invoker",
            "version": "3.1.1",
            "source": {
                "type": "git",
                "url": "https://github.com/sebastianbergmann/php-invoker.git",
                "reference": "5a10147d0aaf65b58940a0b72f71c9ac0423cc67"
            },
            "dist": {
                "type": "zip",
                "url": "https://api.github.com/repos/sebastianbergmann/php-invoker/zipball/5a10147d0aaf65b58940a0b72f71c9ac0423cc67",
                "reference": "5a10147d0aaf65b58940a0b72f71c9ac0423cc67",
                "shasum": ""
            },
            "require": {
                "php": ">=7.3"
            },
            "require-dev": {
                "ext-pcntl": "*",
                "phpunit/phpunit": "^9.3"
            },
            "suggest": {
                "ext-pcntl": "*"
            },
            "type": "library",
            "extra": {
                "branch-alias": {
                    "dev-master": "3.1-dev"
                }
            },
            "autoload": {
                "classmap": [
                    "src/"
                ]
            },
            "notification-url": "https://packagist.org/downloads/",
            "license": [
                "BSD-3-Clause"
            ],
            "authors": [
                {
                    "name": "Sebastian Bergmann",
                    "email": "sebastian@phpunit.de",
                    "role": "lead"
                }
            ],
            "description": "Invoke callables with a timeout",
            "homepage": "https://github.com/sebastianbergmann/php-invoker/",
            "keywords": [
                "process"
            ],
            "support": {
                "issues": "https://github.com/sebastianbergmann/php-invoker/issues",
                "source": "https://github.com/sebastianbergmann/php-invoker/tree/3.1.1"
            },
            "funding": [
                {
                    "url": "https://github.com/sebastianbergmann",
                    "type": "github"
                }
            ],
            "time": "2020-09-28T05:58:55+00:00"
        },
        {
            "name": "phpunit/php-text-template",
            "version": "2.0.4",
            "source": {
                "type": "git",
                "url": "https://github.com/sebastianbergmann/php-text-template.git",
                "reference": "5da5f67fc95621df9ff4c4e5a84d6a8a2acf7c28"
            },
            "dist": {
                "type": "zip",
                "url": "https://api.github.com/repos/sebastianbergmann/php-text-template/zipball/5da5f67fc95621df9ff4c4e5a84d6a8a2acf7c28",
                "reference": "5da5f67fc95621df9ff4c4e5a84d6a8a2acf7c28",
                "shasum": ""
            },
            "require": {
                "php": ">=7.3"
            },
            "require-dev": {
                "phpunit/phpunit": "^9.3"
            },
            "type": "library",
            "extra": {
                "branch-alias": {
                    "dev-master": "2.0-dev"
                }
            },
            "autoload": {
                "classmap": [
                    "src/"
                ]
            },
            "notification-url": "https://packagist.org/downloads/",
            "license": [
                "BSD-3-Clause"
            ],
            "authors": [
                {
                    "name": "Sebastian Bergmann",
                    "email": "sebastian@phpunit.de",
                    "role": "lead"
                }
            ],
            "description": "Simple template engine.",
            "homepage": "https://github.com/sebastianbergmann/php-text-template/",
            "keywords": [
                "template"
            ],
            "support": {
                "issues": "https://github.com/sebastianbergmann/php-text-template/issues",
                "source": "https://github.com/sebastianbergmann/php-text-template/tree/2.0.4"
            },
            "funding": [
                {
                    "url": "https://github.com/sebastianbergmann",
                    "type": "github"
                }
            ],
            "time": "2020-10-26T05:33:50+00:00"
        },
        {
            "name": "phpunit/php-timer",
            "version": "5.0.3",
            "source": {
                "type": "git",
                "url": "https://github.com/sebastianbergmann/php-timer.git",
                "reference": "5a63ce20ed1b5bf577850e2c4e87f4aa902afbd2"
            },
            "dist": {
                "type": "zip",
                "url": "https://api.github.com/repos/sebastianbergmann/php-timer/zipball/5a63ce20ed1b5bf577850e2c4e87f4aa902afbd2",
                "reference": "5a63ce20ed1b5bf577850e2c4e87f4aa902afbd2",
                "shasum": ""
            },
            "require": {
                "php": ">=7.3"
            },
            "require-dev": {
                "phpunit/phpunit": "^9.3"
            },
            "type": "library",
            "extra": {
                "branch-alias": {
                    "dev-master": "5.0-dev"
                }
            },
            "autoload": {
                "classmap": [
                    "src/"
                ]
            },
            "notification-url": "https://packagist.org/downloads/",
            "license": [
                "BSD-3-Clause"
            ],
            "authors": [
                {
                    "name": "Sebastian Bergmann",
                    "email": "sebastian@phpunit.de",
                    "role": "lead"
                }
            ],
            "description": "Utility class for timing",
            "homepage": "https://github.com/sebastianbergmann/php-timer/",
            "keywords": [
                "timer"
            ],
            "support": {
                "issues": "https://github.com/sebastianbergmann/php-timer/issues",
                "source": "https://github.com/sebastianbergmann/php-timer/tree/5.0.3"
            },
            "funding": [
                {
                    "url": "https://github.com/sebastianbergmann",
                    "type": "github"
                }
            ],
            "time": "2020-10-26T13:16:10+00:00"
        },
        {
            "name": "phpunit/phpunit",
            "version": "9.6.29",
            "source": {
                "type": "git",
                "url": "https://github.com/sebastianbergmann/phpunit.git",
                "reference": "9ecfec57835a5581bc888ea7e13b51eb55ab9dd3"
            },
            "dist": {
                "type": "zip",
                "url": "https://api.github.com/repos/sebastianbergmann/phpunit/zipball/9ecfec57835a5581bc888ea7e13b51eb55ab9dd3",
                "reference": "9ecfec57835a5581bc888ea7e13b51eb55ab9dd3",
                "shasum": ""
            },
            "require": {
                "doctrine/instantiator": "^1.5.0 || ^2",
                "ext-dom": "*",
                "ext-json": "*",
                "ext-libxml": "*",
                "ext-mbstring": "*",
                "ext-xml": "*",
                "ext-xmlwriter": "*",
                "myclabs/deep-copy": "^1.13.4",
                "phar-io/manifest": "^2.0.4",
                "phar-io/version": "^3.2.1",
                "php": ">=7.3",
                "phpunit/php-code-coverage": "^9.2.32",
                "phpunit/php-file-iterator": "^3.0.6",
                "phpunit/php-invoker": "^3.1.1",
                "phpunit/php-text-template": "^2.0.4",
                "phpunit/php-timer": "^5.0.3",
                "sebastian/cli-parser": "^1.0.2",
                "sebastian/code-unit": "^1.0.8",
                "sebastian/comparator": "^4.0.9",
                "sebastian/diff": "^4.0.6",
                "sebastian/environment": "^5.1.5",
                "sebastian/exporter": "^4.0.8",
                "sebastian/global-state": "^5.0.8",
                "sebastian/object-enumerator": "^4.0.4",
                "sebastian/resource-operations": "^3.0.4",
                "sebastian/type": "^3.2.1",
                "sebastian/version": "^3.0.2"
            },
            "suggest": {
                "ext-soap": "To be able to generate mocks based on WSDL files",
                "ext-xdebug": "PHP extension that provides line coverage as well as branch and path coverage"
            },
            "bin": [
                "phpunit"
            ],
            "type": "library",
            "extra": {
                "branch-alias": {
                    "dev-master": "9.6-dev"
                }
            },
            "autoload": {
                "files": [
                    "src/Framework/Assert/Functions.php"
                ],
                "classmap": [
                    "src/"
                ]
            },
            "notification-url": "https://packagist.org/downloads/",
            "license": [
                "BSD-3-Clause"
            ],
            "authors": [
                {
                    "name": "Sebastian Bergmann",
                    "email": "sebastian@phpunit.de",
                    "role": "lead"
                }
            ],
            "description": "The PHP Unit Testing framework.",
            "homepage": "https://phpunit.de/",
            "keywords": [
                "phpunit",
                "testing",
                "xunit"
            ],
            "support": {
                "issues": "https://github.com/sebastianbergmann/phpunit/issues",
                "security": "https://github.com/sebastianbergmann/phpunit/security/policy",
                "source": "https://github.com/sebastianbergmann/phpunit/tree/9.6.29"
            },
            "funding": [
                {
                    "url": "https://phpunit.de/sponsors.html",
                    "type": "custom"
                },
                {
                    "url": "https://github.com/sebastianbergmann",
                    "type": "github"
                },
                {
                    "url": "https://liberapay.com/sebastianbergmann",
                    "type": "liberapay"
                },
                {
                    "url": "https://thanks.dev/u/gh/sebastianbergmann",
                    "type": "thanks_dev"
                },
                {
                    "url": "https://tidelift.com/funding/github/packagist/phpunit/phpunit",
                    "type": "tidelift"
                }
            ],
            "time": "2025-09-24T06:29:11+00:00"
        },
        {
            "name": "psr/container",
            "version": "2.0.2",
            "source": {
                "type": "git",
                "url": "https://github.com/php-fig/container.git",
                "reference": "c71ecc56dfe541dbd90c5360474fbc405f8d5963"
            },
            "dist": {
                "type": "zip",
                "url": "https://api.github.com/repos/php-fig/container/zipball/c71ecc56dfe541dbd90c5360474fbc405f8d5963",
                "reference": "c71ecc56dfe541dbd90c5360474fbc405f8d5963",
                "shasum": ""
            },
            "require": {
                "php": ">=7.4.0"
            },
            "type": "library",
            "extra": {
                "branch-alias": {
                    "dev-master": "2.0.x-dev"
                }
            },
            "autoload": {
                "psr-4": {
                    "Psr\\Container\\": "src/"
                }
            },
            "notification-url": "https://packagist.org/downloads/",
            "license": [
                "MIT"
            ],
            "authors": [
                {
                    "name": "PHP-FIG",
                    "homepage": "https://www.php-fig.org/"
                }
            ],
            "description": "Common Container Interface (PHP FIG PSR-11)",
            "homepage": "https://github.com/php-fig/container",
            "keywords": [
                "PSR-11",
                "container",
                "container-interface",
                "container-interop",
                "psr"
            ],
            "support": {
                "issues": "https://github.com/php-fig/container/issues",
                "source": "https://github.com/php-fig/container/tree/2.0.2"
            },
            "time": "2021-11-05T16:47:00+00:00"
        },
        {
            "name": "psr/log",
            "version": "3.0.2",
            "source": {
                "type": "git",
                "url": "https://github.com/php-fig/log.git",
                "reference": "f16e1d5863e37f8d8c2a01719f5b34baa2b714d3"
            },
            "dist": {
                "type": "zip",
                "url": "https://api.github.com/repos/php-fig/log/zipball/f16e1d5863e37f8d8c2a01719f5b34baa2b714d3",
                "reference": "f16e1d5863e37f8d8c2a01719f5b34baa2b714d3",
                "shasum": ""
            },
            "require": {
                "php": ">=8.0.0"
            },
            "type": "library",
            "extra": {
                "branch-alias": {
                    "dev-master": "3.x-dev"
                }
            },
            "autoload": {
                "psr-4": {
                    "Psr\\Log\\": "src"
                }
            },
            "notification-url": "https://packagist.org/downloads/",
            "license": [
                "MIT"
            ],
            "authors": [
                {
                    "name": "PHP-FIG",
                    "homepage": "https://www.php-fig.org/"
                }
            ],
            "description": "Common interface for logging libraries",
            "homepage": "https://github.com/php-fig/log",
            "keywords": [
                "log",
                "psr",
                "psr-3"
            ],
            "support": {
                "source": "https://github.com/php-fig/log/tree/3.0.2"
            },
            "time": "2024-09-11T13:17:53+00:00"
        },
        {
            "name": "react/promise",
            "version": "v3.3.0",
            "source": {
                "type": "git",
                "url": "https://github.com/reactphp/promise.git",
                "reference": "23444f53a813a3296c1368bb104793ce8d88f04a"
            },
            "dist": {
                "type": "zip",
                "url": "https://api.github.com/repos/reactphp/promise/zipball/23444f53a813a3296c1368bb104793ce8d88f04a",
                "reference": "23444f53a813a3296c1368bb104793ce8d88f04a",
                "shasum": ""
            },
            "require": {
                "php": ">=7.1.0"
            },
            "require-dev": {
                "phpstan/phpstan": "1.12.28 || 1.4.10",
                "phpunit/phpunit": "^9.6 || ^7.5"
            },
            "type": "library",
            "autoload": {
                "files": [
                    "src/functions_include.php"
                ],
                "psr-4": {
                    "React\\Promise\\": "src/"
                }
            },
            "notification-url": "https://packagist.org/downloads/",
            "license": [
                "MIT"
            ],
            "authors": [
                {
                    "name": "Jan Sorgalla",
                    "email": "jsorgalla@gmail.com",
                    "homepage": "https://sorgalla.com/"
                },
                {
                    "name": "Christian Lück",
                    "email": "christian@clue.engineering",
                    "homepage": "https://clue.engineering/"
                },
                {
                    "name": "Cees-Jan Kiewiet",
                    "email": "reactphp@ceesjankiewiet.nl",
                    "homepage": "https://wyrihaximus.net/"
                },
                {
                    "name": "Chris Boden",
                    "email": "cboden@gmail.com",
                    "homepage": "https://cboden.dev/"
                }
            ],
            "description": "A lightweight implementation of CommonJS Promises/A for PHP",
            "keywords": [
                "promise",
                "promises"
            ],
            "support": {
                "issues": "https://github.com/reactphp/promise/issues",
                "source": "https://github.com/reactphp/promise/tree/v3.3.0"
            },
            "funding": [
                {
                    "url": "https://opencollective.com/reactphp",
                    "type": "open_collective"
                }
            ],
            "time": "2025-08-19T18:57:03+00:00"
        },
        {
            "name": "sebastian/cli-parser",
            "version": "1.0.2",
            "source": {
                "type": "git",
                "url": "https://github.com/sebastianbergmann/cli-parser.git",
                "reference": "2b56bea83a09de3ac06bb18b92f068e60cc6f50b"
            },
            "dist": {
                "type": "zip",
                "url": "https://api.github.com/repos/sebastianbergmann/cli-parser/zipball/2b56bea83a09de3ac06bb18b92f068e60cc6f50b",
                "reference": "2b56bea83a09de3ac06bb18b92f068e60cc6f50b",
                "shasum": ""
            },
            "require": {
                "php": ">=7.3"
            },
            "require-dev": {
                "phpunit/phpunit": "^9.3"
            },
            "type": "library",
            "extra": {
                "branch-alias": {
                    "dev-master": "1.0-dev"
                }
            },
            "autoload": {
                "classmap": [
                    "src/"
                ]
            },
            "notification-url": "https://packagist.org/downloads/",
            "license": [
                "BSD-3-Clause"
            ],
            "authors": [
                {
                    "name": "Sebastian Bergmann",
                    "email": "sebastian@phpunit.de",
                    "role": "lead"
                }
            ],
            "description": "Library for parsing CLI options",
            "homepage": "https://github.com/sebastianbergmann/cli-parser",
            "support": {
                "issues": "https://github.com/sebastianbergmann/cli-parser/issues",
                "source": "https://github.com/sebastianbergmann/cli-parser/tree/1.0.2"
            },
            "funding": [
                {
                    "url": "https://github.com/sebastianbergmann",
                    "type": "github"
                }
            ],
            "time": "2024-03-02T06:27:43+00:00"
        },
        {
            "name": "sebastian/code-unit",
            "version": "1.0.8",
            "source": {
                "type": "git",
                "url": "https://github.com/sebastianbergmann/code-unit.git",
                "reference": "1fc9f64c0927627ef78ba436c9b17d967e68e120"
            },
            "dist": {
                "type": "zip",
                "url": "https://api.github.com/repos/sebastianbergmann/code-unit/zipball/1fc9f64c0927627ef78ba436c9b17d967e68e120",
                "reference": "1fc9f64c0927627ef78ba436c9b17d967e68e120",
                "shasum": ""
            },
            "require": {
                "php": ">=7.3"
            },
            "require-dev": {
                "phpunit/phpunit": "^9.3"
            },
            "type": "library",
            "extra": {
                "branch-alias": {
                    "dev-master": "1.0-dev"
                }
            },
            "autoload": {
                "classmap": [
                    "src/"
                ]
            },
            "notification-url": "https://packagist.org/downloads/",
            "license": [
                "BSD-3-Clause"
            ],
            "authors": [
                {
                    "name": "Sebastian Bergmann",
                    "email": "sebastian@phpunit.de",
                    "role": "lead"
                }
            ],
            "description": "Collection of value objects that represent the PHP code units",
            "homepage": "https://github.com/sebastianbergmann/code-unit",
            "support": {
                "issues": "https://github.com/sebastianbergmann/code-unit/issues",
                "source": "https://github.com/sebastianbergmann/code-unit/tree/1.0.8"
            },
            "funding": [
                {
                    "url": "https://github.com/sebastianbergmann",
                    "type": "github"
                }
            ],
            "time": "2020-10-26T13:08:54+00:00"
        },
        {
            "name": "sebastian/code-unit-reverse-lookup",
            "version": "2.0.3",
            "source": {
                "type": "git",
                "url": "https://github.com/sebastianbergmann/code-unit-reverse-lookup.git",
                "reference": "ac91f01ccec49fb77bdc6fd1e548bc70f7faa3e5"
            },
            "dist": {
                "type": "zip",
                "url": "https://api.github.com/repos/sebastianbergmann/code-unit-reverse-lookup/zipball/ac91f01ccec49fb77bdc6fd1e548bc70f7faa3e5",
                "reference": "ac91f01ccec49fb77bdc6fd1e548bc70f7faa3e5",
                "shasum": ""
            },
            "require": {
                "php": ">=7.3"
            },
            "require-dev": {
                "phpunit/phpunit": "^9.3"
            },
            "type": "library",
            "extra": {
                "branch-alias": {
                    "dev-master": "2.0-dev"
                }
            },
            "autoload": {
                "classmap": [
                    "src/"
                ]
            },
            "notification-url": "https://packagist.org/downloads/",
            "license": [
                "BSD-3-Clause"
            ],
            "authors": [
                {
                    "name": "Sebastian Bergmann",
                    "email": "sebastian@phpunit.de"
                }
            ],
            "description": "Looks up which function or method a line of code belongs to",
            "homepage": "https://github.com/sebastianbergmann/code-unit-reverse-lookup/",
            "support": {
                "issues": "https://github.com/sebastianbergmann/code-unit-reverse-lookup/issues",
                "source": "https://github.com/sebastianbergmann/code-unit-reverse-lookup/tree/2.0.3"
            },
            "funding": [
                {
                    "url": "https://github.com/sebastianbergmann",
                    "type": "github"
                }
            ],
            "time": "2020-09-28T05:30:19+00:00"
        },
        {
            "name": "sebastian/comparator",
            "version": "4.0.9",
            "source": {
                "type": "git",
                "url": "https://github.com/sebastianbergmann/comparator.git",
                "reference": "67a2df3a62639eab2cc5906065e9805d4fd5dfc5"
            },
            "dist": {
                "type": "zip",
                "url": "https://api.github.com/repos/sebastianbergmann/comparator/zipball/67a2df3a62639eab2cc5906065e9805d4fd5dfc5",
                "reference": "67a2df3a62639eab2cc5906065e9805d4fd5dfc5",
                "shasum": ""
            },
            "require": {
                "php": ">=7.3",
                "sebastian/diff": "^4.0",
                "sebastian/exporter": "^4.0"
            },
            "require-dev": {
                "phpunit/phpunit": "^9.3"
            },
            "type": "library",
            "extra": {
                "branch-alias": {
                    "dev-master": "4.0-dev"
                }
            },
            "autoload": {
                "classmap": [
                    "src/"
                ]
            },
            "notification-url": "https://packagist.org/downloads/",
            "license": [
                "BSD-3-Clause"
            ],
            "authors": [
                {
                    "name": "Sebastian Bergmann",
                    "email": "sebastian@phpunit.de"
                },
                {
                    "name": "Jeff Welch",
                    "email": "whatthejeff@gmail.com"
                },
                {
                    "name": "Volker Dusch",
                    "email": "github@wallbash.com"
                },
                {
                    "name": "Bernhard Schussek",
                    "email": "bschussek@2bepublished.at"
                }
            ],
            "description": "Provides the functionality to compare PHP values for equality",
            "homepage": "https://github.com/sebastianbergmann/comparator",
            "keywords": [
                "comparator",
                "compare",
                "equality"
            ],
            "support": {
                "issues": "https://github.com/sebastianbergmann/comparator/issues",
                "source": "https://github.com/sebastianbergmann/comparator/tree/4.0.9"
            },
            "funding": [
                {
                    "url": "https://github.com/sebastianbergmann",
                    "type": "github"
                },
                {
                    "url": "https://liberapay.com/sebastianbergmann",
                    "type": "liberapay"
                },
                {
                    "url": "https://thanks.dev/u/gh/sebastianbergmann",
                    "type": "thanks_dev"
                },
                {
                    "url": "https://tidelift.com/funding/github/packagist/sebastian/comparator",
                    "type": "tidelift"
                }
            ],
            "time": "2025-08-10T06:51:50+00:00"
        },
        {
            "name": "sebastian/complexity",
            "version": "2.0.3",
            "source": {
                "type": "git",
                "url": "https://github.com/sebastianbergmann/complexity.git",
                "reference": "25f207c40d62b8b7aa32f5ab026c53561964053a"
            },
            "dist": {
                "type": "zip",
                "url": "https://api.github.com/repos/sebastianbergmann/complexity/zipball/25f207c40d62b8b7aa32f5ab026c53561964053a",
                "reference": "25f207c40d62b8b7aa32f5ab026c53561964053a",
                "shasum": ""
            },
            "require": {
                "nikic/php-parser": "^4.18 || ^5.0",
                "php": ">=7.3"
            },
            "require-dev": {
                "phpunit/phpunit": "^9.3"
            },
            "type": "library",
            "extra": {
                "branch-alias": {
                    "dev-master": "2.0-dev"
                }
            },
            "autoload": {
                "classmap": [
                    "src/"
                ]
            },
            "notification-url": "https://packagist.org/downloads/",
            "license": [
                "BSD-3-Clause"
            ],
            "authors": [
                {
                    "name": "Sebastian Bergmann",
                    "email": "sebastian@phpunit.de",
                    "role": "lead"
                }
            ],
            "description": "Library for calculating the complexity of PHP code units",
            "homepage": "https://github.com/sebastianbergmann/complexity",
            "support": {
                "issues": "https://github.com/sebastianbergmann/complexity/issues",
                "source": "https://github.com/sebastianbergmann/complexity/tree/2.0.3"
            },
            "funding": [
                {
                    "url": "https://github.com/sebastianbergmann",
                    "type": "github"
                }
            ],
            "time": "2023-12-22T06:19:30+00:00"
        },
        {
            "name": "sebastian/diff",
            "version": "4.0.6",
            "source": {
                "type": "git",
                "url": "https://github.com/sebastianbergmann/diff.git",
                "reference": "ba01945089c3a293b01ba9badc29ad55b106b0bc"
            },
            "dist": {
                "type": "zip",
                "url": "https://api.github.com/repos/sebastianbergmann/diff/zipball/ba01945089c3a293b01ba9badc29ad55b106b0bc",
                "reference": "ba01945089c3a293b01ba9badc29ad55b106b0bc",
                "shasum": ""
            },
            "require": {
                "php": ">=7.3"
            },
            "require-dev": {
                "phpunit/phpunit": "^9.3",
                "symfony/process": "^4.2 || ^5"
            },
            "type": "library",
            "extra": {
                "branch-alias": {
                    "dev-master": "4.0-dev"
                }
            },
            "autoload": {
                "classmap": [
                    "src/"
                ]
            },
            "notification-url": "https://packagist.org/downloads/",
            "license": [
                "BSD-3-Clause"
            ],
            "authors": [
                {
                    "name": "Sebastian Bergmann",
                    "email": "sebastian@phpunit.de"
                },
                {
                    "name": "Kore Nordmann",
                    "email": "mail@kore-nordmann.de"
                }
            ],
            "description": "Diff implementation",
            "homepage": "https://github.com/sebastianbergmann/diff",
            "keywords": [
                "diff",
                "udiff",
                "unidiff",
                "unified diff"
            ],
            "support": {
                "issues": "https://github.com/sebastianbergmann/diff/issues",
                "source": "https://github.com/sebastianbergmann/diff/tree/4.0.6"
            },
            "funding": [
                {
                    "url": "https://github.com/sebastianbergmann",
                    "type": "github"
                }
            ],
            "time": "2024-03-02T06:30:58+00:00"
        },
        {
            "name": "sebastian/environment",
            "version": "5.1.5",
            "source": {
                "type": "git",
                "url": "https://github.com/sebastianbergmann/environment.git",
                "reference": "830c43a844f1f8d5b7a1f6d6076b784454d8b7ed"
            },
            "dist": {
                "type": "zip",
                "url": "https://api.github.com/repos/sebastianbergmann/environment/zipball/830c43a844f1f8d5b7a1f6d6076b784454d8b7ed",
                "reference": "830c43a844f1f8d5b7a1f6d6076b784454d8b7ed",
                "shasum": ""
            },
            "require": {
                "php": ">=7.3"
            },
            "require-dev": {
                "phpunit/phpunit": "^9.3"
            },
            "suggest": {
                "ext-posix": "*"
            },
            "type": "library",
            "extra": {
                "branch-alias": {
                    "dev-master": "5.1-dev"
                }
            },
            "autoload": {
                "classmap": [
                    "src/"
                ]
            },
            "notification-url": "https://packagist.org/downloads/",
            "license": [
                "BSD-3-Clause"
            ],
            "authors": [
                {
                    "name": "Sebastian Bergmann",
                    "email": "sebastian@phpunit.de"
                }
            ],
            "description": "Provides functionality to handle HHVM/PHP environments",
            "homepage": "http://www.github.com/sebastianbergmann/environment",
            "keywords": [
                "Xdebug",
                "environment",
                "hhvm"
            ],
            "support": {
                "issues": "https://github.com/sebastianbergmann/environment/issues",
                "source": "https://github.com/sebastianbergmann/environment/tree/5.1.5"
            },
            "funding": [
                {
                    "url": "https://github.com/sebastianbergmann",
                    "type": "github"
                }
            ],
            "time": "2023-02-03T06:03:51+00:00"
        },
        {
            "name": "sebastian/exporter",
            "version": "4.0.8",
            "source": {
                "type": "git",
                "url": "https://github.com/sebastianbergmann/exporter.git",
                "reference": "14c6ba52f95a36c3d27c835d65efc7123c446e8c"
            },
            "dist": {
                "type": "zip",
                "url": "https://api.github.com/repos/sebastianbergmann/exporter/zipball/14c6ba52f95a36c3d27c835d65efc7123c446e8c",
                "reference": "14c6ba52f95a36c3d27c835d65efc7123c446e8c",
                "shasum": ""
            },
            "require": {
                "php": ">=7.3",
                "sebastian/recursion-context": "^4.0"
            },
            "require-dev": {
                "ext-mbstring": "*",
                "phpunit/phpunit": "^9.3"
            },
            "type": "library",
            "extra": {
                "branch-alias": {
                    "dev-master": "4.0-dev"
                }
            },
            "autoload": {
                "classmap": [
                    "src/"
                ]
            },
            "notification-url": "https://packagist.org/downloads/",
            "license": [
                "BSD-3-Clause"
            ],
            "authors": [
                {
                    "name": "Sebastian Bergmann",
                    "email": "sebastian@phpunit.de"
                },
                {
                    "name": "Jeff Welch",
                    "email": "whatthejeff@gmail.com"
                },
                {
                    "name": "Volker Dusch",
                    "email": "github@wallbash.com"
                },
                {
                    "name": "Adam Harvey",
                    "email": "aharvey@php.net"
                },
                {
                    "name": "Bernhard Schussek",
                    "email": "bschussek@gmail.com"
                }
            ],
            "description": "Provides the functionality to export PHP variables for visualization",
            "homepage": "https://www.github.com/sebastianbergmann/exporter",
            "keywords": [
                "export",
                "exporter"
            ],
            "support": {
                "issues": "https://github.com/sebastianbergmann/exporter/issues",
                "source": "https://github.com/sebastianbergmann/exporter/tree/4.0.8"
            },
            "funding": [
                {
                    "url": "https://github.com/sebastianbergmann",
                    "type": "github"
                },
                {
                    "url": "https://liberapay.com/sebastianbergmann",
                    "type": "liberapay"
                },
                {
                    "url": "https://thanks.dev/u/gh/sebastianbergmann",
                    "type": "thanks_dev"
                },
                {
                    "url": "https://tidelift.com/funding/github/packagist/sebastian/exporter",
                    "type": "tidelift"
                }
            ],
            "time": "2025-09-24T06:03:27+00:00"
        },
        {
            "name": "sebastian/global-state",
            "version": "5.0.8",
            "source": {
                "type": "git",
                "url": "https://github.com/sebastianbergmann/global-state.git",
                "reference": "b6781316bdcd28260904e7cc18ec983d0d2ef4f6"
            },
            "dist": {
                "type": "zip",
                "url": "https://api.github.com/repos/sebastianbergmann/global-state/zipball/b6781316bdcd28260904e7cc18ec983d0d2ef4f6",
                "reference": "b6781316bdcd28260904e7cc18ec983d0d2ef4f6",
                "shasum": ""
            },
            "require": {
                "php": ">=7.3",
                "sebastian/object-reflector": "^2.0",
                "sebastian/recursion-context": "^4.0"
            },
            "require-dev": {
                "ext-dom": "*",
                "phpunit/phpunit": "^9.3"
            },
            "suggest": {
                "ext-uopz": "*"
            },
            "type": "library",
            "extra": {
                "branch-alias": {
                    "dev-master": "5.0-dev"
                }
            },
            "autoload": {
                "classmap": [
                    "src/"
                ]
            },
            "notification-url": "https://packagist.org/downloads/",
            "license": [
                "BSD-3-Clause"
            ],
            "authors": [
                {
                    "name": "Sebastian Bergmann",
                    "email": "sebastian@phpunit.de"
                }
            ],
            "description": "Snapshotting of global state",
            "homepage": "http://www.github.com/sebastianbergmann/global-state",
            "keywords": [
                "global state"
            ],
            "support": {
                "issues": "https://github.com/sebastianbergmann/global-state/issues",
                "source": "https://github.com/sebastianbergmann/global-state/tree/5.0.8"
            },
            "funding": [
                {
                    "url": "https://github.com/sebastianbergmann",
                    "type": "github"
                },
                {
                    "url": "https://liberapay.com/sebastianbergmann",
                    "type": "liberapay"
                },
                {
                    "url": "https://thanks.dev/u/gh/sebastianbergmann",
                    "type": "thanks_dev"
                },
                {
                    "url": "https://tidelift.com/funding/github/packagist/sebastian/global-state",
                    "type": "tidelift"
                }
            ],
            "time": "2025-08-10T07:10:35+00:00"
        },
        {
            "name": "sebastian/lines-of-code",
            "version": "1.0.4",
            "source": {
                "type": "git",
                "url": "https://github.com/sebastianbergmann/lines-of-code.git",
                "reference": "e1e4a170560925c26d424b6a03aed157e7dcc5c5"
            },
            "dist": {
                "type": "zip",
                "url": "https://api.github.com/repos/sebastianbergmann/lines-of-code/zipball/e1e4a170560925c26d424b6a03aed157e7dcc5c5",
                "reference": "e1e4a170560925c26d424b6a03aed157e7dcc5c5",
                "shasum": ""
            },
            "require": {
                "nikic/php-parser": "^4.18 || ^5.0",
                "php": ">=7.3"
            },
            "require-dev": {
                "phpunit/phpunit": "^9.3"
            },
            "type": "library",
            "extra": {
                "branch-alias": {
                    "dev-master": "1.0-dev"
                }
            },
            "autoload": {
                "classmap": [
                    "src/"
                ]
            },
            "notification-url": "https://packagist.org/downloads/",
            "license": [
                "BSD-3-Clause"
            ],
            "authors": [
                {
                    "name": "Sebastian Bergmann",
                    "email": "sebastian@phpunit.de",
                    "role": "lead"
                }
            ],
            "description": "Library for counting the lines of code in PHP source code",
            "homepage": "https://github.com/sebastianbergmann/lines-of-code",
            "support": {
                "issues": "https://github.com/sebastianbergmann/lines-of-code/issues",
                "source": "https://github.com/sebastianbergmann/lines-of-code/tree/1.0.4"
            },
            "funding": [
                {
                    "url": "https://github.com/sebastianbergmann",
                    "type": "github"
                }
            ],
            "time": "2023-12-22T06:20:34+00:00"
        },
        {
            "name": "sebastian/object-enumerator",
            "version": "4.0.4",
            "source": {
                "type": "git",
                "url": "https://github.com/sebastianbergmann/object-enumerator.git",
                "reference": "5c9eeac41b290a3712d88851518825ad78f45c71"
            },
            "dist": {
                "type": "zip",
                "url": "https://api.github.com/repos/sebastianbergmann/object-enumerator/zipball/5c9eeac41b290a3712d88851518825ad78f45c71",
                "reference": "5c9eeac41b290a3712d88851518825ad78f45c71",
                "shasum": ""
            },
            "require": {
                "php": ">=7.3",
                "sebastian/object-reflector": "^2.0",
                "sebastian/recursion-context": "^4.0"
            },
            "require-dev": {
                "phpunit/phpunit": "^9.3"
            },
            "type": "library",
            "extra": {
                "branch-alias": {
                    "dev-master": "4.0-dev"
                }
            },
            "autoload": {
                "classmap": [
                    "src/"
                ]
            },
            "notification-url": "https://packagist.org/downloads/",
            "license": [
                "BSD-3-Clause"
            ],
            "authors": [
                {
                    "name": "Sebastian Bergmann",
                    "email": "sebastian@phpunit.de"
                }
            ],
            "description": "Traverses array structures and object graphs to enumerate all referenced objects",
            "homepage": "https://github.com/sebastianbergmann/object-enumerator/",
            "support": {
                "issues": "https://github.com/sebastianbergmann/object-enumerator/issues",
                "source": "https://github.com/sebastianbergmann/object-enumerator/tree/4.0.4"
            },
            "funding": [
                {
                    "url": "https://github.com/sebastianbergmann",
                    "type": "github"
                }
            ],
            "time": "2020-10-26T13:12:34+00:00"
        },
        {
            "name": "sebastian/object-reflector",
            "version": "2.0.4",
            "source": {
                "type": "git",
                "url": "https://github.com/sebastianbergmann/object-reflector.git",
                "reference": "b4f479ebdbf63ac605d183ece17d8d7fe49c15c7"
            },
            "dist": {
                "type": "zip",
                "url": "https://api.github.com/repos/sebastianbergmann/object-reflector/zipball/b4f479ebdbf63ac605d183ece17d8d7fe49c15c7",
                "reference": "b4f479ebdbf63ac605d183ece17d8d7fe49c15c7",
                "shasum": ""
            },
            "require": {
                "php": ">=7.3"
            },
>>>>>>> d245fc28
            "require-dev": {
                "phpunit/phpunit": "^9.3"
            },
            "type": "library",
            "extra": {
                "branch-alias": {
                    "dev-master": "2.0-dev"
                }
            },
            "autoload": {
                "classmap": [
                    "src/"
                ]
            },
            "notification-url": "https://packagist.org/downloads/",
            "license": [
                "BSD-3-Clause"
            ],
            "authors": [
                {
                    "name": "Sebastian Bergmann",
                    "email": "sebastian@phpunit.de"
                }
            ],
            "description": "Allows reflection of object attributes, including inherited and non-public ones",
            "homepage": "https://github.com/sebastianbergmann/object-reflector/",
            "support": {
                "issues": "https://github.com/sebastianbergmann/object-reflector/issues",
                "source": "https://github.com/sebastianbergmann/object-reflector/tree/2.0.4"
            },
            "funding": [
                {
                    "url": "https://github.com/sebastianbergmann",
                    "type": "github"
                }
            ],
            "time": "2020-10-26T13:14:26+00:00"
        },
        {
            "name": "sebastian/recursion-context",
            "version": "4.0.6",
            "source": {
                "type": "git",
                "url": "https://github.com/sebastianbergmann/recursion-context.git",
                "reference": "539c6691e0623af6dc6f9c20384c120f963465a0"
            },
            "dist": {
                "type": "zip",
                "url": "https://api.github.com/repos/sebastianbergmann/recursion-context/zipball/539c6691e0623af6dc6f9c20384c120f963465a0",
                "reference": "539c6691e0623af6dc6f9c20384c120f963465a0",
                "shasum": ""
            },
            "require": {
                "php": ">=7.3"
            },
            "require-dev": {
                "phpunit/phpunit": "^9.3"
            },
            "type": "library",
            "extra": {
                "branch-alias": {
                    "dev-master": "4.0-dev"
                }
            },
            "autoload": {
                "classmap": [
                    "src/"
                ]
            },
            "notification-url": "https://packagist.org/downloads/",
            "license": [
                "BSD-3-Clause"
            ],
            "authors": [
                {
                    "name": "Sebastian Bergmann",
                    "email": "sebastian@phpunit.de"
                },
                {
                    "name": "Jeff Welch",
                    "email": "whatthejeff@gmail.com"
                },
                {
                    "name": "Adam Harvey",
                    "email": "aharvey@php.net"
                }
            ],
            "description": "Provides functionality to recursively process PHP variables",
            "homepage": "https://github.com/sebastianbergmann/recursion-context",
            "support": {
                "issues": "https://github.com/sebastianbergmann/recursion-context/issues",
                "source": "https://github.com/sebastianbergmann/recursion-context/tree/4.0.6"
            },
            "funding": [
                {
                    "url": "https://github.com/sebastianbergmann",
                    "type": "github"
                },
                {
                    "url": "https://liberapay.com/sebastianbergmann",
                    "type": "liberapay"
                },
                {
                    "url": "https://thanks.dev/u/gh/sebastianbergmann",
                    "type": "thanks_dev"
                },
                {
                    "url": "https://tidelift.com/funding/github/packagist/sebastian/recursion-context",
                    "type": "tidelift"
                }
            ],
            "time": "2025-08-10T06:57:39+00:00"
        },
        {
            "name": "sebastian/resource-operations",
            "version": "3.0.4",
            "source": {
                "type": "git",
                "url": "https://github.com/sebastianbergmann/resource-operations.git",
                "reference": "05d5692a7993ecccd56a03e40cd7e5b09b1d404e"
            },
            "dist": {
                "type": "zip",
                "url": "https://api.github.com/repos/sebastianbergmann/resource-operations/zipball/05d5692a7993ecccd56a03e40cd7e5b09b1d404e",
                "reference": "05d5692a7993ecccd56a03e40cd7e5b09b1d404e",
                "shasum": ""
            },
            "require": {
                "php": ">=7.3"
            },
            "require-dev": {
                "phpunit/phpunit": "^9.0"
            },
            "type": "library",
            "extra": {
                "branch-alias": {
                    "dev-main": "3.0-dev"
                }
            },
            "autoload": {
                "classmap": [
                    "src/"
                ]
            },
            "notification-url": "https://packagist.org/downloads/",
            "license": [
                "BSD-3-Clause"
            ],
            "authors": [
                {
                    "name": "Sebastian Bergmann",
                    "email": "sebastian@phpunit.de"
                }
            ],
            "description": "Provides a list of PHP built-in functions that operate on resources",
            "homepage": "https://www.github.com/sebastianbergmann/resource-operations",
            "support": {
                "source": "https://github.com/sebastianbergmann/resource-operations/tree/3.0.4"
            },
            "funding": [
                {
                    "url": "https://github.com/sebastianbergmann",
                    "type": "github"
                }
            ],
            "time": "2024-03-14T16:00:52+00:00"
        },
        {
            "name": "sebastian/type",
            "version": "3.2.1",
            "source": {
                "type": "git",
                "url": "https://github.com/sebastianbergmann/type.git",
                "reference": "75e2c2a32f5e0b3aef905b9ed0b179b953b3d7c7"
            },
            "dist": {
                "type": "zip",
                "url": "https://api.github.com/repos/sebastianbergmann/type/zipball/75e2c2a32f5e0b3aef905b9ed0b179b953b3d7c7",
                "reference": "75e2c2a32f5e0b3aef905b9ed0b179b953b3d7c7",
                "shasum": ""
            },
            "require": {
                "php": ">=7.3"
            },
            "require-dev": {
                "phpunit/phpunit": "^9.5"
            },
            "type": "library",
            "extra": {
                "branch-alias": {
                    "dev-master": "3.2-dev"
                }
            },
            "autoload": {
                "classmap": [
                    "src/"
                ]
            },
            "notification-url": "https://packagist.org/downloads/",
            "license": [
                "BSD-3-Clause"
            ],
            "authors": [
                {
                    "name": "Sebastian Bergmann",
                    "email": "sebastian@phpunit.de",
                    "role": "lead"
                }
            ],
            "description": "Collection of value objects that represent the types of the PHP type system",
            "homepage": "https://github.com/sebastianbergmann/type",
            "support": {
                "issues": "https://github.com/sebastianbergmann/type/issues",
                "source": "https://github.com/sebastianbergmann/type/tree/3.2.1"
            },
            "funding": [
                {
                    "url": "https://github.com/sebastianbergmann",
                    "type": "github"
                }
            ],
            "time": "2023-02-03T06:13:03+00:00"
        },
        {
            "name": "sebastian/version",
            "version": "3.0.2",
            "source": {
                "type": "git",
                "url": "https://github.com/sebastianbergmann/version.git",
                "reference": "c6c1022351a901512170118436c764e473f6de8c"
            },
            "dist": {
                "type": "zip",
                "url": "https://api.github.com/repos/sebastianbergmann/version/zipball/c6c1022351a901512170118436c764e473f6de8c",
                "reference": "c6c1022351a901512170118436c764e473f6de8c",
                "shasum": ""
            },
            "require": {
                "php": ">=7.3"
            },
            "type": "library",
            "extra": {
                "branch-alias": {
                    "dev-master": "3.0-dev"
                }
            },
            "autoload": {
                "classmap": [
                    "src/"
                ]
            },
            "notification-url": "https://packagist.org/downloads/",
            "license": [
                "BSD-3-Clause"
            ],
            "authors": [
                {
                    "name": "Sebastian Bergmann",
                    "email": "sebastian@phpunit.de",
                    "role": "lead"
                }
            ],
            "description": "Library that helps with managing the version number of Git-hosted PHP projects",
            "homepage": "https://github.com/sebastianbergmann/version",
            "support": {
                "issues": "https://github.com/sebastianbergmann/version/issues",
                "source": "https://github.com/sebastianbergmann/version/tree/3.0.2"
            },
            "funding": [
                {
                    "url": "https://github.com/sebastianbergmann",
                    "type": "github"
                }
            ],
            "time": "2020-09-28T06:39:44+00:00"
        },
        {
            "name": "seld/jsonlint",
            "version": "1.11.0",
            "source": {
                "type": "git",
                "url": "https://github.com/Seldaek/jsonlint.git",
                "reference": "1748aaf847fc731cfad7725aec413ee46f0cc3a2"
            },
            "dist": {
                "type": "zip",
                "url": "https://api.github.com/repos/Seldaek/jsonlint/zipball/1748aaf847fc731cfad7725aec413ee46f0cc3a2",
                "reference": "1748aaf847fc731cfad7725aec413ee46f0cc3a2",
                "shasum": ""
            },
            "require": {
                "php": "^5.3 || ^7.0 || ^8.0"
            },
            "require-dev": {
                "phpstan/phpstan": "^1.11",
                "phpunit/phpunit": "^4.8.35 || ^5.7 || ^6.0 || ^8.5.13"
            },
            "bin": [
                "bin/jsonlint"
            ],
            "type": "library",
            "autoload": {
                "psr-4": {
                    "Seld\\JsonLint\\": "src/Seld/JsonLint/"
                }
            },
            "notification-url": "https://packagist.org/downloads/",
            "license": [
                "MIT"
            ],
            "authors": [
                {
                    "name": "Jordi Boggiano",
                    "email": "j.boggiano@seld.be",
                    "homepage": "https://seld.be"
                }
            ],
            "description": "JSON Linter",
            "keywords": [
                "json",
                "linter",
                "parser",
                "validator"
            ],
            "support": {
                "issues": "https://github.com/Seldaek/jsonlint/issues",
                "source": "https://github.com/Seldaek/jsonlint/tree/1.11.0"
            },
            "funding": [
                {
                    "url": "https://github.com/Seldaek",
                    "type": "github"
                },
                {
                    "url": "https://tidelift.com/funding/github/packagist/seld/jsonlint",
                    "type": "tidelift"
                }
            ],
            "time": "2024-07-11T14:55:45+00:00"
        },
        {
            "name": "seld/phar-utils",
            "version": "1.2.1",
            "source": {
                "type": "git",
                "url": "https://github.com/Seldaek/phar-utils.git",
                "reference": "ea2f4014f163c1be4c601b9b7bd6af81ba8d701c"
            },
            "dist": {
                "type": "zip",
                "url": "https://api.github.com/repos/Seldaek/phar-utils/zipball/ea2f4014f163c1be4c601b9b7bd6af81ba8d701c",
                "reference": "ea2f4014f163c1be4c601b9b7bd6af81ba8d701c",
                "shasum": ""
            },
            "require": {
                "php": ">=5.3"
            },
            "type": "library",
            "extra": {
                "branch-alias": {
                    "dev-master": "1.x-dev"
                }
            },
            "autoload": {
                "psr-4": {
                    "Seld\\PharUtils\\": "src/"
                }
            },
            "notification-url": "https://packagist.org/downloads/",
            "license": [
                "MIT"
            ],
            "authors": [
                {
                    "name": "Jordi Boggiano",
                    "email": "j.boggiano@seld.be"
                }
            ],
            "description": "PHAR file format utilities, for when PHP phars you up",
            "keywords": [
                "phar"
            ],
            "support": {
                "issues": "https://github.com/Seldaek/phar-utils/issues",
                "source": "https://github.com/Seldaek/phar-utils/tree/1.2.1"
            },
            "time": "2022-08-31T10:31:18+00:00"
        },
        {
            "name": "seld/signal-handler",
            "version": "2.0.2",
            "source": {
                "type": "git",
                "url": "https://github.com/Seldaek/signal-handler.git",
                "reference": "04a6112e883ad76c0ada8e4a9f7520bbfdb6bb98"
            },
            "dist": {
                "type": "zip",
                "url": "https://api.github.com/repos/Seldaek/signal-handler/zipball/04a6112e883ad76c0ada8e4a9f7520bbfdb6bb98",
                "reference": "04a6112e883ad76c0ada8e4a9f7520bbfdb6bb98",
                "shasum": ""
            },
            "require": {
                "php": ">=7.2.0"
            },
            "require-dev": {
                "phpstan/phpstan": "^1",
                "phpstan/phpstan-deprecation-rules": "^1.0",
                "phpstan/phpstan-phpunit": "^1",
                "phpstan/phpstan-strict-rules": "^1.3",
                "phpunit/phpunit": "^7.5.20 || ^8.5.23",
                "psr/log": "^1 || ^2 || ^3"
            },
            "type": "library",
            "extra": {
                "branch-alias": {
                    "dev-main": "2.x-dev"
                }
            },
            "autoload": {
                "psr-4": {
                    "Seld\\Signal\\": "src/"
                }
            },
            "notification-url": "https://packagist.org/downloads/",
            "license": [
                "MIT"
            ],
            "authors": [
                {
                    "name": "Jordi Boggiano",
                    "email": "j.boggiano@seld.be",
                    "homepage": "http://seld.be"
                }
            ],
            "description": "Simple unix signal handler that silently fails where signals are not supported for easy cross-platform development",
            "keywords": [
                "posix",
                "sigint",
                "signal",
                "sigterm",
                "unix"
            ],
            "support": {
                "issues": "https://github.com/Seldaek/signal-handler/issues",
                "source": "https://github.com/Seldaek/signal-handler/tree/2.0.2"
            },
            "time": "2023-09-03T09:24:00+00:00"
        },
        {
            "name": "squizlabs/php_codesniffer",
            "version": "4.0.0",
            "source": {
                "type": "git",
                "url": "https://github.com/PHPCSStandards/PHP_CodeSniffer.git",
                "reference": "06113cfdaf117fc2165f9cd040bd0f17fcd5242d"
            },
            "dist": {
                "type": "zip",
                "url": "https://api.github.com/repos/PHPCSStandards/PHP_CodeSniffer/zipball/06113cfdaf117fc2165f9cd040bd0f17fcd5242d",
                "reference": "06113cfdaf117fc2165f9cd040bd0f17fcd5242d",
                "shasum": ""
            },
            "require": {
                "ext-simplexml": "*",
                "ext-tokenizer": "*",
                "ext-xmlwriter": "*",
                "php": ">=7.2.0"
            },
            "require-dev": {
                "phpunit/phpunit": "^8.4.0 || ^9.3.4 || ^10.5.32 || 11.3.3 - 11.5.28 || ^11.5.31"
            },
            "bin": [
                "bin/phpcbf",
                "bin/phpcs"
            ],
            "type": "library",
            "notification-url": "https://packagist.org/downloads/",
            "license": [
                "BSD-3-Clause"
            ],
            "authors": [
                {
                    "name": "Greg Sherwood",
                    "role": "Former lead"
                },
                {
                    "name": "Juliette Reinders Folmer",
                    "role": "Current lead"
                },
                {
                    "name": "Contributors",
                    "homepage": "https://github.com/PHPCSStandards/PHP_CodeSniffer/graphs/contributors"
                }
            ],
            "description": "PHP_CodeSniffer tokenizes PHP files and detects violations of a defined set of coding standards.",
            "homepage": "https://github.com/PHPCSStandards/PHP_CodeSniffer",
            "keywords": [
                "phpcs",
                "standards",
                "static analysis"
            ],
            "support": {
                "issues": "https://github.com/PHPCSStandards/PHP_CodeSniffer/issues",
                "security": "https://github.com/PHPCSStandards/PHP_CodeSniffer/security/policy",
                "source": "https://github.com/PHPCSStandards/PHP_CodeSniffer",
                "wiki": "https://github.com/PHPCSStandards/PHP_CodeSniffer/wiki"
            },
            "funding": [
                {
                    "url": "https://github.com/PHPCSStandards",
                    "type": "github"
                },
                {
                    "url": "https://github.com/jrfnl",
                    "type": "github"
                },
                {
                    "url": "https://opencollective.com/php_codesniffer",
                    "type": "open_collective"
                },
                {
                    "url": "https://thanks.dev/u/gh/phpcsstandards",
                    "type": "thanks_dev"
                }
            ],
            "time": "2025-09-15T11:28:58+00:00"
        },
        {
            "name": "symfony/console",
<<<<<<< HEAD
            "version": "v7.3.3",
            "source": {
                "type": "git",
                "url": "https://github.com/symfony/console.git",
                "reference": "cb0102a1c5ac3807cf3fdf8bea96007df7fdbea7"
            },
            "dist": {
                "type": "zip",
                "url": "https://api.github.com/repos/symfony/console/zipball/cb0102a1c5ac3807cf3fdf8bea96007df7fdbea7",
                "reference": "cb0102a1c5ac3807cf3fdf8bea96007df7fdbea7",
=======
            "version": "v7.3.4",
            "source": {
                "type": "git",
                "url": "https://github.com/symfony/console.git",
                "reference": "2b9c5fafbac0399a20a2e82429e2bd735dcfb7db"
            },
            "dist": {
                "type": "zip",
                "url": "https://api.github.com/repos/symfony/console/zipball/2b9c5fafbac0399a20a2e82429e2bd735dcfb7db",
                "reference": "2b9c5fafbac0399a20a2e82429e2bd735dcfb7db",
>>>>>>> d245fc28
                "shasum": ""
            },
            "require": {
                "php": ">=8.2",
                "symfony/deprecation-contracts": "^2.5|^3",
                "symfony/polyfill-mbstring": "~1.0",
                "symfony/service-contracts": "^2.5|^3",
                "symfony/string": "^7.2"
            },
            "conflict": {
                "symfony/dependency-injection": "<6.4",
                "symfony/dotenv": "<6.4",
                "symfony/event-dispatcher": "<6.4",
                "symfony/lock": "<6.4",
                "symfony/process": "<6.4"
            },
            "provide": {
                "psr/log-implementation": "1.0|2.0|3.0"
            },
            "require-dev": {
                "psr/log": "^1|^2|^3",
                "symfony/config": "^6.4|^7.0",
                "symfony/dependency-injection": "^6.4|^7.0",
                "symfony/event-dispatcher": "^6.4|^7.0",
                "symfony/http-foundation": "^6.4|^7.0",
                "symfony/http-kernel": "^6.4|^7.0",
                "symfony/lock": "^6.4|^7.0",
                "symfony/messenger": "^6.4|^7.0",
                "symfony/process": "^6.4|^7.0",
                "symfony/stopwatch": "^6.4|^7.0",
                "symfony/var-dumper": "^6.4|^7.0"
            },
            "type": "library",
            "autoload": {
                "psr-4": {
                    "Symfony\\Component\\Console\\": ""
                },
                "exclude-from-classmap": [
                    "/Tests/"
                ]
            },
            "notification-url": "https://packagist.org/downloads/",
            "license": [
                "MIT"
            ],
            "authors": [
                {
                    "name": "Fabien Potencier",
                    "email": "fabien@symfony.com"
                },
                {
                    "name": "Symfony Community",
                    "homepage": "https://symfony.com/contributors"
                }
            ],
            "description": "Eases the creation of beautiful and testable command line interfaces",
            "homepage": "https://symfony.com",
            "keywords": [
                "cli",
                "command-line",
                "console",
                "terminal"
            ],
            "support": {
<<<<<<< HEAD
                "source": "https://github.com/symfony/console/tree/v7.3.3"
=======
                "source": "https://github.com/symfony/console/tree/v7.3.4"
>>>>>>> d245fc28
            },
            "funding": [
                {
                    "url": "https://symfony.com/sponsor",
                    "type": "custom"
                },
                {
                    "url": "https://github.com/fabpot",
                    "type": "github"
                },
                {
                    "url": "https://github.com/nicolas-grekas",
                    "type": "github"
                },
                {
                    "url": "https://tidelift.com/funding/github/packagist/symfony/symfony",
                    "type": "tidelift"
                }
            ],
<<<<<<< HEAD
            "time": "2025-08-25T06:35:40+00:00"
=======
            "time": "2025-09-22T15:31:00+00:00"
>>>>>>> d245fc28
        },
        {
            "name": "symfony/deprecation-contracts",
            "version": "v3.6.0",
            "source": {
                "type": "git",
                "url": "https://github.com/symfony/deprecation-contracts.git",
                "reference": "63afe740e99a13ba87ec199bb07bbdee937a5b62"
            },
            "dist": {
                "type": "zip",
                "url": "https://api.github.com/repos/symfony/deprecation-contracts/zipball/63afe740e99a13ba87ec199bb07bbdee937a5b62",
                "reference": "63afe740e99a13ba87ec199bb07bbdee937a5b62",
                "shasum": ""
            },
            "require": {
                "php": ">=8.1"
            },
            "type": "library",
            "extra": {
                "thanks": {
                    "url": "https://github.com/symfony/contracts",
                    "name": "symfony/contracts"
                },
                "branch-alias": {
                    "dev-main": "3.6-dev"
                }
            },
            "autoload": {
                "files": [
                    "function.php"
                ]
            },
            "notification-url": "https://packagist.org/downloads/",
            "license": [
                "MIT"
            ],
            "authors": [
                {
                    "name": "Nicolas Grekas",
                    "email": "p@tchwork.com"
                },
                {
                    "name": "Symfony Community",
                    "homepage": "https://symfony.com/contributors"
                }
            ],
            "description": "A generic function and convention to trigger deprecation notices",
            "homepage": "https://symfony.com",
            "support": {
                "source": "https://github.com/symfony/deprecation-contracts/tree/v3.6.0"
            },
            "funding": [
                {
                    "url": "https://symfony.com/sponsor",
                    "type": "custom"
                },
                {
                    "url": "https://github.com/fabpot",
                    "type": "github"
                },
                {
                    "url": "https://tidelift.com/funding/github/packagist/symfony/symfony",
                    "type": "tidelift"
                }
            ],
            "time": "2024-09-25T14:21:43+00:00"
        },
        {
            "name": "symfony/filesystem",
            "version": "v7.3.2",
            "source": {
                "type": "git",
                "url": "https://github.com/symfony/filesystem.git",
                "reference": "edcbb768a186b5c3f25d0643159a787d3e63b7fd"
            },
            "dist": {
                "type": "zip",
                "url": "https://api.github.com/repos/symfony/filesystem/zipball/edcbb768a186b5c3f25d0643159a787d3e63b7fd",
                "reference": "edcbb768a186b5c3f25d0643159a787d3e63b7fd",
                "shasum": ""
            },
            "require": {
                "php": ">=8.2",
                "symfony/polyfill-ctype": "~1.8",
                "symfony/polyfill-mbstring": "~1.8"
            },
            "require-dev": {
                "symfony/process": "^6.4|^7.0"
            },
            "type": "library",
            "autoload": {
                "psr-4": {
                    "Symfony\\Component\\Filesystem\\": ""
                },
                "exclude-from-classmap": [
                    "/Tests/"
                ]
            },
            "notification-url": "https://packagist.org/downloads/",
            "license": [
                "MIT"
<<<<<<< HEAD
            ],
            "authors": [
                {
                    "name": "Fabien Potencier",
                    "email": "fabien@symfony.com"
                },
                {
                    "name": "Symfony Community",
                    "homepage": "https://symfony.com/contributors"
                }
            ],
=======
            ],
            "authors": [
                {
                    "name": "Fabien Potencier",
                    "email": "fabien@symfony.com"
                },
                {
                    "name": "Symfony Community",
                    "homepage": "https://symfony.com/contributors"
                }
            ],
>>>>>>> d245fc28
            "description": "Provides basic utilities for the filesystem",
            "homepage": "https://symfony.com",
            "support": {
                "source": "https://github.com/symfony/filesystem/tree/v7.3.2"
            },
            "funding": [
                {
                    "url": "https://symfony.com/sponsor",
                    "type": "custom"
                },
                {
                    "url": "https://github.com/fabpot",
<<<<<<< HEAD
                    "type": "github"
                },
                {
                    "url": "https://github.com/nicolas-grekas",
                    "type": "github"
                },
                {
=======
                    "type": "github"
                },
                {
                    "url": "https://github.com/nicolas-grekas",
                    "type": "github"
                },
                {
>>>>>>> d245fc28
                    "url": "https://tidelift.com/funding/github/packagist/symfony/symfony",
                    "type": "tidelift"
                }
            ],
            "time": "2025-07-07T08:17:47+00:00"
        },
        {
            "name": "symfony/finder",
            "version": "v7.3.2",
            "source": {
                "type": "git",
                "url": "https://github.com/symfony/finder.git",
                "reference": "2a6614966ba1074fa93dae0bc804227422df4dfe"
            },
            "dist": {
                "type": "zip",
                "url": "https://api.github.com/repos/symfony/finder/zipball/2a6614966ba1074fa93dae0bc804227422df4dfe",
                "reference": "2a6614966ba1074fa93dae0bc804227422df4dfe",
                "shasum": ""
            },
            "require": {
                "php": ">=8.2"
            },
            "require-dev": {
                "symfony/filesystem": "^6.4|^7.0"
            },
            "type": "library",
            "autoload": {
                "psr-4": {
                    "Symfony\\Component\\Finder\\": ""
                },
                "exclude-from-classmap": [
                    "/Tests/"
                ]
            },
            "notification-url": "https://packagist.org/downloads/",
            "license": [
                "MIT"
            ],
            "authors": [
                {
                    "name": "Fabien Potencier",
                    "email": "fabien@symfony.com"
                },
                {
                    "name": "Symfony Community",
                    "homepage": "https://symfony.com/contributors"
                }
            ],
            "description": "Finds files and directories via an intuitive fluent interface",
            "homepage": "https://symfony.com",
            "support": {
                "source": "https://github.com/symfony/finder/tree/v7.3.2"
            },
            "funding": [
                {
                    "url": "https://symfony.com/sponsor",
                    "type": "custom"
                },
                {
                    "url": "https://github.com/fabpot",
                    "type": "github"
                },
                {
                    "url": "https://github.com/nicolas-grekas",
                    "type": "github"
                },
                {
                    "url": "https://tidelift.com/funding/github/packagist/symfony/symfony",
                    "type": "tidelift"
                }
            ],
            "time": "2025-07-15T13:41:35+00:00"
        },
        {
            "name": "symfony/polyfill-ctype",
            "version": "v1.33.0",
            "source": {
                "type": "git",
                "url": "https://github.com/symfony/polyfill-ctype.git",
                "reference": "a3cc8b044a6ea513310cbd48ef7333b384945638"
            },
            "dist": {
                "type": "zip",
                "url": "https://api.github.com/repos/symfony/polyfill-ctype/zipball/a3cc8b044a6ea513310cbd48ef7333b384945638",
                "reference": "a3cc8b044a6ea513310cbd48ef7333b384945638",
                "shasum": ""
            },
            "require": {
                "php": ">=7.2"
            },
            "provide": {
                "ext-ctype": "*"
            },
            "suggest": {
                "ext-ctype": "For best performance"
            },
            "type": "library",
            "extra": {
                "thanks": {
                    "url": "https://github.com/symfony/polyfill",
                    "name": "symfony/polyfill"
                }
            },
            "autoload": {
                "files": [
                    "bootstrap.php"
                ],
                "psr-4": {
                    "Symfony\\Polyfill\\Ctype\\": ""
                }
            },
            "notification-url": "https://packagist.org/downloads/",
            "license": [
                "MIT"
            ],
            "authors": [
                {
                    "name": "Gert de Pagter",
                    "email": "BackEndTea@gmail.com"
                },
                {
                    "name": "Symfony Community",
                    "homepage": "https://symfony.com/contributors"
                }
            ],
            "description": "Symfony polyfill for ctype functions",
            "homepage": "https://symfony.com",
            "keywords": [
                "compatibility",
                "ctype",
                "polyfill",
                "portable"
            ],
            "support": {
                "source": "https://github.com/symfony/polyfill-ctype/tree/v1.33.0"
            },
            "funding": [
                {
                    "url": "https://symfony.com/sponsor",
                    "type": "custom"
                },
                {
                    "url": "https://github.com/fabpot",
<<<<<<< HEAD
                    "type": "github"
                },
                {
                    "url": "https://github.com/nicolas-grekas",
                    "type": "github"
                },
                {
=======
                    "type": "github"
                },
                {
                    "url": "https://github.com/nicolas-grekas",
                    "type": "github"
                },
                {
>>>>>>> d245fc28
                    "url": "https://tidelift.com/funding/github/packagist/symfony/symfony",
                    "type": "tidelift"
                }
            ],
            "time": "2024-09-09T11:45:10+00:00"
        },
        {
            "name": "symfony/polyfill-intl-grapheme",
            "version": "v1.33.0",
            "source": {
                "type": "git",
                "url": "https://github.com/symfony/polyfill-intl-grapheme.git",
                "reference": "380872130d3a5dd3ace2f4010d95125fde5d5c70"
            },
            "dist": {
                "type": "zip",
                "url": "https://api.github.com/repos/symfony/polyfill-intl-grapheme/zipball/380872130d3a5dd3ace2f4010d95125fde5d5c70",
                "reference": "380872130d3a5dd3ace2f4010d95125fde5d5c70",
                "shasum": ""
            },
            "require": {
                "php": ">=7.2"
            },
            "suggest": {
                "ext-intl": "For best performance"
            },
            "type": "library",
            "extra": {
                "thanks": {
                    "url": "https://github.com/symfony/polyfill",
                    "name": "symfony/polyfill"
                }
            },
            "autoload": {
                "files": [
                    "bootstrap.php"
                ],
                "psr-4": {
                    "Symfony\\Polyfill\\Intl\\Grapheme\\": ""
                }
            },
            "notification-url": "https://packagist.org/downloads/",
            "license": [
                "MIT"
            ],
            "authors": [
                {
                    "name": "Nicolas Grekas",
                    "email": "p@tchwork.com"
                },
                {
                    "name": "Symfony Community",
                    "homepage": "https://symfony.com/contributors"
                }
            ],
            "description": "Symfony polyfill for intl's grapheme_* functions",
            "homepage": "https://symfony.com",
            "keywords": [
                "compatibility",
                "grapheme",
                "intl",
                "polyfill",
                "portable",
                "shim"
            ],
            "support": {
                "source": "https://github.com/symfony/polyfill-intl-grapheme/tree/v1.33.0"
            },
            "funding": [
                {
                    "url": "https://symfony.com/sponsor",
                    "type": "custom"
                },
                {
                    "url": "https://github.com/fabpot",
                    "type": "github"
                },
                {
                    "url": "https://github.com/nicolas-grekas",
                    "type": "github"
                },
                {
                    "url": "https://tidelift.com/funding/github/packagist/symfony/symfony",
                    "type": "tidelift"
                }
            ],
            "time": "2025-06-27T09:58:17+00:00"
        },
        {
            "name": "symfony/polyfill-intl-normalizer",
            "version": "v1.33.0",
            "source": {
                "type": "git",
                "url": "https://github.com/symfony/polyfill-intl-normalizer.git",
                "reference": "3833d7255cc303546435cb650316bff708a1c75c"
            },
            "dist": {
                "type": "zip",
                "url": "https://api.github.com/repos/symfony/polyfill-intl-normalizer/zipball/3833d7255cc303546435cb650316bff708a1c75c",
                "reference": "3833d7255cc303546435cb650316bff708a1c75c",
                "shasum": ""
            },
            "require": {
                "php": ">=7.2"
            },
            "suggest": {
                "ext-intl": "For best performance"
            },
            "type": "library",
            "extra": {
                "thanks": {
                    "url": "https://github.com/symfony/polyfill",
                    "name": "symfony/polyfill"
                }
            },
            "autoload": {
                "files": [
                    "bootstrap.php"
                ],
                "psr-4": {
                    "Symfony\\Polyfill\\Intl\\Normalizer\\": ""
                },
                "classmap": [
                    "Resources/stubs"
                ]
            },
            "notification-url": "https://packagist.org/downloads/",
            "license": [
                "MIT"
            ],
            "authors": [
                {
                    "name": "Nicolas Grekas",
                    "email": "p@tchwork.com"
                },
                {
                    "name": "Symfony Community",
                    "homepage": "https://symfony.com/contributors"
                }
            ],
            "description": "Symfony polyfill for intl's Normalizer class and related functions",
            "homepage": "https://symfony.com",
            "keywords": [
                "compatibility",
                "intl",
                "normalizer",
                "polyfill",
                "portable",
                "shim"
            ],
            "support": {
                "source": "https://github.com/symfony/polyfill-intl-normalizer/tree/v1.33.0"
            },
            "funding": [
                {
                    "url": "https://symfony.com/sponsor",
                    "type": "custom"
                },
                {
                    "url": "https://github.com/fabpot",
                    "type": "github"
                },
                {
                    "url": "https://github.com/nicolas-grekas",
                    "type": "github"
                },
                {
                    "url": "https://tidelift.com/funding/github/packagist/symfony/symfony",
                    "type": "tidelift"
                }
            ],
            "time": "2024-09-09T11:45:10+00:00"
        },
        {
            "name": "symfony/polyfill-mbstring",
            "version": "v1.33.0",
            "source": {
                "type": "git",
                "url": "https://github.com/symfony/polyfill-mbstring.git",
                "reference": "6d857f4d76bd4b343eac26d6b539585d2bc56493"
            },
            "dist": {
                "type": "zip",
                "url": "https://api.github.com/repos/symfony/polyfill-mbstring/zipball/6d857f4d76bd4b343eac26d6b539585d2bc56493",
                "reference": "6d857f4d76bd4b343eac26d6b539585d2bc56493",
                "shasum": ""
            },
            "require": {
                "ext-iconv": "*",
                "php": ">=7.2"
            },
            "provide": {
                "ext-mbstring": "*"
            },
            "suggest": {
                "ext-mbstring": "For best performance"
            },
            "type": "library",
            "extra": {
                "thanks": {
                    "url": "https://github.com/symfony/polyfill",
                    "name": "symfony/polyfill"
                }
            },
            "autoload": {
                "files": [
                    "bootstrap.php"
                ],
                "psr-4": {
                    "Symfony\\Polyfill\\Mbstring\\": ""
                }
            },
            "notification-url": "https://packagist.org/downloads/",
            "license": [
                "MIT"
            ],
            "authors": [
                {
                    "name": "Nicolas Grekas",
                    "email": "p@tchwork.com"
                },
                {
                    "name": "Symfony Community",
                    "homepage": "https://symfony.com/contributors"
                }
            ],
            "description": "Symfony polyfill for the Mbstring extension",
            "homepage": "https://symfony.com",
            "keywords": [
                "compatibility",
                "mbstring",
                "polyfill",
                "portable",
                "shim"
            ],
            "support": {
                "source": "https://github.com/symfony/polyfill-mbstring/tree/v1.33.0"
            },
            "funding": [
                {
                    "url": "https://symfony.com/sponsor",
                    "type": "custom"
                },
                {
                    "url": "https://github.com/fabpot",
                    "type": "github"
                },
                {
                    "url": "https://github.com/nicolas-grekas",
                    "type": "github"
                },
                {
                    "url": "https://tidelift.com/funding/github/packagist/symfony/symfony",
                    "type": "tidelift"
                }
            ],
            "time": "2024-12-23T08:48:59+00:00"
        },
        {
            "name": "symfony/polyfill-php73",
            "version": "v1.33.0",
            "source": {
                "type": "git",
                "url": "https://github.com/symfony/polyfill-php73.git",
                "reference": "0f68c03565dcaaf25a890667542e8bd75fe7e5bb"
            },
            "dist": {
                "type": "zip",
                "url": "https://api.github.com/repos/symfony/polyfill-php73/zipball/0f68c03565dcaaf25a890667542e8bd75fe7e5bb",
                "reference": "0f68c03565dcaaf25a890667542e8bd75fe7e5bb",
                "shasum": ""
            },
            "require": {
                "php": ">=7.2"
            },
            "type": "library",
            "extra": {
                "thanks": {
                    "url": "https://github.com/symfony/polyfill",
                    "name": "symfony/polyfill"
                }
            },
            "autoload": {
                "files": [
                    "bootstrap.php"
                ],
                "psr-4": {
                    "Symfony\\Polyfill\\Php73\\": ""
                },
                "classmap": [
                    "Resources/stubs"
                ]
            },
            "notification-url": "https://packagist.org/downloads/",
            "license": [
                "MIT"
            ],
            "authors": [
                {
                    "name": "Nicolas Grekas",
                    "email": "p@tchwork.com"
                },
                {
                    "name": "Symfony Community",
                    "homepage": "https://symfony.com/contributors"
                }
            ],
            "description": "Symfony polyfill backporting some PHP 7.3+ features to lower PHP versions",
            "homepage": "https://symfony.com",
            "keywords": [
                "compatibility",
                "polyfill",
                "portable",
                "shim"
            ],
            "support": {
                "source": "https://github.com/symfony/polyfill-php73/tree/v1.33.0"
            },
            "funding": [
                {
                    "url": "https://symfony.com/sponsor",
                    "type": "custom"
                },
                {
                    "url": "https://github.com/fabpot",
                    "type": "github"
                },
                {
                    "url": "https://github.com/nicolas-grekas",
                    "type": "github"
                },
                {
                    "url": "https://tidelift.com/funding/github/packagist/symfony/symfony",
                    "type": "tidelift"
                }
            ],
            "time": "2024-09-09T11:45:10+00:00"
        },
        {
            "name": "symfony/polyfill-php80",
            "version": "v1.33.0",
            "source": {
                "type": "git",
                "url": "https://github.com/symfony/polyfill-php80.git",
                "reference": "0cc9dd0f17f61d8131e7df6b84bd344899fe2608"
            },
            "dist": {
                "type": "zip",
                "url": "https://api.github.com/repos/symfony/polyfill-php80/zipball/0cc9dd0f17f61d8131e7df6b84bd344899fe2608",
                "reference": "0cc9dd0f17f61d8131e7df6b84bd344899fe2608",
                "shasum": ""
            },
            "require": {
                "php": ">=7.2"
            },
            "type": "library",
            "extra": {
                "thanks": {
                    "url": "https://github.com/symfony/polyfill",
                    "name": "symfony/polyfill"
                }
            },
            "autoload": {
                "files": [
                    "bootstrap.php"
                ],
                "psr-4": {
                    "Symfony\\Polyfill\\Php80\\": ""
                },
                "classmap": [
                    "Resources/stubs"
                ]
            },
            "notification-url": "https://packagist.org/downloads/",
            "license": [
                "MIT"
            ],
            "authors": [
                {
                    "name": "Ion Bazan",
                    "email": "ion.bazan@gmail.com"
                },
                {
                    "name": "Nicolas Grekas",
                    "email": "p@tchwork.com"
                },
                {
                    "name": "Symfony Community",
                    "homepage": "https://symfony.com/contributors"
                }
            ],
            "description": "Symfony polyfill backporting some PHP 8.0+ features to lower PHP versions",
            "homepage": "https://symfony.com",
            "keywords": [
                "compatibility",
                "polyfill",
                "portable",
                "shim"
            ],
            "support": {
                "source": "https://github.com/symfony/polyfill-php80/tree/v1.33.0"
            },
            "funding": [
                {
                    "url": "https://symfony.com/sponsor",
                    "type": "custom"
                },
                {
                    "url": "https://github.com/fabpot",
                    "type": "github"
                },
                {
                    "url": "https://github.com/nicolas-grekas",
                    "type": "github"
                },
                {
                    "url": "https://tidelift.com/funding/github/packagist/symfony/symfony",
                    "type": "tidelift"
                }
            ],
            "time": "2025-01-02T08:10:11+00:00"
        },
        {
            "name": "symfony/polyfill-php81",
            "version": "v1.33.0",
            "source": {
                "type": "git",
                "url": "https://github.com/symfony/polyfill-php81.git",
                "reference": "4a4cfc2d253c21a5ad0e53071df248ed48c6ce5c"
            },
            "dist": {
                "type": "zip",
                "url": "https://api.github.com/repos/symfony/polyfill-php81/zipball/4a4cfc2d253c21a5ad0e53071df248ed48c6ce5c",
                "reference": "4a4cfc2d253c21a5ad0e53071df248ed48c6ce5c",
                "shasum": ""
            },
            "require": {
                "php": ">=7.2"
            },
            "type": "library",
            "extra": {
                "thanks": {
                    "url": "https://github.com/symfony/polyfill",
                    "name": "symfony/polyfill"
                }
            },
            "autoload": {
                "files": [
                    "bootstrap.php"
                ],
                "psr-4": {
                    "Symfony\\Polyfill\\Php81\\": ""
                },
                "classmap": [
                    "Resources/stubs"
                ]
            },
            "notification-url": "https://packagist.org/downloads/",
            "license": [
                "MIT"
            ],
            "authors": [
                {
                    "name": "Nicolas Grekas",
                    "email": "p@tchwork.com"
                },
                {
                    "name": "Symfony Community",
                    "homepage": "https://symfony.com/contributors"
                }
            ],
            "description": "Symfony polyfill backporting some PHP 8.1+ features to lower PHP versions",
            "homepage": "https://symfony.com",
            "keywords": [
                "compatibility",
                "polyfill",
                "portable",
                "shim"
            ],
            "support": {
                "source": "https://github.com/symfony/polyfill-php81/tree/v1.33.0"
            },
            "funding": [
                {
                    "url": "https://symfony.com/sponsor",
                    "type": "custom"
                },
                {
                    "url": "https://github.com/fabpot",
                    "type": "github"
                },
                {
                    "url": "https://github.com/nicolas-grekas",
                    "type": "github"
                },
                {
                    "url": "https://tidelift.com/funding/github/packagist/symfony/symfony",
                    "type": "tidelift"
                }
            ],
            "time": "2024-09-09T11:45:10+00:00"
        },
        {
            "name": "symfony/process",
<<<<<<< HEAD
            "version": "v7.3.3",
            "source": {
                "type": "git",
                "url": "https://github.com/symfony/process.git",
                "reference": "32241012d521e2e8a9d713adb0812bb773b907f1"
            },
            "dist": {
                "type": "zip",
                "url": "https://api.github.com/repos/symfony/process/zipball/32241012d521e2e8a9d713adb0812bb773b907f1",
                "reference": "32241012d521e2e8a9d713adb0812bb773b907f1",
=======
            "version": "v7.3.4",
            "source": {
                "type": "git",
                "url": "https://github.com/symfony/process.git",
                "reference": "f24f8f316367b30810810d4eb30c543d7003ff3b"
            },
            "dist": {
                "type": "zip",
                "url": "https://api.github.com/repos/symfony/process/zipball/f24f8f316367b30810810d4eb30c543d7003ff3b",
                "reference": "f24f8f316367b30810810d4eb30c543d7003ff3b",
>>>>>>> d245fc28
                "shasum": ""
            },
            "require": {
                "php": ">=8.2"
            },
            "type": "library",
            "autoload": {
                "psr-4": {
                    "Symfony\\Component\\Process\\": ""
                },
                "exclude-from-classmap": [
                    "/Tests/"
                ]
            },
            "notification-url": "https://packagist.org/downloads/",
            "license": [
                "MIT"
            ],
            "authors": [
                {
                    "name": "Fabien Potencier",
                    "email": "fabien@symfony.com"
                },
                {
                    "name": "Symfony Community",
                    "homepage": "https://symfony.com/contributors"
                }
            ],
            "description": "Executes commands in sub-processes",
            "homepage": "https://symfony.com",
            "support": {
<<<<<<< HEAD
                "source": "https://github.com/symfony/process/tree/v7.3.3"
=======
                "source": "https://github.com/symfony/process/tree/v7.3.4"
>>>>>>> d245fc28
            },
            "funding": [
                {
                    "url": "https://symfony.com/sponsor",
                    "type": "custom"
                },
                {
                    "url": "https://github.com/fabpot",
                    "type": "github"
                },
                {
                    "url": "https://github.com/nicolas-grekas",
                    "type": "github"
                },
                {
                    "url": "https://tidelift.com/funding/github/packagist/symfony/symfony",
                    "type": "tidelift"
                }
            ],
<<<<<<< HEAD
            "time": "2025-08-18T09:42:54+00:00"
=======
            "time": "2025-09-11T10:12:26+00:00"
>>>>>>> d245fc28
        },
        {
            "name": "symfony/service-contracts",
            "version": "v3.6.0",
            "source": {
                "type": "git",
                "url": "https://github.com/symfony/service-contracts.git",
                "reference": "f021b05a130d35510bd6b25fe9053c2a8a15d5d4"
            },
            "dist": {
                "type": "zip",
                "url": "https://api.github.com/repos/symfony/service-contracts/zipball/f021b05a130d35510bd6b25fe9053c2a8a15d5d4",
                "reference": "f021b05a130d35510bd6b25fe9053c2a8a15d5d4",
                "shasum": ""
            },
            "require": {
                "php": ">=8.1",
                "psr/container": "^1.1|^2.0",
                "symfony/deprecation-contracts": "^2.5|^3"
            },
            "conflict": {
                "ext-psr": "<1.1|>=2"
            },
            "type": "library",
            "extra": {
                "thanks": {
                    "url": "https://github.com/symfony/contracts",
                    "name": "symfony/contracts"
                },
                "branch-alias": {
                    "dev-main": "3.6-dev"
                }
            },
            "autoload": {
                "psr-4": {
                    "Symfony\\Contracts\\Service\\": ""
                },
                "exclude-from-classmap": [
                    "/Test/"
                ]
            },
            "notification-url": "https://packagist.org/downloads/",
            "license": [
                "MIT"
            ],
            "authors": [
                {
                    "name": "Nicolas Grekas",
                    "email": "p@tchwork.com"
                },
                {
                    "name": "Symfony Community",
                    "homepage": "https://symfony.com/contributors"
                }
            ],
            "description": "Generic abstractions related to writing services",
            "homepage": "https://symfony.com",
            "keywords": [
                "abstractions",
                "contracts",
                "decoupling",
                "interfaces",
                "interoperability",
                "standards"
            ],
            "support": {
                "source": "https://github.com/symfony/service-contracts/tree/v3.6.0"
            },
            "funding": [
                {
                    "url": "https://symfony.com/sponsor",
                    "type": "custom"
                },
                {
                    "url": "https://github.com/fabpot",
                    "type": "github"
                },
                {
                    "url": "https://tidelift.com/funding/github/packagist/symfony/symfony",
                    "type": "tidelift"
                }
            ],
            "time": "2025-04-25T09:37:31+00:00"
        },
        {
            "name": "symfony/string",
<<<<<<< HEAD
            "version": "v7.3.3",
            "source": {
                "type": "git",
                "url": "https://github.com/symfony/string.git",
                "reference": "17a426cce5fd1f0901fefa9b2a490d0038fd3c9c"
            },
            "dist": {
                "type": "zip",
                "url": "https://api.github.com/repos/symfony/string/zipball/17a426cce5fd1f0901fefa9b2a490d0038fd3c9c",
                "reference": "17a426cce5fd1f0901fefa9b2a490d0038fd3c9c",
=======
            "version": "v7.3.4",
            "source": {
                "type": "git",
                "url": "https://github.com/symfony/string.git",
                "reference": "f96476035142921000338bad71e5247fbc138872"
            },
            "dist": {
                "type": "zip",
                "url": "https://api.github.com/repos/symfony/string/zipball/f96476035142921000338bad71e5247fbc138872",
                "reference": "f96476035142921000338bad71e5247fbc138872",
>>>>>>> d245fc28
                "shasum": ""
            },
            "require": {
                "php": ">=8.2",
                "symfony/polyfill-ctype": "~1.8",
                "symfony/polyfill-intl-grapheme": "~1.0",
                "symfony/polyfill-intl-normalizer": "~1.0",
                "symfony/polyfill-mbstring": "~1.0"
            },
            "conflict": {
                "symfony/translation-contracts": "<2.5"
            },
            "require-dev": {
                "symfony/emoji": "^7.1",
<<<<<<< HEAD
                "symfony/error-handler": "^6.4|^7.0",
=======
>>>>>>> d245fc28
                "symfony/http-client": "^6.4|^7.0",
                "symfony/intl": "^6.4|^7.0",
                "symfony/translation-contracts": "^2.5|^3.0",
                "symfony/var-exporter": "^6.4|^7.0"
            },
            "type": "library",
            "autoload": {
                "files": [
                    "Resources/functions.php"
                ],
                "psr-4": {
                    "Symfony\\Component\\String\\": ""
                },
                "exclude-from-classmap": [
                    "/Tests/"
                ]
            },
            "notification-url": "https://packagist.org/downloads/",
            "license": [
                "MIT"
            ],
            "authors": [
                {
                    "name": "Nicolas Grekas",
                    "email": "p@tchwork.com"
                },
                {
                    "name": "Symfony Community",
                    "homepage": "https://symfony.com/contributors"
                }
            ],
            "description": "Provides an object-oriented API to strings and deals with bytes, UTF-8 code points and grapheme clusters in a unified way",
            "homepage": "https://symfony.com",
            "keywords": [
                "grapheme",
                "i18n",
                "string",
                "unicode",
                "utf-8",
                "utf8"
            ],
            "support": {
<<<<<<< HEAD
                "source": "https://github.com/symfony/string/tree/v7.3.3"
=======
                "source": "https://github.com/symfony/string/tree/v7.3.4"
>>>>>>> d245fc28
            },
            "funding": [
                {
                    "url": "https://symfony.com/sponsor",
                    "type": "custom"
                },
                {
                    "url": "https://github.com/fabpot",
                    "type": "github"
                },
                {
                    "url": "https://github.com/nicolas-grekas",
                    "type": "github"
                },
                {
                    "url": "https://tidelift.com/funding/github/packagist/symfony/symfony",
                    "type": "tidelift"
                }
            ],
<<<<<<< HEAD
            "time": "2025-08-25T06:35:40+00:00"
=======
            "time": "2025-09-11T14:36:48+00:00"
>>>>>>> d245fc28
        },
        {
            "name": "theseer/tokenizer",
            "version": "1.2.3",
            "source": {
                "type": "git",
                "url": "https://github.com/theseer/tokenizer.git",
                "reference": "737eda637ed5e28c3413cb1ebe8bb52cbf1ca7a2"
            },
            "dist": {
                "type": "zip",
                "url": "https://api.github.com/repos/theseer/tokenizer/zipball/737eda637ed5e28c3413cb1ebe8bb52cbf1ca7a2",
                "reference": "737eda637ed5e28c3413cb1ebe8bb52cbf1ca7a2",
                "shasum": ""
            },
            "require": {
                "ext-dom": "*",
                "ext-tokenizer": "*",
                "ext-xmlwriter": "*",
                "php": "^7.2 || ^8.0"
            },
            "type": "library",
            "autoload": {
                "classmap": [
                    "src/"
                ]
            },
            "notification-url": "https://packagist.org/downloads/",
            "license": [
                "BSD-3-Clause"
            ],
            "authors": [
                {
                    "name": "Arne Blankerts",
                    "email": "arne@blankerts.de",
                    "role": "Developer"
                }
            ],
            "description": "A small library for converting tokenized PHP source code into XML and potentially other formats",
            "support": {
                "issues": "https://github.com/theseer/tokenizer/issues",
                "source": "https://github.com/theseer/tokenizer/tree/1.2.3"
            },
            "funding": [
                {
                    "url": "https://github.com/theseer",
                    "type": "github"
                }
            ],
            "time": "2024-03-03T12:36:25+00:00"
        },
        {
            "name": "yiisoft/yii2-coding-standards",
            "version": "3.0.1",
            "source": {
                "type": "git",
                "url": "https://github.com/yiisoft/yii2-coding-standards.git",
                "reference": "842ffdf6c31f46bb6f4b3f3c7dda4f570321ace7"
            },
            "dist": {
                "type": "zip",
                "url": "https://api.github.com/repos/yiisoft/yii2-coding-standards/zipball/842ffdf6c31f46bb6f4b3f3c7dda4f570321ace7",
                "reference": "842ffdf6c31f46bb6f4b3f3c7dda4f570321ace7",
                "shasum": ""
            },
            "require": {
                "php": ">=5.4.0",
                "squizlabs/php_codesniffer": ">=3.2"
            },
            "type": "phpcodesniffer-standard",
            "autoload": {
                "psr-4": {
                    "yii\\console\\controllers\\": "src/console/controllers/"
                }
            },
            "notification-url": "https://packagist.org/downloads/",
            "license": [
                "BSD-3-Clause"
            ],
            "authors": [
                {
                    "name": "Qiang Xue",
                    "email": "qiang.xue@gmail.com",
                    "homepage": "https://www.yiiframework.com/",
                    "role": "Founder and project lead"
                },
                {
                    "name": "Alexander Makarov",
                    "email": "sam@rmcreative.ru",
                    "homepage": "https://rmcreative.ru/",
                    "role": "Core framework development"
                },
                {
                    "name": "Maurizio Domba",
                    "homepage": "https://mdomba.info/",
                    "role": "Core framework development"
                },
                {
                    "name": "Carsten Brandt",
                    "email": "mail@cebe.cc",
                    "homepage": "https://cebe.cc/",
                    "role": "Core framework development"
                },
                {
                    "name": "Timur Ruziev",
                    "email": "resurtm@gmail.com",
                    "homepage": "https://resurtm.com/",
                    "role": "Core framework development"
                },
                {
                    "name": "Paul Klimov",
                    "email": "klimov.paul@gmail.com",
                    "role": "Core framework development"
                }
            ],
            "description": "Yii PHP Framework Version 2 - Coding standard tools",
            "homepage": "https://www.yiiframework.com/",
            "keywords": [
                "codesniffer",
                "framework",
                "yii"
            ],
            "support": {
                "forum": "https://www.yiiframework.com/forum/",
                "irc": "ircs://irc.libera.chat:6697/yii",
                "issues": "https://github.com/yiisoft/yii2/issues?state=open",
                "source": "https://github.com/yiisoft/yii2",
                "wiki": "https://www.yiiframework.com/wiki/"
            },
            "funding": [
                {
                    "url": "https://opencollective.com/yiisoft",
                    "type": "open_collective"
                }
            ],
            "time": "2024-06-12T13:50:40+00:00"
        }
    ],
    "aliases": [],
    "minimum-stability": "dev",
    "stability-flags": {},
    "prefer-stable": true,
    "prefer-lowest": false,
    "platform": {
        "php": ">=8.1",
        "ext-mbstring": "*",
        "ext-ctype": "*",
        "lib-pcre": "*"
    },
    "platform-dev": {},
    "plugin-api-version": "2.6.0"
}<|MERGE_RESOLUTION|>--- conflicted
+++ resolved
@@ -4,11 +4,7 @@
         "Read more about it at https://getcomposer.org/doc/01-basic-usage.md#installing-dependencies",
         "This file is @generated automatically"
     ],
-<<<<<<< HEAD
     "content-hash": "aaea7bab7676b248f79e2057b423286a",
-=======
-    "content-hash": "0ecc3e84a9a10a73502e455e5c78d219",
->>>>>>> d245fc28
     "packages": [
         {
             "name": "cebe/markdown",
@@ -393,18 +389,6 @@
         },
         {
             "name": "composer/composer",
-<<<<<<< HEAD
-            "version": "2.8.11",
-            "source": {
-                "type": "git",
-                "url": "https://github.com/composer/composer.git",
-                "reference": "00e1a3396eea67033775c4a49c772376f45acd73"
-            },
-            "dist": {
-                "type": "zip",
-                "url": "https://api.github.com/repos/composer/composer/zipball/00e1a3396eea67033775c4a49c772376f45acd73",
-                "reference": "00e1a3396eea67033775c4a49c772376f45acd73",
-=======
             "version": "2.8.12",
             "source": {
                 "type": "git",
@@ -415,7 +399,6 @@
                 "type": "zip",
                 "url": "https://api.github.com/repos/composer/composer/zipball/3e38919bc9a2c3c026f2151b5e56d04084ce8f0b",
                 "reference": "3e38919bc9a2c3c026f2151b5e56d04084ce8f0b",
->>>>>>> d245fc28
                 "shasum": ""
             },
             "require": {
@@ -426,22 +409,6 @@
                 "composer/semver": "^3.3",
                 "composer/spdx-licenses": "^1.5.7",
                 "composer/xdebug-handler": "^2.0.2 || ^3.0.3",
-<<<<<<< HEAD
-                "justinrainbow/json-schema": "^6.3.1",
-                "php": "^7.2.5 || ^8.0",
-                "psr/log": "^1.0 || ^2.0 || ^3.0",
-                "react/promise": "^2.11 || ^3.3",
-                "seld/jsonlint": "^1.4",
-                "seld/phar-utils": "^1.2",
-                "seld/signal-handler": "^2.0",
-                "symfony/console": "^5.4.35 || ^6.3.12 || ^7.0.3",
-                "symfony/filesystem": "^5.4.35 || ^6.3.12 || ^7.0.3",
-                "symfony/finder": "^5.4.35 || ^6.3.12 || ^7.0.3",
-                "symfony/polyfill-php73": "^1.24",
-                "symfony/polyfill-php80": "^1.24",
-                "symfony/polyfill-php81": "^1.24",
-                "symfony/process": "^5.4.35 || ^6.3.12 || ^7.0.3"
-=======
                 "justinrainbow/json-schema": "^6.5.1",
                 "php": "^7.2.5 || ^8.0",
                 "psr/log": "^1.0 || ^2.0 || ^3.0",
@@ -456,7 +423,6 @@
                 "symfony/polyfill-php80": "^1.24",
                 "symfony/polyfill-php81": "^1.24",
                 "symfony/process": "^5.4.47 || ^6.4.25 || ^7.1.10"
->>>>>>> d245fc28
             },
             "require-dev": {
                 "phpstan/phpstan": "^1.11.8",
@@ -464,11 +430,7 @@
                 "phpstan/phpstan-phpunit": "^1.4.0",
                 "phpstan/phpstan-strict-rules": "^1.6.0",
                 "phpstan/phpstan-symfony": "^1.4.0",
-<<<<<<< HEAD
-                "symfony/phpunit-bridge": "^6.4.3 || ^7.0.1"
-=======
                 "symfony/phpunit-bridge": "^6.4.25 || ^7.3.3"
->>>>>>> d245fc28
             },
             "suggest": {
                 "ext-openssl": "Enabling the openssl extension allows you to access https URLs for repositories and packages",
@@ -521,11 +483,7 @@
                 "irc": "ircs://irc.libera.chat:6697/composer",
                 "issues": "https://github.com/composer/composer/issues",
                 "security": "https://github.com/composer/composer/security/policy",
-<<<<<<< HEAD
-                "source": "https://github.com/composer/composer/tree/2.8.11"
-=======
                 "source": "https://github.com/composer/composer/tree/2.8.12"
->>>>>>> d245fc28
             },
             "funding": [
                 {
@@ -537,11 +495,7 @@
                     "type": "github"
                 }
             ],
-<<<<<<< HEAD
-            "time": "2025-08-21T09:29:39+00:00"
-=======
             "time": "2025-09-19T11:41:59+00:00"
->>>>>>> d245fc28
         },
         {
             "name": "composer/metadata-minifier",
@@ -742,7 +696,6 @@
                     "name": "Rob Bast",
                     "email": "rob.bast@gmail.com",
                     "homepage": "http://robbast.nl"
-<<<<<<< HEAD
                 }
             ],
             "description": "Semver library that offers utilities, version constraint parsing and validation.",
@@ -1582,16 +1535,11 @@
         },
         {
             "name": "phpstan/phpstan",
-            "version": "1.12.29",
-            "source": {
-                "type": "git",
-                "url": "https://github.com/phpstan/phpstan.git",
-                "reference": "0835c625a38ac6484f050077116b6668bc3ab57d"
-            },
-            "dist": {
-                "type": "zip",
-                "url": "https://api.github.com/repos/phpstan/phpstan/zipball/0835c625a38ac6484f050077116b6668bc3ab57d",
-                "reference": "0835c625a38ac6484f050077116b6668bc3ab57d",
+            "version": "1.12.32",
+            "dist": {
+                "type": "zip",
+                "url": "https://api.github.com/repos/phpstan/phpstan/zipball/2770dcdf5078d0b0d53f94317e06affe88419aa8",
+                "reference": "2770dcdf5078d0b0d53f94317e06affe88419aa8",
                 "shasum": ""
             },
             "require": {
@@ -1636,2219 +1584,7 @@
                     "type": "github"
                 }
             ],
-            "time": "2025-09-16T08:46:57+00:00"
-        },
-        {
-            "name": "phpunit/php-code-coverage",
-            "version": "9.2.32",
-            "source": {
-                "type": "git",
-                "url": "https://github.com/sebastianbergmann/php-code-coverage.git",
-                "reference": "85402a822d1ecf1db1096959413d35e1c37cf1a5"
-            },
-            "dist": {
-                "type": "zip",
-                "url": "https://api.github.com/repos/sebastianbergmann/php-code-coverage/zipball/85402a822d1ecf1db1096959413d35e1c37cf1a5",
-                "reference": "85402a822d1ecf1db1096959413d35e1c37cf1a5",
-                "shasum": ""
-            },
-            "require": {
-                "ext-dom": "*",
-                "ext-libxml": "*",
-                "ext-xmlwriter": "*",
-                "nikic/php-parser": "^4.19.1 || ^5.1.0",
-                "php": ">=7.3",
-                "phpunit/php-file-iterator": "^3.0.6",
-                "phpunit/php-text-template": "^2.0.4",
-                "sebastian/code-unit-reverse-lookup": "^2.0.3",
-                "sebastian/complexity": "^2.0.3",
-                "sebastian/environment": "^5.1.5",
-                "sebastian/lines-of-code": "^1.0.4",
-                "sebastian/version": "^3.0.2",
-                "theseer/tokenizer": "^1.2.3"
-            },
-            "require-dev": {
-                "phpunit/phpunit": "^9.6"
-            },
-            "suggest": {
-                "ext-pcov": "PHP extension that provides line coverage",
-                "ext-xdebug": "PHP extension that provides line coverage as well as branch and path coverage"
-            },
-            "type": "library",
-            "extra": {
-                "branch-alias": {
-                    "dev-main": "9.2.x-dev"
-                }
-            },
-            "autoload": {
-                "classmap": [
-                    "src/"
-                ]
-            },
-            "notification-url": "https://packagist.org/downloads/",
-            "license": [
-                "BSD-3-Clause"
-            ],
-            "authors": [
-                {
-                    "name": "Sebastian Bergmann",
-                    "email": "sebastian@phpunit.de",
-                    "role": "lead"
-                }
-            ],
-            "description": "Library that provides collection, processing, and rendering functionality for PHP code coverage information.",
-            "homepage": "https://github.com/sebastianbergmann/php-code-coverage",
-            "keywords": [
-                "coverage",
-                "testing",
-                "xunit"
-            ],
-            "support": {
-                "issues": "https://github.com/sebastianbergmann/php-code-coverage/issues",
-                "security": "https://github.com/sebastianbergmann/php-code-coverage/security/policy",
-                "source": "https://github.com/sebastianbergmann/php-code-coverage/tree/9.2.32"
-            },
-            "funding": [
-                {
-                    "url": "https://github.com/sebastianbergmann",
-                    "type": "github"
-                }
-            ],
-            "time": "2024-08-22T04:23:01+00:00"
-        },
-        {
-            "name": "phpunit/php-file-iterator",
-            "version": "3.0.6",
-            "source": {
-                "type": "git",
-                "url": "https://github.com/sebastianbergmann/php-file-iterator.git",
-                "reference": "cf1c2e7c203ac650e352f4cc675a7021e7d1b3cf"
-            },
-            "dist": {
-                "type": "zip",
-                "url": "https://api.github.com/repos/sebastianbergmann/php-file-iterator/zipball/cf1c2e7c203ac650e352f4cc675a7021e7d1b3cf",
-                "reference": "cf1c2e7c203ac650e352f4cc675a7021e7d1b3cf",
-                "shasum": ""
-            },
-            "require": {
-                "php": ">=7.3"
-            },
-            "require-dev": {
-                "phpunit/phpunit": "^9.3"
-            },
-            "type": "library",
-            "extra": {
-                "branch-alias": {
-                    "dev-master": "3.0-dev"
-                }
-            },
-            "autoload": {
-                "classmap": [
-                    "src/"
-                ]
-            },
-            "notification-url": "https://packagist.org/downloads/",
-            "license": [
-                "BSD-3-Clause"
-            ],
-            "authors": [
-                {
-                    "name": "Sebastian Bergmann",
-                    "email": "sebastian@phpunit.de",
-                    "role": "lead"
-                }
-            ],
-            "description": "FilterIterator implementation that filters files based on a list of suffixes.",
-            "homepage": "https://github.com/sebastianbergmann/php-file-iterator/",
-            "keywords": [
-                "filesystem",
-                "iterator"
-            ],
-            "support": {
-                "issues": "https://github.com/sebastianbergmann/php-file-iterator/issues",
-                "source": "https://github.com/sebastianbergmann/php-file-iterator/tree/3.0.6"
-            },
-            "funding": [
-                {
-                    "url": "https://github.com/sebastianbergmann",
-                    "type": "github"
-                }
-            ],
-            "time": "2021-12-02T12:48:52+00:00"
-        },
-        {
-            "name": "phpunit/php-invoker",
-            "version": "3.1.1",
-            "source": {
-                "type": "git",
-                "url": "https://github.com/sebastianbergmann/php-invoker.git",
-                "reference": "5a10147d0aaf65b58940a0b72f71c9ac0423cc67"
-            },
-            "dist": {
-                "type": "zip",
-                "url": "https://api.github.com/repos/sebastianbergmann/php-invoker/zipball/5a10147d0aaf65b58940a0b72f71c9ac0423cc67",
-                "reference": "5a10147d0aaf65b58940a0b72f71c9ac0423cc67",
-                "shasum": ""
-            },
-            "require": {
-                "php": ">=7.3"
-            },
-            "require-dev": {
-                "ext-pcntl": "*",
-                "phpunit/phpunit": "^9.3"
-            },
-            "suggest": {
-                "ext-pcntl": "*"
-            },
-            "type": "library",
-            "extra": {
-                "branch-alias": {
-                    "dev-master": "3.1-dev"
-                }
-            },
-            "autoload": {
-                "classmap": [
-                    "src/"
-                ]
-            },
-            "notification-url": "https://packagist.org/downloads/",
-            "license": [
-                "BSD-3-Clause"
-            ],
-            "authors": [
-                {
-                    "name": "Sebastian Bergmann",
-                    "email": "sebastian@phpunit.de",
-                    "role": "lead"
-                }
-            ],
-            "description": "Invoke callables with a timeout",
-            "homepage": "https://github.com/sebastianbergmann/php-invoker/",
-            "keywords": [
-                "process"
-            ],
-            "support": {
-                "issues": "https://github.com/sebastianbergmann/php-invoker/issues",
-                "source": "https://github.com/sebastianbergmann/php-invoker/tree/3.1.1"
-            },
-            "funding": [
-                {
-                    "url": "https://github.com/sebastianbergmann",
-                    "type": "github"
-                }
-            ],
-            "time": "2020-09-28T05:58:55+00:00"
-        },
-        {
-            "name": "phpunit/php-text-template",
-            "version": "2.0.4",
-            "source": {
-                "type": "git",
-                "url": "https://github.com/sebastianbergmann/php-text-template.git",
-                "reference": "5da5f67fc95621df9ff4c4e5a84d6a8a2acf7c28"
-            },
-            "dist": {
-                "type": "zip",
-                "url": "https://api.github.com/repos/sebastianbergmann/php-text-template/zipball/5da5f67fc95621df9ff4c4e5a84d6a8a2acf7c28",
-                "reference": "5da5f67fc95621df9ff4c4e5a84d6a8a2acf7c28",
-                "shasum": ""
-            },
-            "require": {
-                "php": ">=7.3"
-            },
-            "require-dev": {
-                "phpunit/phpunit": "^9.3"
-            },
-            "type": "library",
-            "extra": {
-                "branch-alias": {
-                    "dev-master": "2.0-dev"
-                }
-            },
-            "autoload": {
-                "classmap": [
-                    "src/"
-                ]
-            },
-            "notification-url": "https://packagist.org/downloads/",
-            "license": [
-                "BSD-3-Clause"
-            ],
-            "authors": [
-                {
-                    "name": "Sebastian Bergmann",
-                    "email": "sebastian@phpunit.de",
-                    "role": "lead"
-                }
-            ],
-            "description": "Simple template engine.",
-            "homepage": "https://github.com/sebastianbergmann/php-text-template/",
-            "keywords": [
-                "template"
-            ],
-            "support": {
-                "issues": "https://github.com/sebastianbergmann/php-text-template/issues",
-                "source": "https://github.com/sebastianbergmann/php-text-template/tree/2.0.4"
-            },
-            "funding": [
-                {
-                    "url": "https://github.com/sebastianbergmann",
-                    "type": "github"
-                }
-            ],
-            "time": "2020-10-26T05:33:50+00:00"
-        },
-        {
-            "name": "phpunit/php-timer",
-            "version": "5.0.3",
-            "source": {
-                "type": "git",
-                "url": "https://github.com/sebastianbergmann/php-timer.git",
-                "reference": "5a63ce20ed1b5bf577850e2c4e87f4aa902afbd2"
-            },
-            "dist": {
-                "type": "zip",
-                "url": "https://api.github.com/repos/sebastianbergmann/php-timer/zipball/5a63ce20ed1b5bf577850e2c4e87f4aa902afbd2",
-                "reference": "5a63ce20ed1b5bf577850e2c4e87f4aa902afbd2",
-                "shasum": ""
-            },
-            "require": {
-                "php": ">=7.3"
-            },
-            "require-dev": {
-                "phpunit/phpunit": "^9.3"
-            },
-            "type": "library",
-            "extra": {
-                "branch-alias": {
-                    "dev-master": "5.0-dev"
-                }
-            },
-            "autoload": {
-                "classmap": [
-                    "src/"
-                ]
-            },
-            "notification-url": "https://packagist.org/downloads/",
-            "license": [
-                "BSD-3-Clause"
-            ],
-            "authors": [
-                {
-                    "name": "Sebastian Bergmann",
-                    "email": "sebastian@phpunit.de",
-                    "role": "lead"
-                }
-            ],
-            "description": "Utility class for timing",
-            "homepage": "https://github.com/sebastianbergmann/php-timer/",
-            "keywords": [
-                "timer"
-            ],
-            "support": {
-                "issues": "https://github.com/sebastianbergmann/php-timer/issues",
-                "source": "https://github.com/sebastianbergmann/php-timer/tree/5.0.3"
-            },
-            "funding": [
-                {
-                    "url": "https://github.com/sebastianbergmann",
-                    "type": "github"
-                }
-            ],
-            "time": "2020-10-26T13:16:10+00:00"
-        },
-        {
-            "name": "phpunit/phpunit",
-            "version": "9.6.27",
-            "source": {
-                "type": "git",
-                "url": "https://github.com/sebastianbergmann/phpunit.git",
-                "reference": "0a9aa4440b6a9528cf360071502628d717af3e0a"
-            },
-            "dist": {
-                "type": "zip",
-                "url": "https://api.github.com/repos/sebastianbergmann/phpunit/zipball/0a9aa4440b6a9528cf360071502628d717af3e0a",
-                "reference": "0a9aa4440b6a9528cf360071502628d717af3e0a",
-                "shasum": ""
-            },
-            "require": {
-                "doctrine/instantiator": "^1.5.0 || ^2",
-                "ext-dom": "*",
-                "ext-json": "*",
-                "ext-libxml": "*",
-                "ext-mbstring": "*",
-                "ext-xml": "*",
-                "ext-xmlwriter": "*",
-                "myclabs/deep-copy": "^1.13.4",
-                "phar-io/manifest": "^2.0.4",
-                "phar-io/version": "^3.2.1",
-                "php": ">=7.3",
-                "phpunit/php-code-coverage": "^9.2.32",
-                "phpunit/php-file-iterator": "^3.0.6",
-                "phpunit/php-invoker": "^3.1.1",
-                "phpunit/php-text-template": "^2.0.4",
-                "phpunit/php-timer": "^5.0.3",
-                "sebastian/cli-parser": "^1.0.2",
-                "sebastian/code-unit": "^1.0.8",
-                "sebastian/comparator": "^4.0.9",
-                "sebastian/diff": "^4.0.6",
-                "sebastian/environment": "^5.1.5",
-                "sebastian/exporter": "^4.0.6",
-                "sebastian/global-state": "^5.0.8",
-                "sebastian/object-enumerator": "^4.0.4",
-                "sebastian/resource-operations": "^3.0.4",
-                "sebastian/type": "^3.2.1",
-                "sebastian/version": "^3.0.2"
-            },
-            "suggest": {
-                "ext-soap": "To be able to generate mocks based on WSDL files",
-                "ext-xdebug": "PHP extension that provides line coverage as well as branch and path coverage"
-            },
-            "bin": [
-                "phpunit"
-            ],
-            "type": "library",
-            "extra": {
-                "branch-alias": {
-                    "dev-master": "9.6-dev"
-                }
-            },
-            "autoload": {
-                "files": [
-                    "src/Framework/Assert/Functions.php"
-                ],
-                "classmap": [
-                    "src/"
-                ]
-            },
-            "notification-url": "https://packagist.org/downloads/",
-            "license": [
-                "BSD-3-Clause"
-            ],
-            "authors": [
-                {
-                    "name": "Sebastian Bergmann",
-                    "email": "sebastian@phpunit.de",
-                    "role": "lead"
-                }
-            ],
-            "description": "The PHP Unit Testing framework.",
-            "homepage": "https://phpunit.de/",
-            "keywords": [
-                "phpunit",
-                "testing",
-                "xunit"
-            ],
-            "support": {
-                "issues": "https://github.com/sebastianbergmann/phpunit/issues",
-                "security": "https://github.com/sebastianbergmann/phpunit/security/policy",
-                "source": "https://github.com/sebastianbergmann/phpunit/tree/9.6.27"
-            },
-            "funding": [
-                {
-                    "url": "https://phpunit.de/sponsors.html",
-                    "type": "custom"
-                },
-                {
-                    "url": "https://github.com/sebastianbergmann",
-                    "type": "github"
-                },
-                {
-                    "url": "https://liberapay.com/sebastianbergmann",
-                    "type": "liberapay"
-                },
-                {
-                    "url": "https://thanks.dev/u/gh/sebastianbergmann",
-                    "type": "thanks_dev"
-                },
-                {
-                    "url": "https://tidelift.com/funding/github/packagist/phpunit/phpunit",
-                    "type": "tidelift"
-                }
-            ],
-            "time": "2025-09-14T06:18:03+00:00"
-        },
-        {
-            "name": "psr/container",
-            "version": "2.0.2",
-            "source": {
-                "type": "git",
-                "url": "https://github.com/php-fig/container.git",
-                "reference": "c71ecc56dfe541dbd90c5360474fbc405f8d5963"
-            },
-            "dist": {
-                "type": "zip",
-                "url": "https://api.github.com/repos/php-fig/container/zipball/c71ecc56dfe541dbd90c5360474fbc405f8d5963",
-                "reference": "c71ecc56dfe541dbd90c5360474fbc405f8d5963",
-                "shasum": ""
-            },
-            "require": {
-                "php": ">=7.4.0"
-            },
-            "type": "library",
-            "extra": {
-                "branch-alias": {
-                    "dev-master": "2.0.x-dev"
-                }
-            },
-            "autoload": {
-                "psr-4": {
-                    "Psr\\Container\\": "src/"
-                }
-            },
-            "notification-url": "https://packagist.org/downloads/",
-            "license": [
-                "MIT"
-            ],
-            "authors": [
-                {
-                    "name": "PHP-FIG",
-                    "homepage": "https://www.php-fig.org/"
-                }
-            ],
-            "description": "Common Container Interface (PHP FIG PSR-11)",
-            "homepage": "https://github.com/php-fig/container",
-            "keywords": [
-                "PSR-11",
-                "container",
-                "container-interface",
-                "container-interop",
-                "psr"
-            ],
-            "support": {
-                "issues": "https://github.com/php-fig/container/issues",
-                "source": "https://github.com/php-fig/container/tree/2.0.2"
-            },
-            "time": "2021-11-05T16:47:00+00:00"
-        },
-        {
-            "name": "psr/log",
-            "version": "3.0.2",
-            "source": {
-                "type": "git",
-                "url": "https://github.com/php-fig/log.git",
-                "reference": "f16e1d5863e37f8d8c2a01719f5b34baa2b714d3"
-            },
-            "dist": {
-                "type": "zip",
-                "url": "https://api.github.com/repos/php-fig/log/zipball/f16e1d5863e37f8d8c2a01719f5b34baa2b714d3",
-                "reference": "f16e1d5863e37f8d8c2a01719f5b34baa2b714d3",
-                "shasum": ""
-            },
-            "require": {
-                "php": ">=8.0.0"
-            },
-            "type": "library",
-            "extra": {
-                "branch-alias": {
-                    "dev-master": "3.x-dev"
-                }
-            },
-            "autoload": {
-                "psr-4": {
-                    "Psr\\Log\\": "src"
-                }
-            },
-            "notification-url": "https://packagist.org/downloads/",
-            "license": [
-                "MIT"
-            ],
-            "authors": [
-                {
-                    "name": "PHP-FIG",
-                    "homepage": "https://www.php-fig.org/"
-                }
-            ],
-            "description": "Common interface for logging libraries",
-            "homepage": "https://github.com/php-fig/log",
-            "keywords": [
-                "log",
-                "psr",
-                "psr-3"
-            ],
-            "support": {
-                "source": "https://github.com/php-fig/log/tree/3.0.2"
-            },
-            "time": "2024-09-11T13:17:53+00:00"
-        },
-        {
-            "name": "react/promise",
-            "version": "v3.3.0",
-            "source": {
-                "type": "git",
-                "url": "https://github.com/reactphp/promise.git",
-                "reference": "23444f53a813a3296c1368bb104793ce8d88f04a"
-            },
-            "dist": {
-                "type": "zip",
-                "url": "https://api.github.com/repos/reactphp/promise/zipball/23444f53a813a3296c1368bb104793ce8d88f04a",
-                "reference": "23444f53a813a3296c1368bb104793ce8d88f04a",
-                "shasum": ""
-            },
-            "require": {
-                "php": ">=7.1.0"
-            },
-            "require-dev": {
-                "phpstan/phpstan": "1.12.28 || 1.4.10",
-                "phpunit/phpunit": "^9.6 || ^7.5"
-            },
-            "type": "library",
-            "autoload": {
-                "files": [
-                    "src/functions_include.php"
-                ],
-                "psr-4": {
-                    "React\\Promise\\": "src/"
-                }
-            },
-            "notification-url": "https://packagist.org/downloads/",
-            "license": [
-                "MIT"
-            ],
-            "authors": [
-                {
-                    "name": "Jan Sorgalla",
-                    "email": "jsorgalla@gmail.com",
-                    "homepage": "https://sorgalla.com/"
-                },
-                {
-                    "name": "Christian Lück",
-                    "email": "christian@clue.engineering",
-                    "homepage": "https://clue.engineering/"
-                },
-                {
-                    "name": "Cees-Jan Kiewiet",
-                    "email": "reactphp@ceesjankiewiet.nl",
-                    "homepage": "https://wyrihaximus.net/"
-                },
-                {
-                    "name": "Chris Boden",
-                    "email": "cboden@gmail.com",
-                    "homepage": "https://cboden.dev/"
-                }
-            ],
-            "description": "A lightweight implementation of CommonJS Promises/A for PHP",
-            "keywords": [
-                "promise",
-                "promises"
-            ],
-            "support": {
-                "issues": "https://github.com/reactphp/promise/issues",
-                "source": "https://github.com/reactphp/promise/tree/v3.3.0"
-            },
-            "funding": [
-                {
-                    "url": "https://opencollective.com/reactphp",
-                    "type": "open_collective"
-                }
-            ],
-            "time": "2025-08-19T18:57:03+00:00"
-        },
-        {
-            "name": "sebastian/cli-parser",
-            "version": "1.0.2",
-            "source": {
-                "type": "git",
-                "url": "https://github.com/sebastianbergmann/cli-parser.git",
-                "reference": "2b56bea83a09de3ac06bb18b92f068e60cc6f50b"
-            },
-            "dist": {
-                "type": "zip",
-                "url": "https://api.github.com/repos/sebastianbergmann/cli-parser/zipball/2b56bea83a09de3ac06bb18b92f068e60cc6f50b",
-                "reference": "2b56bea83a09de3ac06bb18b92f068e60cc6f50b",
-                "shasum": ""
-            },
-            "require": {
-                "php": ">=7.3"
-            },
-            "require-dev": {
-                "phpunit/phpunit": "^9.3"
-            },
-            "type": "library",
-            "extra": {
-                "branch-alias": {
-                    "dev-master": "1.0-dev"
-                }
-            },
-            "autoload": {
-                "classmap": [
-                    "src/"
-                ]
-            },
-            "notification-url": "https://packagist.org/downloads/",
-            "license": [
-                "BSD-3-Clause"
-            ],
-            "authors": [
-                {
-                    "name": "Sebastian Bergmann",
-                    "email": "sebastian@phpunit.de",
-                    "role": "lead"
-                }
-            ],
-            "description": "Library for parsing CLI options",
-            "homepage": "https://github.com/sebastianbergmann/cli-parser",
-            "support": {
-                "issues": "https://github.com/sebastianbergmann/cli-parser/issues",
-                "source": "https://github.com/sebastianbergmann/cli-parser/tree/1.0.2"
-            },
-            "funding": [
-                {
-                    "url": "https://github.com/sebastianbergmann",
-                    "type": "github"
-                }
-            ],
-            "time": "2024-03-02T06:27:43+00:00"
-        },
-        {
-            "name": "sebastian/code-unit",
-            "version": "1.0.8",
-            "source": {
-                "type": "git",
-                "url": "https://github.com/sebastianbergmann/code-unit.git",
-                "reference": "1fc9f64c0927627ef78ba436c9b17d967e68e120"
-            },
-            "dist": {
-                "type": "zip",
-                "url": "https://api.github.com/repos/sebastianbergmann/code-unit/zipball/1fc9f64c0927627ef78ba436c9b17d967e68e120",
-                "reference": "1fc9f64c0927627ef78ba436c9b17d967e68e120",
-                "shasum": ""
-            },
-            "require": {
-                "php": ">=7.3"
-            },
-            "require-dev": {
-                "phpunit/phpunit": "^9.3"
-            },
-            "type": "library",
-            "extra": {
-                "branch-alias": {
-                    "dev-master": "1.0-dev"
-                }
-            },
-            "autoload": {
-                "classmap": [
-                    "src/"
-                ]
-            },
-            "notification-url": "https://packagist.org/downloads/",
-            "license": [
-                "BSD-3-Clause"
-            ],
-            "authors": [
-                {
-                    "name": "Sebastian Bergmann",
-                    "email": "sebastian@phpunit.de",
-                    "role": "lead"
-                }
-            ],
-            "description": "Collection of value objects that represent the PHP code units",
-            "homepage": "https://github.com/sebastianbergmann/code-unit",
-            "support": {
-                "issues": "https://github.com/sebastianbergmann/code-unit/issues",
-                "source": "https://github.com/sebastianbergmann/code-unit/tree/1.0.8"
-            },
-            "funding": [
-                {
-                    "url": "https://github.com/sebastianbergmann",
-                    "type": "github"
-                }
-            ],
-            "time": "2020-10-26T13:08:54+00:00"
-        },
-        {
-            "name": "sebastian/code-unit-reverse-lookup",
-            "version": "2.0.3",
-            "source": {
-                "type": "git",
-                "url": "https://github.com/sebastianbergmann/code-unit-reverse-lookup.git",
-                "reference": "ac91f01ccec49fb77bdc6fd1e548bc70f7faa3e5"
-            },
-            "dist": {
-                "type": "zip",
-                "url": "https://api.github.com/repos/sebastianbergmann/code-unit-reverse-lookup/zipball/ac91f01ccec49fb77bdc6fd1e548bc70f7faa3e5",
-                "reference": "ac91f01ccec49fb77bdc6fd1e548bc70f7faa3e5",
-                "shasum": ""
-            },
-            "require": {
-                "php": ">=7.3"
-            },
-            "require-dev": {
-                "phpunit/phpunit": "^9.3"
-            },
-            "type": "library",
-            "extra": {
-                "branch-alias": {
-                    "dev-master": "2.0-dev"
-                }
-            },
-            "autoload": {
-                "classmap": [
-                    "src/"
-                ]
-            },
-            "notification-url": "https://packagist.org/downloads/",
-            "license": [
-                "BSD-3-Clause"
-            ],
-            "authors": [
-                {
-                    "name": "Sebastian Bergmann",
-                    "email": "sebastian@phpunit.de"
-                }
-            ],
-            "description": "Looks up which function or method a line of code belongs to",
-            "homepage": "https://github.com/sebastianbergmann/code-unit-reverse-lookup/",
-            "support": {
-                "issues": "https://github.com/sebastianbergmann/code-unit-reverse-lookup/issues",
-                "source": "https://github.com/sebastianbergmann/code-unit-reverse-lookup/tree/2.0.3"
-            },
-            "funding": [
-                {
-                    "url": "https://github.com/sebastianbergmann",
-                    "type": "github"
-                }
-            ],
-            "time": "2020-09-28T05:30:19+00:00"
-        },
-        {
-            "name": "sebastian/comparator",
-            "version": "4.0.9",
-            "source": {
-                "type": "git",
-                "url": "https://github.com/sebastianbergmann/comparator.git",
-                "reference": "67a2df3a62639eab2cc5906065e9805d4fd5dfc5"
-            },
-            "dist": {
-                "type": "zip",
-                "url": "https://api.github.com/repos/sebastianbergmann/comparator/zipball/67a2df3a62639eab2cc5906065e9805d4fd5dfc5",
-                "reference": "67a2df3a62639eab2cc5906065e9805d4fd5dfc5",
-                "shasum": ""
-            },
-            "require": {
-                "php": ">=7.3",
-                "sebastian/diff": "^4.0",
-                "sebastian/exporter": "^4.0"
-            },
-            "require-dev": {
-                "phpunit/phpunit": "^9.3"
-            },
-            "type": "library",
-            "extra": {
-                "branch-alias": {
-                    "dev-master": "4.0-dev"
-                }
-            },
-            "autoload": {
-                "classmap": [
-                    "src/"
-                ]
-            },
-            "notification-url": "https://packagist.org/downloads/",
-            "license": [
-                "BSD-3-Clause"
-            ],
-            "authors": [
-                {
-                    "name": "Sebastian Bergmann",
-                    "email": "sebastian@phpunit.de"
-                },
-                {
-                    "name": "Jeff Welch",
-                    "email": "whatthejeff@gmail.com"
-                },
-                {
-                    "name": "Volker Dusch",
-                    "email": "github@wallbash.com"
-                },
-                {
-                    "name": "Bernhard Schussek",
-                    "email": "bschussek@2bepublished.at"
-                }
-            ],
-            "description": "Provides the functionality to compare PHP values for equality",
-            "homepage": "https://github.com/sebastianbergmann/comparator",
-            "keywords": [
-                "comparator",
-                "compare",
-                "equality"
-            ],
-            "support": {
-                "issues": "https://github.com/sebastianbergmann/comparator/issues",
-                "source": "https://github.com/sebastianbergmann/comparator/tree/4.0.9"
-            },
-            "funding": [
-                {
-                    "url": "https://github.com/sebastianbergmann",
-                    "type": "github"
-                },
-                {
-                    "url": "https://liberapay.com/sebastianbergmann",
-                    "type": "liberapay"
-                },
-                {
-                    "url": "https://thanks.dev/u/gh/sebastianbergmann",
-                    "type": "thanks_dev"
-                },
-                {
-                    "url": "https://tidelift.com/funding/github/packagist/sebastian/comparator",
-                    "type": "tidelift"
-                }
-            ],
-            "time": "2025-08-10T06:51:50+00:00"
-        },
-        {
-            "name": "sebastian/complexity",
-            "version": "2.0.3",
-            "source": {
-                "type": "git",
-                "url": "https://github.com/sebastianbergmann/complexity.git",
-                "reference": "25f207c40d62b8b7aa32f5ab026c53561964053a"
-            },
-            "dist": {
-                "type": "zip",
-                "url": "https://api.github.com/repos/sebastianbergmann/complexity/zipball/25f207c40d62b8b7aa32f5ab026c53561964053a",
-                "reference": "25f207c40d62b8b7aa32f5ab026c53561964053a",
-                "shasum": ""
-            },
-            "require": {
-                "nikic/php-parser": "^4.18 || ^5.0",
-                "php": ">=7.3"
-            },
-            "require-dev": {
-                "phpunit/phpunit": "^9.3"
-            },
-            "type": "library",
-            "extra": {
-                "branch-alias": {
-                    "dev-master": "2.0-dev"
-                }
-            },
-            "autoload": {
-                "classmap": [
-                    "src/"
-                ]
-            },
-            "notification-url": "https://packagist.org/downloads/",
-            "license": [
-                "BSD-3-Clause"
-            ],
-            "authors": [
-                {
-                    "name": "Sebastian Bergmann",
-                    "email": "sebastian@phpunit.de",
-                    "role": "lead"
-                }
-            ],
-            "description": "Library for calculating the complexity of PHP code units",
-            "homepage": "https://github.com/sebastianbergmann/complexity",
-            "support": {
-                "issues": "https://github.com/sebastianbergmann/complexity/issues",
-                "source": "https://github.com/sebastianbergmann/complexity/tree/2.0.3"
-            },
-            "funding": [
-                {
-                    "url": "https://github.com/sebastianbergmann",
-                    "type": "github"
-                }
-            ],
-            "time": "2023-12-22T06:19:30+00:00"
-        },
-        {
-            "name": "sebastian/diff",
-            "version": "4.0.6",
-            "source": {
-                "type": "git",
-                "url": "https://github.com/sebastianbergmann/diff.git",
-                "reference": "ba01945089c3a293b01ba9badc29ad55b106b0bc"
-            },
-            "dist": {
-                "type": "zip",
-                "url": "https://api.github.com/repos/sebastianbergmann/diff/zipball/ba01945089c3a293b01ba9badc29ad55b106b0bc",
-                "reference": "ba01945089c3a293b01ba9badc29ad55b106b0bc",
-                "shasum": ""
-            },
-            "require": {
-                "php": ">=7.3"
-            },
-            "require-dev": {
-                "phpunit/phpunit": "^9.3",
-                "symfony/process": "^4.2 || ^5"
-            },
-            "type": "library",
-            "extra": {
-                "branch-alias": {
-                    "dev-master": "4.0-dev"
-                }
-            },
-            "autoload": {
-                "classmap": [
-                    "src/"
-                ]
-            },
-            "notification-url": "https://packagist.org/downloads/",
-            "license": [
-                "BSD-3-Clause"
-            ],
-            "authors": [
-                {
-                    "name": "Sebastian Bergmann",
-                    "email": "sebastian@phpunit.de"
-                },
-                {
-                    "name": "Kore Nordmann",
-                    "email": "mail@kore-nordmann.de"
-                }
-            ],
-            "description": "Diff implementation",
-            "homepage": "https://github.com/sebastianbergmann/diff",
-            "keywords": [
-                "diff",
-                "udiff",
-                "unidiff",
-                "unified diff"
-            ],
-            "support": {
-                "issues": "https://github.com/sebastianbergmann/diff/issues",
-                "source": "https://github.com/sebastianbergmann/diff/tree/4.0.6"
-            },
-            "funding": [
-                {
-                    "url": "https://github.com/sebastianbergmann",
-                    "type": "github"
-                }
-            ],
-            "time": "2024-03-02T06:30:58+00:00"
-        },
-        {
-            "name": "sebastian/environment",
-            "version": "5.1.5",
-            "source": {
-                "type": "git",
-                "url": "https://github.com/sebastianbergmann/environment.git",
-                "reference": "830c43a844f1f8d5b7a1f6d6076b784454d8b7ed"
-            },
-            "dist": {
-                "type": "zip",
-                "url": "https://api.github.com/repos/sebastianbergmann/environment/zipball/830c43a844f1f8d5b7a1f6d6076b784454d8b7ed",
-                "reference": "830c43a844f1f8d5b7a1f6d6076b784454d8b7ed",
-                "shasum": ""
-            },
-            "require": {
-                "php": ">=7.3"
-            },
-            "require-dev": {
-                "phpunit/phpunit": "^9.3"
-            },
-            "suggest": {
-                "ext-posix": "*"
-            },
-            "type": "library",
-            "extra": {
-                "branch-alias": {
-                    "dev-master": "5.1-dev"
-                }
-            },
-            "autoload": {
-                "classmap": [
-                    "src/"
-                ]
-            },
-            "notification-url": "https://packagist.org/downloads/",
-            "license": [
-                "BSD-3-Clause"
-            ],
-            "authors": [
-                {
-                    "name": "Sebastian Bergmann",
-                    "email": "sebastian@phpunit.de"
-                }
-            ],
-            "description": "Provides functionality to handle HHVM/PHP environments",
-            "homepage": "http://www.github.com/sebastianbergmann/environment",
-            "keywords": [
-                "Xdebug",
-                "environment",
-                "hhvm"
-            ],
-            "support": {
-                "issues": "https://github.com/sebastianbergmann/environment/issues",
-                "source": "https://github.com/sebastianbergmann/environment/tree/5.1.5"
-            },
-            "funding": [
-                {
-                    "url": "https://github.com/sebastianbergmann",
-                    "type": "github"
-                }
-            ],
-            "time": "2023-02-03T06:03:51+00:00"
-        },
-        {
-            "name": "sebastian/exporter",
-            "version": "4.0.6",
-            "source": {
-                "type": "git",
-                "url": "https://github.com/sebastianbergmann/exporter.git",
-                "reference": "78c00df8f170e02473b682df15bfcdacc3d32d72"
-            },
-            "dist": {
-                "type": "zip",
-                "url": "https://api.github.com/repos/sebastianbergmann/exporter/zipball/78c00df8f170e02473b682df15bfcdacc3d32d72",
-                "reference": "78c00df8f170e02473b682df15bfcdacc3d32d72",
-                "shasum": ""
-            },
-            "require": {
-                "php": ">=7.3",
-                "sebastian/recursion-context": "^4.0"
-            },
-            "require-dev": {
-                "ext-mbstring": "*",
-                "phpunit/phpunit": "^9.3"
-            },
-            "type": "library",
-            "extra": {
-                "branch-alias": {
-                    "dev-master": "4.0-dev"
-=======
->>>>>>> d245fc28
-                }
-            },
-            "autoload": {
-                "classmap": [
-                    "src/"
-                ]
-            },
-            "notification-url": "https://packagist.org/downloads/",
-            "license": [
-                "BSD-3-Clause"
-            ],
-            "authors": [
-                {
-                    "name": "Sebastian Bergmann",
-                    "email": "sebastian@phpunit.de"
-                },
-                {
-                    "name": "Jeff Welch",
-                    "email": "whatthejeff@gmail.com"
-                },
-                {
-                    "name": "Volker Dusch",
-                    "email": "github@wallbash.com"
-                },
-                {
-                    "name": "Adam Harvey",
-                    "email": "aharvey@php.net"
-                },
-                {
-                    "name": "Bernhard Schussek",
-                    "email": "bschussek@gmail.com"
-                }
-            ],
-            "description": "Provides the functionality to export PHP variables for visualization",
-            "homepage": "https://www.github.com/sebastianbergmann/exporter",
-            "keywords": [
-                "export",
-                "exporter"
-            ],
-<<<<<<< HEAD
-            "support": {
-                "issues": "https://github.com/sebastianbergmann/exporter/issues",
-                "source": "https://github.com/sebastianbergmann/exporter/tree/4.0.6"
-            },
-            "funding": [
-                {
-                    "url": "https://github.com/sebastianbergmann",
-                    "type": "github"
-                }
-            ],
-            "time": "2024-03-02T06:33:00+00:00"
-        },
-        {
-            "name": "sebastian/global-state",
-            "version": "5.0.8",
-            "source": {
-                "type": "git",
-                "url": "https://github.com/sebastianbergmann/global-state.git",
-                "reference": "b6781316bdcd28260904e7cc18ec983d0d2ef4f6"
-            },
-            "dist": {
-                "type": "zip",
-                "url": "https://api.github.com/repos/sebastianbergmann/global-state/zipball/b6781316bdcd28260904e7cc18ec983d0d2ef4f6",
-                "reference": "b6781316bdcd28260904e7cc18ec983d0d2ef4f6",
-                "shasum": ""
-            },
-            "require": {
-                "php": ">=7.3",
-                "sebastian/object-reflector": "^2.0",
-                "sebastian/recursion-context": "^4.0"
-            },
-            "require-dev": {
-                "ext-dom": "*",
-                "phpunit/phpunit": "^9.3"
-            },
-            "suggest": {
-                "ext-uopz": "*"
-=======
-            "description": "Semver library that offers utilities, version constraint parsing and validation.",
-            "keywords": [
-                "semantic",
-                "semver",
-                "validation",
-                "versioning"
-            ],
-            "support": {
-                "irc": "ircs://irc.libera.chat:6697/composer",
-                "issues": "https://github.com/composer/semver/issues",
-                "source": "https://github.com/composer/semver/tree/3.4.4"
-            },
-            "funding": [
-                {
-                    "url": "https://packagist.com",
-                    "type": "custom"
-                },
-                {
-                    "url": "https://github.com/composer",
-                    "type": "github"
-                }
-            ],
-            "time": "2025-08-20T19:15:30+00:00"
-        },
-        {
-            "name": "composer/spdx-licenses",
-            "version": "1.5.9",
-            "source": {
-                "type": "git",
-                "url": "https://github.com/composer/spdx-licenses.git",
-                "reference": "edf364cefe8c43501e21e88110aac10b284c3c9f"
-            },
-            "dist": {
-                "type": "zip",
-                "url": "https://api.github.com/repos/composer/spdx-licenses/zipball/edf364cefe8c43501e21e88110aac10b284c3c9f",
-                "reference": "edf364cefe8c43501e21e88110aac10b284c3c9f",
-                "shasum": ""
-            },
-            "require": {
-                "php": "^5.3.2 || ^7.0 || ^8.0"
-            },
-            "require-dev": {
-                "phpstan/phpstan": "^1.11",
-                "symfony/phpunit-bridge": "^3 || ^7"
->>>>>>> d245fc28
-            },
-            "type": "library",
-            "extra": {
-                "branch-alias": {
-<<<<<<< HEAD
-                    "dev-master": "5.0-dev"
-=======
-                    "dev-main": "1.x-dev"
->>>>>>> d245fc28
-                }
-            },
-            "autoload": {
-                "psr-4": {
-                    "Composer\\Spdx\\": "src"
-                }
-            },
-            "notification-url": "https://packagist.org/downloads/",
-            "license": [
-                "MIT"
-            ],
-            "authors": [
-                {
-<<<<<<< HEAD
-                    "name": "Sebastian Bergmann",
-                    "email": "sebastian@phpunit.de"
-                }
-            ],
-            "description": "Snapshotting of global state",
-            "homepage": "http://www.github.com/sebastianbergmann/global-state",
-            "keywords": [
-                "global state"
-            ],
-            "support": {
-                "issues": "https://github.com/sebastianbergmann/global-state/issues",
-                "source": "https://github.com/sebastianbergmann/global-state/tree/5.0.8"
-            },
-            "funding": [
-                {
-                    "url": "https://github.com/sebastianbergmann",
-                    "type": "github"
-                },
-                {
-                    "url": "https://liberapay.com/sebastianbergmann",
-                    "type": "liberapay"
-                },
-                {
-                    "url": "https://thanks.dev/u/gh/sebastianbergmann",
-                    "type": "thanks_dev"
-                },
-                {
-                    "url": "https://tidelift.com/funding/github/packagist/sebastian/global-state",
-                    "type": "tidelift"
-                }
-            ],
-            "time": "2025-08-10T07:10:35+00:00"
-        },
-        {
-            "name": "sebastian/lines-of-code",
-            "version": "1.0.4",
-            "source": {
-                "type": "git",
-                "url": "https://github.com/sebastianbergmann/lines-of-code.git",
-                "reference": "e1e4a170560925c26d424b6a03aed157e7dcc5c5"
-            },
-            "dist": {
-                "type": "zip",
-                "url": "https://api.github.com/repos/sebastianbergmann/lines-of-code/zipball/e1e4a170560925c26d424b6a03aed157e7dcc5c5",
-                "reference": "e1e4a170560925c26d424b6a03aed157e7dcc5c5",
-                "shasum": ""
-            },
-            "require": {
-                "nikic/php-parser": "^4.18 || ^5.0",
-                "php": ">=7.3"
-            },
-            "require-dev": {
-                "phpunit/phpunit": "^9.3"
-            },
-            "type": "library",
-            "extra": {
-                "branch-alias": {
-                    "dev-master": "1.0-dev"
-                }
-            },
-            "autoload": {
-                "classmap": [
-                    "src/"
-                ]
-            },
-            "notification-url": "https://packagist.org/downloads/",
-            "license": [
-                "BSD-3-Clause"
-            ],
-            "authors": [
-                {
-                    "name": "Sebastian Bergmann",
-                    "email": "sebastian@phpunit.de",
-                    "role": "lead"
-                }
-            ],
-            "description": "Library for counting the lines of code in PHP source code",
-            "homepage": "https://github.com/sebastianbergmann/lines-of-code",
-            "support": {
-                "issues": "https://github.com/sebastianbergmann/lines-of-code/issues",
-                "source": "https://github.com/sebastianbergmann/lines-of-code/tree/1.0.4"
-            },
-            "funding": [
-                {
-                    "url": "https://github.com/sebastianbergmann",
-                    "type": "github"
-                }
-            ],
-            "time": "2023-12-22T06:20:34+00:00"
-        },
-        {
-            "name": "sebastian/object-enumerator",
-            "version": "4.0.4",
-            "source": {
-                "type": "git",
-                "url": "https://github.com/sebastianbergmann/object-enumerator.git",
-                "reference": "5c9eeac41b290a3712d88851518825ad78f45c71"
-            },
-            "dist": {
-                "type": "zip",
-                "url": "https://api.github.com/repos/sebastianbergmann/object-enumerator/zipball/5c9eeac41b290a3712d88851518825ad78f45c71",
-                "reference": "5c9eeac41b290a3712d88851518825ad78f45c71",
-                "shasum": ""
-            },
-            "require": {
-                "php": ">=7.3",
-                "sebastian/object-reflector": "^2.0",
-                "sebastian/recursion-context": "^4.0"
-            },
-            "require-dev": {
-                "phpunit/phpunit": "^9.3"
-=======
-                    "name": "Nils Adermann",
-                    "email": "naderman@naderman.de",
-                    "homepage": "http://www.naderman.de"
-                },
-                {
-                    "name": "Jordi Boggiano",
-                    "email": "j.boggiano@seld.be",
-                    "homepage": "http://seld.be"
-                },
-                {
-                    "name": "Rob Bast",
-                    "email": "rob.bast@gmail.com",
-                    "homepage": "http://robbast.nl"
-                }
-            ],
-            "description": "SPDX licenses list and validation library.",
-            "keywords": [
-                "license",
-                "spdx",
-                "validator"
-            ],
-            "support": {
-                "irc": "ircs://irc.libera.chat:6697/composer",
-                "issues": "https://github.com/composer/spdx-licenses/issues",
-                "source": "https://github.com/composer/spdx-licenses/tree/1.5.9"
-            },
-            "funding": [
-                {
-                    "url": "https://packagist.com",
-                    "type": "custom"
-                },
-                {
-                    "url": "https://github.com/composer",
-                    "type": "github"
-                },
-                {
-                    "url": "https://tidelift.com/funding/github/packagist/composer/composer",
-                    "type": "tidelift"
-                }
-            ],
-            "time": "2025-05-12T21:07:07+00:00"
-        },
-        {
-            "name": "composer/xdebug-handler",
-            "version": "3.0.5",
-            "source": {
-                "type": "git",
-                "url": "https://github.com/composer/xdebug-handler.git",
-                "reference": "6c1925561632e83d60a44492e0b344cf48ab85ef"
-            },
-            "dist": {
-                "type": "zip",
-                "url": "https://api.github.com/repos/composer/xdebug-handler/zipball/6c1925561632e83d60a44492e0b344cf48ab85ef",
-                "reference": "6c1925561632e83d60a44492e0b344cf48ab85ef",
-                "shasum": ""
-            },
-            "require": {
-                "composer/pcre": "^1 || ^2 || ^3",
-                "php": "^7.2.5 || ^8.0",
-                "psr/log": "^1 || ^2 || ^3"
-            },
-            "require-dev": {
-                "phpstan/phpstan": "^1.0",
-                "phpstan/phpstan-strict-rules": "^1.1",
-                "phpunit/phpunit": "^8.5 || ^9.6 || ^10.5"
->>>>>>> d245fc28
-            },
-            "type": "library",
-            "extra": {
-                "branch-alias": {
-                    "dev-master": "4.0-dev"
-                }
-            },
-            "autoload": {
-<<<<<<< HEAD
-                "classmap": [
-                    "src/"
-                ]
-=======
-                "psr-4": {
-                    "Composer\\XdebugHandler\\": "src"
-                }
->>>>>>> d245fc28
-            },
-            "notification-url": "https://packagist.org/downloads/",
-            "license": [
-                "BSD-3-Clause"
-            ],
-            "authors": [
-                {
-<<<<<<< HEAD
-                    "name": "Sebastian Bergmann",
-                    "email": "sebastian@phpunit.de"
-                }
-=======
-                    "name": "John Stevenson",
-                    "email": "john-stevenson@blueyonder.co.uk"
-                }
-            ],
-            "description": "Restarts a process without Xdebug.",
-            "keywords": [
-                "Xdebug",
-                "performance"
->>>>>>> d245fc28
-            ],
-            "description": "Traverses array structures and object graphs to enumerate all referenced objects",
-            "homepage": "https://github.com/sebastianbergmann/object-enumerator/",
-            "support": {
-<<<<<<< HEAD
-                "issues": "https://github.com/sebastianbergmann/object-enumerator/issues",
-                "source": "https://github.com/sebastianbergmann/object-enumerator/tree/4.0.4"
-            },
-            "funding": [
-                {
-                    "url": "https://github.com/sebastianbergmann",
-=======
-                "irc": "ircs://irc.libera.chat:6697/composer",
-                "issues": "https://github.com/composer/xdebug-handler/issues",
-                "source": "https://github.com/composer/xdebug-handler/tree/3.0.5"
-            },
-            "funding": [
-                {
-                    "url": "https://packagist.com",
-                    "type": "custom"
-                },
-                {
-                    "url": "https://github.com/composer",
-                    "type": "github"
-                },
-                {
-                    "url": "https://tidelift.com/funding/github/packagist/composer/composer",
-                    "type": "tidelift"
-                }
-            ],
-            "time": "2024-05-06T16:37:16+00:00"
-        },
-        {
-            "name": "dealerdirect/phpcodesniffer-composer-installer",
-            "version": "v1.1.2",
-            "source": {
-                "type": "git",
-                "url": "https://github.com/PHPCSStandards/composer-installer.git",
-                "reference": "e9cf5e4bbf7eeaf9ef5db34938942602838fc2b1"
-            },
-            "dist": {
-                "type": "zip",
-                "url": "https://api.github.com/repos/PHPCSStandards/composer-installer/zipball/e9cf5e4bbf7eeaf9ef5db34938942602838fc2b1",
-                "reference": "e9cf5e4bbf7eeaf9ef5db34938942602838fc2b1",
-                "shasum": ""
-            },
-            "require": {
-                "composer-plugin-api": "^2.2",
-                "php": ">=5.4",
-                "squizlabs/php_codesniffer": "^2.0 || ^3.1.0 || ^4.0"
-            },
-            "require-dev": {
-                "composer/composer": "^2.2",
-                "ext-json": "*",
-                "ext-zip": "*",
-                "php-parallel-lint/php-parallel-lint": "^1.4.0",
-                "phpcompatibility/php-compatibility": "^9.0",
-                "yoast/phpunit-polyfills": "^1.0"
-            },
-            "type": "composer-plugin",
-            "extra": {
-                "class": "PHPCSStandards\\Composer\\Plugin\\Installers\\PHPCodeSniffer\\Plugin"
-            },
-            "autoload": {
-                "psr-4": {
-                    "PHPCSStandards\\Composer\\Plugin\\Installers\\PHPCodeSniffer\\": "src/"
-                }
-            },
-            "notification-url": "https://packagist.org/downloads/",
-            "license": [
-                "MIT"
-            ],
-            "authors": [
-                {
-                    "name": "Franck Nijhof",
-                    "email": "opensource@frenck.dev",
-                    "homepage": "https://frenck.dev",
-                    "role": "Open source developer"
-                },
-                {
-                    "name": "Contributors",
-                    "homepage": "https://github.com/PHPCSStandards/composer-installer/graphs/contributors"
-                }
-            ],
-            "description": "PHP_CodeSniffer Standards Composer Installer Plugin",
-            "keywords": [
-                "PHPCodeSniffer",
-                "PHP_CodeSniffer",
-                "code quality",
-                "codesniffer",
-                "composer",
-                "installer",
-                "phpcbf",
-                "phpcs",
-                "plugin",
-                "qa",
-                "quality",
-                "standard",
-                "standards",
-                "style guide",
-                "stylecheck",
-                "tests"
-            ],
-            "support": {
-                "issues": "https://github.com/PHPCSStandards/composer-installer/issues",
-                "security": "https://github.com/PHPCSStandards/composer-installer/security/policy",
-                "source": "https://github.com/PHPCSStandards/composer-installer"
-            },
-            "funding": [
-                {
-                    "url": "https://github.com/PHPCSStandards",
-                    "type": "github"
-                },
-                {
-                    "url": "https://github.com/jrfnl",
->>>>>>> d245fc28
-                    "type": "github"
-                },
-                {
-                    "url": "https://opencollective.com/php_codesniffer",
-                    "type": "open_collective"
-                },
-                {
-                    "url": "https://thanks.dev/u/gh/phpcsstandards",
-                    "type": "thanks_dev"
-                }
-            ],
-<<<<<<< HEAD
-            "time": "2020-10-26T13:12:34+00:00"
-        },
-        {
-            "name": "sebastian/object-reflector",
-            "version": "2.0.4",
-            "source": {
-                "type": "git",
-                "url": "https://github.com/sebastianbergmann/object-reflector.git",
-                "reference": "b4f479ebdbf63ac605d183ece17d8d7fe49c15c7"
-            },
-            "dist": {
-                "type": "zip",
-                "url": "https://api.github.com/repos/sebastianbergmann/object-reflector/zipball/b4f479ebdbf63ac605d183ece17d8d7fe49c15c7",
-                "reference": "b4f479ebdbf63ac605d183ece17d8d7fe49c15c7",
-                "shasum": ""
-            },
-            "require": {
-                "php": ">=7.3"
-            },
-=======
-            "time": "2025-07-17T20:45:56+00:00"
-        },
-        {
-            "name": "dms/phpunit-arraysubset-asserts",
-            "version": "v0.5.0",
-            "source": {
-                "type": "git",
-                "url": "https://github.com/rdohms/phpunit-arraysubset-asserts.git",
-                "reference": "aa6b9e858414e91cca361cac3b2035ee57d212e0"
-            },
-            "dist": {
-                "type": "zip",
-                "url": "https://api.github.com/repos/rdohms/phpunit-arraysubset-asserts/zipball/aa6b9e858414e91cca361cac3b2035ee57d212e0",
-                "reference": "aa6b9e858414e91cca361cac3b2035ee57d212e0",
-                "shasum": ""
-            },
-            "require": {
-                "php": "^5.4 || ^7.0 || ^8.0",
-                "phpunit/phpunit": "^4.8.36 || ^5.7.21 || ^6.0 || ^7.0 || ^8.0 || ^9.0 || ^10.0"
-            },
-            "require-dev": {
-                "dms/coding-standard": "^9"
-            },
-            "type": "library",
-            "autoload": {
-                "files": [
-                    "assertarraysubset-autoload.php"
-                ]
-            },
-            "notification-url": "https://packagist.org/downloads/",
-            "license": [
-                "MIT"
-            ],
-            "authors": [
-                {
-                    "name": "Rafael Dohms",
-                    "email": "rdohms@gmail.com"
-                }
-            ],
-            "description": "This package provides ArraySubset and related asserts once deprecated in PHPUnit 8",
-            "support": {
-                "issues": "https://github.com/rdohms/phpunit-arraysubset-asserts/issues",
-                "source": "https://github.com/rdohms/phpunit-arraysubset-asserts/tree/v0.5.0"
-            },
-            "time": "2023-06-02T17:33:53+00:00"
-        },
-        {
-            "name": "doctrine/instantiator",
-            "version": "2.0.0",
-            "source": {
-                "type": "git",
-                "url": "https://github.com/doctrine/instantiator.git",
-                "reference": "c6222283fa3f4ac679f8b9ced9a4e23f163e80d0"
-            },
-            "dist": {
-                "type": "zip",
-                "url": "https://api.github.com/repos/doctrine/instantiator/zipball/c6222283fa3f4ac679f8b9ced9a4e23f163e80d0",
-                "reference": "c6222283fa3f4ac679f8b9ced9a4e23f163e80d0",
-                "shasum": ""
-            },
-            "require": {
-                "php": "^8.1"
-            },
-            "require-dev": {
-                "doctrine/coding-standard": "^11",
-                "ext-pdo": "*",
-                "ext-phar": "*",
-                "phpbench/phpbench": "^1.2",
-                "phpstan/phpstan": "^1.9.4",
-                "phpstan/phpstan-phpunit": "^1.3",
-                "phpunit/phpunit": "^9.5.27",
-                "vimeo/psalm": "^5.4"
-            },
-            "type": "library",
-            "autoload": {
-                "psr-4": {
-                    "Doctrine\\Instantiator\\": "src/Doctrine/Instantiator/"
-                }
-            },
-            "notification-url": "https://packagist.org/downloads/",
-            "license": [
-                "MIT"
-            ],
-            "authors": [
-                {
-                    "name": "Marco Pivetta",
-                    "email": "ocramius@gmail.com",
-                    "homepage": "https://ocramius.github.io/"
-                }
-            ],
-            "description": "A small, lightweight utility to instantiate objects in PHP without invoking their constructors",
-            "homepage": "https://www.doctrine-project.org/projects/instantiator.html",
-            "keywords": [
-                "constructor",
-                "instantiate"
-            ],
-            "support": {
-                "issues": "https://github.com/doctrine/instantiator/issues",
-                "source": "https://github.com/doctrine/instantiator/tree/2.0.0"
-            },
-            "funding": [
-                {
-                    "url": "https://www.doctrine-project.org/sponsorship.html",
-                    "type": "custom"
-                },
-                {
-                    "url": "https://www.patreon.com/phpdoctrine",
-                    "type": "patreon"
-                },
-                {
-                    "url": "https://tidelift.com/funding/github/packagist/doctrine%2Finstantiator",
-                    "type": "tidelift"
-                }
-            ],
-            "time": "2022-12-30T00:23:10+00:00"
-        },
-        {
-            "name": "justinrainbow/json-schema",
-            "version": "6.5.2",
-            "source": {
-                "type": "git",
-                "url": "https://github.com/jsonrainbow/json-schema.git",
-                "reference": "ac0d369c09653cf7af561f6d91a705bc617a87b8"
-            },
-            "dist": {
-                "type": "zip",
-                "url": "https://api.github.com/repos/jsonrainbow/json-schema/zipball/ac0d369c09653cf7af561f6d91a705bc617a87b8",
-                "reference": "ac0d369c09653cf7af561f6d91a705bc617a87b8",
-                "shasum": ""
-            },
-            "require": {
-                "ext-json": "*",
-                "marc-mabe/php-enum": "^4.0",
-                "php": "^7.2 || ^8.0"
-            },
-            "require-dev": {
-                "friendsofphp/php-cs-fixer": "3.3.0",
-                "json-schema/json-schema-test-suite": "^23.2",
-                "marc-mabe/php-enum-phpstan": "^2.0",
-                "phpspec/prophecy": "^1.19",
-                "phpstan/phpstan": "^1.12",
-                "phpunit/phpunit": "^8.5"
-            },
-            "bin": [
-                "bin/validate-json"
-            ],
-            "type": "library",
-            "extra": {
-                "branch-alias": {
-                    "dev-master": "6.x-dev"
-                }
-            },
-            "autoload": {
-                "psr-4": {
-                    "JsonSchema\\": "src/JsonSchema/"
-                }
-            },
-            "notification-url": "https://packagist.org/downloads/",
-            "license": [
-                "MIT"
-            ],
-            "authors": [
-                {
-                    "name": "Bruno Prieto Reis",
-                    "email": "bruno.p.reis@gmail.com"
-                },
-                {
-                    "name": "Justin Rainbow",
-                    "email": "justin.rainbow@gmail.com"
-                },
-                {
-                    "name": "Igor Wiedler",
-                    "email": "igor@wiedler.ch"
-                },
-                {
-                    "name": "Robert Schönthal",
-                    "email": "seroscho@googlemail.com"
-                }
-            ],
-            "description": "A library to validate a json schema.",
-            "homepage": "https://github.com/jsonrainbow/json-schema",
-            "keywords": [
-                "json",
-                "schema"
-            ],
-            "support": {
-                "issues": "https://github.com/jsonrainbow/json-schema/issues",
-                "source": "https://github.com/jsonrainbow/json-schema/tree/6.5.2"
-            },
-            "time": "2025-09-09T09:42:27+00:00"
-        },
-        {
-            "name": "marc-mabe/php-enum",
-            "version": "v4.7.2",
-            "source": {
-                "type": "git",
-                "url": "https://github.com/marc-mabe/php-enum.git",
-                "reference": "bb426fcdd65c60fb3638ef741e8782508fda7eef"
-            },
-            "dist": {
-                "type": "zip",
-                "url": "https://api.github.com/repos/marc-mabe/php-enum/zipball/bb426fcdd65c60fb3638ef741e8782508fda7eef",
-                "reference": "bb426fcdd65c60fb3638ef741e8782508fda7eef",
-                "shasum": ""
-            },
-            "require": {
-                "ext-reflection": "*",
-                "php": "^7.1 | ^8.0"
-            },
-            "require-dev": {
-                "phpbench/phpbench": "^0.16.10 || ^1.0.4",
-                "phpstan/phpstan": "^1.3.1",
-                "phpunit/phpunit": "^7.5.20 | ^8.5.22 | ^9.5.11",
-                "vimeo/psalm": "^4.17.0 | ^5.26.1"
-            },
-            "type": "library",
-            "extra": {
-                "branch-alias": {
-                    "dev-3.x": "3.2-dev",
-                    "dev-master": "4.7-dev"
-                }
-            },
-            "autoload": {
-                "psr-4": {
-                    "MabeEnum\\": "src/"
-                },
-                "classmap": [
-                    "stubs/Stringable.php"
-                ]
-            },
-            "notification-url": "https://packagist.org/downloads/",
-            "license": [
-                "BSD-3-Clause"
-            ],
-            "authors": [
-                {
-                    "name": "Marc Bennewitz",
-                    "email": "dev@mabe.berlin",
-                    "homepage": "https://mabe.berlin/",
-                    "role": "Lead"
-                }
-            ],
-            "description": "Simple and fast implementation of enumerations with native PHP",
-            "homepage": "https://github.com/marc-mabe/php-enum",
-            "keywords": [
-                "enum",
-                "enum-map",
-                "enum-set",
-                "enumeration",
-                "enumerator",
-                "enummap",
-                "enumset",
-                "map",
-                "set",
-                "type",
-                "type-hint",
-                "typehint"
-            ],
-            "support": {
-                "issues": "https://github.com/marc-mabe/php-enum/issues",
-                "source": "https://github.com/marc-mabe/php-enum/tree/v4.7.2"
-            },
-            "time": "2025-09-14T11:18:39+00:00"
-        },
-        {
-            "name": "myclabs/deep-copy",
-            "version": "1.13.4",
-            "source": {
-                "type": "git",
-                "url": "https://github.com/myclabs/DeepCopy.git",
-                "reference": "07d290f0c47959fd5eed98c95ee5602db07e0b6a"
-            },
-            "dist": {
-                "type": "zip",
-                "url": "https://api.github.com/repos/myclabs/DeepCopy/zipball/07d290f0c47959fd5eed98c95ee5602db07e0b6a",
-                "reference": "07d290f0c47959fd5eed98c95ee5602db07e0b6a",
-                "shasum": ""
-            },
-            "require": {
-                "php": "^7.1 || ^8.0"
-            },
-            "conflict": {
-                "doctrine/collections": "<1.6.8",
-                "doctrine/common": "<2.13.3 || >=3 <3.2.2"
-            },
-            "require-dev": {
-                "doctrine/collections": "^1.6.8",
-                "doctrine/common": "^2.13.3 || ^3.2.2",
-                "phpspec/prophecy": "^1.10",
-                "phpunit/phpunit": "^7.5.20 || ^8.5.23 || ^9.5.13"
-            },
-            "type": "library",
-            "autoload": {
-                "files": [
-                    "src/DeepCopy/deep_copy.php"
-                ],
-                "psr-4": {
-                    "DeepCopy\\": "src/DeepCopy/"
-                }
-            },
-            "notification-url": "https://packagist.org/downloads/",
-            "license": [
-                "MIT"
-            ],
-            "description": "Create deep copies (clones) of your objects",
-            "keywords": [
-                "clone",
-                "copy",
-                "duplicate",
-                "object",
-                "object graph"
-            ],
-            "support": {
-                "issues": "https://github.com/myclabs/DeepCopy/issues",
-                "source": "https://github.com/myclabs/DeepCopy/tree/1.13.4"
-            },
-            "funding": [
-                {
-                    "url": "https://tidelift.com/funding/github/packagist/myclabs/deep-copy",
-                    "type": "tidelift"
-                }
-            ],
-            "time": "2025-08-01T08:46:24+00:00"
-        },
-        {
-            "name": "nikic/php-parser",
-            "version": "v5.6.1",
-            "source": {
-                "type": "git",
-                "url": "https://github.com/nikic/PHP-Parser.git",
-                "reference": "f103601b29efebd7ff4a1ca7b3eeea9e3336a2a2"
-            },
-            "dist": {
-                "type": "zip",
-                "url": "https://api.github.com/repos/nikic/PHP-Parser/zipball/f103601b29efebd7ff4a1ca7b3eeea9e3336a2a2",
-                "reference": "f103601b29efebd7ff4a1ca7b3eeea9e3336a2a2",
-                "shasum": ""
-            },
-            "require": {
-                "ext-ctype": "*",
-                "ext-json": "*",
-                "ext-tokenizer": "*",
-                "php": ">=7.4"
-            },
-            "require-dev": {
-                "ircmaxell/php-yacc": "^0.0.7",
-                "phpunit/phpunit": "^9.0"
-            },
-            "bin": [
-                "bin/php-parse"
-            ],
-            "type": "library",
-            "extra": {
-                "branch-alias": {
-                    "dev-master": "5.x-dev"
-                }
-            },
-            "autoload": {
-                "psr-4": {
-                    "PhpParser\\": "lib/PhpParser"
-                }
-            },
-            "notification-url": "https://packagist.org/downloads/",
-            "license": [
-                "BSD-3-Clause"
-            ],
-            "authors": [
-                {
-                    "name": "Nikita Popov"
-                }
-            ],
-            "description": "A PHP parser written in PHP",
-            "keywords": [
-                "parser",
-                "php"
-            ],
-            "support": {
-                "issues": "https://github.com/nikic/PHP-Parser/issues",
-                "source": "https://github.com/nikic/PHP-Parser/tree/v5.6.1"
-            },
-            "time": "2025-08-13T20:13:15+00:00"
-        },
-        {
-            "name": "phar-io/manifest",
-            "version": "2.0.4",
-            "source": {
-                "type": "git",
-                "url": "https://github.com/phar-io/manifest.git",
-                "reference": "54750ef60c58e43759730615a392c31c80e23176"
-            },
-            "dist": {
-                "type": "zip",
-                "url": "https://api.github.com/repos/phar-io/manifest/zipball/54750ef60c58e43759730615a392c31c80e23176",
-                "reference": "54750ef60c58e43759730615a392c31c80e23176",
-                "shasum": ""
-            },
-            "require": {
-                "ext-dom": "*",
-                "ext-libxml": "*",
-                "ext-phar": "*",
-                "ext-xmlwriter": "*",
-                "phar-io/version": "^3.0.1",
-                "php": "^7.2 || ^8.0"
-            },
-            "type": "library",
-            "extra": {
-                "branch-alias": {
-                    "dev-master": "2.0.x-dev"
-                }
-            },
-            "autoload": {
-                "classmap": [
-                    "src/"
-                ]
-            },
-            "notification-url": "https://packagist.org/downloads/",
-            "license": [
-                "BSD-3-Clause"
-            ],
-            "authors": [
-                {
-                    "name": "Arne Blankerts",
-                    "email": "arne@blankerts.de",
-                    "role": "Developer"
-                },
-                {
-                    "name": "Sebastian Heuer",
-                    "email": "sebastian@phpeople.de",
-                    "role": "Developer"
-                },
-                {
-                    "name": "Sebastian Bergmann",
-                    "email": "sebastian@phpunit.de",
-                    "role": "Developer"
-                }
-            ],
-            "description": "Component for reading phar.io manifest information from a PHP Archive (PHAR)",
-            "support": {
-                "issues": "https://github.com/phar-io/manifest/issues",
-                "source": "https://github.com/phar-io/manifest/tree/2.0.4"
-            },
-            "funding": [
-                {
-                    "url": "https://github.com/theseer",
-                    "type": "github"
-                }
-            ],
-            "time": "2024-03-03T12:33:53+00:00"
-        },
-        {
-            "name": "phar-io/version",
-            "version": "3.2.1",
-            "source": {
-                "type": "git",
-                "url": "https://github.com/phar-io/version.git",
-                "reference": "4f7fd7836c6f332bb2933569e566a0d6c4cbed74"
-            },
-            "dist": {
-                "type": "zip",
-                "url": "https://api.github.com/repos/phar-io/version/zipball/4f7fd7836c6f332bb2933569e566a0d6c4cbed74",
-                "reference": "4f7fd7836c6f332bb2933569e566a0d6c4cbed74",
-                "shasum": ""
-            },
-            "require": {
-                "php": "^7.2 || ^8.0"
-            },
-            "type": "library",
-            "autoload": {
-                "classmap": [
-                    "src/"
-                ]
-            },
-            "notification-url": "https://packagist.org/downloads/",
-            "license": [
-                "BSD-3-Clause"
-            ],
-            "authors": [
-                {
-                    "name": "Arne Blankerts",
-                    "email": "arne@blankerts.de",
-                    "role": "Developer"
-                },
-                {
-                    "name": "Sebastian Heuer",
-                    "email": "sebastian@phpeople.de",
-                    "role": "Developer"
-                },
-                {
-                    "name": "Sebastian Bergmann",
-                    "email": "sebastian@phpunit.de",
-                    "role": "Developer"
-                }
-            ],
-            "description": "Library for handling version information and constraints",
-            "support": {
-                "issues": "https://github.com/phar-io/version/issues",
-                "source": "https://github.com/phar-io/version/tree/3.2.1"
-            },
-            "time": "2022-02-21T01:04:05+00:00"
-        },
-        {
-            "name": "php-forge/foxy",
-            "version": "0.1.3",
-            "source": {
-                "type": "git",
-                "url": "https://github.com/php-forge/foxy.git",
-                "reference": "8a542f61727214cda76e0c34924130a51ffd0421"
-            },
-            "dist": {
-                "type": "zip",
-                "url": "https://api.github.com/repos/php-forge/foxy/zipball/8a542f61727214cda76e0c34924130a51ffd0421",
-                "reference": "8a542f61727214cda76e0c34924130a51ffd0421",
-                "shasum": ""
-            },
-            "require": {
-                "composer-plugin-api": "^2.0",
-                "composer/composer": "^2.8",
-                "composer/semver": "^3.4",
-                "ext-ctype": "*",
-                "ext-mbstring": "*",
-                "php": "^8.1",
-                "symfony/console": "^6.0|^7.0"
-            },
-            "require-dev": {
-                "maglnet/composer-require-checker": "^4.7",
-                "php-forge/support": "^0.1",
-                "phpunit/phpunit": "^10.5",
-                "symplify/easy-coding-standard": "^12.5",
-                "vimeo/psalm": "^5.26.1|^6.4.1"
-            },
-            "type": "composer-plugin",
-            "extra": {
-                "class": "Foxy\\Foxy",
-                "branch-alias": {
-                    "dev-main": "1.0-dev"
-                }
-            },
-            "autoload": {
-                "psr-4": {
-                    "Foxy\\": "src"
-                }
-            },
-            "notification-url": "https://packagist.org/downloads/",
-            "license": [
-                "MIT"
-            ],
-            "description": "Fast, reliable, and secure Bun/NPM/Yarn/pnpm bridge for Composer",
-            "homepage": "https://github.com/fxpio/foxy",
-            "keywords": [
-                "Bridge",
-                "asset",
-                "bun",
-                "composer",
-                "dependency manager",
-                "nodejs",
-                "npm",
-                "package",
-                "yarn"
-            ],
-            "support": {
-                "issues": "https://github.com/php-forge/foxy/issues",
-                "source": "https://github.com/php-forge/foxy/tree/0.1.3"
-            },
-            "funding": [
-                {
-                    "url": "https://github.com/sponsors/terabytesoftw",
-                    "type": "github"
-                }
-            ],
-            "time": "2025-03-13T13:03:07+00:00"
-        },
-        {
-            "name": "phpstan/phpstan",
-            "version": "1.12.31",
-            "source": {
-                "type": "git",
-                "url": "https://github.com/phpstan/phpstan-phar-composer-source.git",
-                "reference": "git1"
-            },
-            "dist": {
-                "type": "zip",
-                "url": "https://api.github.com/repos/phpstan/phpstan/zipball/a7630bb5311a41d13a2364634c78c5f4da250d53",
-                "reference": "a7630bb5311a41d13a2364634c78c5f4da250d53",
-                "shasum": ""
-            },
-            "require": {
-                "php": "^7.2|^8.0"
-            },
-            "conflict": {
-                "phpstan/phpstan-shim": "*"
-            },
-            "bin": [
-                "phpstan",
-                "phpstan.phar"
-            ],
-            "type": "library",
-            "autoload": {
-                "files": [
-                    "bootstrap.php"
-                ]
-            },
-            "notification-url": "https://packagist.org/downloads/",
-            "license": [
-                "MIT"
-            ],
-            "description": "PHPStan - PHP Static Analysis Tool",
-            "keywords": [
-                "dev",
-                "static analysis"
-            ],
-            "support": {
-                "docs": "https://phpstan.org/user-guide/getting-started",
-                "forum": "https://github.com/phpstan/phpstan/discussions",
-                "issues": "https://github.com/phpstan/phpstan/issues",
-                "security": "https://github.com/phpstan/phpstan/security/policy",
-                "source": "https://github.com/phpstan/phpstan-src"
-            },
-            "funding": [
-                {
-                    "url": "https://github.com/ondrejmirtes",
-                    "type": "github"
-                },
-                {
-                    "url": "https://github.com/phpstan",
-                    "type": "github"
-                }
-            ],
-            "time": "2025-09-24T15:58:55+00:00"
+            "time": "2025-09-30T10:16:31+00:00"
         },
         {
             "name": "phpunit/php-code-coverage",
@@ -5191,7 +2927,6 @@
             "require": {
                 "php": ">=7.3"
             },
->>>>>>> d245fc28
             "require-dev": {
                 "phpunit/phpunit": "^9.3"
             },
@@ -5722,18 +3457,6 @@
         },
         {
             "name": "symfony/console",
-<<<<<<< HEAD
-            "version": "v7.3.3",
-            "source": {
-                "type": "git",
-                "url": "https://github.com/symfony/console.git",
-                "reference": "cb0102a1c5ac3807cf3fdf8bea96007df7fdbea7"
-            },
-            "dist": {
-                "type": "zip",
-                "url": "https://api.github.com/repos/symfony/console/zipball/cb0102a1c5ac3807cf3fdf8bea96007df7fdbea7",
-                "reference": "cb0102a1c5ac3807cf3fdf8bea96007df7fdbea7",
-=======
             "version": "v7.3.4",
             "source": {
                 "type": "git",
@@ -5744,7 +3467,6 @@
                 "type": "zip",
                 "url": "https://api.github.com/repos/symfony/console/zipball/2b9c5fafbac0399a20a2e82429e2bd735dcfb7db",
                 "reference": "2b9c5fafbac0399a20a2e82429e2bd735dcfb7db",
->>>>>>> d245fc28
                 "shasum": ""
             },
             "require": {
@@ -5809,11 +3531,7 @@
                 "terminal"
             ],
             "support": {
-<<<<<<< HEAD
-                "source": "https://github.com/symfony/console/tree/v7.3.3"
-=======
                 "source": "https://github.com/symfony/console/tree/v7.3.4"
->>>>>>> d245fc28
             },
             "funding": [
                 {
@@ -5833,11 +3551,7 @@
                     "type": "tidelift"
                 }
             ],
-<<<<<<< HEAD
-            "time": "2025-08-25T06:35:40+00:00"
-=======
             "time": "2025-09-22T15:31:00+00:00"
->>>>>>> d245fc28
         },
         {
             "name": "symfony/deprecation-contracts",
@@ -5940,7 +3654,6 @@
             "notification-url": "https://packagist.org/downloads/",
             "license": [
                 "MIT"
-<<<<<<< HEAD
             ],
             "authors": [
                 {
@@ -5952,19 +3665,6 @@
                     "homepage": "https://symfony.com/contributors"
                 }
             ],
-=======
-            ],
-            "authors": [
-                {
-                    "name": "Fabien Potencier",
-                    "email": "fabien@symfony.com"
-                },
-                {
-                    "name": "Symfony Community",
-                    "homepage": "https://symfony.com/contributors"
-                }
-            ],
->>>>>>> d245fc28
             "description": "Provides basic utilities for the filesystem",
             "homepage": "https://symfony.com",
             "support": {
@@ -5977,7 +3677,6 @@
                 },
                 {
                     "url": "https://github.com/fabpot",
-<<<<<<< HEAD
                     "type": "github"
                 },
                 {
@@ -5985,15 +3684,6 @@
                     "type": "github"
                 },
                 {
-=======
-                    "type": "github"
-                },
-                {
-                    "url": "https://github.com/nicolas-grekas",
-                    "type": "github"
-                },
-                {
->>>>>>> d245fc28
                     "url": "https://tidelift.com/funding/github/packagist/symfony/symfony",
                     "type": "tidelift"
                 }
@@ -6138,7 +3828,6 @@
                 },
                 {
                     "url": "https://github.com/fabpot",
-<<<<<<< HEAD
                     "type": "github"
                 },
                 {
@@ -6146,15 +3835,6 @@
                     "type": "github"
                 },
                 {
-=======
-                    "type": "github"
-                },
-                {
-                    "url": "https://github.com/nicolas-grekas",
-                    "type": "github"
-                },
-                {
->>>>>>> d245fc28
                     "url": "https://tidelift.com/funding/github/packagist/symfony/symfony",
                     "type": "tidelift"
                 }
@@ -6659,18 +4339,6 @@
         },
         {
             "name": "symfony/process",
-<<<<<<< HEAD
-            "version": "v7.3.3",
-            "source": {
-                "type": "git",
-                "url": "https://github.com/symfony/process.git",
-                "reference": "32241012d521e2e8a9d713adb0812bb773b907f1"
-            },
-            "dist": {
-                "type": "zip",
-                "url": "https://api.github.com/repos/symfony/process/zipball/32241012d521e2e8a9d713adb0812bb773b907f1",
-                "reference": "32241012d521e2e8a9d713adb0812bb773b907f1",
-=======
             "version": "v7.3.4",
             "source": {
                 "type": "git",
@@ -6681,7 +4349,6 @@
                 "type": "zip",
                 "url": "https://api.github.com/repos/symfony/process/zipball/f24f8f316367b30810810d4eb30c543d7003ff3b",
                 "reference": "f24f8f316367b30810810d4eb30c543d7003ff3b",
->>>>>>> d245fc28
                 "shasum": ""
             },
             "require": {
@@ -6713,11 +4380,7 @@
             "description": "Executes commands in sub-processes",
             "homepage": "https://symfony.com",
             "support": {
-<<<<<<< HEAD
-                "source": "https://github.com/symfony/process/tree/v7.3.3"
-=======
                 "source": "https://github.com/symfony/process/tree/v7.3.4"
->>>>>>> d245fc28
             },
             "funding": [
                 {
@@ -6737,11 +4400,7 @@
                     "type": "tidelift"
                 }
             ],
-<<<<<<< HEAD
-            "time": "2025-08-18T09:42:54+00:00"
-=======
             "time": "2025-09-11T10:12:26+00:00"
->>>>>>> d245fc28
         },
         {
             "name": "symfony/service-contracts",
@@ -6828,18 +4487,6 @@
         },
         {
             "name": "symfony/string",
-<<<<<<< HEAD
-            "version": "v7.3.3",
-            "source": {
-                "type": "git",
-                "url": "https://github.com/symfony/string.git",
-                "reference": "17a426cce5fd1f0901fefa9b2a490d0038fd3c9c"
-            },
-            "dist": {
-                "type": "zip",
-                "url": "https://api.github.com/repos/symfony/string/zipball/17a426cce5fd1f0901fefa9b2a490d0038fd3c9c",
-                "reference": "17a426cce5fd1f0901fefa9b2a490d0038fd3c9c",
-=======
             "version": "v7.3.4",
             "source": {
                 "type": "git",
@@ -6850,7 +4497,6 @@
                 "type": "zip",
                 "url": "https://api.github.com/repos/symfony/string/zipball/f96476035142921000338bad71e5247fbc138872",
                 "reference": "f96476035142921000338bad71e5247fbc138872",
->>>>>>> d245fc28
                 "shasum": ""
             },
             "require": {
@@ -6865,10 +4511,6 @@
             },
             "require-dev": {
                 "symfony/emoji": "^7.1",
-<<<<<<< HEAD
-                "symfony/error-handler": "^6.4|^7.0",
-=======
->>>>>>> d245fc28
                 "symfony/http-client": "^6.4|^7.0",
                 "symfony/intl": "^6.4|^7.0",
                 "symfony/translation-contracts": "^2.5|^3.0",
@@ -6911,11 +4553,7 @@
                 "utf8"
             ],
             "support": {
-<<<<<<< HEAD
-                "source": "https://github.com/symfony/string/tree/v7.3.3"
-=======
                 "source": "https://github.com/symfony/string/tree/v7.3.4"
->>>>>>> d245fc28
             },
             "funding": [
                 {
@@ -6935,11 +4573,7 @@
                     "type": "tidelift"
                 }
             ],
-<<<<<<< HEAD
-            "time": "2025-08-25T06:35:40+00:00"
-=======
             "time": "2025-09-11T14:36:48+00:00"
->>>>>>> d245fc28
         },
         {
             "name": "theseer/tokenizer",
