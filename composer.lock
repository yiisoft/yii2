--- conflicted
+++ resolved
@@ -4,11 +4,7 @@
         "Read more about it at https://getcomposer.org/doc/01-basic-usage.md#installing-dependencies",
         "This file is @generated automatically"
     ],
-<<<<<<< HEAD
-    "content-hash": "ed4b356d1fcdd0d1bb3c83fcd2506193",
-=======
     "content-hash": "3c79156a12fd45660fd7fe4831441b79",
->>>>>>> 005d9f21
     "packages": [
         {
             "name": "cebe/markdown",
@@ -444,18 +440,6 @@
         },
         {
             "name": "myclabs/deep-copy",
-<<<<<<< HEAD
-            "version": "1.13.1",
-            "source": {
-                "type": "git",
-                "url": "https://github.com/myclabs/DeepCopy.git",
-                "reference": "1720ddd719e16cf0db4eb1c6eca108031636d46c"
-            },
-            "dist": {
-                "type": "zip",
-                "url": "https://api.github.com/repos/myclabs/DeepCopy/zipball/1720ddd719e16cf0db4eb1c6eca108031636d46c",
-                "reference": "1720ddd719e16cf0db4eb1c6eca108031636d46c",
-=======
             "version": "1.13.4",
             "source": {
                 "type": "git",
@@ -466,7 +450,6 @@
                 "type": "zip",
                 "url": "https://api.github.com/repos/myclabs/DeepCopy/zipball/07d290f0c47959fd5eed98c95ee5602db07e0b6a",
                 "reference": "07d290f0c47959fd5eed98c95ee5602db07e0b6a",
->>>>>>> 005d9f21
                 "shasum": ""
             },
             "require": {
@@ -505,11 +488,7 @@
             ],
             "support": {
                 "issues": "https://github.com/myclabs/DeepCopy/issues",
-<<<<<<< HEAD
-                "source": "https://github.com/myclabs/DeepCopy/tree/1.13.1"
-=======
                 "source": "https://github.com/myclabs/DeepCopy/tree/1.13.4"
->>>>>>> 005d9f21
             },
             "funding": [
                 {
@@ -517,22 +496,6 @@
                     "type": "tidelift"
                 }
             ],
-<<<<<<< HEAD
-            "time": "2025-04-29T12:36:36+00:00"
-        },
-        {
-            "name": "nikic/php-parser",
-            "version": "v5.4.0",
-            "source": {
-                "type": "git",
-                "url": "https://github.com/nikic/PHP-Parser.git",
-                "reference": "447a020a1f875a434d62f2a401f53b82a396e494"
-            },
-            "dist": {
-                "type": "zip",
-                "url": "https://api.github.com/repos/nikic/PHP-Parser/zipball/447a020a1f875a434d62f2a401f53b82a396e494",
-                "reference": "447a020a1f875a434d62f2a401f53b82a396e494",
-=======
             "time": "2025-08-01T08:46:24+00:00"
         },
         {
@@ -547,7 +510,6 @@
                 "type": "zip",
                 "url": "https://api.github.com/repos/nikic/PHP-Parser/zipball/715f4d25e225bc47b293a8b997fe6ce99bf987d2",
                 "reference": "715f4d25e225bc47b293a8b997fe6ce99bf987d2",
->>>>>>> 005d9f21
                 "shasum": ""
             },
             "require": {
@@ -588,15 +550,9 @@
             ],
             "support": {
                 "issues": "https://github.com/nikic/PHP-Parser/issues",
-<<<<<<< HEAD
-                "source": "https://github.com/nikic/PHP-Parser/tree/v5.4.0"
-            },
-            "time": "2024-12-30T11:07:19+00:00"
-=======
                 "source": "https://github.com/nikic/PHP-Parser/tree/v4.19.4"
             },
             "time": "2024-09-29T15:01:53+00:00"
->>>>>>> 005d9f21
         },
         {
             "name": "phar-io/manifest",
@@ -1095,18 +1051,6 @@
         },
         {
             "name": "phpunit/phpunit",
-<<<<<<< HEAD
-            "version": "9.6.0",
-            "source": {
-                "type": "git",
-                "url": "https://github.com/sebastianbergmann/phpunit.git",
-                "reference": "70fc8be1d0b9fad56a199a4df5f9cfabfc246f84"
-            },
-            "dist": {
-                "type": "zip",
-                "url": "https://api.github.com/repos/sebastianbergmann/phpunit/zipball/70fc8be1d0b9fad56a199a4df5f9cfabfc246f84",
-                "reference": "70fc8be1d0b9fad56a199a4df5f9cfabfc246f84",
-=======
             "version": "9.6.24",
             "source": {
                 "type": "git",
@@ -1117,7 +1061,6 @@
                 "type": "zip",
                 "url": "https://api.github.com/repos/sebastianbergmann/phpunit/zipball/ea49afa29aeea25ea7bf9de9fdd7cab163cc0701",
                 "reference": "ea49afa29aeea25ea7bf9de9fdd7cab163cc0701",
->>>>>>> 005d9f21
                 "shasum": ""
             },
             "require": {
@@ -1132,13 +1075,8 @@
                 "phar-io/manifest": "^2.0.4",
                 "phar-io/version": "^3.2.1",
                 "php": ">=7.3",
-<<<<<<< HEAD
-                "phpunit/php-code-coverage": "^9.2.13",
-                "phpunit/php-file-iterator": "^3.0.5",
-=======
                 "phpunit/php-code-coverage": "^9.2.32",
                 "phpunit/php-file-iterator": "^3.0.6",
->>>>>>> 005d9f21
                 "phpunit/php-invoker": "^3.1.1",
                 "phpunit/php-text-template": "^2.0.4",
                 "phpunit/php-timer": "^5.0.3",
@@ -1195,12 +1133,8 @@
             ],
             "support": {
                 "issues": "https://github.com/sebastianbergmann/phpunit/issues",
-<<<<<<< HEAD
-                "source": "https://github.com/sebastianbergmann/phpunit/tree/9.6.0"
-=======
                 "security": "https://github.com/sebastianbergmann/phpunit/security/policy",
                 "source": "https://github.com/sebastianbergmann/phpunit/tree/9.6.24"
->>>>>>> 005d9f21
             },
             "funding": [
                 {
@@ -1224,11 +1158,7 @@
                     "type": "tidelift"
                 }
             ],
-<<<<<<< HEAD
-            "time": "2023-02-03T07:32:24+00:00"
-=======
             "time": "2025-08-10T08:32:42+00:00"
->>>>>>> 005d9f21
         },
         {
             "name": "sebastian/cli-parser",
