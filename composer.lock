--- conflicted
+++ resolved
@@ -4,11 +4,7 @@
         "Read more about it at https://getcomposer.org/doc/01-basic-usage.md#installing-dependencies",
         "This file is @generated automatically"
     ],
-<<<<<<< HEAD
-    "content-hash": "5e0983ee92630b4d2c26d184a6ed3437",
-=======
     "content-hash": "9ee35a67e578251573a9017059b62b76",
->>>>>>> dea891ed
     "packages": [
         {
             "name": "bower-asset/inputmask",
@@ -576,40 +572,14 @@
             ],
             "authors": [
                 {
-<<<<<<< HEAD
                     "name": "Rafael Dohms",
                     "email": "rdohms@gmail.com"
-=======
-                    "name": "Guilherme Blanco",
-                    "email": "guilhermeblanco@gmail.com"
-                },
-                {
-                    "name": "Roman Borschel",
-                    "email": "roman@code-factory.org"
-                },
-                {
-                    "name": "Benjamin Eberlei",
-                    "email": "kontakt@beberlei.de"
-                },
-                {
-                    "name": "Jonathan Wage",
-                    "email": "jonwage@gmail.com"
-                },
-                {
-                    "name": "Johannes Schmitt",
-                    "email": "schmittjoh@gmail.com"
-                }
-            ],
-            "description": "Docblock Annotations Parser",
-            "homepage": "https://www.doctrine-project.org/projects/annotations.html",
-            "keywords": [
-                "annotations",
-                "docblock",
-                "parser"
-            ],
-            "support": {
-                "issues": "https://github.com/doctrine/annotations/issues",
-                "source": "https://github.com/doctrine/annotations/tree/1.14.3"
+                }
+            ],
+            "description": "This package provides ArraySubset and related asserts once deprecated in PHPUnit 8",
+            "support": {
+                "issues": "https://github.com/rdohms/phpunit-arraysubset-asserts/issues",
+                "source": "https://github.com/rdohms/phpunit-arraysubset-asserts/tree/v0.5.0"
             },
             "time": "2023-02-01T09:20:38+00:00"
         },
@@ -646,22 +616,19 @@
             "autoload": {
                 "psr-4": {
                     "Doctrine\\Deprecations\\": "lib/Doctrine/Deprecations"
->>>>>>> dea891ed
-                }
-            ],
-            "description": "This package provides ArraySubset and related asserts once deprecated in PHPUnit 8",
-            "support": {
-<<<<<<< HEAD
-                "issues": "https://github.com/rdohms/phpunit-arraysubset-asserts/issues",
-                "source": "https://github.com/rdohms/phpunit-arraysubset-asserts/tree/v0.5.0"
-            },
-            "time": "2023-06-02T17:33:53+00:00"
-=======
+                }
+            },
+            "notification-url": "https://packagist.org/downloads/",
+            "license": [
+                "MIT"
+            ],
+            "description": "A small layer on top of trigger_error(E_USER_DEPRECATED) or PSR-3 logging with options to disable all deprecations or selectively for packages.",
+            "homepage": "https://www.doctrine-project.org/",
+            "support": {
                 "issues": "https://github.com/doctrine/deprecations/issues",
                 "source": "https://github.com/doctrine/deprecations/tree/1.1.2"
             },
             "time": "2023-09-27T20:04:15+00:00"
->>>>>>> dea891ed
         },
         {
             "name": "doctrine/instantiator",
@@ -3797,18 +3764,6 @@
         },
         {
             "name": "symfony/string",
-<<<<<<< HEAD
-            "version": "v6.3.5",
-            "source": {
-                "type": "git",
-                "url": "https://github.com/symfony/string.git",
-                "reference": "13d76d0fb049051ed12a04bef4f9de8715bea339"
-            },
-            "dist": {
-                "type": "zip",
-                "url": "https://api.github.com/repos/symfony/string/zipball/13d76d0fb049051ed12a04bef4f9de8715bea339",
-                "reference": "13d76d0fb049051ed12a04bef4f9de8715bea339",
-=======
             "version": "v6.3.8",
             "source": {
                 "type": "git",
@@ -3819,7 +3774,6 @@
                 "type": "zip",
                 "url": "https://api.github.com/repos/symfony/string/zipball/13880a87790c76ef994c91e87efb96134522577a",
                 "reference": "13880a87790c76ef994c91e87efb96134522577a",
->>>>>>> dea891ed
                 "shasum": ""
             },
             "require": {
@@ -3876,11 +3830,7 @@
                 "utf8"
             ],
             "support": {
-<<<<<<< HEAD
-                "source": "https://github.com/symfony/string/tree/v6.3.5"
-=======
                 "source": "https://github.com/symfony/string/tree/v6.3.8"
->>>>>>> dea891ed
             },
             "funding": [
                 {
@@ -3896,11 +3846,7 @@
                     "type": "tidelift"
                 }
             ],
-<<<<<<< HEAD
-            "time": "2023-09-18T10:38:32+00:00"
-=======
             "time": "2023-11-09T08:28:21+00:00"
->>>>>>> dea891ed
         },
         {
             "name": "theseer/tokenizer",
