{
    "_readme": [
        "This file locks the dependencies of your project to a known state",
        "Read more about it at https://getcomposer.org/doc/01-basic-usage.md#installing-dependencies",
        "This file is @generated automatically"
    ],
<<<<<<< HEAD
    "content-hash": "aaea7bab7676b248f79e2057b423286a",
=======
    "content-hash": "27432a423aeb0113c5a262b02ed72e6b",
>>>>>>> b856f803
    "packages": [
        {
            "name": "cebe/markdown",
            "version": "1.2.1",
            "source": {
                "type": "git",
                "url": "https://github.com/cebe/markdown.git",
                "reference": "9bac5e971dd391e2802dca5400bbeacbaea9eb86"
            },
            "dist": {
                "type": "zip",
                "url": "https://api.github.com/repos/cebe/markdown/zipball/9bac5e971dd391e2802dca5400bbeacbaea9eb86",
                "reference": "9bac5e971dd391e2802dca5400bbeacbaea9eb86",
                "shasum": ""
            },
            "require": {
                "lib-pcre": "*",
                "php": ">=5.4.0"
            },
            "require-dev": {
                "cebe/indent": "*",
                "facebook/xhprof": "*@dev",
                "phpunit/phpunit": "4.1.*"
            },
            "bin": [
                "bin/markdown"
            ],
            "type": "library",
            "extra": {
                "branch-alias": {
                    "dev-master": "1.2.x-dev"
                }
            },
            "autoload": {
                "psr-4": {
                    "cebe\\markdown\\": ""
                }
            },
            "notification-url": "https://packagist.org/downloads/",
            "license": [
                "MIT"
            ],
            "authors": [
                {
                    "name": "Carsten Brandt",
                    "email": "mail@cebe.cc",
                    "homepage": "http://cebe.cc/",
                    "role": "Creator"
                }
            ],
            "description": "A super fast, highly extensible markdown parser for PHP",
            "homepage": "https://github.com/cebe/markdown#readme",
            "keywords": [
                "extensible",
                "fast",
                "gfm",
                "markdown",
                "markdown-extra"
            ],
            "support": {
                "issues": "https://github.com/cebe/markdown/issues",
                "source": "https://github.com/cebe/markdown"
            },
            "time": "2018-03-26T11:24:36+00:00"
        },
        {
            "name": "ezyang/htmlpurifier",
            "version": "v4.18.0",
            "source": {
                "type": "git",
                "url": "https://github.com/ezyang/htmlpurifier.git",
                "reference": "cb56001e54359df7ae76dc522d08845dc741621b"
            },
            "dist": {
                "type": "zip",
                "url": "https://api.github.com/repos/ezyang/htmlpurifier/zipball/cb56001e54359df7ae76dc522d08845dc741621b",
                "reference": "cb56001e54359df7ae76dc522d08845dc741621b",
                "shasum": ""
            },
            "require": {
                "php": "~5.6.0 || ~7.0.0 || ~7.1.0 || ~7.2.0 || ~7.3.0 || ~7.4.0 || ~8.0.0 || ~8.1.0 || ~8.2.0 || ~8.3.0 || ~8.4.0"
            },
            "require-dev": {
                "cerdic/css-tidy": "^1.7 || ^2.0",
                "simpletest/simpletest": "dev-master"
            },
            "suggest": {
                "cerdic/css-tidy": "If you want to use the filter 'Filter.ExtractStyleBlocks'.",
                "ext-bcmath": "Used for unit conversion and imagecrash protection",
                "ext-iconv": "Converts text to and from non-UTF-8 encodings",
                "ext-tidy": "Used for pretty-printing HTML"
            },
            "type": "library",
            "autoload": {
                "files": [
                    "library/HTMLPurifier.composer.php"
                ],
                "psr-0": {
                    "HTMLPurifier": "library/"
                },
                "exclude-from-classmap": [
                    "/library/HTMLPurifier/Language/"
                ]
            },
            "notification-url": "https://packagist.org/downloads/",
            "license": [
                "LGPL-2.1-or-later"
            ],
            "authors": [
                {
                    "name": "Edward Z. Yang",
                    "email": "admin@htmlpurifier.org",
                    "homepage": "http://ezyang.com"
                }
            ],
            "description": "Standards compliant HTML filter written in PHP",
            "homepage": "http://htmlpurifier.org/",
            "keywords": [
                "html"
            ],
            "support": {
                "issues": "https://github.com/ezyang/htmlpurifier/issues",
                "source": "https://github.com/ezyang/htmlpurifier/tree/v4.18.0"
            },
            "time": "2024-11-01T03:51:45+00:00"
        },
        {
            "name": "yiisoft/yii2-composer",
            "version": "2.0.11",
            "source": {
                "type": "git",
                "url": "https://github.com/yiisoft/yii2-composer.git",
                "reference": "b684b01ecb119c8287721def726a0e24fec2fef2"
            },
            "dist": {
                "type": "zip",
                "url": "https://api.github.com/repos/yiisoft/yii2-composer/zipball/b684b01ecb119c8287721def726a0e24fec2fef2",
                "reference": "b684b01ecb119c8287721def726a0e24fec2fef2",
                "shasum": ""
            },
            "require": {
                "composer-plugin-api": "^1.0 | ^2.0"
            },
            "require-dev": {
                "composer/composer": "^1.0 | ^2.0@dev",
                "phpunit/phpunit": "<7"
            },
            "type": "composer-plugin",
            "extra": {
                "class": "yii\\composer\\Plugin",
                "branch-alias": {
                    "dev-master": "2.0.x-dev"
                }
            },
            "autoload": {
                "psr-4": {
                    "yii\\composer\\": ""
                }
            },
            "notification-url": "https://packagist.org/downloads/",
            "license": [
                "BSD-3-Clause"
            ],
            "authors": [
                {
                    "name": "Qiang Xue",
                    "email": "qiang.xue@gmail.com"
                },
                {
                    "name": "Carsten Brandt",
                    "email": "mail@cebe.cc"
                }
            ],
            "description": "The composer plugin for Yii extension installer",
            "keywords": [
                "composer",
                "extension installer",
                "yii2"
            ],
            "support": {
                "forum": "https://www.yiiframework.com/forum/",
                "irc": "ircs://irc.libera.chat:6697/yii",
                "issues": "https://github.com/yiisoft/yii2-composer/issues",
                "source": "https://github.com/yiisoft/yii2-composer",
                "wiki": "https://www.yiiframework.com/wiki/"
            },
            "funding": [
                {
                    "url": "https://github.com/yiisoft",
                    "type": "github"
                },
                {
                    "url": "https://opencollective.com/yiisoft",
                    "type": "open_collective"
                },
                {
                    "url": "https://tidelift.com/funding/github/packagist/yiisoft/yii2-composer",
                    "type": "tidelift"
                }
            ],
            "time": "2025-02-13T20:59:36+00:00"
        }
    ],
    "packages-dev": [
        {
            "name": "cebe/indent",
            "version": "1.0.2",
            "source": {
                "type": "git",
                "url": "https://github.com/cebe/indent.git",
                "reference": "c500ed74d30ed2d7e085f9cf07f8092d32d70776"
            },
            "dist": {
                "type": "zip",
                "url": "https://api.github.com/repos/cebe/indent/zipball/c500ed74d30ed2d7e085f9cf07f8092d32d70776",
                "reference": "c500ed74d30ed2d7e085f9cf07f8092d32d70776",
                "shasum": ""
            },
            "bin": [
                "indent"
            ],
            "type": "library",
            "notification-url": "https://packagist.org/downloads/",
            "license": [
                "MIT"
            ],
            "authors": [
                {
                    "name": "Carsten Brandt",
                    "email": "mail@cebe.cc",
                    "homepage": "http://cebe.cc/",
                    "role": "Core framework development"
                }
            ],
            "description": "a small tool to convert text file indentation",
            "support": {
                "issues": "https://github.com/cebe/indent/issues",
                "source": "https://github.com/cebe/indent/tree/master"
            },
            "time": "2014-05-23T14:40:08+00:00"
        },
        {
            "name": "composer/ca-bundle",
            "version": "1.5.8",
            "source": {
                "type": "git",
                "url": "https://github.com/composer/ca-bundle.git",
                "reference": "719026bb30813accb68271fee7e39552a58e9f65"
            },
            "dist": {
                "type": "zip",
                "url": "https://api.github.com/repos/composer/ca-bundle/zipball/719026bb30813accb68271fee7e39552a58e9f65",
                "reference": "719026bb30813accb68271fee7e39552a58e9f65",
                "shasum": ""
            },
            "require": {
                "ext-openssl": "*",
                "ext-pcre": "*",
                "php": "^7.2 || ^8.0"
            },
            "require-dev": {
                "phpstan/phpstan": "^1.10",
                "phpunit/phpunit": "^8 || ^9",
                "psr/log": "^1.0 || ^2.0 || ^3.0",
                "symfony/process": "^4.0 || ^5.0 || ^6.0 || ^7.0"
            },
            "type": "library",
            "extra": {
                "branch-alias": {
                    "dev-main": "1.x-dev"
                }
            },
            "autoload": {
                "psr-4": {
                    "Composer\\CaBundle\\": "src"
                }
            },
            "notification-url": "https://packagist.org/downloads/",
            "license": [
                "MIT"
            ],
            "authors": [
                {
                    "name": "Jordi Boggiano",
                    "email": "j.boggiano@seld.be",
                    "homepage": "http://seld.be"
                }
            ],
            "description": "Lets you find a path to the system CA bundle, and includes a fallback to the Mozilla CA bundle.",
            "keywords": [
                "cabundle",
                "cacert",
                "certificate",
                "ssl",
                "tls"
            ],
            "support": {
                "irc": "irc://irc.freenode.org/composer",
                "issues": "https://github.com/composer/ca-bundle/issues",
                "source": "https://github.com/composer/ca-bundle/tree/1.5.8"
            },
            "funding": [
                {
                    "url": "https://packagist.com",
                    "type": "custom"
                },
                {
                    "url": "https://github.com/composer",
                    "type": "github"
                }
            ],
            "time": "2025-08-20T18:49:47+00:00"
        },
        {
            "name": "composer/class-map-generator",
            "version": "1.6.2",
            "source": {
                "type": "git",
                "url": "https://github.com/composer/class-map-generator.git",
                "reference": "ba9f089655d4cdd64e762a6044f411ccdaec0076"
            },
            "dist": {
                "type": "zip",
                "url": "https://api.github.com/repos/composer/class-map-generator/zipball/ba9f089655d4cdd64e762a6044f411ccdaec0076",
                "reference": "ba9f089655d4cdd64e762a6044f411ccdaec0076",
                "shasum": ""
            },
            "require": {
                "composer/pcre": "^2.1 || ^3.1",
                "php": "^7.2 || ^8.0",
                "symfony/finder": "^4.4 || ^5.3 || ^6 || ^7"
            },
            "require-dev": {
                "phpstan/phpstan": "^1.12 || ^2",
                "phpstan/phpstan-deprecation-rules": "^1 || ^2",
                "phpstan/phpstan-phpunit": "^1 || ^2",
                "phpstan/phpstan-strict-rules": "^1.1 || ^2",
                "phpunit/phpunit": "^8",
                "symfony/filesystem": "^5.4 || ^6"
            },
            "type": "library",
            "extra": {
                "branch-alias": {
                    "dev-main": "1.x-dev"
                }
            },
            "autoload": {
                "psr-4": {
                    "Composer\\ClassMapGenerator\\": "src"
                }
            },
            "notification-url": "https://packagist.org/downloads/",
            "license": [
                "MIT"
            ],
            "authors": [
                {
                    "name": "Jordi Boggiano",
                    "email": "j.boggiano@seld.be",
                    "homepage": "https://seld.be"
                }
            ],
            "description": "Utilities to scan PHP code and generate class maps.",
            "keywords": [
                "classmap"
            ],
            "support": {
                "issues": "https://github.com/composer/class-map-generator/issues",
                "source": "https://github.com/composer/class-map-generator/tree/1.6.2"
            },
            "funding": [
                {
                    "url": "https://packagist.com",
                    "type": "custom"
                },
                {
                    "url": "https://github.com/composer",
                    "type": "github"
                }
            ],
            "time": "2025-08-20T18:52:43+00:00"
        },
        {
            "name": "composer/composer",
            "version": "2.8.12",
            "source": {
                "type": "git",
                "url": "https://github.com/composer/composer.git",
                "reference": "3e38919bc9a2c3c026f2151b5e56d04084ce8f0b"
            },
            "dist": {
                "type": "zip",
                "url": "https://api.github.com/repos/composer/composer/zipball/3e38919bc9a2c3c026f2151b5e56d04084ce8f0b",
                "reference": "3e38919bc9a2c3c026f2151b5e56d04084ce8f0b",
                "shasum": ""
            },
            "require": {
                "composer/ca-bundle": "^1.5",
                "composer/class-map-generator": "^1.4.0",
                "composer/metadata-minifier": "^1.0",
                "composer/pcre": "^2.2 || ^3.2",
                "composer/semver": "^3.3",
                "composer/spdx-licenses": "^1.5.7",
                "composer/xdebug-handler": "^2.0.2 || ^3.0.3",
                "justinrainbow/json-schema": "^6.5.1",
                "php": "^7.2.5 || ^8.0",
                "psr/log": "^1.0 || ^2.0 || ^3.0",
                "react/promise": "^3.3",
                "seld/jsonlint": "^1.4",
                "seld/phar-utils": "^1.2",
                "seld/signal-handler": "^2.0",
                "symfony/console": "^5.4.47 || ^6.4.25 || ^7.1.10",
                "symfony/filesystem": "^5.4.45 || ^6.4.24 || ^7.1.10",
                "symfony/finder": "^5.4.45 || ^6.4.24 || ^7.1.10",
                "symfony/polyfill-php73": "^1.24",
                "symfony/polyfill-php80": "^1.24",
                "symfony/polyfill-php81": "^1.24",
                "symfony/process": "^5.4.47 || ^6.4.25 || ^7.1.10"
            },
            "require-dev": {
                "phpstan/phpstan": "^1.11.8",
                "phpstan/phpstan-deprecation-rules": "^1.2.0",
                "phpstan/phpstan-phpunit": "^1.4.0",
                "phpstan/phpstan-strict-rules": "^1.6.0",
                "phpstan/phpstan-symfony": "^1.4.0",
                "symfony/phpunit-bridge": "^6.4.25 || ^7.3.3"
            },
            "suggest": {
                "ext-openssl": "Enabling the openssl extension allows you to access https URLs for repositories and packages",
                "ext-zip": "Enabling the zip extension allows you to unzip archives",
                "ext-zlib": "Allow gzip compression of HTTP requests"
            },
            "bin": [
                "bin/composer"
            ],
            "type": "library",
            "extra": {
                "phpstan": {
                    "includes": [
                        "phpstan/rules.neon"
                    ]
                },
                "branch-alias": {
                    "dev-main": "2.8-dev"
                }
            },
            "autoload": {
                "psr-4": {
                    "Composer\\": "src/Composer/"
                }
            },
            "notification-url": "https://packagist.org/downloads/",
            "license": [
                "MIT"
            ],
            "authors": [
                {
                    "name": "Nils Adermann",
                    "email": "naderman@naderman.de",
                    "homepage": "https://www.naderman.de"
                },
                {
                    "name": "Jordi Boggiano",
                    "email": "j.boggiano@seld.be",
                    "homepage": "https://seld.be"
                }
            ],
            "description": "Composer helps you declare, manage and install dependencies of PHP projects. It ensures you have the right stack everywhere.",
            "homepage": "https://getcomposer.org/",
            "keywords": [
                "autoload",
                "dependency",
                "package"
            ],
            "support": {
                "irc": "ircs://irc.libera.chat:6697/composer",
                "issues": "https://github.com/composer/composer/issues",
                "security": "https://github.com/composer/composer/security/policy",
                "source": "https://github.com/composer/composer/tree/2.8.12"
            },
            "funding": [
                {
                    "url": "https://packagist.com",
                    "type": "custom"
                },
                {
                    "url": "https://github.com/composer",
                    "type": "github"
                }
            ],
            "time": "2025-09-19T11:41:59+00:00"
        },
        {
            "name": "composer/metadata-minifier",
            "version": "1.0.0",
            "source": {
                "type": "git",
                "url": "https://github.com/composer/metadata-minifier.git",
                "reference": "c549d23829536f0d0e984aaabbf02af91f443207"
            },
            "dist": {
                "type": "zip",
                "url": "https://api.github.com/repos/composer/metadata-minifier/zipball/c549d23829536f0d0e984aaabbf02af91f443207",
                "reference": "c549d23829536f0d0e984aaabbf02af91f443207",
                "shasum": ""
            },
            "require": {
                "php": "^5.3.2 || ^7.0 || ^8.0"
            },
            "require-dev": {
                "composer/composer": "^2",
                "phpstan/phpstan": "^0.12.55",
                "symfony/phpunit-bridge": "^4.2 || ^5"
            },
            "type": "library",
            "extra": {
                "branch-alias": {
                    "dev-main": "1.x-dev"
                }
            },
            "autoload": {
                "psr-4": {
                    "Composer\\MetadataMinifier\\": "src"
                }
            },
            "notification-url": "https://packagist.org/downloads/",
            "license": [
                "MIT"
            ],
            "authors": [
                {
                    "name": "Jordi Boggiano",
                    "email": "j.boggiano@seld.be",
                    "homepage": "http://seld.be"
                }
            ],
            "description": "Small utility library that handles metadata minification and expansion.",
            "keywords": [
                "composer",
                "compression"
            ],
            "support": {
                "issues": "https://github.com/composer/metadata-minifier/issues",
                "source": "https://github.com/composer/metadata-minifier/tree/1.0.0"
            },
            "funding": [
                {
                    "url": "https://packagist.com",
                    "type": "custom"
                },
                {
                    "url": "https://github.com/composer",
                    "type": "github"
                },
                {
                    "url": "https://tidelift.com/funding/github/packagist/composer/composer",
                    "type": "tidelift"
                }
            ],
            "time": "2021-04-07T13:37:33+00:00"
        },
        {
            "name": "composer/pcre",
            "version": "3.3.2",
            "source": {
                "type": "git",
                "url": "https://github.com/composer/pcre.git",
                "reference": "b2bed4734f0cc156ee1fe9c0da2550420d99a21e"
            },
            "dist": {
                "type": "zip",
                "url": "https://api.github.com/repos/composer/pcre/zipball/b2bed4734f0cc156ee1fe9c0da2550420d99a21e",
                "reference": "b2bed4734f0cc156ee1fe9c0da2550420d99a21e",
                "shasum": ""
            },
            "require": {
                "php": "^7.4 || ^8.0"
            },
            "conflict": {
                "phpstan/phpstan": "<1.11.10"
            },
            "require-dev": {
                "phpstan/phpstan": "^1.12 || ^2",
                "phpstan/phpstan-strict-rules": "^1 || ^2",
                "phpunit/phpunit": "^8 || ^9"
            },
            "type": "library",
            "extra": {
                "phpstan": {
                    "includes": [
                        "extension.neon"
                    ]
                },
                "branch-alias": {
                    "dev-main": "3.x-dev"
                }
            },
            "autoload": {
                "psr-4": {
                    "Composer\\Pcre\\": "src"
                }
            },
            "notification-url": "https://packagist.org/downloads/",
            "license": [
                "MIT"
            ],
            "authors": [
                {
                    "name": "Jordi Boggiano",
                    "email": "j.boggiano@seld.be",
                    "homepage": "http://seld.be"
                }
            ],
            "description": "PCRE wrapping library that offers type-safe preg_* replacements.",
            "keywords": [
                "PCRE",
                "preg",
                "regex",
                "regular expression"
            ],
            "support": {
                "issues": "https://github.com/composer/pcre/issues",
                "source": "https://github.com/composer/pcre/tree/3.3.2"
            },
            "funding": [
                {
                    "url": "https://packagist.com",
                    "type": "custom"
                },
                {
                    "url": "https://github.com/composer",
                    "type": "github"
                },
                {
                    "url": "https://tidelift.com/funding/github/packagist/composer/composer",
                    "type": "tidelift"
                }
            ],
            "time": "2024-11-12T16:29:46+00:00"
        },
        {
            "name": "composer/semver",
            "version": "3.4.4",
            "source": {
                "type": "git",
                "url": "https://github.com/composer/semver.git",
                "reference": "198166618906cb2de69b95d7d47e5fa8aa1b2b95"
            },
            "dist": {
                "type": "zip",
                "url": "https://api.github.com/repos/composer/semver/zipball/198166618906cb2de69b95d7d47e5fa8aa1b2b95",
                "reference": "198166618906cb2de69b95d7d47e5fa8aa1b2b95",
                "shasum": ""
            },
            "require": {
                "php": "^5.3.2 || ^7.0 || ^8.0"
            },
            "require-dev": {
                "phpstan/phpstan": "^1.11",
                "symfony/phpunit-bridge": "^3 || ^7"
            },
            "type": "library",
            "extra": {
                "branch-alias": {
                    "dev-main": "3.x-dev"
                }
            },
            "autoload": {
                "psr-4": {
                    "Composer\\Semver\\": "src"
                }
            },
            "notification-url": "https://packagist.org/downloads/",
            "license": [
                "MIT"
            ],
            "authors": [
                {
                    "name": "Nils Adermann",
                    "email": "naderman@naderman.de",
                    "homepage": "http://www.naderman.de"
                },
                {
                    "name": "Jordi Boggiano",
                    "email": "j.boggiano@seld.be",
                    "homepage": "http://seld.be"
                },
                {
                    "name": "Rob Bast",
                    "email": "rob.bast@gmail.com",
                    "homepage": "http://robbast.nl"
                }
            ],
            "description": "Semver library that offers utilities, version constraint parsing and validation.",
            "keywords": [
                "semantic",
                "semver",
                "validation",
                "versioning"
            ],
            "support": {
                "irc": "ircs://irc.libera.chat:6697/composer",
                "issues": "https://github.com/composer/semver/issues",
                "source": "https://github.com/composer/semver/tree/3.4.4"
            },
            "funding": [
                {
                    "url": "https://packagist.com",
                    "type": "custom"
                },
                {
                    "url": "https://github.com/composer",
                    "type": "github"
                }
            ],
            "time": "2025-08-20T19:15:30+00:00"
        },
        {
            "name": "composer/spdx-licenses",
            "version": "1.5.9",
            "source": {
                "type": "git",
                "url": "https://github.com/composer/spdx-licenses.git",
                "reference": "edf364cefe8c43501e21e88110aac10b284c3c9f"
            },
            "dist": {
                "type": "zip",
                "url": "https://api.github.com/repos/composer/spdx-licenses/zipball/edf364cefe8c43501e21e88110aac10b284c3c9f",
                "reference": "edf364cefe8c43501e21e88110aac10b284c3c9f",
                "shasum": ""
            },
            "require": {
                "php": "^5.3.2 || ^7.0 || ^8.0"
            },
            "require-dev": {
                "phpstan/phpstan": "^1.11",
                "symfony/phpunit-bridge": "^3 || ^7"
            },
            "type": "library",
            "extra": {
                "branch-alias": {
                    "dev-main": "1.x-dev"
                }
            },
            "autoload": {
                "psr-4": {
                    "Composer\\Spdx\\": "src"
                }
            },
            "notification-url": "https://packagist.org/downloads/",
            "license": [
                "MIT"
            ],
            "authors": [
                {
                    "name": "Nils Adermann",
                    "email": "naderman@naderman.de",
                    "homepage": "http://www.naderman.de"
                },
                {
                    "name": "Jordi Boggiano",
                    "email": "j.boggiano@seld.be",
                    "homepage": "http://seld.be"
                },
                {
                    "name": "Rob Bast",
                    "email": "rob.bast@gmail.com",
                    "homepage": "http://robbast.nl"
                }
            ],
            "description": "SPDX licenses list and validation library.",
            "keywords": [
                "license",
                "spdx",
                "validator"
            ],
            "support": {
                "irc": "ircs://irc.libera.chat:6697/composer",
                "issues": "https://github.com/composer/spdx-licenses/issues",
                "source": "https://github.com/composer/spdx-licenses/tree/1.5.9"
            },
            "funding": [
                {
                    "url": "https://packagist.com",
                    "type": "custom"
                },
                {
                    "url": "https://github.com/composer",
                    "type": "github"
                },
                {
                    "url": "https://tidelift.com/funding/github/packagist/composer/composer",
                    "type": "tidelift"
                }
            ],
            "time": "2025-05-12T21:07:07+00:00"
        },
        {
            "name": "composer/xdebug-handler",
            "version": "3.0.5",
            "source": {
                "type": "git",
                "url": "https://github.com/composer/xdebug-handler.git",
                "reference": "6c1925561632e83d60a44492e0b344cf48ab85ef"
            },
            "dist": {
                "type": "zip",
                "url": "https://api.github.com/repos/composer/xdebug-handler/zipball/6c1925561632e83d60a44492e0b344cf48ab85ef",
                "reference": "6c1925561632e83d60a44492e0b344cf48ab85ef",
                "shasum": ""
            },
            "require": {
                "composer/pcre": "^1 || ^2 || ^3",
                "php": "^7.2.5 || ^8.0",
                "psr/log": "^1 || ^2 || ^3"
            },
            "require-dev": {
                "phpstan/phpstan": "^1.0",
                "phpstan/phpstan-strict-rules": "^1.1",
                "phpunit/phpunit": "^8.5 || ^9.6 || ^10.5"
            },
            "type": "library",
            "autoload": {
                "psr-4": {
                    "Composer\\XdebugHandler\\": "src"
                }
            },
            "notification-url": "https://packagist.org/downloads/",
            "license": [
                "MIT"
            ],
            "authors": [
                {
                    "name": "John Stevenson",
                    "email": "john-stevenson@blueyonder.co.uk"
                }
            ],
            "description": "Restarts a process without Xdebug.",
            "keywords": [
                "Xdebug",
                "performance"
            ],
            "support": {
                "irc": "ircs://irc.libera.chat:6697/composer",
                "issues": "https://github.com/composer/xdebug-handler/issues",
                "source": "https://github.com/composer/xdebug-handler/tree/3.0.5"
            },
            "funding": [
                {
                    "url": "https://packagist.com",
                    "type": "custom"
                },
                {
                    "url": "https://github.com/composer",
                    "type": "github"
                },
                {
                    "url": "https://tidelift.com/funding/github/packagist/composer/composer",
                    "type": "tidelift"
                }
            ],
            "time": "2024-05-06T16:37:16+00:00"
        },
        {
            "name": "dealerdirect/phpcodesniffer-composer-installer",
            "version": "v1.1.2",
            "source": {
                "type": "git",
                "url": "https://github.com/PHPCSStandards/composer-installer.git",
                "reference": "e9cf5e4bbf7eeaf9ef5db34938942602838fc2b1"
            },
            "dist": {
                "type": "zip",
                "url": "https://api.github.com/repos/PHPCSStandards/composer-installer/zipball/e9cf5e4bbf7eeaf9ef5db34938942602838fc2b1",
                "reference": "e9cf5e4bbf7eeaf9ef5db34938942602838fc2b1",
                "shasum": ""
            },
            "require": {
                "composer-plugin-api": "^2.2",
                "php": ">=5.4",
                "squizlabs/php_codesniffer": "^2.0 || ^3.1.0 || ^4.0"
            },
            "require-dev": {
                "composer/composer": "^2.2",
                "ext-json": "*",
                "ext-zip": "*",
                "php-parallel-lint/php-parallel-lint": "^1.4.0",
                "phpcompatibility/php-compatibility": "^9.0",
                "yoast/phpunit-polyfills": "^1.0"
            },
            "type": "composer-plugin",
            "extra": {
                "class": "PHPCSStandards\\Composer\\Plugin\\Installers\\PHPCodeSniffer\\Plugin"
            },
            "autoload": {
                "psr-4": {
                    "PHPCSStandards\\Composer\\Plugin\\Installers\\PHPCodeSniffer\\": "src/"
                }
            },
            "notification-url": "https://packagist.org/downloads/",
            "license": [
                "MIT"
            ],
            "authors": [
                {
                    "name": "Franck Nijhof",
                    "email": "opensource@frenck.dev",
                    "homepage": "https://frenck.dev",
                    "role": "Open source developer"
                },
                {
                    "name": "Contributors",
                    "homepage": "https://github.com/PHPCSStandards/composer-installer/graphs/contributors"
                }
            ],
            "description": "PHP_CodeSniffer Standards Composer Installer Plugin",
            "keywords": [
                "PHPCodeSniffer",
                "PHP_CodeSniffer",
                "code quality",
                "codesniffer",
                "composer",
                "installer",
                "phpcbf",
                "phpcs",
                "plugin",
                "qa",
                "quality",
                "standard",
                "standards",
                "style guide",
                "stylecheck",
                "tests"
            ],
            "support": {
                "issues": "https://github.com/PHPCSStandards/composer-installer/issues",
                "security": "https://github.com/PHPCSStandards/composer-installer/security/policy",
                "source": "https://github.com/PHPCSStandards/composer-installer"
            },
            "funding": [
                {
                    "url": "https://github.com/PHPCSStandards",
                    "type": "github"
                },
                {
                    "url": "https://github.com/jrfnl",
                    "type": "github"
                },
                {
                    "url": "https://opencollective.com/php_codesniffer",
                    "type": "open_collective"
                },
                {
                    "url": "https://thanks.dev/u/gh/phpcsstandards",
                    "type": "thanks_dev"
                }
            ],
            "time": "2025-07-17T20:45:56+00:00"
        },
        {
            "name": "dms/phpunit-arraysubset-asserts",
            "version": "v0.5.0",
            "source": {
                "type": "git",
                "url": "https://github.com/rdohms/phpunit-arraysubset-asserts.git",
                "reference": "aa6b9e858414e91cca361cac3b2035ee57d212e0"
            },
            "dist": {
                "type": "zip",
                "url": "https://api.github.com/repos/rdohms/phpunit-arraysubset-asserts/zipball/aa6b9e858414e91cca361cac3b2035ee57d212e0",
                "reference": "aa6b9e858414e91cca361cac3b2035ee57d212e0",
                "shasum": ""
            },
            "require": {
                "php": "^5.4 || ^7.0 || ^8.0",
                "phpunit/phpunit": "^4.8.36 || ^5.7.21 || ^6.0 || ^7.0 || ^8.0 || ^9.0 || ^10.0"
            },
            "require-dev": {
                "dms/coding-standard": "^9"
            },
            "type": "library",
            "autoload": {
                "files": [
                    "assertarraysubset-autoload.php"
                ]
            },
            "notification-url": "https://packagist.org/downloads/",
            "license": [
                "MIT"
            ],
            "authors": [
                {
                    "name": "Rafael Dohms",
                    "email": "rdohms@gmail.com"
                }
            ],
            "description": "This package provides ArraySubset and related asserts once deprecated in PHPUnit 8",
            "support": {
                "issues": "https://github.com/rdohms/phpunit-arraysubset-asserts/issues",
                "source": "https://github.com/rdohms/phpunit-arraysubset-asserts/tree/v0.5.0"
            },
            "time": "2023-06-02T17:33:53+00:00"
        },
        {
            "name": "doctrine/instantiator",
            "version": "2.0.0",
            "source": {
                "type": "git",
                "url": "https://github.com/doctrine/instantiator.git",
                "reference": "c6222283fa3f4ac679f8b9ced9a4e23f163e80d0"
            },
            "dist": {
                "type": "zip",
                "url": "https://api.github.com/repos/doctrine/instantiator/zipball/c6222283fa3f4ac679f8b9ced9a4e23f163e80d0",
                "reference": "c6222283fa3f4ac679f8b9ced9a4e23f163e80d0",
                "shasum": ""
            },
            "require": {
                "php": "^8.1"
            },
            "require-dev": {
                "doctrine/coding-standard": "^11",
                "ext-pdo": "*",
                "ext-phar": "*",
                "phpbench/phpbench": "^1.2",
                "phpstan/phpstan": "^1.9.4",
                "phpstan/phpstan-phpunit": "^1.3",
                "phpunit/phpunit": "^9.5.27",
                "vimeo/psalm": "^5.4"
            },
            "type": "library",
            "autoload": {
                "psr-4": {
                    "Doctrine\\Instantiator\\": "src/Doctrine/Instantiator/"
                }
            },
            "notification-url": "https://packagist.org/downloads/",
            "license": [
                "MIT"
            ],
            "authors": [
                {
                    "name": "Marco Pivetta",
                    "email": "ocramius@gmail.com",
                    "homepage": "https://ocramius.github.io/"
                }
            ],
            "description": "A small, lightweight utility to instantiate objects in PHP without invoking their constructors",
            "homepage": "https://www.doctrine-project.org/projects/instantiator.html",
            "keywords": [
                "constructor",
                "instantiate"
            ],
            "support": {
                "issues": "https://github.com/doctrine/instantiator/issues",
                "source": "https://github.com/doctrine/instantiator/tree/2.0.0"
            },
            "funding": [
                {
                    "url": "https://www.doctrine-project.org/sponsorship.html",
                    "type": "custom"
                },
                {
                    "url": "https://www.patreon.com/phpdoctrine",
                    "type": "patreon"
                },
                {
                    "url": "https://tidelift.com/funding/github/packagist/doctrine%2Finstantiator",
                    "type": "tidelift"
                }
            ],
            "time": "2022-12-30T00:23:10+00:00"
        },
        {
            "name": "justinrainbow/json-schema",
            "version": "6.5.2",
            "source": {
                "type": "git",
                "url": "https://github.com/jsonrainbow/json-schema.git",
                "reference": "ac0d369c09653cf7af561f6d91a705bc617a87b8"
            },
            "dist": {
                "type": "zip",
                "url": "https://api.github.com/repos/jsonrainbow/json-schema/zipball/ac0d369c09653cf7af561f6d91a705bc617a87b8",
                "reference": "ac0d369c09653cf7af561f6d91a705bc617a87b8",
                "shasum": ""
            },
            "require": {
                "ext-json": "*",
                "marc-mabe/php-enum": "^4.0",
                "php": "^7.2 || ^8.0"
            },
            "require-dev": {
                "friendsofphp/php-cs-fixer": "3.3.0",
                "json-schema/json-schema-test-suite": "^23.2",
                "marc-mabe/php-enum-phpstan": "^2.0",
                "phpspec/prophecy": "^1.19",
                "phpstan/phpstan": "^1.12",
                "phpunit/phpunit": "^8.5"
            },
            "bin": [
                "bin/validate-json"
            ],
            "type": "library",
            "extra": {
                "branch-alias": {
                    "dev-master": "6.x-dev"
                }
            },
            "autoload": {
                "psr-4": {
                    "JsonSchema\\": "src/JsonSchema/"
                }
            },
            "notification-url": "https://packagist.org/downloads/",
            "license": [
                "MIT"
            ],
            "authors": [
                {
                    "name": "Bruno Prieto Reis",
                    "email": "bruno.p.reis@gmail.com"
                },
                {
                    "name": "Justin Rainbow",
                    "email": "justin.rainbow@gmail.com"
                },
                {
                    "name": "Igor Wiedler",
                    "email": "igor@wiedler.ch"
                },
                {
                    "name": "Robert Schönthal",
                    "email": "seroscho@googlemail.com"
                }
            ],
            "description": "A library to validate a json schema.",
            "homepage": "https://github.com/jsonrainbow/json-schema",
            "keywords": [
                "json",
                "schema"
            ],
            "support": {
                "issues": "https://github.com/jsonrainbow/json-schema/issues",
                "source": "https://github.com/jsonrainbow/json-schema/tree/6.5.2"
            },
            "time": "2025-09-09T09:42:27+00:00"
        },
        {
            "name": "marc-mabe/php-enum",
            "version": "v4.7.2",
            "source": {
                "type": "git",
                "url": "https://github.com/marc-mabe/php-enum.git",
                "reference": "bb426fcdd65c60fb3638ef741e8782508fda7eef"
            },
            "dist": {
                "type": "zip",
                "url": "https://api.github.com/repos/marc-mabe/php-enum/zipball/bb426fcdd65c60fb3638ef741e8782508fda7eef",
                "reference": "bb426fcdd65c60fb3638ef741e8782508fda7eef",
                "shasum": ""
            },
            "require": {
                "ext-reflection": "*",
                "php": "^7.1 | ^8.0"
            },
            "require-dev": {
                "phpbench/phpbench": "^0.16.10 || ^1.0.4",
                "phpstan/phpstan": "^1.3.1",
                "phpunit/phpunit": "^7.5.20 | ^8.5.22 | ^9.5.11",
                "vimeo/psalm": "^4.17.0 | ^5.26.1"
            },
            "type": "library",
            "extra": {
                "branch-alias": {
                    "dev-3.x": "3.2-dev",
                    "dev-master": "4.7-dev"
                }
            },
            "autoload": {
                "psr-4": {
                    "MabeEnum\\": "src/"
                },
                "classmap": [
                    "stubs/Stringable.php"
                ]
            },
            "notification-url": "https://packagist.org/downloads/",
            "license": [
                "BSD-3-Clause"
            ],
            "authors": [
                {
                    "name": "Marc Bennewitz",
                    "email": "dev@mabe.berlin",
                    "homepage": "https://mabe.berlin/",
                    "role": "Lead"
                }
            ],
            "description": "Simple and fast implementation of enumerations with native PHP",
            "homepage": "https://github.com/marc-mabe/php-enum",
            "keywords": [
                "enum",
                "enum-map",
                "enum-set",
                "enumeration",
                "enumerator",
                "enummap",
                "enumset",
                "map",
                "set",
                "type",
                "type-hint",
                "typehint"
            ],
            "support": {
                "issues": "https://github.com/marc-mabe/php-enum/issues",
                "source": "https://github.com/marc-mabe/php-enum/tree/v4.7.2"
            },
            "time": "2025-09-14T11:18:39+00:00"
        },
        {
            "name": "myclabs/deep-copy",
            "version": "1.13.4",
            "source": {
                "type": "git",
                "url": "https://github.com/myclabs/DeepCopy.git",
                "reference": "07d290f0c47959fd5eed98c95ee5602db07e0b6a"
            },
            "dist": {
                "type": "zip",
                "url": "https://api.github.com/repos/myclabs/DeepCopy/zipball/07d290f0c47959fd5eed98c95ee5602db07e0b6a",
                "reference": "07d290f0c47959fd5eed98c95ee5602db07e0b6a",
                "shasum": ""
            },
            "require": {
                "php": "^7.1 || ^8.0"
            },
            "conflict": {
                "doctrine/collections": "<1.6.8",
                "doctrine/common": "<2.13.3 || >=3 <3.2.2"
            },
            "require-dev": {
                "doctrine/collections": "^1.6.8",
                "doctrine/common": "^2.13.3 || ^3.2.2",
                "phpspec/prophecy": "^1.10",
                "phpunit/phpunit": "^7.5.20 || ^8.5.23 || ^9.5.13"
            },
            "type": "library",
            "autoload": {
                "files": [
                    "src/DeepCopy/deep_copy.php"
                ],
                "psr-4": {
                    "DeepCopy\\": "src/DeepCopy/"
                }
            },
            "notification-url": "https://packagist.org/downloads/",
            "license": [
                "MIT"
            ],
            "description": "Create deep copies (clones) of your objects",
            "keywords": [
                "clone",
                "copy",
                "duplicate",
                "object",
                "object graph"
            ],
            "support": {
                "issues": "https://github.com/myclabs/DeepCopy/issues",
                "source": "https://github.com/myclabs/DeepCopy/tree/1.13.4"
            },
            "funding": [
                {
                    "url": "https://tidelift.com/funding/github/packagist/myclabs/deep-copy",
                    "type": "tidelift"
                }
            ],
            "time": "2025-08-01T08:46:24+00:00"
        },
        {
            "name": "nikic/php-parser",
            "version": "v5.6.1",
            "source": {
                "type": "git",
                "url": "https://github.com/nikic/PHP-Parser.git",
                "reference": "f103601b29efebd7ff4a1ca7b3eeea9e3336a2a2"
            },
            "dist": {
                "type": "zip",
                "url": "https://api.github.com/repos/nikic/PHP-Parser/zipball/f103601b29efebd7ff4a1ca7b3eeea9e3336a2a2",
                "reference": "f103601b29efebd7ff4a1ca7b3eeea9e3336a2a2",
                "shasum": ""
            },
            "require": {
                "ext-ctype": "*",
                "ext-json": "*",
                "ext-tokenizer": "*",
                "php": ">=7.4"
            },
            "require-dev": {
                "ircmaxell/php-yacc": "^0.0.7",
                "phpunit/phpunit": "^9.0"
            },
            "bin": [
                "bin/php-parse"
            ],
            "type": "library",
            "extra": {
                "branch-alias": {
                    "dev-master": "5.x-dev"
                }
            },
            "autoload": {
                "psr-4": {
                    "PhpParser\\": "lib/PhpParser"
                }
            },
            "notification-url": "https://packagist.org/downloads/",
            "license": [
                "BSD-3-Clause"
            ],
            "authors": [
                {
                    "name": "Nikita Popov"
                }
            ],
            "description": "A PHP parser written in PHP",
            "keywords": [
                "parser",
                "php"
            ],
            "support": {
                "issues": "https://github.com/nikic/PHP-Parser/issues",
                "source": "https://github.com/nikic/PHP-Parser/tree/v5.6.1"
            },
            "time": "2025-08-13T20:13:15+00:00"
        },
        {
            "name": "phar-io/manifest",
            "version": "2.0.4",
            "source": {
                "type": "git",
                "url": "https://github.com/phar-io/manifest.git",
                "reference": "54750ef60c58e43759730615a392c31c80e23176"
            },
            "dist": {
                "type": "zip",
                "url": "https://api.github.com/repos/phar-io/manifest/zipball/54750ef60c58e43759730615a392c31c80e23176",
                "reference": "54750ef60c58e43759730615a392c31c80e23176",
                "shasum": ""
            },
            "require": {
                "ext-dom": "*",
                "ext-libxml": "*",
                "ext-phar": "*",
                "ext-xmlwriter": "*",
                "phar-io/version": "^3.0.1",
                "php": "^7.2 || ^8.0"
            },
            "type": "library",
            "extra": {
                "branch-alias": {
                    "dev-master": "2.0.x-dev"
                }
            },
            "autoload": {
                "classmap": [
                    "src/"
                ]
            },
            "notification-url": "https://packagist.org/downloads/",
            "license": [
                "BSD-3-Clause"
            ],
            "authors": [
                {
                    "name": "Arne Blankerts",
                    "email": "arne@blankerts.de",
                    "role": "Developer"
                },
                {
                    "name": "Sebastian Heuer",
                    "email": "sebastian@phpeople.de",
                    "role": "Developer"
                },
                {
                    "name": "Sebastian Bergmann",
                    "email": "sebastian@phpunit.de",
                    "role": "Developer"
                }
            ],
            "description": "Component for reading phar.io manifest information from a PHP Archive (PHAR)",
            "support": {
                "issues": "https://github.com/phar-io/manifest/issues",
                "source": "https://github.com/phar-io/manifest/tree/2.0.4"
            },
            "funding": [
                {
                    "url": "https://github.com/theseer",
                    "type": "github"
                }
            ],
            "time": "2024-03-03T12:33:53+00:00"
        },
        {
            "name": "phar-io/version",
            "version": "3.2.1",
            "source": {
                "type": "git",
                "url": "https://github.com/phar-io/version.git",
                "reference": "4f7fd7836c6f332bb2933569e566a0d6c4cbed74"
            },
            "dist": {
                "type": "zip",
                "url": "https://api.github.com/repos/phar-io/version/zipball/4f7fd7836c6f332bb2933569e566a0d6c4cbed74",
                "reference": "4f7fd7836c6f332bb2933569e566a0d6c4cbed74",
                "shasum": ""
            },
            "require": {
                "php": "^7.2 || ^8.0"
            },
            "type": "library",
            "autoload": {
                "classmap": [
                    "src/"
                ]
            },
            "notification-url": "https://packagist.org/downloads/",
            "license": [
                "BSD-3-Clause"
            ],
            "authors": [
                {
                    "name": "Arne Blankerts",
                    "email": "arne@blankerts.de",
                    "role": "Developer"
                },
                {
                    "name": "Sebastian Heuer",
                    "email": "sebastian@phpeople.de",
                    "role": "Developer"
                },
                {
                    "name": "Sebastian Bergmann",
                    "email": "sebastian@phpunit.de",
                    "role": "Developer"
                }
            ],
            "description": "Library for handling version information and constraints",
            "support": {
                "issues": "https://github.com/phar-io/version/issues",
                "source": "https://github.com/phar-io/version/tree/3.2.1"
            },
            "time": "2022-02-21T01:04:05+00:00"
        },
        {
            "name": "php-forge/foxy",
            "version": "0.1.3",
            "source": {
                "type": "git",
                "url": "https://github.com/php-forge/foxy.git",
                "reference": "8a542f61727214cda76e0c34924130a51ffd0421"
            },
            "dist": {
                "type": "zip",
                "url": "https://api.github.com/repos/php-forge/foxy/zipball/8a542f61727214cda76e0c34924130a51ffd0421",
                "reference": "8a542f61727214cda76e0c34924130a51ffd0421",
                "shasum": ""
            },
            "require": {
                "composer-plugin-api": "^2.0",
                "composer/composer": "^2.8",
                "composer/semver": "^3.4",
                "ext-ctype": "*",
                "ext-mbstring": "*",
                "php": "^8.1",
                "symfony/console": "^6.0|^7.0"
            },
            "require-dev": {
                "maglnet/composer-require-checker": "^4.7",
                "php-forge/support": "^0.1",
                "phpunit/phpunit": "^10.5",
                "symplify/easy-coding-standard": "^12.5",
                "vimeo/psalm": "^5.26.1|^6.4.1"
            },
            "type": "composer-plugin",
            "extra": {
                "class": "Foxy\\Foxy",
                "branch-alias": {
                    "dev-main": "1.0-dev"
                }
            },
            "autoload": {
                "psr-4": {
                    "Foxy\\": "src"
                }
            },
            "notification-url": "https://packagist.org/downloads/",
            "license": [
                "MIT"
            ],
            "description": "Fast, reliable, and secure Bun/NPM/Yarn/pnpm bridge for Composer",
            "homepage": "https://github.com/fxpio/foxy",
            "keywords": [
                "Bridge",
                "asset",
                "bun",
                "composer",
                "dependency manager",
                "nodejs",
                "npm",
                "package",
                "yarn"
            ],
            "support": {
                "issues": "https://github.com/php-forge/foxy/issues",
                "source": "https://github.com/php-forge/foxy/tree/0.1.3"
            },
            "funding": [
                {
                    "url": "https://github.com/sponsors/terabytesoftw",
                    "type": "github"
                }
            ],
            "time": "2025-03-13T13:03:07+00:00"
        },
        {
            "name": "phpstan/phpstan",
<<<<<<< HEAD
            "version": "1.12.32",
            "dist": {
                "type": "zip",
                "url": "https://api.github.com/repos/phpstan/phpstan/zipball/2770dcdf5078d0b0d53f94317e06affe88419aa8",
                "reference": "2770dcdf5078d0b0d53f94317e06affe88419aa8",
=======
            "version": "2.1.29",
            "source": {
                "type": "git",
                "url": "https://github.com/phpstan/phpstan-phar-composer-source.git",
                "reference": "git"
            },
            "dist": {
                "type": "zip",
                "url": "https://api.github.com/repos/phpstan/phpstan/zipball/d618573eed4a1b6b75e37b2e0b65ac65c885d88e",
                "reference": "d618573eed4a1b6b75e37b2e0b65ac65c885d88e",
>>>>>>> b856f803
                "shasum": ""
            },
            "require": {
                "php": "^7.4|^8.0"
            },
            "conflict": {
                "phpstan/phpstan-shim": "*"
            },
            "bin": [
                "phpstan",
                "phpstan.phar"
            ],
            "type": "library",
            "autoload": {
                "files": [
                    "bootstrap.php"
                ]
            },
            "notification-url": "https://packagist.org/downloads/",
            "license": [
                "MIT"
            ],
            "description": "PHPStan - PHP Static Analysis Tool",
            "keywords": [
                "dev",
                "static analysis"
            ],
            "support": {
                "docs": "https://phpstan.org/user-guide/getting-started",
                "forum": "https://github.com/phpstan/phpstan/discussions",
                "issues": "https://github.com/phpstan/phpstan/issues",
                "security": "https://github.com/phpstan/phpstan/security/policy",
                "source": "https://github.com/phpstan/phpstan-src"
            },
            "funding": [
                {
                    "url": "https://github.com/ondrejmirtes",
                    "type": "github"
                },
                {
                    "url": "https://github.com/phpstan",
                    "type": "github"
                }
            ],
<<<<<<< HEAD
            "time": "2025-09-30T10:16:31+00:00"
=======
            "time": "2025-09-25T06:58:18+00:00"
>>>>>>> b856f803
        },
        {
            "name": "phpunit/php-code-coverage",
            "version": "9.2.32",
            "source": {
                "type": "git",
                "url": "https://github.com/sebastianbergmann/php-code-coverage.git",
                "reference": "85402a822d1ecf1db1096959413d35e1c37cf1a5"
            },
            "dist": {
                "type": "zip",
                "url": "https://api.github.com/repos/sebastianbergmann/php-code-coverage/zipball/85402a822d1ecf1db1096959413d35e1c37cf1a5",
                "reference": "85402a822d1ecf1db1096959413d35e1c37cf1a5",
                "shasum": ""
            },
            "require": {
                "ext-dom": "*",
                "ext-libxml": "*",
                "ext-xmlwriter": "*",
                "nikic/php-parser": "^4.19.1 || ^5.1.0",
                "php": ">=7.3",
                "phpunit/php-file-iterator": "^3.0.6",
                "phpunit/php-text-template": "^2.0.4",
                "sebastian/code-unit-reverse-lookup": "^2.0.3",
                "sebastian/complexity": "^2.0.3",
                "sebastian/environment": "^5.1.5",
                "sebastian/lines-of-code": "^1.0.4",
                "sebastian/version": "^3.0.2",
                "theseer/tokenizer": "^1.2.3"
            },
            "require-dev": {
                "phpunit/phpunit": "^9.6"
            },
            "suggest": {
                "ext-pcov": "PHP extension that provides line coverage",
                "ext-xdebug": "PHP extension that provides line coverage as well as branch and path coverage"
            },
            "type": "library",
            "extra": {
                "branch-alias": {
                    "dev-main": "9.2.x-dev"
                }
            },
            "autoload": {
                "classmap": [
                    "src/"
                ]
            },
            "notification-url": "https://packagist.org/downloads/",
            "license": [
                "BSD-3-Clause"
            ],
            "authors": [
                {
                    "name": "Sebastian Bergmann",
                    "email": "sebastian@phpunit.de",
                    "role": "lead"
                }
            ],
            "description": "Library that provides collection, processing, and rendering functionality for PHP code coverage information.",
            "homepage": "https://github.com/sebastianbergmann/php-code-coverage",
            "keywords": [
                "coverage",
                "testing",
                "xunit"
            ],
            "support": {
                "issues": "https://github.com/sebastianbergmann/php-code-coverage/issues",
                "security": "https://github.com/sebastianbergmann/php-code-coverage/security/policy",
                "source": "https://github.com/sebastianbergmann/php-code-coverage/tree/9.2.32"
            },
            "funding": [
                {
                    "url": "https://github.com/sebastianbergmann",
                    "type": "github"
                }
            ],
            "time": "2024-08-22T04:23:01+00:00"
        },
        {
            "name": "phpunit/php-file-iterator",
            "version": "3.0.6",
            "source": {
                "type": "git",
                "url": "https://github.com/sebastianbergmann/php-file-iterator.git",
                "reference": "cf1c2e7c203ac650e352f4cc675a7021e7d1b3cf"
            },
            "dist": {
                "type": "zip",
                "url": "https://api.github.com/repos/sebastianbergmann/php-file-iterator/zipball/cf1c2e7c203ac650e352f4cc675a7021e7d1b3cf",
                "reference": "cf1c2e7c203ac650e352f4cc675a7021e7d1b3cf",
                "shasum": ""
            },
            "require": {
                "php": ">=7.3"
            },
            "require-dev": {
                "phpunit/phpunit": "^9.3"
            },
            "type": "library",
            "extra": {
                "branch-alias": {
                    "dev-master": "3.0-dev"
                }
            },
            "autoload": {
                "classmap": [
                    "src/"
                ]
            },
            "notification-url": "https://packagist.org/downloads/",
            "license": [
                "BSD-3-Clause"
            ],
            "authors": [
                {
                    "name": "Sebastian Bergmann",
                    "email": "sebastian@phpunit.de",
                    "role": "lead"
                }
            ],
            "description": "FilterIterator implementation that filters files based on a list of suffixes.",
            "homepage": "https://github.com/sebastianbergmann/php-file-iterator/",
            "keywords": [
                "filesystem",
                "iterator"
            ],
            "support": {
                "issues": "https://github.com/sebastianbergmann/php-file-iterator/issues",
                "source": "https://github.com/sebastianbergmann/php-file-iterator/tree/3.0.6"
            },
            "funding": [
                {
                    "url": "https://github.com/sebastianbergmann",
                    "type": "github"
                }
            ],
            "time": "2021-12-02T12:48:52+00:00"
        },
        {
            "name": "phpunit/php-invoker",
            "version": "3.1.1",
            "source": {
                "type": "git",
                "url": "https://github.com/sebastianbergmann/php-invoker.git",
                "reference": "5a10147d0aaf65b58940a0b72f71c9ac0423cc67"
            },
            "dist": {
                "type": "zip",
                "url": "https://api.github.com/repos/sebastianbergmann/php-invoker/zipball/5a10147d0aaf65b58940a0b72f71c9ac0423cc67",
                "reference": "5a10147d0aaf65b58940a0b72f71c9ac0423cc67",
                "shasum": ""
            },
            "require": {
                "php": ">=7.3"
            },
            "require-dev": {
                "ext-pcntl": "*",
                "phpunit/phpunit": "^9.3"
            },
            "suggest": {
                "ext-pcntl": "*"
            },
            "type": "library",
            "extra": {
                "branch-alias": {
                    "dev-master": "3.1-dev"
                }
            },
            "autoload": {
                "classmap": [
                    "src/"
                ]
            },
            "notification-url": "https://packagist.org/downloads/",
            "license": [
                "BSD-3-Clause"
            ],
            "authors": [
                {
                    "name": "Sebastian Bergmann",
                    "email": "sebastian@phpunit.de",
                    "role": "lead"
                }
            ],
            "description": "Invoke callables with a timeout",
            "homepage": "https://github.com/sebastianbergmann/php-invoker/",
            "keywords": [
                "process"
            ],
            "support": {
                "issues": "https://github.com/sebastianbergmann/php-invoker/issues",
                "source": "https://github.com/sebastianbergmann/php-invoker/tree/3.1.1"
            },
            "funding": [
                {
                    "url": "https://github.com/sebastianbergmann",
                    "type": "github"
                }
            ],
            "time": "2020-09-28T05:58:55+00:00"
        },
        {
            "name": "phpunit/php-text-template",
            "version": "2.0.4",
            "source": {
                "type": "git",
                "url": "https://github.com/sebastianbergmann/php-text-template.git",
                "reference": "5da5f67fc95621df9ff4c4e5a84d6a8a2acf7c28"
            },
            "dist": {
                "type": "zip",
                "url": "https://api.github.com/repos/sebastianbergmann/php-text-template/zipball/5da5f67fc95621df9ff4c4e5a84d6a8a2acf7c28",
                "reference": "5da5f67fc95621df9ff4c4e5a84d6a8a2acf7c28",
                "shasum": ""
            },
            "require": {
                "php": ">=7.3"
            },
            "require-dev": {
                "phpunit/phpunit": "^9.3"
            },
            "type": "library",
            "extra": {
                "branch-alias": {
                    "dev-master": "2.0-dev"
                }
            },
            "autoload": {
                "classmap": [
                    "src/"
                ]
            },
            "notification-url": "https://packagist.org/downloads/",
            "license": [
                "BSD-3-Clause"
            ],
            "authors": [
                {
                    "name": "Sebastian Bergmann",
                    "email": "sebastian@phpunit.de",
                    "role": "lead"
                }
            ],
            "description": "Simple template engine.",
            "homepage": "https://github.com/sebastianbergmann/php-text-template/",
            "keywords": [
                "template"
            ],
            "support": {
                "issues": "https://github.com/sebastianbergmann/php-text-template/issues",
                "source": "https://github.com/sebastianbergmann/php-text-template/tree/2.0.4"
            },
            "funding": [
                {
                    "url": "https://github.com/sebastianbergmann",
                    "type": "github"
                }
            ],
            "time": "2020-10-26T05:33:50+00:00"
        },
        {
            "name": "phpunit/php-timer",
            "version": "5.0.3",
            "source": {
                "type": "git",
                "url": "https://github.com/sebastianbergmann/php-timer.git",
                "reference": "5a63ce20ed1b5bf577850e2c4e87f4aa902afbd2"
            },
            "dist": {
                "type": "zip",
                "url": "https://api.github.com/repos/sebastianbergmann/php-timer/zipball/5a63ce20ed1b5bf577850e2c4e87f4aa902afbd2",
                "reference": "5a63ce20ed1b5bf577850e2c4e87f4aa902afbd2",
                "shasum": ""
            },
            "require": {
                "php": ">=7.3"
            },
            "require-dev": {
                "phpunit/phpunit": "^9.3"
            },
            "type": "library",
            "extra": {
                "branch-alias": {
                    "dev-master": "5.0-dev"
                }
            },
            "autoload": {
                "classmap": [
                    "src/"
                ]
            },
            "notification-url": "https://packagist.org/downloads/",
            "license": [
                "BSD-3-Clause"
            ],
            "authors": [
                {
                    "name": "Sebastian Bergmann",
                    "email": "sebastian@phpunit.de",
                    "role": "lead"
                }
            ],
            "description": "Utility class for timing",
            "homepage": "https://github.com/sebastianbergmann/php-timer/",
            "keywords": [
                "timer"
            ],
            "support": {
                "issues": "https://github.com/sebastianbergmann/php-timer/issues",
                "source": "https://github.com/sebastianbergmann/php-timer/tree/5.0.3"
            },
            "funding": [
                {
                    "url": "https://github.com/sebastianbergmann",
                    "type": "github"
                }
            ],
            "time": "2020-10-26T13:16:10+00:00"
        },
        {
            "name": "phpunit/phpunit",
            "version": "9.6.29",
            "source": {
                "type": "git",
                "url": "https://github.com/sebastianbergmann/phpunit.git",
                "reference": "9ecfec57835a5581bc888ea7e13b51eb55ab9dd3"
            },
            "dist": {
                "type": "zip",
                "url": "https://api.github.com/repos/sebastianbergmann/phpunit/zipball/9ecfec57835a5581bc888ea7e13b51eb55ab9dd3",
                "reference": "9ecfec57835a5581bc888ea7e13b51eb55ab9dd3",
                "shasum": ""
            },
            "require": {
                "doctrine/instantiator": "^1.5.0 || ^2",
                "ext-dom": "*",
                "ext-json": "*",
                "ext-libxml": "*",
                "ext-mbstring": "*",
                "ext-xml": "*",
                "ext-xmlwriter": "*",
                "myclabs/deep-copy": "^1.13.4",
                "phar-io/manifest": "^2.0.4",
                "phar-io/version": "^3.2.1",
                "php": ">=7.3",
                "phpunit/php-code-coverage": "^9.2.32",
                "phpunit/php-file-iterator": "^3.0.6",
                "phpunit/php-invoker": "^3.1.1",
                "phpunit/php-text-template": "^2.0.4",
                "phpunit/php-timer": "^5.0.3",
                "sebastian/cli-parser": "^1.0.2",
                "sebastian/code-unit": "^1.0.8",
                "sebastian/comparator": "^4.0.9",
                "sebastian/diff": "^4.0.6",
                "sebastian/environment": "^5.1.5",
                "sebastian/exporter": "^4.0.8",
                "sebastian/global-state": "^5.0.8",
                "sebastian/object-enumerator": "^4.0.4",
                "sebastian/resource-operations": "^3.0.4",
                "sebastian/type": "^3.2.1",
                "sebastian/version": "^3.0.2"
            },
            "suggest": {
                "ext-soap": "To be able to generate mocks based on WSDL files",
                "ext-xdebug": "PHP extension that provides line coverage as well as branch and path coverage"
            },
            "bin": [
                "phpunit"
            ],
            "type": "library",
            "extra": {
                "branch-alias": {
                    "dev-master": "9.6-dev"
                }
            },
            "autoload": {
                "files": [
                    "src/Framework/Assert/Functions.php"
                ],
                "classmap": [
                    "src/"
                ]
            },
            "notification-url": "https://packagist.org/downloads/",
            "license": [
                "BSD-3-Clause"
            ],
            "authors": [
                {
                    "name": "Sebastian Bergmann",
                    "email": "sebastian@phpunit.de",
                    "role": "lead"
                }
            ],
            "description": "The PHP Unit Testing framework.",
            "homepage": "https://phpunit.de/",
            "keywords": [
                "phpunit",
                "testing",
                "xunit"
            ],
            "support": {
                "issues": "https://github.com/sebastianbergmann/phpunit/issues",
                "security": "https://github.com/sebastianbergmann/phpunit/security/policy",
                "source": "https://github.com/sebastianbergmann/phpunit/tree/9.6.29"
            },
            "funding": [
                {
                    "url": "https://phpunit.de/sponsors.html",
                    "type": "custom"
                },
                {
                    "url": "https://github.com/sebastianbergmann",
                    "type": "github"
                },
                {
                    "url": "https://liberapay.com/sebastianbergmann",
                    "type": "liberapay"
                },
                {
                    "url": "https://thanks.dev/u/gh/sebastianbergmann",
                    "type": "thanks_dev"
                },
                {
                    "url": "https://tidelift.com/funding/github/packagist/phpunit/phpunit",
                    "type": "tidelift"
                }
            ],
            "time": "2025-09-24T06:29:11+00:00"
        },
        {
            "name": "psr/container",
            "version": "2.0.2",
            "source": {
                "type": "git",
                "url": "https://github.com/php-fig/container.git",
                "reference": "c71ecc56dfe541dbd90c5360474fbc405f8d5963"
            },
            "dist": {
                "type": "zip",
                "url": "https://api.github.com/repos/php-fig/container/zipball/c71ecc56dfe541dbd90c5360474fbc405f8d5963",
                "reference": "c71ecc56dfe541dbd90c5360474fbc405f8d5963",
                "shasum": ""
            },
            "require": {
                "php": ">=7.4.0"
            },
            "type": "library",
            "extra": {
                "branch-alias": {
                    "dev-master": "2.0.x-dev"
                }
            },
            "autoload": {
                "psr-4": {
                    "Psr\\Container\\": "src/"
                }
            },
            "notification-url": "https://packagist.org/downloads/",
            "license": [
                "MIT"
            ],
            "authors": [
                {
                    "name": "PHP-FIG",
                    "homepage": "https://www.php-fig.org/"
                }
            ],
            "description": "Common Container Interface (PHP FIG PSR-11)",
            "homepage": "https://github.com/php-fig/container",
            "keywords": [
                "PSR-11",
                "container",
                "container-interface",
                "container-interop",
                "psr"
            ],
            "support": {
                "issues": "https://github.com/php-fig/container/issues",
                "source": "https://github.com/php-fig/container/tree/2.0.2"
            },
            "time": "2021-11-05T16:47:00+00:00"
        },
        {
            "name": "psr/log",
            "version": "3.0.2",
            "source": {
                "type": "git",
                "url": "https://github.com/php-fig/log.git",
                "reference": "f16e1d5863e37f8d8c2a01719f5b34baa2b714d3"
            },
            "dist": {
                "type": "zip",
                "url": "https://api.github.com/repos/php-fig/log/zipball/f16e1d5863e37f8d8c2a01719f5b34baa2b714d3",
                "reference": "f16e1d5863e37f8d8c2a01719f5b34baa2b714d3",
                "shasum": ""
            },
            "require": {
                "php": ">=8.0.0"
            },
            "type": "library",
            "extra": {
                "branch-alias": {
                    "dev-master": "3.x-dev"
                }
            },
            "autoload": {
                "psr-4": {
                    "Psr\\Log\\": "src"
                }
            },
            "notification-url": "https://packagist.org/downloads/",
            "license": [
                "MIT"
            ],
            "authors": [
                {
                    "name": "PHP-FIG",
                    "homepage": "https://www.php-fig.org/"
                }
            ],
            "description": "Common interface for logging libraries",
            "homepage": "https://github.com/php-fig/log",
            "keywords": [
                "log",
                "psr",
                "psr-3"
            ],
            "support": {
                "source": "https://github.com/php-fig/log/tree/3.0.2"
            },
            "time": "2024-09-11T13:17:53+00:00"
        },
        {
            "name": "react/promise",
            "version": "v3.3.0",
            "source": {
                "type": "git",
                "url": "https://github.com/reactphp/promise.git",
                "reference": "23444f53a813a3296c1368bb104793ce8d88f04a"
            },
            "dist": {
                "type": "zip",
                "url": "https://api.github.com/repos/reactphp/promise/zipball/23444f53a813a3296c1368bb104793ce8d88f04a",
                "reference": "23444f53a813a3296c1368bb104793ce8d88f04a",
                "shasum": ""
            },
            "require": {
                "php": ">=7.1.0"
            },
            "require-dev": {
                "phpstan/phpstan": "1.12.28 || 1.4.10",
                "phpunit/phpunit": "^9.6 || ^7.5"
            },
            "type": "library",
            "autoload": {
                "files": [
                    "src/functions_include.php"
                ],
                "psr-4": {
                    "React\\Promise\\": "src/"
                }
            },
            "notification-url": "https://packagist.org/downloads/",
            "license": [
                "MIT"
            ],
            "authors": [
                {
                    "name": "Jan Sorgalla",
                    "email": "jsorgalla@gmail.com",
                    "homepage": "https://sorgalla.com/"
                },
                {
                    "name": "Christian Lück",
                    "email": "christian@clue.engineering",
                    "homepage": "https://clue.engineering/"
                },
                {
                    "name": "Cees-Jan Kiewiet",
                    "email": "reactphp@ceesjankiewiet.nl",
                    "homepage": "https://wyrihaximus.net/"
                },
                {
                    "name": "Chris Boden",
                    "email": "cboden@gmail.com",
                    "homepage": "https://cboden.dev/"
                }
            ],
            "description": "A lightweight implementation of CommonJS Promises/A for PHP",
            "keywords": [
                "promise",
                "promises"
            ],
            "support": {
                "issues": "https://github.com/reactphp/promise/issues",
                "source": "https://github.com/reactphp/promise/tree/v3.3.0"
            },
            "funding": [
                {
                    "url": "https://opencollective.com/reactphp",
                    "type": "open_collective"
                }
            ],
            "time": "2025-08-19T18:57:03+00:00"
        },
        {
            "name": "sebastian/cli-parser",
            "version": "1.0.2",
            "source": {
                "type": "git",
                "url": "https://github.com/sebastianbergmann/cli-parser.git",
                "reference": "2b56bea83a09de3ac06bb18b92f068e60cc6f50b"
            },
            "dist": {
                "type": "zip",
                "url": "https://api.github.com/repos/sebastianbergmann/cli-parser/zipball/2b56bea83a09de3ac06bb18b92f068e60cc6f50b",
                "reference": "2b56bea83a09de3ac06bb18b92f068e60cc6f50b",
                "shasum": ""
            },
            "require": {
                "php": ">=7.3"
            },
            "require-dev": {
                "phpunit/phpunit": "^9.3"
            },
            "type": "library",
            "extra": {
                "branch-alias": {
                    "dev-master": "1.0-dev"
                }
            },
            "autoload": {
                "classmap": [
                    "src/"
                ]
            },
            "notification-url": "https://packagist.org/downloads/",
            "license": [
                "BSD-3-Clause"
            ],
            "authors": [
                {
                    "name": "Sebastian Bergmann",
                    "email": "sebastian@phpunit.de",
                    "role": "lead"
                }
            ],
            "description": "Library for parsing CLI options",
            "homepage": "https://github.com/sebastianbergmann/cli-parser",
            "support": {
                "issues": "https://github.com/sebastianbergmann/cli-parser/issues",
                "source": "https://github.com/sebastianbergmann/cli-parser/tree/1.0.2"
            },
            "funding": [
                {
                    "url": "https://github.com/sebastianbergmann",
                    "type": "github"
                }
            ],
            "time": "2024-03-02T06:27:43+00:00"
        },
        {
            "name": "sebastian/code-unit",
            "version": "1.0.8",
            "source": {
                "type": "git",
                "url": "https://github.com/sebastianbergmann/code-unit.git",
                "reference": "1fc9f64c0927627ef78ba436c9b17d967e68e120"
            },
            "dist": {
                "type": "zip",
                "url": "https://api.github.com/repos/sebastianbergmann/code-unit/zipball/1fc9f64c0927627ef78ba436c9b17d967e68e120",
                "reference": "1fc9f64c0927627ef78ba436c9b17d967e68e120",
                "shasum": ""
            },
            "require": {
                "php": ">=7.3"
            },
            "require-dev": {
                "phpunit/phpunit": "^9.3"
            },
            "type": "library",
            "extra": {
                "branch-alias": {
                    "dev-master": "1.0-dev"
                }
            },
            "autoload": {
                "classmap": [
                    "src/"
                ]
            },
            "notification-url": "https://packagist.org/downloads/",
            "license": [
                "BSD-3-Clause"
            ],
            "authors": [
                {
                    "name": "Sebastian Bergmann",
                    "email": "sebastian@phpunit.de",
                    "role": "lead"
                }
            ],
            "description": "Collection of value objects that represent the PHP code units",
            "homepage": "https://github.com/sebastianbergmann/code-unit",
            "support": {
                "issues": "https://github.com/sebastianbergmann/code-unit/issues",
                "source": "https://github.com/sebastianbergmann/code-unit/tree/1.0.8"
            },
            "funding": [
                {
                    "url": "https://github.com/sebastianbergmann",
                    "type": "github"
                }
            ],
            "time": "2020-10-26T13:08:54+00:00"
        },
        {
            "name": "sebastian/code-unit-reverse-lookup",
            "version": "2.0.3",
            "source": {
                "type": "git",
                "url": "https://github.com/sebastianbergmann/code-unit-reverse-lookup.git",
                "reference": "ac91f01ccec49fb77bdc6fd1e548bc70f7faa3e5"
            },
            "dist": {
                "type": "zip",
                "url": "https://api.github.com/repos/sebastianbergmann/code-unit-reverse-lookup/zipball/ac91f01ccec49fb77bdc6fd1e548bc70f7faa3e5",
                "reference": "ac91f01ccec49fb77bdc6fd1e548bc70f7faa3e5",
                "shasum": ""
            },
            "require": {
                "php": ">=7.3"
            },
            "require-dev": {
                "phpunit/phpunit": "^9.3"
            },
            "type": "library",
            "extra": {
                "branch-alias": {
                    "dev-master": "2.0-dev"
                }
            },
            "autoload": {
                "classmap": [
                    "src/"
                ]
            },
            "notification-url": "https://packagist.org/downloads/",
            "license": [
                "BSD-3-Clause"
            ],
            "authors": [
                {
                    "name": "Sebastian Bergmann",
                    "email": "sebastian@phpunit.de"
                }
            ],
            "description": "Looks up which function or method a line of code belongs to",
            "homepage": "https://github.com/sebastianbergmann/code-unit-reverse-lookup/",
            "support": {
                "issues": "https://github.com/sebastianbergmann/code-unit-reverse-lookup/issues",
                "source": "https://github.com/sebastianbergmann/code-unit-reverse-lookup/tree/2.0.3"
            },
            "funding": [
                {
                    "url": "https://github.com/sebastianbergmann",
                    "type": "github"
                }
            ],
            "time": "2020-09-28T05:30:19+00:00"
        },
        {
            "name": "sebastian/comparator",
            "version": "4.0.9",
            "source": {
                "type": "git",
                "url": "https://github.com/sebastianbergmann/comparator.git",
                "reference": "67a2df3a62639eab2cc5906065e9805d4fd5dfc5"
            },
            "dist": {
                "type": "zip",
                "url": "https://api.github.com/repos/sebastianbergmann/comparator/zipball/67a2df3a62639eab2cc5906065e9805d4fd5dfc5",
                "reference": "67a2df3a62639eab2cc5906065e9805d4fd5dfc5",
                "shasum": ""
            },
            "require": {
                "php": ">=7.3",
                "sebastian/diff": "^4.0",
                "sebastian/exporter": "^4.0"
            },
            "require-dev": {
                "phpunit/phpunit": "^9.3"
            },
            "type": "library",
            "extra": {
                "branch-alias": {
                    "dev-master": "4.0-dev"
                }
            },
            "autoload": {
                "classmap": [
                    "src/"
                ]
            },
            "notification-url": "https://packagist.org/downloads/",
            "license": [
                "BSD-3-Clause"
            ],
            "authors": [
                {
                    "name": "Sebastian Bergmann",
                    "email": "sebastian@phpunit.de"
                },
                {
                    "name": "Jeff Welch",
                    "email": "whatthejeff@gmail.com"
                },
                {
                    "name": "Volker Dusch",
                    "email": "github@wallbash.com"
                },
                {
                    "name": "Bernhard Schussek",
                    "email": "bschussek@2bepublished.at"
                }
            ],
            "description": "Provides the functionality to compare PHP values for equality",
            "homepage": "https://github.com/sebastianbergmann/comparator",
            "keywords": [
                "comparator",
                "compare",
                "equality"
            ],
            "support": {
                "issues": "https://github.com/sebastianbergmann/comparator/issues",
                "source": "https://github.com/sebastianbergmann/comparator/tree/4.0.9"
            },
            "funding": [
                {
                    "url": "https://github.com/sebastianbergmann",
                    "type": "github"
                },
                {
                    "url": "https://liberapay.com/sebastianbergmann",
                    "type": "liberapay"
                },
                {
                    "url": "https://thanks.dev/u/gh/sebastianbergmann",
                    "type": "thanks_dev"
                },
                {
                    "url": "https://tidelift.com/funding/github/packagist/sebastian/comparator",
                    "type": "tidelift"
                }
            ],
            "time": "2025-08-10T06:51:50+00:00"
        },
        {
            "name": "sebastian/complexity",
            "version": "2.0.3",
            "source": {
                "type": "git",
                "url": "https://github.com/sebastianbergmann/complexity.git",
                "reference": "25f207c40d62b8b7aa32f5ab026c53561964053a"
            },
            "dist": {
                "type": "zip",
                "url": "https://api.github.com/repos/sebastianbergmann/complexity/zipball/25f207c40d62b8b7aa32f5ab026c53561964053a",
                "reference": "25f207c40d62b8b7aa32f5ab026c53561964053a",
                "shasum": ""
            },
            "require": {
                "nikic/php-parser": "^4.18 || ^5.0",
                "php": ">=7.3"
            },
            "require-dev": {
                "phpunit/phpunit": "^9.3"
            },
            "type": "library",
            "extra": {
                "branch-alias": {
                    "dev-master": "2.0-dev"
                }
            },
            "autoload": {
                "classmap": [
                    "src/"
                ]
            },
            "notification-url": "https://packagist.org/downloads/",
            "license": [
                "BSD-3-Clause"
            ],
            "authors": [
                {
                    "name": "Sebastian Bergmann",
                    "email": "sebastian@phpunit.de",
                    "role": "lead"
                }
            ],
            "description": "Library for calculating the complexity of PHP code units",
            "homepage": "https://github.com/sebastianbergmann/complexity",
            "support": {
                "issues": "https://github.com/sebastianbergmann/complexity/issues",
                "source": "https://github.com/sebastianbergmann/complexity/tree/2.0.3"
            },
            "funding": [
                {
                    "url": "https://github.com/sebastianbergmann",
                    "type": "github"
                }
            ],
            "time": "2023-12-22T06:19:30+00:00"
        },
        {
            "name": "sebastian/diff",
            "version": "4.0.6",
            "source": {
                "type": "git",
                "url": "https://github.com/sebastianbergmann/diff.git",
                "reference": "ba01945089c3a293b01ba9badc29ad55b106b0bc"
            },
            "dist": {
                "type": "zip",
                "url": "https://api.github.com/repos/sebastianbergmann/diff/zipball/ba01945089c3a293b01ba9badc29ad55b106b0bc",
                "reference": "ba01945089c3a293b01ba9badc29ad55b106b0bc",
                "shasum": ""
            },
            "require": {
                "php": ">=7.3"
            },
            "require-dev": {
                "phpunit/phpunit": "^9.3",
                "symfony/process": "^4.2 || ^5"
            },
            "type": "library",
            "extra": {
                "branch-alias": {
                    "dev-master": "4.0-dev"
                }
            },
            "autoload": {
                "classmap": [
                    "src/"
                ]
            },
            "notification-url": "https://packagist.org/downloads/",
            "license": [
                "BSD-3-Clause"
            ],
            "authors": [
                {
                    "name": "Sebastian Bergmann",
                    "email": "sebastian@phpunit.de"
                },
                {
                    "name": "Kore Nordmann",
                    "email": "mail@kore-nordmann.de"
                }
            ],
            "description": "Diff implementation",
            "homepage": "https://github.com/sebastianbergmann/diff",
            "keywords": [
                "diff",
                "udiff",
                "unidiff",
                "unified diff"
            ],
            "support": {
                "issues": "https://github.com/sebastianbergmann/diff/issues",
                "source": "https://github.com/sebastianbergmann/diff/tree/4.0.6"
            },
            "funding": [
                {
                    "url": "https://github.com/sebastianbergmann",
                    "type": "github"
                }
            ],
            "time": "2024-03-02T06:30:58+00:00"
        },
        {
            "name": "sebastian/environment",
            "version": "5.1.5",
            "source": {
                "type": "git",
                "url": "https://github.com/sebastianbergmann/environment.git",
                "reference": "830c43a844f1f8d5b7a1f6d6076b784454d8b7ed"
            },
            "dist": {
                "type": "zip",
                "url": "https://api.github.com/repos/sebastianbergmann/environment/zipball/830c43a844f1f8d5b7a1f6d6076b784454d8b7ed",
                "reference": "830c43a844f1f8d5b7a1f6d6076b784454d8b7ed",
                "shasum": ""
            },
            "require": {
                "php": ">=7.3"
            },
            "require-dev": {
                "phpunit/phpunit": "^9.3"
            },
            "suggest": {
                "ext-posix": "*"
            },
            "type": "library",
            "extra": {
                "branch-alias": {
                    "dev-master": "5.1-dev"
                }
            },
            "autoload": {
                "classmap": [
                    "src/"
                ]
            },
            "notification-url": "https://packagist.org/downloads/",
            "license": [
                "BSD-3-Clause"
            ],
            "authors": [
                {
                    "name": "Sebastian Bergmann",
                    "email": "sebastian@phpunit.de"
                }
            ],
            "description": "Provides functionality to handle HHVM/PHP environments",
            "homepage": "http://www.github.com/sebastianbergmann/environment",
            "keywords": [
                "Xdebug",
                "environment",
                "hhvm"
            ],
            "support": {
                "issues": "https://github.com/sebastianbergmann/environment/issues",
                "source": "https://github.com/sebastianbergmann/environment/tree/5.1.5"
            },
            "funding": [
                {
                    "url": "https://github.com/sebastianbergmann",
                    "type": "github"
                }
            ],
            "time": "2023-02-03T06:03:51+00:00"
        },
        {
            "name": "sebastian/exporter",
            "version": "4.0.8",
            "source": {
                "type": "git",
                "url": "https://github.com/sebastianbergmann/exporter.git",
                "reference": "14c6ba52f95a36c3d27c835d65efc7123c446e8c"
            },
            "dist": {
                "type": "zip",
                "url": "https://api.github.com/repos/sebastianbergmann/exporter/zipball/14c6ba52f95a36c3d27c835d65efc7123c446e8c",
                "reference": "14c6ba52f95a36c3d27c835d65efc7123c446e8c",
                "shasum": ""
            },
            "require": {
                "php": ">=7.3",
                "sebastian/recursion-context": "^4.0"
            },
            "require-dev": {
                "ext-mbstring": "*",
                "phpunit/phpunit": "^9.3"
            },
            "type": "library",
            "extra": {
                "branch-alias": {
                    "dev-master": "4.0-dev"
                }
            },
            "autoload": {
                "classmap": [
                    "src/"
                ]
            },
            "notification-url": "https://packagist.org/downloads/",
            "license": [
                "BSD-3-Clause"
            ],
            "authors": [
                {
                    "name": "Sebastian Bergmann",
                    "email": "sebastian@phpunit.de"
                },
                {
                    "name": "Jeff Welch",
                    "email": "whatthejeff@gmail.com"
                },
                {
                    "name": "Volker Dusch",
                    "email": "github@wallbash.com"
                },
                {
                    "name": "Adam Harvey",
                    "email": "aharvey@php.net"
                },
                {
                    "name": "Bernhard Schussek",
                    "email": "bschussek@gmail.com"
                }
            ],
            "description": "Provides the functionality to export PHP variables for visualization",
            "homepage": "https://www.github.com/sebastianbergmann/exporter",
            "keywords": [
                "export",
                "exporter"
            ],
            "support": {
                "issues": "https://github.com/sebastianbergmann/exporter/issues",
                "source": "https://github.com/sebastianbergmann/exporter/tree/4.0.8"
            },
            "funding": [
                {
                    "url": "https://github.com/sebastianbergmann",
                    "type": "github"
                },
                {
                    "url": "https://liberapay.com/sebastianbergmann",
                    "type": "liberapay"
                },
                {
                    "url": "https://thanks.dev/u/gh/sebastianbergmann",
                    "type": "thanks_dev"
                },
                {
                    "url": "https://tidelift.com/funding/github/packagist/sebastian/exporter",
                    "type": "tidelift"
                }
            ],
            "time": "2025-09-24T06:03:27+00:00"
        },
        {
            "name": "sebastian/global-state",
            "version": "5.0.8",
            "source": {
                "type": "git",
                "url": "https://github.com/sebastianbergmann/global-state.git",
                "reference": "b6781316bdcd28260904e7cc18ec983d0d2ef4f6"
            },
            "dist": {
                "type": "zip",
                "url": "https://api.github.com/repos/sebastianbergmann/global-state/zipball/b6781316bdcd28260904e7cc18ec983d0d2ef4f6",
                "reference": "b6781316bdcd28260904e7cc18ec983d0d2ef4f6",
                "shasum": ""
            },
            "require": {
                "php": ">=7.3",
                "sebastian/object-reflector": "^2.0",
                "sebastian/recursion-context": "^4.0"
            },
            "require-dev": {
                "ext-dom": "*",
                "phpunit/phpunit": "^9.3"
            },
            "suggest": {
                "ext-uopz": "*"
            },
            "type": "library",
            "extra": {
                "branch-alias": {
                    "dev-master": "5.0-dev"
                }
            },
            "autoload": {
                "classmap": [
                    "src/"
                ]
            },
            "notification-url": "https://packagist.org/downloads/",
            "license": [
                "BSD-3-Clause"
            ],
            "authors": [
                {
                    "name": "Sebastian Bergmann",
                    "email": "sebastian@phpunit.de"
                }
            ],
            "description": "Snapshotting of global state",
            "homepage": "http://www.github.com/sebastianbergmann/global-state",
            "keywords": [
                "global state"
            ],
            "support": {
                "issues": "https://github.com/sebastianbergmann/global-state/issues",
                "source": "https://github.com/sebastianbergmann/global-state/tree/5.0.8"
            },
            "funding": [
                {
                    "url": "https://github.com/sebastianbergmann",
                    "type": "github"
                },
                {
                    "url": "https://liberapay.com/sebastianbergmann",
                    "type": "liberapay"
                },
                {
                    "url": "https://thanks.dev/u/gh/sebastianbergmann",
                    "type": "thanks_dev"
                },
                {
                    "url": "https://tidelift.com/funding/github/packagist/sebastian/global-state",
                    "type": "tidelift"
                }
            ],
            "time": "2025-08-10T07:10:35+00:00"
        },
        {
            "name": "sebastian/lines-of-code",
            "version": "1.0.4",
            "source": {
                "type": "git",
                "url": "https://github.com/sebastianbergmann/lines-of-code.git",
                "reference": "e1e4a170560925c26d424b6a03aed157e7dcc5c5"
            },
            "dist": {
                "type": "zip",
                "url": "https://api.github.com/repos/sebastianbergmann/lines-of-code/zipball/e1e4a170560925c26d424b6a03aed157e7dcc5c5",
                "reference": "e1e4a170560925c26d424b6a03aed157e7dcc5c5",
                "shasum": ""
            },
            "require": {
                "nikic/php-parser": "^4.18 || ^5.0",
                "php": ">=7.3"
            },
            "require-dev": {
                "phpunit/phpunit": "^9.3"
            },
            "type": "library",
            "extra": {
                "branch-alias": {
                    "dev-master": "1.0-dev"
                }
            },
            "autoload": {
                "classmap": [
                    "src/"
                ]
            },
            "notification-url": "https://packagist.org/downloads/",
            "license": [
                "BSD-3-Clause"
            ],
            "authors": [
                {
                    "name": "Sebastian Bergmann",
                    "email": "sebastian@phpunit.de",
                    "role": "lead"
                }
            ],
            "description": "Library for counting the lines of code in PHP source code",
            "homepage": "https://github.com/sebastianbergmann/lines-of-code",
            "support": {
                "issues": "https://github.com/sebastianbergmann/lines-of-code/issues",
                "source": "https://github.com/sebastianbergmann/lines-of-code/tree/1.0.4"
            },
            "funding": [
                {
                    "url": "https://github.com/sebastianbergmann",
                    "type": "github"
                }
            ],
            "time": "2023-12-22T06:20:34+00:00"
        },
        {
            "name": "sebastian/object-enumerator",
            "version": "4.0.4",
            "source": {
                "type": "git",
                "url": "https://github.com/sebastianbergmann/object-enumerator.git",
                "reference": "5c9eeac41b290a3712d88851518825ad78f45c71"
            },
            "dist": {
                "type": "zip",
                "url": "https://api.github.com/repos/sebastianbergmann/object-enumerator/zipball/5c9eeac41b290a3712d88851518825ad78f45c71",
                "reference": "5c9eeac41b290a3712d88851518825ad78f45c71",
                "shasum": ""
            },
            "require": {
                "php": ">=7.3",
                "sebastian/object-reflector": "^2.0",
                "sebastian/recursion-context": "^4.0"
            },
            "require-dev": {
                "phpunit/phpunit": "^9.3"
            },
            "type": "library",
            "extra": {
                "branch-alias": {
                    "dev-master": "4.0-dev"
                }
            },
            "autoload": {
                "classmap": [
                    "src/"
                ]
            },
            "notification-url": "https://packagist.org/downloads/",
            "license": [
                "BSD-3-Clause"
            ],
            "authors": [
                {
                    "name": "Sebastian Bergmann",
                    "email": "sebastian@phpunit.de"
                }
            ],
            "description": "Traverses array structures and object graphs to enumerate all referenced objects",
            "homepage": "https://github.com/sebastianbergmann/object-enumerator/",
            "support": {
                "issues": "https://github.com/sebastianbergmann/object-enumerator/issues",
                "source": "https://github.com/sebastianbergmann/object-enumerator/tree/4.0.4"
            },
            "funding": [
                {
                    "url": "https://github.com/sebastianbergmann",
                    "type": "github"
                }
            ],
            "time": "2020-10-26T13:12:34+00:00"
        },
        {
            "name": "sebastian/object-reflector",
            "version": "2.0.4",
            "source": {
                "type": "git",
                "url": "https://github.com/sebastianbergmann/object-reflector.git",
                "reference": "b4f479ebdbf63ac605d183ece17d8d7fe49c15c7"
            },
            "dist": {
                "type": "zip",
                "url": "https://api.github.com/repos/sebastianbergmann/object-reflector/zipball/b4f479ebdbf63ac605d183ece17d8d7fe49c15c7",
                "reference": "b4f479ebdbf63ac605d183ece17d8d7fe49c15c7",
                "shasum": ""
            },
            "require": {
                "php": ">=7.3"
            },
            "require-dev": {
                "phpunit/phpunit": "^9.3"
            },
            "type": "library",
            "extra": {
                "branch-alias": {
                    "dev-master": "2.0-dev"
                }
            },
            "autoload": {
                "classmap": [
                    "src/"
                ]
            },
            "notification-url": "https://packagist.org/downloads/",
            "license": [
                "BSD-3-Clause"
            ],
            "authors": [
                {
                    "name": "Sebastian Bergmann",
                    "email": "sebastian@phpunit.de"
                }
            ],
            "description": "Allows reflection of object attributes, including inherited and non-public ones",
            "homepage": "https://github.com/sebastianbergmann/object-reflector/",
            "support": {
                "issues": "https://github.com/sebastianbergmann/object-reflector/issues",
                "source": "https://github.com/sebastianbergmann/object-reflector/tree/2.0.4"
            },
            "funding": [
                {
                    "url": "https://github.com/sebastianbergmann",
                    "type": "github"
                }
            ],
            "time": "2020-10-26T13:14:26+00:00"
        },
        {
            "name": "sebastian/recursion-context",
            "version": "4.0.6",
            "source": {
                "type": "git",
                "url": "https://github.com/sebastianbergmann/recursion-context.git",
                "reference": "539c6691e0623af6dc6f9c20384c120f963465a0"
            },
            "dist": {
                "type": "zip",
                "url": "https://api.github.com/repos/sebastianbergmann/recursion-context/zipball/539c6691e0623af6dc6f9c20384c120f963465a0",
                "reference": "539c6691e0623af6dc6f9c20384c120f963465a0",
                "shasum": ""
            },
            "require": {
                "php": ">=7.3"
            },
            "require-dev": {
                "phpunit/phpunit": "^9.3"
            },
            "type": "library",
            "extra": {
                "branch-alias": {
                    "dev-master": "4.0-dev"
                }
            },
            "autoload": {
                "classmap": [
                    "src/"
                ]
            },
            "notification-url": "https://packagist.org/downloads/",
            "license": [
                "BSD-3-Clause"
            ],
            "authors": [
                {
                    "name": "Sebastian Bergmann",
                    "email": "sebastian@phpunit.de"
                },
                {
                    "name": "Jeff Welch",
                    "email": "whatthejeff@gmail.com"
                },
                {
                    "name": "Adam Harvey",
                    "email": "aharvey@php.net"
                }
            ],
            "description": "Provides functionality to recursively process PHP variables",
            "homepage": "https://github.com/sebastianbergmann/recursion-context",
            "support": {
                "issues": "https://github.com/sebastianbergmann/recursion-context/issues",
                "source": "https://github.com/sebastianbergmann/recursion-context/tree/4.0.6"
            },
            "funding": [
                {
                    "url": "https://github.com/sebastianbergmann",
                    "type": "github"
                },
                {
                    "url": "https://liberapay.com/sebastianbergmann",
                    "type": "liberapay"
                },
                {
                    "url": "https://thanks.dev/u/gh/sebastianbergmann",
                    "type": "thanks_dev"
                },
                {
                    "url": "https://tidelift.com/funding/github/packagist/sebastian/recursion-context",
                    "type": "tidelift"
                }
            ],
            "time": "2025-08-10T06:57:39+00:00"
        },
        {
            "name": "sebastian/resource-operations",
            "version": "3.0.4",
            "source": {
                "type": "git",
                "url": "https://github.com/sebastianbergmann/resource-operations.git",
                "reference": "05d5692a7993ecccd56a03e40cd7e5b09b1d404e"
            },
            "dist": {
                "type": "zip",
                "url": "https://api.github.com/repos/sebastianbergmann/resource-operations/zipball/05d5692a7993ecccd56a03e40cd7e5b09b1d404e",
                "reference": "05d5692a7993ecccd56a03e40cd7e5b09b1d404e",
                "shasum": ""
            },
            "require": {
                "php": ">=7.3"
            },
            "require-dev": {
                "phpunit/phpunit": "^9.0"
            },
            "type": "library",
            "extra": {
                "branch-alias": {
                    "dev-main": "3.0-dev"
                }
            },
            "autoload": {
                "classmap": [
                    "src/"
                ]
            },
            "notification-url": "https://packagist.org/downloads/",
            "license": [
                "BSD-3-Clause"
            ],
            "authors": [
                {
                    "name": "Sebastian Bergmann",
                    "email": "sebastian@phpunit.de"
                }
            ],
            "description": "Provides a list of PHP built-in functions that operate on resources",
            "homepage": "https://www.github.com/sebastianbergmann/resource-operations",
            "support": {
                "source": "https://github.com/sebastianbergmann/resource-operations/tree/3.0.4"
            },
            "funding": [
                {
                    "url": "https://github.com/sebastianbergmann",
                    "type": "github"
                }
            ],
            "time": "2024-03-14T16:00:52+00:00"
        },
        {
            "name": "sebastian/type",
            "version": "3.2.1",
            "source": {
                "type": "git",
                "url": "https://github.com/sebastianbergmann/type.git",
                "reference": "75e2c2a32f5e0b3aef905b9ed0b179b953b3d7c7"
            },
            "dist": {
                "type": "zip",
                "url": "https://api.github.com/repos/sebastianbergmann/type/zipball/75e2c2a32f5e0b3aef905b9ed0b179b953b3d7c7",
                "reference": "75e2c2a32f5e0b3aef905b9ed0b179b953b3d7c7",
                "shasum": ""
            },
            "require": {
                "php": ">=7.3"
            },
            "require-dev": {
                "phpunit/phpunit": "^9.5"
            },
            "type": "library",
            "extra": {
                "branch-alias": {
                    "dev-master": "3.2-dev"
                }
            },
            "autoload": {
                "classmap": [
                    "src/"
                ]
            },
            "notification-url": "https://packagist.org/downloads/",
            "license": [
                "BSD-3-Clause"
            ],
            "authors": [
                {
                    "name": "Sebastian Bergmann",
                    "email": "sebastian@phpunit.de",
                    "role": "lead"
                }
            ],
            "description": "Collection of value objects that represent the types of the PHP type system",
            "homepage": "https://github.com/sebastianbergmann/type",
            "support": {
                "issues": "https://github.com/sebastianbergmann/type/issues",
                "source": "https://github.com/sebastianbergmann/type/tree/3.2.1"
            },
            "funding": [
                {
                    "url": "https://github.com/sebastianbergmann",
                    "type": "github"
                }
            ],
            "time": "2023-02-03T06:13:03+00:00"
        },
        {
            "name": "sebastian/version",
            "version": "3.0.2",
            "source": {
                "type": "git",
                "url": "https://github.com/sebastianbergmann/version.git",
                "reference": "c6c1022351a901512170118436c764e473f6de8c"
            },
            "dist": {
                "type": "zip",
                "url": "https://api.github.com/repos/sebastianbergmann/version/zipball/c6c1022351a901512170118436c764e473f6de8c",
                "reference": "c6c1022351a901512170118436c764e473f6de8c",
                "shasum": ""
            },
            "require": {
                "php": ">=7.3"
            },
            "type": "library",
            "extra": {
                "branch-alias": {
                    "dev-master": "3.0-dev"
                }
            },
            "autoload": {
                "classmap": [
                    "src/"
                ]
            },
            "notification-url": "https://packagist.org/downloads/",
            "license": [
                "BSD-3-Clause"
            ],
            "authors": [
                {
                    "name": "Sebastian Bergmann",
                    "email": "sebastian@phpunit.de",
                    "role": "lead"
                }
            ],
            "description": "Library that helps with managing the version number of Git-hosted PHP projects",
            "homepage": "https://github.com/sebastianbergmann/version",
            "support": {
                "issues": "https://github.com/sebastianbergmann/version/issues",
                "source": "https://github.com/sebastianbergmann/version/tree/3.0.2"
            },
            "funding": [
                {
                    "url": "https://github.com/sebastianbergmann",
                    "type": "github"
                }
            ],
            "time": "2020-09-28T06:39:44+00:00"
        },
        {
            "name": "seld/jsonlint",
            "version": "1.11.0",
            "source": {
                "type": "git",
                "url": "https://github.com/Seldaek/jsonlint.git",
                "reference": "1748aaf847fc731cfad7725aec413ee46f0cc3a2"
            },
            "dist": {
                "type": "zip",
                "url": "https://api.github.com/repos/Seldaek/jsonlint/zipball/1748aaf847fc731cfad7725aec413ee46f0cc3a2",
                "reference": "1748aaf847fc731cfad7725aec413ee46f0cc3a2",
                "shasum": ""
            },
            "require": {
                "php": "^5.3 || ^7.0 || ^8.0"
            },
            "require-dev": {
                "phpstan/phpstan": "^1.11",
                "phpunit/phpunit": "^4.8.35 || ^5.7 || ^6.0 || ^8.5.13"
            },
            "bin": [
                "bin/jsonlint"
            ],
            "type": "library",
            "autoload": {
                "psr-4": {
                    "Seld\\JsonLint\\": "src/Seld/JsonLint/"
                }
            },
            "notification-url": "https://packagist.org/downloads/",
            "license": [
                "MIT"
            ],
            "authors": [
                {
                    "name": "Jordi Boggiano",
                    "email": "j.boggiano@seld.be",
                    "homepage": "https://seld.be"
                }
            ],
            "description": "JSON Linter",
            "keywords": [
                "json",
                "linter",
                "parser",
                "validator"
            ],
            "support": {
                "issues": "https://github.com/Seldaek/jsonlint/issues",
                "source": "https://github.com/Seldaek/jsonlint/tree/1.11.0"
            },
            "funding": [
                {
                    "url": "https://github.com/Seldaek",
                    "type": "github"
                },
                {
                    "url": "https://tidelift.com/funding/github/packagist/seld/jsonlint",
                    "type": "tidelift"
                }
            ],
            "time": "2024-07-11T14:55:45+00:00"
        },
        {
            "name": "seld/phar-utils",
            "version": "1.2.1",
            "source": {
                "type": "git",
                "url": "https://github.com/Seldaek/phar-utils.git",
                "reference": "ea2f4014f163c1be4c601b9b7bd6af81ba8d701c"
            },
            "dist": {
                "type": "zip",
                "url": "https://api.github.com/repos/Seldaek/phar-utils/zipball/ea2f4014f163c1be4c601b9b7bd6af81ba8d701c",
                "reference": "ea2f4014f163c1be4c601b9b7bd6af81ba8d701c",
                "shasum": ""
            },
            "require": {
                "php": ">=5.3"
            },
            "type": "library",
            "extra": {
                "branch-alias": {
                    "dev-master": "1.x-dev"
                }
            },
            "autoload": {
                "psr-4": {
                    "Seld\\PharUtils\\": "src/"
                }
            },
            "notification-url": "https://packagist.org/downloads/",
            "license": [
                "MIT"
            ],
            "authors": [
                {
                    "name": "Jordi Boggiano",
                    "email": "j.boggiano@seld.be"
                }
            ],
            "description": "PHAR file format utilities, for when PHP phars you up",
            "keywords": [
                "phar"
            ],
            "support": {
                "issues": "https://github.com/Seldaek/phar-utils/issues",
                "source": "https://github.com/Seldaek/phar-utils/tree/1.2.1"
            },
            "time": "2022-08-31T10:31:18+00:00"
        },
        {
            "name": "seld/signal-handler",
            "version": "2.0.2",
            "source": {
                "type": "git",
                "url": "https://github.com/Seldaek/signal-handler.git",
                "reference": "04a6112e883ad76c0ada8e4a9f7520bbfdb6bb98"
            },
            "dist": {
                "type": "zip",
                "url": "https://api.github.com/repos/Seldaek/signal-handler/zipball/04a6112e883ad76c0ada8e4a9f7520bbfdb6bb98",
                "reference": "04a6112e883ad76c0ada8e4a9f7520bbfdb6bb98",
                "shasum": ""
            },
            "require": {
                "php": ">=7.2.0"
            },
            "require-dev": {
                "phpstan/phpstan": "^1",
                "phpstan/phpstan-deprecation-rules": "^1.0",
                "phpstan/phpstan-phpunit": "^1",
                "phpstan/phpstan-strict-rules": "^1.3",
                "phpunit/phpunit": "^7.5.20 || ^8.5.23",
                "psr/log": "^1 || ^2 || ^3"
            },
            "type": "library",
            "extra": {
                "branch-alias": {
                    "dev-main": "2.x-dev"
                }
            },
            "autoload": {
                "psr-4": {
                    "Seld\\Signal\\": "src/"
                }
            },
            "notification-url": "https://packagist.org/downloads/",
            "license": [
                "MIT"
            ],
            "authors": [
                {
                    "name": "Jordi Boggiano",
                    "email": "j.boggiano@seld.be",
                    "homepage": "http://seld.be"
                }
            ],
            "description": "Simple unix signal handler that silently fails where signals are not supported for easy cross-platform development",
            "keywords": [
                "posix",
                "sigint",
                "signal",
                "sigterm",
                "unix"
            ],
            "support": {
                "issues": "https://github.com/Seldaek/signal-handler/issues",
                "source": "https://github.com/Seldaek/signal-handler/tree/2.0.2"
            },
            "time": "2023-09-03T09:24:00+00:00"
        },
        {
            "name": "squizlabs/php_codesniffer",
            "version": "4.0.0",
            "source": {
                "type": "git",
                "url": "https://github.com/PHPCSStandards/PHP_CodeSniffer.git",
                "reference": "06113cfdaf117fc2165f9cd040bd0f17fcd5242d"
            },
            "dist": {
                "type": "zip",
                "url": "https://api.github.com/repos/PHPCSStandards/PHP_CodeSniffer/zipball/06113cfdaf117fc2165f9cd040bd0f17fcd5242d",
                "reference": "06113cfdaf117fc2165f9cd040bd0f17fcd5242d",
                "shasum": ""
            },
            "require": {
                "ext-simplexml": "*",
                "ext-tokenizer": "*",
                "ext-xmlwriter": "*",
                "php": ">=7.2.0"
            },
            "require-dev": {
                "phpunit/phpunit": "^8.4.0 || ^9.3.4 || ^10.5.32 || 11.3.3 - 11.5.28 || ^11.5.31"
            },
            "bin": [
                "bin/phpcbf",
                "bin/phpcs"
            ],
            "type": "library",
            "notification-url": "https://packagist.org/downloads/",
            "license": [
                "BSD-3-Clause"
            ],
            "authors": [
                {
                    "name": "Greg Sherwood",
                    "role": "Former lead"
                },
                {
                    "name": "Juliette Reinders Folmer",
                    "role": "Current lead"
                },
                {
                    "name": "Contributors",
                    "homepage": "https://github.com/PHPCSStandards/PHP_CodeSniffer/graphs/contributors"
                }
            ],
            "description": "PHP_CodeSniffer tokenizes PHP files and detects violations of a defined set of coding standards.",
            "homepage": "https://github.com/PHPCSStandards/PHP_CodeSniffer",
            "keywords": [
                "phpcs",
                "standards",
                "static analysis"
            ],
            "support": {
                "issues": "https://github.com/PHPCSStandards/PHP_CodeSniffer/issues",
                "security": "https://github.com/PHPCSStandards/PHP_CodeSniffer/security/policy",
                "source": "https://github.com/PHPCSStandards/PHP_CodeSniffer",
                "wiki": "https://github.com/PHPCSStandards/PHP_CodeSniffer/wiki"
            },
            "funding": [
                {
                    "url": "https://github.com/PHPCSStandards",
                    "type": "github"
                },
                {
                    "url": "https://github.com/jrfnl",
                    "type": "github"
                },
                {
                    "url": "https://opencollective.com/php_codesniffer",
                    "type": "open_collective"
                },
                {
                    "url": "https://thanks.dev/u/gh/phpcsstandards",
                    "type": "thanks_dev"
                }
            ],
            "time": "2025-09-15T11:28:58+00:00"
        },
        {
            "name": "symfony/console",
            "version": "v7.3.4",
            "source": {
                "type": "git",
                "url": "https://github.com/symfony/console.git",
                "reference": "2b9c5fafbac0399a20a2e82429e2bd735dcfb7db"
            },
            "dist": {
                "type": "zip",
                "url": "https://api.github.com/repos/symfony/console/zipball/2b9c5fafbac0399a20a2e82429e2bd735dcfb7db",
                "reference": "2b9c5fafbac0399a20a2e82429e2bd735dcfb7db",
                "shasum": ""
            },
            "require": {
                "php": ">=8.2",
                "symfony/deprecation-contracts": "^2.5|^3",
                "symfony/polyfill-mbstring": "~1.0",
                "symfony/service-contracts": "^2.5|^3",
                "symfony/string": "^7.2"
            },
            "conflict": {
                "symfony/dependency-injection": "<6.4",
                "symfony/dotenv": "<6.4",
                "symfony/event-dispatcher": "<6.4",
                "symfony/lock": "<6.4",
                "symfony/process": "<6.4"
            },
            "provide": {
                "psr/log-implementation": "1.0|2.0|3.0"
            },
            "require-dev": {
                "psr/log": "^1|^2|^3",
                "symfony/config": "^6.4|^7.0",
                "symfony/dependency-injection": "^6.4|^7.0",
                "symfony/event-dispatcher": "^6.4|^7.0",
                "symfony/http-foundation": "^6.4|^7.0",
                "symfony/http-kernel": "^6.4|^7.0",
                "symfony/lock": "^6.4|^7.0",
                "symfony/messenger": "^6.4|^7.0",
                "symfony/process": "^6.4|^7.0",
                "symfony/stopwatch": "^6.4|^7.0",
                "symfony/var-dumper": "^6.4|^7.0"
            },
            "type": "library",
            "autoload": {
                "psr-4": {
                    "Symfony\\Component\\Console\\": ""
                },
                "exclude-from-classmap": [
                    "/Tests/"
                ]
            },
            "notification-url": "https://packagist.org/downloads/",
            "license": [
                "MIT"
            ],
            "authors": [
                {
                    "name": "Fabien Potencier",
                    "email": "fabien@symfony.com"
                },
                {
                    "name": "Symfony Community",
                    "homepage": "https://symfony.com/contributors"
                }
            ],
            "description": "Eases the creation of beautiful and testable command line interfaces",
            "homepage": "https://symfony.com",
            "keywords": [
                "cli",
                "command-line",
                "console",
                "terminal"
            ],
            "support": {
                "source": "https://github.com/symfony/console/tree/v7.3.4"
            },
            "funding": [
                {
                    "url": "https://symfony.com/sponsor",
                    "type": "custom"
                },
                {
                    "url": "https://github.com/fabpot",
                    "type": "github"
                },
                {
                    "url": "https://github.com/nicolas-grekas",
                    "type": "github"
                },
                {
                    "url": "https://tidelift.com/funding/github/packagist/symfony/symfony",
                    "type": "tidelift"
                }
            ],
            "time": "2025-09-22T15:31:00+00:00"
        },
        {
            "name": "symfony/deprecation-contracts",
            "version": "v3.6.0",
            "source": {
                "type": "git",
                "url": "https://github.com/symfony/deprecation-contracts.git",
                "reference": "63afe740e99a13ba87ec199bb07bbdee937a5b62"
            },
            "dist": {
                "type": "zip",
                "url": "https://api.github.com/repos/symfony/deprecation-contracts/zipball/63afe740e99a13ba87ec199bb07bbdee937a5b62",
                "reference": "63afe740e99a13ba87ec199bb07bbdee937a5b62",
                "shasum": ""
            },
            "require": {
                "php": ">=8.1"
            },
            "type": "library",
            "extra": {
                "thanks": {
                    "url": "https://github.com/symfony/contracts",
                    "name": "symfony/contracts"
                },
                "branch-alias": {
                    "dev-main": "3.6-dev"
                }
            },
            "autoload": {
                "files": [
                    "function.php"
                ]
            },
            "notification-url": "https://packagist.org/downloads/",
            "license": [
                "MIT"
            ],
            "authors": [
                {
                    "name": "Nicolas Grekas",
                    "email": "p@tchwork.com"
                },
                {
                    "name": "Symfony Community",
                    "homepage": "https://symfony.com/contributors"
                }
            ],
            "description": "A generic function and convention to trigger deprecation notices",
            "homepage": "https://symfony.com",
            "support": {
                "source": "https://github.com/symfony/deprecation-contracts/tree/v3.6.0"
            },
            "funding": [
                {
                    "url": "https://symfony.com/sponsor",
                    "type": "custom"
                },
                {
                    "url": "https://github.com/fabpot",
                    "type": "github"
                },
                {
                    "url": "https://tidelift.com/funding/github/packagist/symfony/symfony",
                    "type": "tidelift"
                }
            ],
            "time": "2024-09-25T14:21:43+00:00"
        },
        {
            "name": "symfony/filesystem",
            "version": "v7.3.2",
            "source": {
                "type": "git",
                "url": "https://github.com/symfony/filesystem.git",
                "reference": "edcbb768a186b5c3f25d0643159a787d3e63b7fd"
            },
            "dist": {
                "type": "zip",
                "url": "https://api.github.com/repos/symfony/filesystem/zipball/edcbb768a186b5c3f25d0643159a787d3e63b7fd",
                "reference": "edcbb768a186b5c3f25d0643159a787d3e63b7fd",
                "shasum": ""
            },
            "require": {
                "php": ">=8.2",
                "symfony/polyfill-ctype": "~1.8",
                "symfony/polyfill-mbstring": "~1.8"
            },
            "require-dev": {
                "symfony/process": "^6.4|^7.0"
            },
            "type": "library",
            "autoload": {
                "psr-4": {
                    "Symfony\\Component\\Filesystem\\": ""
                },
                "exclude-from-classmap": [
                    "/Tests/"
                ]
            },
            "notification-url": "https://packagist.org/downloads/",
            "license": [
                "MIT"
            ],
            "authors": [
                {
                    "name": "Fabien Potencier",
                    "email": "fabien@symfony.com"
                },
                {
                    "name": "Symfony Community",
                    "homepage": "https://symfony.com/contributors"
                }
            ],
            "description": "Provides basic utilities for the filesystem",
            "homepage": "https://symfony.com",
            "support": {
                "source": "https://github.com/symfony/filesystem/tree/v7.3.2"
            },
            "funding": [
                {
                    "url": "https://symfony.com/sponsor",
                    "type": "custom"
                },
                {
                    "url": "https://github.com/fabpot",
                    "type": "github"
                },
                {
                    "url": "https://github.com/nicolas-grekas",
                    "type": "github"
                },
                {
                    "url": "https://tidelift.com/funding/github/packagist/symfony/symfony",
                    "type": "tidelift"
                }
            ],
            "time": "2025-07-07T08:17:47+00:00"
        },
        {
            "name": "symfony/finder",
            "version": "v7.3.2",
            "source": {
                "type": "git",
                "url": "https://github.com/symfony/finder.git",
                "reference": "2a6614966ba1074fa93dae0bc804227422df4dfe"
            },
            "dist": {
                "type": "zip",
                "url": "https://api.github.com/repos/symfony/finder/zipball/2a6614966ba1074fa93dae0bc804227422df4dfe",
                "reference": "2a6614966ba1074fa93dae0bc804227422df4dfe",
                "shasum": ""
            },
            "require": {
                "php": ">=8.2"
            },
            "require-dev": {
                "symfony/filesystem": "^6.4|^7.0"
            },
            "type": "library",
            "autoload": {
                "psr-4": {
                    "Symfony\\Component\\Finder\\": ""
                },
                "exclude-from-classmap": [
                    "/Tests/"
                ]
            },
            "notification-url": "https://packagist.org/downloads/",
            "license": [
                "MIT"
            ],
            "authors": [
                {
                    "name": "Fabien Potencier",
                    "email": "fabien@symfony.com"
                },
                {
                    "name": "Symfony Community",
                    "homepage": "https://symfony.com/contributors"
                }
            ],
            "description": "Finds files and directories via an intuitive fluent interface",
            "homepage": "https://symfony.com",
            "support": {
                "source": "https://github.com/symfony/finder/tree/v7.3.2"
            },
            "funding": [
                {
                    "url": "https://symfony.com/sponsor",
                    "type": "custom"
                },
                {
                    "url": "https://github.com/fabpot",
                    "type": "github"
                },
                {
                    "url": "https://github.com/nicolas-grekas",
                    "type": "github"
                },
                {
                    "url": "https://tidelift.com/funding/github/packagist/symfony/symfony",
                    "type": "tidelift"
                }
            ],
            "time": "2025-07-15T13:41:35+00:00"
        },
        {
            "name": "symfony/polyfill-ctype",
            "version": "v1.33.0",
            "source": {
                "type": "git",
                "url": "https://github.com/symfony/polyfill-ctype.git",
                "reference": "a3cc8b044a6ea513310cbd48ef7333b384945638"
            },
            "dist": {
                "type": "zip",
                "url": "https://api.github.com/repos/symfony/polyfill-ctype/zipball/a3cc8b044a6ea513310cbd48ef7333b384945638",
                "reference": "a3cc8b044a6ea513310cbd48ef7333b384945638",
                "shasum": ""
            },
            "require": {
                "php": ">=7.2"
            },
            "provide": {
                "ext-ctype": "*"
            },
            "suggest": {
                "ext-ctype": "For best performance"
            },
            "type": "library",
            "extra": {
                "thanks": {
                    "url": "https://github.com/symfony/polyfill",
                    "name": "symfony/polyfill"
                }
            },
            "autoload": {
                "files": [
                    "bootstrap.php"
                ],
                "psr-4": {
                    "Symfony\\Polyfill\\Ctype\\": ""
                }
            },
            "notification-url": "https://packagist.org/downloads/",
            "license": [
                "MIT"
            ],
            "authors": [
                {
                    "name": "Gert de Pagter",
                    "email": "BackEndTea@gmail.com"
                },
                {
                    "name": "Symfony Community",
                    "homepage": "https://symfony.com/contributors"
                }
            ],
            "description": "Symfony polyfill for ctype functions",
            "homepage": "https://symfony.com",
            "keywords": [
                "compatibility",
                "ctype",
                "polyfill",
                "portable"
            ],
            "support": {
                "source": "https://github.com/symfony/polyfill-ctype/tree/v1.33.0"
            },
            "funding": [
                {
                    "url": "https://symfony.com/sponsor",
                    "type": "custom"
                },
                {
                    "url": "https://github.com/fabpot",
                    "type": "github"
                },
                {
                    "url": "https://github.com/nicolas-grekas",
                    "type": "github"
                },
                {
                    "url": "https://tidelift.com/funding/github/packagist/symfony/symfony",
                    "type": "tidelift"
                }
            ],
            "time": "2024-09-09T11:45:10+00:00"
        },
        {
            "name": "symfony/polyfill-intl-grapheme",
            "version": "v1.33.0",
            "source": {
                "type": "git",
                "url": "https://github.com/symfony/polyfill-intl-grapheme.git",
                "reference": "380872130d3a5dd3ace2f4010d95125fde5d5c70"
            },
            "dist": {
                "type": "zip",
                "url": "https://api.github.com/repos/symfony/polyfill-intl-grapheme/zipball/380872130d3a5dd3ace2f4010d95125fde5d5c70",
                "reference": "380872130d3a5dd3ace2f4010d95125fde5d5c70",
                "shasum": ""
            },
            "require": {
                "php": ">=7.2"
            },
            "suggest": {
                "ext-intl": "For best performance"
            },
            "type": "library",
            "extra": {
                "thanks": {
                    "url": "https://github.com/symfony/polyfill",
                    "name": "symfony/polyfill"
                }
            },
            "autoload": {
                "files": [
                    "bootstrap.php"
                ],
                "psr-4": {
                    "Symfony\\Polyfill\\Intl\\Grapheme\\": ""
                }
            },
            "notification-url": "https://packagist.org/downloads/",
            "license": [
                "MIT"
            ],
            "authors": [
                {
                    "name": "Nicolas Grekas",
                    "email": "p@tchwork.com"
                },
                {
                    "name": "Symfony Community",
                    "homepage": "https://symfony.com/contributors"
                }
            ],
            "description": "Symfony polyfill for intl's grapheme_* functions",
            "homepage": "https://symfony.com",
            "keywords": [
                "compatibility",
                "grapheme",
                "intl",
                "polyfill",
                "portable",
                "shim"
            ],
            "support": {
                "source": "https://github.com/symfony/polyfill-intl-grapheme/tree/v1.33.0"
            },
            "funding": [
                {
                    "url": "https://symfony.com/sponsor",
                    "type": "custom"
                },
                {
                    "url": "https://github.com/fabpot",
                    "type": "github"
                },
                {
                    "url": "https://github.com/nicolas-grekas",
                    "type": "github"
                },
                {
                    "url": "https://tidelift.com/funding/github/packagist/symfony/symfony",
                    "type": "tidelift"
                }
            ],
            "time": "2025-06-27T09:58:17+00:00"
        },
        {
            "name": "symfony/polyfill-intl-normalizer",
            "version": "v1.33.0",
            "source": {
                "type": "git",
                "url": "https://github.com/symfony/polyfill-intl-normalizer.git",
                "reference": "3833d7255cc303546435cb650316bff708a1c75c"
            },
            "dist": {
                "type": "zip",
                "url": "https://api.github.com/repos/symfony/polyfill-intl-normalizer/zipball/3833d7255cc303546435cb650316bff708a1c75c",
                "reference": "3833d7255cc303546435cb650316bff708a1c75c",
                "shasum": ""
            },
            "require": {
                "php": ">=7.2"
            },
            "suggest": {
                "ext-intl": "For best performance"
            },
            "type": "library",
            "extra": {
                "thanks": {
                    "url": "https://github.com/symfony/polyfill",
                    "name": "symfony/polyfill"
                }
            },
            "autoload": {
                "files": [
                    "bootstrap.php"
                ],
                "psr-4": {
                    "Symfony\\Polyfill\\Intl\\Normalizer\\": ""
                },
                "classmap": [
                    "Resources/stubs"
                ]
            },
            "notification-url": "https://packagist.org/downloads/",
            "license": [
                "MIT"
            ],
            "authors": [
                {
                    "name": "Nicolas Grekas",
                    "email": "p@tchwork.com"
                },
                {
                    "name": "Symfony Community",
                    "homepage": "https://symfony.com/contributors"
                }
            ],
            "description": "Symfony polyfill for intl's Normalizer class and related functions",
            "homepage": "https://symfony.com",
            "keywords": [
                "compatibility",
                "intl",
                "normalizer",
                "polyfill",
                "portable",
                "shim"
            ],
            "support": {
                "source": "https://github.com/symfony/polyfill-intl-normalizer/tree/v1.33.0"
            },
            "funding": [
                {
                    "url": "https://symfony.com/sponsor",
                    "type": "custom"
                },
                {
                    "url": "https://github.com/fabpot",
                    "type": "github"
                },
                {
                    "url": "https://github.com/nicolas-grekas",
                    "type": "github"
                },
                {
                    "url": "https://tidelift.com/funding/github/packagist/symfony/symfony",
                    "type": "tidelift"
                }
            ],
            "time": "2024-09-09T11:45:10+00:00"
        },
        {
            "name": "symfony/polyfill-mbstring",
            "version": "v1.33.0",
            "source": {
                "type": "git",
                "url": "https://github.com/symfony/polyfill-mbstring.git",
                "reference": "6d857f4d76bd4b343eac26d6b539585d2bc56493"
            },
            "dist": {
                "type": "zip",
                "url": "https://api.github.com/repos/symfony/polyfill-mbstring/zipball/6d857f4d76bd4b343eac26d6b539585d2bc56493",
                "reference": "6d857f4d76bd4b343eac26d6b539585d2bc56493",
                "shasum": ""
            },
            "require": {
                "ext-iconv": "*",
                "php": ">=7.2"
            },
            "provide": {
                "ext-mbstring": "*"
            },
            "suggest": {
                "ext-mbstring": "For best performance"
            },
            "type": "library",
            "extra": {
                "thanks": {
                    "url": "https://github.com/symfony/polyfill",
                    "name": "symfony/polyfill"
                }
            },
            "autoload": {
                "files": [
                    "bootstrap.php"
                ],
                "psr-4": {
                    "Symfony\\Polyfill\\Mbstring\\": ""
                }
            },
            "notification-url": "https://packagist.org/downloads/",
            "license": [
                "MIT"
            ],
            "authors": [
                {
                    "name": "Nicolas Grekas",
                    "email": "p@tchwork.com"
                },
                {
                    "name": "Symfony Community",
                    "homepage": "https://symfony.com/contributors"
                }
            ],
            "description": "Symfony polyfill for the Mbstring extension",
            "homepage": "https://symfony.com",
            "keywords": [
                "compatibility",
                "mbstring",
                "polyfill",
                "portable",
                "shim"
            ],
            "support": {
                "source": "https://github.com/symfony/polyfill-mbstring/tree/v1.33.0"
            },
            "funding": [
                {
                    "url": "https://symfony.com/sponsor",
                    "type": "custom"
                },
                {
                    "url": "https://github.com/fabpot",
                    "type": "github"
                },
                {
                    "url": "https://github.com/nicolas-grekas",
                    "type": "github"
                },
                {
                    "url": "https://tidelift.com/funding/github/packagist/symfony/symfony",
                    "type": "tidelift"
                }
            ],
            "time": "2024-12-23T08:48:59+00:00"
        },
        {
            "name": "symfony/polyfill-php73",
            "version": "v1.33.0",
            "source": {
                "type": "git",
                "url": "https://github.com/symfony/polyfill-php73.git",
                "reference": "0f68c03565dcaaf25a890667542e8bd75fe7e5bb"
            },
            "dist": {
                "type": "zip",
                "url": "https://api.github.com/repos/symfony/polyfill-php73/zipball/0f68c03565dcaaf25a890667542e8bd75fe7e5bb",
                "reference": "0f68c03565dcaaf25a890667542e8bd75fe7e5bb",
                "shasum": ""
            },
            "require": {
                "php": ">=7.2"
            },
            "type": "library",
            "extra": {
                "thanks": {
                    "url": "https://github.com/symfony/polyfill",
                    "name": "symfony/polyfill"
                }
            },
            "autoload": {
                "files": [
                    "bootstrap.php"
                ],
                "psr-4": {
                    "Symfony\\Polyfill\\Php73\\": ""
                },
                "classmap": [
                    "Resources/stubs"
                ]
            },
            "notification-url": "https://packagist.org/downloads/",
            "license": [
                "MIT"
            ],
            "authors": [
                {
                    "name": "Nicolas Grekas",
                    "email": "p@tchwork.com"
                },
                {
                    "name": "Symfony Community",
                    "homepage": "https://symfony.com/contributors"
                }
            ],
            "description": "Symfony polyfill backporting some PHP 7.3+ features to lower PHP versions",
            "homepage": "https://symfony.com",
            "keywords": [
                "compatibility",
                "polyfill",
                "portable",
                "shim"
            ],
            "support": {
                "source": "https://github.com/symfony/polyfill-php73/tree/v1.33.0"
            },
            "funding": [
                {
                    "url": "https://symfony.com/sponsor",
                    "type": "custom"
                },
                {
                    "url": "https://github.com/fabpot",
                    "type": "github"
                },
                {
                    "url": "https://github.com/nicolas-grekas",
                    "type": "github"
                },
                {
                    "url": "https://tidelift.com/funding/github/packagist/symfony/symfony",
                    "type": "tidelift"
                }
            ],
            "time": "2024-09-09T11:45:10+00:00"
        },
        {
            "name": "symfony/polyfill-php80",
            "version": "v1.33.0",
            "source": {
                "type": "git",
                "url": "https://github.com/symfony/polyfill-php80.git",
                "reference": "0cc9dd0f17f61d8131e7df6b84bd344899fe2608"
            },
            "dist": {
                "type": "zip",
                "url": "https://api.github.com/repos/symfony/polyfill-php80/zipball/0cc9dd0f17f61d8131e7df6b84bd344899fe2608",
                "reference": "0cc9dd0f17f61d8131e7df6b84bd344899fe2608",
                "shasum": ""
            },
            "require": {
                "php": ">=7.2"
            },
            "type": "library",
            "extra": {
                "thanks": {
                    "url": "https://github.com/symfony/polyfill",
                    "name": "symfony/polyfill"
                }
            },
            "autoload": {
                "files": [
                    "bootstrap.php"
                ],
                "psr-4": {
                    "Symfony\\Polyfill\\Php80\\": ""
                },
                "classmap": [
                    "Resources/stubs"
                ]
            },
            "notification-url": "https://packagist.org/downloads/",
            "license": [
                "MIT"
            ],
            "authors": [
                {
                    "name": "Ion Bazan",
                    "email": "ion.bazan@gmail.com"
                },
                {
                    "name": "Nicolas Grekas",
                    "email": "p@tchwork.com"
                },
                {
                    "name": "Symfony Community",
                    "homepage": "https://symfony.com/contributors"
                }
            ],
            "description": "Symfony polyfill backporting some PHP 8.0+ features to lower PHP versions",
            "homepage": "https://symfony.com",
            "keywords": [
                "compatibility",
                "polyfill",
                "portable",
                "shim"
            ],
            "support": {
                "source": "https://github.com/symfony/polyfill-php80/tree/v1.33.0"
            },
            "funding": [
                {
                    "url": "https://symfony.com/sponsor",
                    "type": "custom"
                },
                {
                    "url": "https://github.com/fabpot",
                    "type": "github"
                },
                {
                    "url": "https://github.com/nicolas-grekas",
                    "type": "github"
                },
                {
                    "url": "https://tidelift.com/funding/github/packagist/symfony/symfony",
                    "type": "tidelift"
                }
            ],
            "time": "2025-01-02T08:10:11+00:00"
        },
        {
            "name": "symfony/polyfill-php81",
            "version": "v1.33.0",
            "source": {
                "type": "git",
                "url": "https://github.com/symfony/polyfill-php81.git",
                "reference": "4a4cfc2d253c21a5ad0e53071df248ed48c6ce5c"
            },
            "dist": {
                "type": "zip",
                "url": "https://api.github.com/repos/symfony/polyfill-php81/zipball/4a4cfc2d253c21a5ad0e53071df248ed48c6ce5c",
                "reference": "4a4cfc2d253c21a5ad0e53071df248ed48c6ce5c",
                "shasum": ""
            },
            "require": {
                "php": ">=7.2"
            },
            "type": "library",
            "extra": {
                "thanks": {
                    "url": "https://github.com/symfony/polyfill",
                    "name": "symfony/polyfill"
                }
            },
            "autoload": {
                "files": [
                    "bootstrap.php"
                ],
                "psr-4": {
                    "Symfony\\Polyfill\\Php81\\": ""
                },
                "classmap": [
                    "Resources/stubs"
                ]
            },
            "notification-url": "https://packagist.org/downloads/",
            "license": [
                "MIT"
            ],
            "authors": [
                {
                    "name": "Nicolas Grekas",
                    "email": "p@tchwork.com"
                },
                {
                    "name": "Symfony Community",
                    "homepage": "https://symfony.com/contributors"
                }
            ],
            "description": "Symfony polyfill backporting some PHP 8.1+ features to lower PHP versions",
            "homepage": "https://symfony.com",
            "keywords": [
                "compatibility",
                "polyfill",
                "portable",
                "shim"
            ],
            "support": {
                "source": "https://github.com/symfony/polyfill-php81/tree/v1.33.0"
            },
            "funding": [
                {
                    "url": "https://symfony.com/sponsor",
                    "type": "custom"
                },
                {
                    "url": "https://github.com/fabpot",
                    "type": "github"
                },
                {
                    "url": "https://github.com/nicolas-grekas",
                    "type": "github"
                },
                {
                    "url": "https://tidelift.com/funding/github/packagist/symfony/symfony",
                    "type": "tidelift"
                }
            ],
            "time": "2024-09-09T11:45:10+00:00"
        },
        {
            "name": "symfony/process",
            "version": "v7.3.4",
            "source": {
                "type": "git",
                "url": "https://github.com/symfony/process.git",
                "reference": "f24f8f316367b30810810d4eb30c543d7003ff3b"
            },
            "dist": {
                "type": "zip",
                "url": "https://api.github.com/repos/symfony/process/zipball/f24f8f316367b30810810d4eb30c543d7003ff3b",
                "reference": "f24f8f316367b30810810d4eb30c543d7003ff3b",
                "shasum": ""
            },
            "require": {
                "php": ">=8.2"
            },
            "type": "library",
            "autoload": {
                "psr-4": {
                    "Symfony\\Component\\Process\\": ""
                },
                "exclude-from-classmap": [
                    "/Tests/"
                ]
            },
            "notification-url": "https://packagist.org/downloads/",
            "license": [
                "MIT"
            ],
            "authors": [
                {
                    "name": "Fabien Potencier",
                    "email": "fabien@symfony.com"
                },
                {
                    "name": "Symfony Community",
                    "homepage": "https://symfony.com/contributors"
                }
            ],
            "description": "Executes commands in sub-processes",
            "homepage": "https://symfony.com",
            "support": {
                "source": "https://github.com/symfony/process/tree/v7.3.4"
            },
            "funding": [
                {
                    "url": "https://symfony.com/sponsor",
                    "type": "custom"
                },
                {
                    "url": "https://github.com/fabpot",
                    "type": "github"
                },
                {
                    "url": "https://github.com/nicolas-grekas",
                    "type": "github"
                },
                {
                    "url": "https://tidelift.com/funding/github/packagist/symfony/symfony",
                    "type": "tidelift"
                }
            ],
            "time": "2025-09-11T10:12:26+00:00"
        },
        {
            "name": "symfony/service-contracts",
            "version": "v3.6.0",
            "source": {
                "type": "git",
                "url": "https://github.com/symfony/service-contracts.git",
                "reference": "f021b05a130d35510bd6b25fe9053c2a8a15d5d4"
            },
            "dist": {
                "type": "zip",
                "url": "https://api.github.com/repos/symfony/service-contracts/zipball/f021b05a130d35510bd6b25fe9053c2a8a15d5d4",
                "reference": "f021b05a130d35510bd6b25fe9053c2a8a15d5d4",
                "shasum": ""
            },
            "require": {
                "php": ">=8.1",
                "psr/container": "^1.1|^2.0",
                "symfony/deprecation-contracts": "^2.5|^3"
            },
            "conflict": {
                "ext-psr": "<1.1|>=2"
            },
            "type": "library",
            "extra": {
                "thanks": {
                    "url": "https://github.com/symfony/contracts",
                    "name": "symfony/contracts"
                },
                "branch-alias": {
                    "dev-main": "3.6-dev"
                }
            },
            "autoload": {
                "psr-4": {
                    "Symfony\\Contracts\\Service\\": ""
                },
                "exclude-from-classmap": [
                    "/Test/"
                ]
            },
            "notification-url": "https://packagist.org/downloads/",
            "license": [
                "MIT"
            ],
            "authors": [
                {
                    "name": "Nicolas Grekas",
                    "email": "p@tchwork.com"
                },
                {
                    "name": "Symfony Community",
                    "homepage": "https://symfony.com/contributors"
                }
            ],
            "description": "Generic abstractions related to writing services",
            "homepage": "https://symfony.com",
            "keywords": [
                "abstractions",
                "contracts",
                "decoupling",
                "interfaces",
                "interoperability",
                "standards"
            ],
            "support": {
                "source": "https://github.com/symfony/service-contracts/tree/v3.6.0"
            },
            "funding": [
                {
                    "url": "https://symfony.com/sponsor",
                    "type": "custom"
                },
                {
                    "url": "https://github.com/fabpot",
                    "type": "github"
                },
                {
                    "url": "https://tidelift.com/funding/github/packagist/symfony/symfony",
                    "type": "tidelift"
                }
            ],
            "time": "2025-04-25T09:37:31+00:00"
        },
        {
            "name": "symfony/string",
            "version": "v7.3.4",
            "source": {
                "type": "git",
                "url": "https://github.com/symfony/string.git",
                "reference": "f96476035142921000338bad71e5247fbc138872"
            },
            "dist": {
                "type": "zip",
                "url": "https://api.github.com/repos/symfony/string/zipball/f96476035142921000338bad71e5247fbc138872",
                "reference": "f96476035142921000338bad71e5247fbc138872",
                "shasum": ""
            },
            "require": {
                "php": ">=8.2",
                "symfony/polyfill-ctype": "~1.8",
                "symfony/polyfill-intl-grapheme": "~1.0",
                "symfony/polyfill-intl-normalizer": "~1.0",
                "symfony/polyfill-mbstring": "~1.0"
            },
            "conflict": {
                "symfony/translation-contracts": "<2.5"
            },
            "require-dev": {
                "symfony/emoji": "^7.1",
                "symfony/http-client": "^6.4|^7.0",
                "symfony/intl": "^6.4|^7.0",
                "symfony/translation-contracts": "^2.5|^3.0",
                "symfony/var-exporter": "^6.4|^7.0"
            },
            "type": "library",
            "autoload": {
                "files": [
                    "Resources/functions.php"
                ],
                "psr-4": {
                    "Symfony\\Component\\String\\": ""
                },
                "exclude-from-classmap": [
                    "/Tests/"
                ]
            },
            "notification-url": "https://packagist.org/downloads/",
            "license": [
                "MIT"
            ],
            "authors": [
                {
                    "name": "Nicolas Grekas",
                    "email": "p@tchwork.com"
                },
                {
                    "name": "Symfony Community",
                    "homepage": "https://symfony.com/contributors"
                }
            ],
            "description": "Provides an object-oriented API to strings and deals with bytes, UTF-8 code points and grapheme clusters in a unified way",
            "homepage": "https://symfony.com",
            "keywords": [
                "grapheme",
                "i18n",
                "string",
                "unicode",
                "utf-8",
                "utf8"
            ],
            "support": {
                "source": "https://github.com/symfony/string/tree/v7.3.4"
            },
            "funding": [
                {
                    "url": "https://symfony.com/sponsor",
                    "type": "custom"
                },
                {
                    "url": "https://github.com/fabpot",
                    "type": "github"
                },
                {
                    "url": "https://github.com/nicolas-grekas",
                    "type": "github"
                },
                {
                    "url": "https://tidelift.com/funding/github/packagist/symfony/symfony",
                    "type": "tidelift"
                }
            ],
            "time": "2025-09-11T14:36:48+00:00"
        },
        {
            "name": "theseer/tokenizer",
            "version": "1.2.3",
            "source": {
                "type": "git",
                "url": "https://github.com/theseer/tokenizer.git",
                "reference": "737eda637ed5e28c3413cb1ebe8bb52cbf1ca7a2"
            },
            "dist": {
                "type": "zip",
                "url": "https://api.github.com/repos/theseer/tokenizer/zipball/737eda637ed5e28c3413cb1ebe8bb52cbf1ca7a2",
                "reference": "737eda637ed5e28c3413cb1ebe8bb52cbf1ca7a2",
                "shasum": ""
            },
            "require": {
                "ext-dom": "*",
                "ext-tokenizer": "*",
                "ext-xmlwriter": "*",
                "php": "^7.2 || ^8.0"
            },
            "type": "library",
            "autoload": {
                "classmap": [
                    "src/"
                ]
            },
            "notification-url": "https://packagist.org/downloads/",
            "license": [
                "BSD-3-Clause"
            ],
            "authors": [
                {
                    "name": "Arne Blankerts",
                    "email": "arne@blankerts.de",
                    "role": "Developer"
                }
            ],
            "description": "A small library for converting tokenized PHP source code into XML and potentially other formats",
            "support": {
                "issues": "https://github.com/theseer/tokenizer/issues",
                "source": "https://github.com/theseer/tokenizer/tree/1.2.3"
            },
            "funding": [
                {
                    "url": "https://github.com/theseer",
                    "type": "github"
                }
            ],
            "time": "2024-03-03T12:36:25+00:00"
        },
        {
            "name": "yiisoft/yii2-coding-standards",
            "version": "3.0.1",
            "source": {
                "type": "git",
                "url": "https://github.com/yiisoft/yii2-coding-standards.git",
                "reference": "842ffdf6c31f46bb6f4b3f3c7dda4f570321ace7"
            },
            "dist": {
                "type": "zip",
                "url": "https://api.github.com/repos/yiisoft/yii2-coding-standards/zipball/842ffdf6c31f46bb6f4b3f3c7dda4f570321ace7",
                "reference": "842ffdf6c31f46bb6f4b3f3c7dda4f570321ace7",
                "shasum": ""
            },
            "require": {
                "php": ">=5.4.0",
                "squizlabs/php_codesniffer": ">=3.2"
            },
            "type": "phpcodesniffer-standard",
            "autoload": {
                "psr-4": {
                    "yii\\console\\controllers\\": "src/console/controllers/"
                }
            },
            "notification-url": "https://packagist.org/downloads/",
            "license": [
                "BSD-3-Clause"
            ],
            "authors": [
                {
                    "name": "Qiang Xue",
                    "email": "qiang.xue@gmail.com",
                    "homepage": "https://www.yiiframework.com/",
                    "role": "Founder and project lead"
                },
                {
                    "name": "Alexander Makarov",
                    "email": "sam@rmcreative.ru",
                    "homepage": "https://rmcreative.ru/",
                    "role": "Core framework development"
                },
                {
                    "name": "Maurizio Domba",
                    "homepage": "https://mdomba.info/",
                    "role": "Core framework development"
                },
                {
                    "name": "Carsten Brandt",
                    "email": "mail@cebe.cc",
                    "homepage": "https://cebe.cc/",
                    "role": "Core framework development"
                },
                {
                    "name": "Timur Ruziev",
                    "email": "resurtm@gmail.com",
                    "homepage": "https://resurtm.com/",
                    "role": "Core framework development"
                },
                {
                    "name": "Paul Klimov",
                    "email": "klimov.paul@gmail.com",
                    "role": "Core framework development"
                }
            ],
            "description": "Yii PHP Framework Version 2 - Coding standard tools",
            "homepage": "https://www.yiiframework.com/",
            "keywords": [
                "codesniffer",
                "framework",
                "yii"
            ],
            "support": {
                "forum": "https://www.yiiframework.com/forum/",
                "irc": "ircs://irc.libera.chat:6697/yii",
                "issues": "https://github.com/yiisoft/yii2/issues?state=open",
                "source": "https://github.com/yiisoft/yii2",
                "wiki": "https://www.yiiframework.com/wiki/"
            },
            "funding": [
                {
                    "url": "https://opencollective.com/yiisoft",
                    "type": "open_collective"
                }
            ],
            "time": "2024-06-12T13:50:40+00:00"
        }
    ],
    "aliases": [],
    "minimum-stability": "dev",
    "stability-flags": {},
    "prefer-stable": true,
    "prefer-lowest": false,
    "platform": {
        "php": ">=8.1",
        "ext-mbstring": "*",
        "ext-ctype": "*",
        "lib-pcre": "*"
    },
    "platform-dev": {},
    "plugin-api-version": "2.6.0"
}<|MERGE_RESOLUTION|>--- conflicted
+++ resolved
@@ -4,11 +4,7 @@
         "Read more about it at https://getcomposer.org/doc/01-basic-usage.md#installing-dependencies",
         "This file is @generated automatically"
     ],
-<<<<<<< HEAD
-    "content-hash": "aaea7bab7676b248f79e2057b423286a",
-=======
     "content-hash": "27432a423aeb0113c5a262b02ed72e6b",
->>>>>>> b856f803
     "packages": [
         {
             "name": "cebe/markdown",
@@ -1539,13 +1535,6 @@
         },
         {
             "name": "phpstan/phpstan",
-<<<<<<< HEAD
-            "version": "1.12.32",
-            "dist": {
-                "type": "zip",
-                "url": "https://api.github.com/repos/phpstan/phpstan/zipball/2770dcdf5078d0b0d53f94317e06affe88419aa8",
-                "reference": "2770dcdf5078d0b0d53f94317e06affe88419aa8",
-=======
             "version": "2.1.29",
             "source": {
                 "type": "git",
@@ -1556,7 +1545,6 @@
                 "type": "zip",
                 "url": "https://api.github.com/repos/phpstan/phpstan/zipball/d618573eed4a1b6b75e37b2e0b65ac65c885d88e",
                 "reference": "d618573eed4a1b6b75e37b2e0b65ac65c885d88e",
->>>>>>> b856f803
                 "shasum": ""
             },
             "require": {
@@ -1601,11 +1589,7 @@
                     "type": "github"
                 }
             ],
-<<<<<<< HEAD
-            "time": "2025-09-30T10:16:31+00:00"
-=======
             "time": "2025-09-25T06:58:18+00:00"
->>>>>>> b856f803
         },
         {
             "name": "phpunit/php-code-coverage",
