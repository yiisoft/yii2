{
    "_readme": [
        "This file locks the dependencies of your project to a known state",
        "Read more about it at https://getcomposer.org/doc/01-basic-usage.md#installing-dependencies",
        "This file is @generated automatically"
    ],
<<<<<<< HEAD
    "content-hash": "1c9e9e5bc6be7b83ef45eed0425bd5b9",
=======
    "content-hash": "80e3f228bae519816def145a5a1d47ae",
>>>>>>> 5f3d36ea
    "packages": [
        {
            "name": "bower-asset/inputmask",
            "version": "5.0.8",
            "source": {
                "type": "git",
                "url": "https://github.com/RobinHerbots/Inputmask.git",
<<<<<<< HEAD
                "reference": "5e670ad62f50c738388d4dcec78d2888505ad77b"
=======
                "reference": "e0f39e0c93569c6b494c3a57edef2c59313a6b64"
>>>>>>> 5f3d36ea
            },
            "dist": {
                "type": "zip",
                "url": "https://api.github.com/repos/RobinHerbots/Inputmask/zipball/e0f39e0c93569c6b494c3a57edef2c59313a6b64",
                "reference": "e0f39e0c93569c6b494c3a57edef2c59313a6b64"
            },
            "require": {
                "bower-asset/jquery": ">=1.7"
            },
            "type": "bower-asset",
            "license": [
                "http://opensource.org/licenses/mit-license.php"
            ]
        },
        {
            "name": "bower-asset/jquery",
<<<<<<< HEAD
            "version": "3.7.0",
            "source": {
                "type": "git",
                "url": "https://github.com/jquery/jquery-dist.git",
                "reference": "b755b3e9ab895aed7f409ec48a1349f5b185f55f"
            },
            "dist": {
                "type": "zip",
                "url": "https://api.github.com/repos/jquery/jquery-dist/zipball/b755b3e9ab895aed7f409ec48a1349f5b185f55f",
                "reference": "b755b3e9ab895aed7f409ec48a1349f5b185f55f"
=======
            "version": "3.7.1",
            "source": {
                "type": "git",
                "url": "https://github.com/jquery/jquery-dist.git",
                "reference": "fde1f76e2799dd877c176abde0ec836553246991"
            },
            "dist": {
                "type": "zip",
                "url": "https://api.github.com/repos/jquery/jquery-dist/zipball/fde1f76e2799dd877c176abde0ec836553246991",
                "reference": "fde1f76e2799dd877c176abde0ec836553246991"
>>>>>>> 5f3d36ea
            },
            "type": "bower-asset",
            "license": [
                "MIT"
            ]
        },
        {
            "name": "bower-asset/punycode",
            "version": "v2.2.3",
            "source": {
                "type": "git",
                "url": "https://github.com/mathiasbynens/punycode.js.git",
<<<<<<< HEAD
                "reference": "38c8d3131a82567bfef18da09f7f4db68c84f8a3"
            },
            "dist": {
                "type": "zip",
                "url": "https://api.github.com/repos/mathiasbynens/punycode.js/zipball/38c8d3131a82567bfef18da09f7f4db68c84f8a3",
                "reference": "38c8d3131a82567bfef18da09f7f4db68c84f8a3"
=======
                "reference": "46d412120e2feb868876769a9847790ba278c882"
            },
            "dist": {
                "type": "zip",
                "url": "https://api.github.com/repos/mathiasbynens/punycode.js/zipball/46d412120e2feb868876769a9847790ba278c882",
                "reference": "46d412120e2feb868876769a9847790ba278c882"
>>>>>>> 5f3d36ea
            },
            "type": "bower-asset"
        },
        {
            "name": "bower-asset/yii2-pjax",
            "version": "2.0.8",
            "source": {
                "type": "git",
                "url": "git@github.com:yiisoft/jquery-pjax.git",
                "reference": "a9298d57da63d14a950f1b94366a864bc62264fb"
            },
            "dist": {
                "type": "zip",
                "url": "https://api.github.com/repos/yiisoft/jquery-pjax/zipball/a9298d57da63d14a950f1b94366a864bc62264fb",
                "reference": "a9298d57da63d14a950f1b94366a864bc62264fb"
            },
            "require": {
                "bower-asset/jquery": ">=1.8"
            },
            "type": "bower-asset",
            "license": [
                "MIT"
            ]
        },
        {
            "name": "cebe/markdown",
            "version": "1.2.1",
            "source": {
                "type": "git",
                "url": "https://github.com/cebe/markdown.git",
                "reference": "9bac5e971dd391e2802dca5400bbeacbaea9eb86"
            },
            "dist": {
                "type": "zip",
                "url": "https://api.github.com/repos/cebe/markdown/zipball/9bac5e971dd391e2802dca5400bbeacbaea9eb86",
                "reference": "9bac5e971dd391e2802dca5400bbeacbaea9eb86",
                "shasum": ""
            },
            "require": {
                "lib-pcre": "*",
                "php": ">=5.4.0"
            },
            "require-dev": {
                "cebe/indent": "*",
                "facebook/xhprof": "*@dev",
                "phpunit/phpunit": "4.1.*"
            },
            "bin": [
                "bin/markdown"
            ],
            "type": "library",
            "extra": {
                "branch-alias": {
                    "dev-master": "1.2.x-dev"
                }
            },
            "autoload": {
                "psr-4": {
                    "cebe\\markdown\\": ""
                }
            },
            "notification-url": "https://packagist.org/downloads/",
            "license": [
                "MIT"
            ],
            "authors": [
                {
                    "name": "Carsten Brandt",
                    "email": "mail@cebe.cc",
                    "homepage": "http://cebe.cc/",
                    "role": "Creator"
                }
            ],
            "description": "A super fast, highly extensible markdown parser for PHP",
            "homepage": "https://github.com/cebe/markdown#readme",
            "keywords": [
                "extensible",
                "fast",
                "gfm",
                "markdown",
                "markdown-extra"
            ],
            "support": {
                "issues": "https://github.com/cebe/markdown/issues",
                "source": "https://github.com/cebe/markdown"
            },
            "time": "2018-03-26T11:24:36+00:00"
        },
        {
            "name": "ezyang/htmlpurifier",
            "version": "v4.16.0",
            "source": {
                "type": "git",
                "url": "https://github.com/ezyang/htmlpurifier.git",
                "reference": "523407fb06eb9e5f3d59889b3978d5bfe94299c8"
            },
            "dist": {
                "type": "zip",
                "url": "https://api.github.com/repos/ezyang/htmlpurifier/zipball/523407fb06eb9e5f3d59889b3978d5bfe94299c8",
                "reference": "523407fb06eb9e5f3d59889b3978d5bfe94299c8",
                "shasum": ""
            },
            "require": {
                "php": "~5.6.0 || ~7.0.0 || ~7.1.0 || ~7.2.0 || ~7.3.0 || ~7.4.0 || ~8.0.0 || ~8.1.0 || ~8.2.0"
            },
            "require-dev": {
                "cerdic/css-tidy": "^1.7 || ^2.0",
                "simpletest/simpletest": "dev-master"
            },
            "suggest": {
                "cerdic/css-tidy": "If you want to use the filter 'Filter.ExtractStyleBlocks'.",
                "ext-bcmath": "Used for unit conversion and imagecrash protection",
                "ext-iconv": "Converts text to and from non-UTF-8 encodings",
                "ext-tidy": "Used for pretty-printing HTML"
            },
            "type": "library",
            "autoload": {
                "files": [
                    "library/HTMLPurifier.composer.php"
                ],
                "psr-0": {
                    "HTMLPurifier": "library/"
                },
                "exclude-from-classmap": [
                    "/library/HTMLPurifier/Language/"
                ]
            },
            "notification-url": "https://packagist.org/downloads/",
            "license": [
                "LGPL-2.1-or-later"
            ],
            "authors": [
                {
                    "name": "Edward Z. Yang",
                    "email": "admin@htmlpurifier.org",
                    "homepage": "http://ezyang.com"
                }
            ],
            "description": "Standards compliant HTML filter written in PHP",
            "homepage": "http://htmlpurifier.org/",
            "keywords": [
                "html"
            ],
            "support": {
                "issues": "https://github.com/ezyang/htmlpurifier/issues",
                "source": "https://github.com/ezyang/htmlpurifier/tree/v4.16.0"
            },
            "time": "2022-09-18T07:06:19+00:00"
        },
        {
            "name": "paragonie/random_compat",
            "version": "v9.99.100",
            "source": {
                "type": "git",
                "url": "https://github.com/paragonie/random_compat.git",
                "reference": "996434e5492cb4c3edcb9168db6fbb1359ef965a"
            },
            "dist": {
                "type": "zip",
                "url": "https://api.github.com/repos/paragonie/random_compat/zipball/996434e5492cb4c3edcb9168db6fbb1359ef965a",
                "reference": "996434e5492cb4c3edcb9168db6fbb1359ef965a",
                "shasum": ""
            },
            "require": {
                "php": ">= 7"
            },
            "require-dev": {
                "phpunit/phpunit": "4.*|5.*",
                "vimeo/psalm": "^1"
            },
            "suggest": {
                "ext-libsodium": "Provides a modern crypto API that can be used to generate random bytes."
            },
            "type": "library",
            "notification-url": "https://packagist.org/downloads/",
            "license": [
                "MIT"
            ],
            "authors": [
                {
                    "name": "Paragon Initiative Enterprises",
                    "email": "security@paragonie.com",
                    "homepage": "https://paragonie.com"
                }
            ],
            "description": "PHP 5.x polyfill for random_bytes() and random_int() from PHP 7",
            "keywords": [
                "csprng",
                "polyfill",
                "pseudorandom",
                "random"
            ],
            "support": {
                "email": "info@paragonie.com",
                "issues": "https://github.com/paragonie/random_compat/issues",
                "source": "https://github.com/paragonie/random_compat"
            },
            "time": "2020-10-15T08:29:30+00:00"
        },
        {
            "name": "yiisoft/yii2-composer",
            "version": "2.0.10",
            "source": {
                "type": "git",
                "url": "https://github.com/yiisoft/yii2-composer.git",
                "reference": "94bb3f66e779e2774f8776d6e1bdeab402940510"
            },
            "dist": {
                "type": "zip",
                "url": "https://api.github.com/repos/yiisoft/yii2-composer/zipball/94bb3f66e779e2774f8776d6e1bdeab402940510",
                "reference": "94bb3f66e779e2774f8776d6e1bdeab402940510",
                "shasum": ""
            },
            "require": {
                "composer-plugin-api": "^1.0 | ^2.0"
            },
            "require-dev": {
                "composer/composer": "^1.0 | ^2.0@dev",
                "phpunit/phpunit": "<7"
            },
            "type": "composer-plugin",
            "extra": {
                "class": "yii\\composer\\Plugin",
                "branch-alias": {
                    "dev-master": "2.0.x-dev"
                }
            },
            "autoload": {
                "psr-4": {
                    "yii\\composer\\": ""
                }
            },
            "notification-url": "https://packagist.org/downloads/",
            "license": [
                "BSD-3-Clause"
            ],
            "authors": [
                {
                    "name": "Qiang Xue",
                    "email": "qiang.xue@gmail.com"
                },
                {
                    "name": "Carsten Brandt",
                    "email": "mail@cebe.cc"
                }
            ],
            "description": "The composer plugin for Yii extension installer",
            "keywords": [
                "composer",
                "extension installer",
                "yii2"
            ],
            "support": {
                "forum": "http://www.yiiframework.com/forum/",
                "irc": "irc://irc.freenode.net/yii",
                "issues": "https://github.com/yiisoft/yii2-composer/issues",
                "source": "https://github.com/yiisoft/yii2-composer",
                "wiki": "http://www.yiiframework.com/wiki/"
            },
            "funding": [
                {
                    "url": "https://github.com/yiisoft",
                    "type": "github"
                },
                {
                    "url": "https://opencollective.com/yiisoft",
                    "type": "open_collective"
                },
                {
                    "url": "https://tidelift.com/funding/github/packagist/yiisoft/yii2-composer",
                    "type": "tidelift"
                }
            ],
            "time": "2020-06-24T00:04:01+00:00"
        }
    ],
    "packages-dev": [
        {
            "name": "cebe/indent",
            "version": "1.0.2",
            "source": {
                "type": "git",
                "url": "https://github.com/cebe/indent.git",
                "reference": "c500ed74d30ed2d7e085f9cf07f8092d32d70776"
            },
            "dist": {
                "type": "zip",
                "url": "https://api.github.com/repos/cebe/indent/zipball/c500ed74d30ed2d7e085f9cf07f8092d32d70776",
                "reference": "c500ed74d30ed2d7e085f9cf07f8092d32d70776",
                "shasum": ""
            },
            "bin": [
                "indent"
            ],
            "type": "library",
            "notification-url": "https://packagist.org/downloads/",
            "license": [
                "MIT"
            ],
            "authors": [
                {
                    "name": "Carsten Brandt",
                    "email": "mail@cebe.cc",
                    "homepage": "http://cebe.cc/",
                    "role": "Core framework development"
                }
            ],
            "description": "a small tool to convert text file indentation",
            "support": {
                "issues": "https://github.com/cebe/indent/issues",
                "source": "https://github.com/cebe/indent/tree/master"
            },
            "time": "2014-05-23T14:40:08+00:00"
        },
        {
            "name": "composer/pcre",
            "version": "3.1.0",
            "source": {
                "type": "git",
                "url": "https://github.com/composer/pcre.git",
                "reference": "4bff79ddd77851fe3cdd11616ed3f92841ba5bd2"
            },
            "dist": {
                "type": "zip",
                "url": "https://api.github.com/repos/composer/pcre/zipball/4bff79ddd77851fe3cdd11616ed3f92841ba5bd2",
                "reference": "4bff79ddd77851fe3cdd11616ed3f92841ba5bd2",
                "shasum": ""
            },
            "require": {
                "php": "^7.4 || ^8.0"
            },
            "require-dev": {
                "phpstan/phpstan": "^1.3",
                "phpstan/phpstan-strict-rules": "^1.1",
                "symfony/phpunit-bridge": "^5"
            },
            "type": "library",
            "extra": {
                "branch-alias": {
                    "dev-main": "3.x-dev"
                }
            },
            "autoload": {
                "psr-4": {
                    "Composer\\Pcre\\": "src"
                }
            },
            "notification-url": "https://packagist.org/downloads/",
            "license": [
                "MIT"
            ],
            "authors": [
                {
                    "name": "Jordi Boggiano",
                    "email": "j.boggiano@seld.be",
                    "homepage": "http://seld.be"
                }
            ],
            "description": "PCRE wrapping library that offers type-safe preg_* replacements.",
            "keywords": [
                "PCRE",
                "preg",
                "regex",
                "regular expression"
            ],
            "support": {
                "issues": "https://github.com/composer/pcre/issues",
                "source": "https://github.com/composer/pcre/tree/3.1.0"
            },
            "funding": [
                {
                    "url": "https://packagist.com",
                    "type": "custom"
                },
                {
                    "url": "https://github.com/composer",
                    "type": "github"
                },
                {
                    "url": "https://tidelift.com/funding/github/packagist/composer/composer",
                    "type": "tidelift"
                }
            ],
            "time": "2022-11-17T09:50:14+00:00"
        },
        {
            "name": "composer/semver",
            "version": "3.4.0",
            "source": {
                "type": "git",
                "url": "https://github.com/composer/semver.git",
                "reference": "35e8d0af4486141bc745f23a29cc2091eb624a32"
            },
            "dist": {
                "type": "zip",
                "url": "https://api.github.com/repos/composer/semver/zipball/35e8d0af4486141bc745f23a29cc2091eb624a32",
                "reference": "35e8d0af4486141bc745f23a29cc2091eb624a32",
                "shasum": ""
            },
            "require": {
                "php": "^5.3.2 || ^7.0 || ^8.0"
            },
            "require-dev": {
                "phpstan/phpstan": "^1.4",
                "symfony/phpunit-bridge": "^4.2 || ^5"
            },
            "type": "library",
            "extra": {
                "branch-alias": {
                    "dev-main": "3.x-dev"
                }
            },
            "autoload": {
                "psr-4": {
                    "Composer\\Semver\\": "src"
                }
            },
            "notification-url": "https://packagist.org/downloads/",
            "license": [
                "MIT"
            ],
            "authors": [
                {
                    "name": "Nils Adermann",
                    "email": "naderman@naderman.de",
                    "homepage": "http://www.naderman.de"
                },
                {
                    "name": "Jordi Boggiano",
                    "email": "j.boggiano@seld.be",
                    "homepage": "http://seld.be"
                },
                {
                    "name": "Rob Bast",
                    "email": "rob.bast@gmail.com",
                    "homepage": "http://robbast.nl"
                }
            ],
            "description": "Semver library that offers utilities, version constraint parsing and validation.",
            "keywords": [
                "semantic",
                "semver",
                "validation",
                "versioning"
            ],
            "support": {
                "irc": "ircs://irc.libera.chat:6697/composer",
                "issues": "https://github.com/composer/semver/issues",
                "source": "https://github.com/composer/semver/tree/3.4.0"
            },
            "funding": [
                {
                    "url": "https://packagist.com",
                    "type": "custom"
                },
                {
                    "url": "https://github.com/composer",
                    "type": "github"
                },
                {
                    "url": "https://tidelift.com/funding/github/packagist/composer/composer",
                    "type": "tidelift"
                }
            ],
            "time": "2023-08-31T09:50:34+00:00"
        },
        {
            "name": "composer/xdebug-handler",
            "version": "3.0.3",
            "source": {
                "type": "git",
                "url": "https://github.com/composer/xdebug-handler.git",
                "reference": "ced299686f41dce890debac69273b47ffe98a40c"
            },
            "dist": {
                "type": "zip",
                "url": "https://api.github.com/repos/composer/xdebug-handler/zipball/ced299686f41dce890debac69273b47ffe98a40c",
                "reference": "ced299686f41dce890debac69273b47ffe98a40c",
                "shasum": ""
            },
            "require": {
                "composer/pcre": "^1 || ^2 || ^3",
                "php": "^7.2.5 || ^8.0",
                "psr/log": "^1 || ^2 || ^3"
            },
            "require-dev": {
                "phpstan/phpstan": "^1.0",
                "phpstan/phpstan-strict-rules": "^1.1",
                "symfony/phpunit-bridge": "^6.0"
            },
            "type": "library",
            "autoload": {
                "psr-4": {
                    "Composer\\XdebugHandler\\": "src"
                }
            },
            "notification-url": "https://packagist.org/downloads/",
            "license": [
                "MIT"
            ],
            "authors": [
                {
                    "name": "John Stevenson",
                    "email": "john-stevenson@blueyonder.co.uk"
                }
            ],
            "description": "Restarts a process without Xdebug.",
            "keywords": [
                "Xdebug",
                "performance"
            ],
            "support": {
                "irc": "irc://irc.freenode.org/composer",
                "issues": "https://github.com/composer/xdebug-handler/issues",
                "source": "https://github.com/composer/xdebug-handler/tree/3.0.3"
            },
            "funding": [
                {
                    "url": "https://packagist.com",
                    "type": "custom"
                },
                {
                    "url": "https://github.com/composer",
                    "type": "github"
                },
                {
                    "url": "https://tidelift.com/funding/github/packagist/composer/composer",
                    "type": "tidelift"
                }
            ],
            "time": "2022-02-25T21:32:43+00:00"
        },
        {
            "name": "dms/phpunit-arraysubset-asserts",
            "version": "v0.5.0",
            "source": {
                "type": "git",
                "url": "https://github.com/rdohms/phpunit-arraysubset-asserts.git",
                "reference": "aa6b9e858414e91cca361cac3b2035ee57d212e0"
            },
            "dist": {
                "type": "zip",
                "url": "https://api.github.com/repos/rdohms/phpunit-arraysubset-asserts/zipball/aa6b9e858414e91cca361cac3b2035ee57d212e0",
                "reference": "aa6b9e858414e91cca361cac3b2035ee57d212e0",
                "shasum": ""
            },
            "require": {
                "php": "^5.4 || ^7.0 || ^8.0",
                "phpunit/phpunit": "^4.8.36 || ^5.7.21 || ^6.0 || ^7.0 || ^8.0 || ^9.0 || ^10.0"
            },
            "require-dev": {
                "dms/coding-standard": "^9"
            },
            "type": "library",
            "autoload": {
                "files": [
                    "assertarraysubset-autoload.php"
                ]
            },
            "notification-url": "https://packagist.org/downloads/",
            "license": [
                "MIT"
            ],
            "authors": [
                {
                    "name": "Rafael Dohms",
                    "email": "rdohms@gmail.com"
                }
            ],
            "description": "This package provides ArraySubset and related asserts once deprecated in PHPUnit 8",
            "support": {
                "issues": "https://github.com/rdohms/phpunit-arraysubset-asserts/issues",
                "source": "https://github.com/rdohms/phpunit-arraysubset-asserts/tree/v0.5.0"
            },
            "time": "2023-06-02T17:33:53+00:00"
        },
        {
            "name": "doctrine/annotations",
<<<<<<< HEAD
            "version": "2.0.1",
            "source": {
                "type": "git",
                "url": "https://github.com/doctrine/annotations.git",
                "reference": "e157ef3f3124bbf6fe7ce0ffd109e8a8ef284e7f"
            },
            "dist": {
                "type": "zip",
                "url": "https://api.github.com/repos/doctrine/annotations/zipball/e157ef3f3124bbf6fe7ce0ffd109e8a8ef284e7f",
                "reference": "e157ef3f3124bbf6fe7ce0ffd109e8a8ef284e7f",
=======
            "version": "1.14.3",
            "source": {
                "type": "git",
                "url": "https://github.com/doctrine/annotations.git",
                "reference": "fb0d71a7393298a7b232cbf4c8b1f73f3ec3d5af"
            },
            "dist": {
                "type": "zip",
                "url": "https://api.github.com/repos/doctrine/annotations/zipball/fb0d71a7393298a7b232cbf4c8b1f73f3ec3d5af",
                "reference": "fb0d71a7393298a7b232cbf4c8b1f73f3ec3d5af",
>>>>>>> 5f3d36ea
                "shasum": ""
            },
            "require": {
                "doctrine/lexer": "^2 || ^3",
                "ext-tokenizer": "*",
                "php": "^7.2 || ^8.0",
                "psr/cache": "^1 || ^2 || ^3"
            },
            "require-dev": {
                "doctrine/cache": "^2.0",
                "doctrine/coding-standard": "^10",
                "phpstan/phpstan": "^1.8.0",
                "phpunit/phpunit": "^7.5 || ^8.5 || ^9.5",
                "symfony/cache": "^5.4 || ^6",
                "vimeo/psalm": "^4.10"
            },
            "suggest": {
                "php": "PHP 8.0 or higher comes with attributes, a native replacement for annotations"
            },
            "type": "library",
            "autoload": {
                "psr-4": {
                    "Doctrine\\Common\\Annotations\\": "lib/Doctrine/Common/Annotations"
                }
            },
            "notification-url": "https://packagist.org/downloads/",
            "license": [
                "MIT"
            ],
            "authors": [
                {
                    "name": "Guilherme Blanco",
                    "email": "guilhermeblanco@gmail.com"
                },
                {
                    "name": "Roman Borschel",
                    "email": "roman@code-factory.org"
                },
                {
                    "name": "Benjamin Eberlei",
                    "email": "kontakt@beberlei.de"
                },
                {
                    "name": "Jonathan Wage",
                    "email": "jonwage@gmail.com"
                },
                {
                    "name": "Johannes Schmitt",
                    "email": "schmittjoh@gmail.com"
                }
            ],
            "description": "Docblock Annotations Parser",
            "homepage": "https://www.doctrine-project.org/projects/annotations.html",
            "keywords": [
                "annotations",
                "docblock",
                "parser"
            ],
            "support": {
                "issues": "https://github.com/doctrine/annotations/issues",
<<<<<<< HEAD
                "source": "https://github.com/doctrine/annotations/tree/2.0.1"
            },
            "time": "2023-02-02T22:02:53+00:00"
=======
                "source": "https://github.com/doctrine/annotations/tree/1.14.3"
            },
            "time": "2023-02-01T09:20:38+00:00"
        },
        {
            "name": "doctrine/deprecations",
            "version": "v1.1.1",
            "source": {
                "type": "git",
                "url": "https://github.com/doctrine/deprecations.git",
                "reference": "612a3ee5ab0d5dd97b7cf3874a6efe24325efac3"
            },
            "dist": {
                "type": "zip",
                "url": "https://api.github.com/repos/doctrine/deprecations/zipball/612a3ee5ab0d5dd97b7cf3874a6efe24325efac3",
                "reference": "612a3ee5ab0d5dd97b7cf3874a6efe24325efac3",
                "shasum": ""
            },
            "require": {
                "php": "^7.1 || ^8.0"
            },
            "require-dev": {
                "doctrine/coding-standard": "^9",
                "phpstan/phpstan": "1.4.10 || 1.10.15",
                "phpstan/phpstan-phpunit": "^1.0",
                "phpunit/phpunit": "^7.5 || ^8.5 || ^9.5",
                "psalm/plugin-phpunit": "0.18.4",
                "psr/log": "^1 || ^2 || ^3",
                "vimeo/psalm": "4.30.0 || 5.12.0"
            },
            "suggest": {
                "psr/log": "Allows logging deprecations via PSR-3 logger implementation"
            },
            "type": "library",
            "autoload": {
                "psr-4": {
                    "Doctrine\\Deprecations\\": "lib/Doctrine/Deprecations"
                }
            },
            "notification-url": "https://packagist.org/downloads/",
            "license": [
                "MIT"
            ],
            "description": "A small layer on top of trigger_error(E_USER_DEPRECATED) or PSR-3 logging with options to disable all deprecations or selectively for packages.",
            "homepage": "https://www.doctrine-project.org/",
            "support": {
                "issues": "https://github.com/doctrine/deprecations/issues",
                "source": "https://github.com/doctrine/deprecations/tree/v1.1.1"
            },
            "time": "2023-06-03T09:27:29+00:00"
>>>>>>> 5f3d36ea
        },
        {
            "name": "doctrine/instantiator",
            "version": "2.0.0",
            "source": {
                "type": "git",
                "url": "https://github.com/doctrine/instantiator.git",
                "reference": "c6222283fa3f4ac679f8b9ced9a4e23f163e80d0"
            },
            "dist": {
                "type": "zip",
                "url": "https://api.github.com/repos/doctrine/instantiator/zipball/c6222283fa3f4ac679f8b9ced9a4e23f163e80d0",
                "reference": "c6222283fa3f4ac679f8b9ced9a4e23f163e80d0",
                "shasum": ""
            },
            "require": {
                "php": "^8.1"
            },
            "require-dev": {
                "doctrine/coding-standard": "^11",
                "ext-pdo": "*",
                "ext-phar": "*",
                "phpbench/phpbench": "^1.2",
                "phpstan/phpstan": "^1.9.4",
                "phpstan/phpstan-phpunit": "^1.3",
                "phpunit/phpunit": "^9.5.27",
                "vimeo/psalm": "^5.4"
            },
            "type": "library",
            "autoload": {
                "psr-4": {
                    "Doctrine\\Instantiator\\": "src/Doctrine/Instantiator/"
                }
            },
            "notification-url": "https://packagist.org/downloads/",
            "license": [
                "MIT"
            ],
            "authors": [
                {
                    "name": "Marco Pivetta",
                    "email": "ocramius@gmail.com",
                    "homepage": "https://ocramius.github.io/"
                }
            ],
            "description": "A small, lightweight utility to instantiate objects in PHP without invoking their constructors",
            "homepage": "https://www.doctrine-project.org/projects/instantiator.html",
            "keywords": [
                "constructor",
                "instantiate"
            ],
            "support": {
                "issues": "https://github.com/doctrine/instantiator/issues",
                "source": "https://github.com/doctrine/instantiator/tree/2.0.0"
            },
            "funding": [
                {
                    "url": "https://www.doctrine-project.org/sponsorship.html",
                    "type": "custom"
                },
                {
                    "url": "https://www.patreon.com/phpdoctrine",
                    "type": "patreon"
                },
                {
                    "url": "https://tidelift.com/funding/github/packagist/doctrine%2Finstantiator",
                    "type": "tidelift"
                }
            ],
            "time": "2022-12-30T00:23:10+00:00"
        },
        {
            "name": "doctrine/lexer",
            "version": "3.0.0",
            "source": {
                "type": "git",
                "url": "https://github.com/doctrine/lexer.git",
                "reference": "84a527db05647743d50373e0ec53a152f2cde568"
            },
            "dist": {
                "type": "zip",
                "url": "https://api.github.com/repos/doctrine/lexer/zipball/84a527db05647743d50373e0ec53a152f2cde568",
                "reference": "84a527db05647743d50373e0ec53a152f2cde568",
                "shasum": ""
            },
            "require": {
                "php": "^8.1"
            },
            "require-dev": {
                "doctrine/coding-standard": "^10",
                "phpstan/phpstan": "^1.9",
                "phpunit/phpunit": "^9.5",
                "psalm/plugin-phpunit": "^0.18.3",
                "vimeo/psalm": "^5.0"
            },
            "type": "library",
            "autoload": {
                "psr-4": {
                    "Doctrine\\Common\\Lexer\\": "src"
                }
            },
            "notification-url": "https://packagist.org/downloads/",
            "license": [
                "MIT"
            ],
            "authors": [
                {
                    "name": "Guilherme Blanco",
                    "email": "guilhermeblanco@gmail.com"
                },
                {
                    "name": "Roman Borschel",
                    "email": "roman@code-factory.org"
                },
                {
                    "name": "Johannes Schmitt",
                    "email": "schmittjoh@gmail.com"
                }
            ],
            "description": "PHP Doctrine Lexer parser library that can be used in Top-Down, Recursive Descent Parsers.",
            "homepage": "https://www.doctrine-project.org/projects/lexer.html",
            "keywords": [
                "annotations",
                "docblock",
                "lexer",
                "parser",
                "php"
            ],
            "support": {
                "issues": "https://github.com/doctrine/lexer/issues",
                "source": "https://github.com/doctrine/lexer/tree/3.0.0"
            },
            "funding": [
                {
                    "url": "https://www.doctrine-project.org/sponsorship.html",
                    "type": "custom"
                },
                {
                    "url": "https://www.patreon.com/phpdoctrine",
                    "type": "patreon"
                },
                {
                    "url": "https://tidelift.com/funding/github/packagist/doctrine%2Flexer",
                    "type": "tidelift"
                }
            ],
            "time": "2022-12-15T16:57:16+00:00"
        },
        {
            "name": "friendsofphp/php-cs-fixer",
            "version": "v3.21.1",
            "source": {
                "type": "git",
                "url": "https://github.com/PHP-CS-Fixer/PHP-CS-Fixer.git",
                "reference": "229b55b3eae4729a8e2a321441ba40fcb3720b86"
            },
            "dist": {
                "type": "zip",
                "url": "https://api.github.com/repos/PHP-CS-Fixer/PHP-CS-Fixer/zipball/229b55b3eae4729a8e2a321441ba40fcb3720b86",
                "reference": "229b55b3eae4729a8e2a321441ba40fcb3720b86",
                "shasum": ""
            },
            "require": {
                "composer/semver": "^3.3",
                "composer/xdebug-handler": "^3.0.3",
                "doctrine/annotations": "^2",
                "doctrine/lexer": "^2 || ^3",
                "ext-json": "*",
                "ext-tokenizer": "*",
                "php": "^8.0.1",
                "sebastian/diff": "^4.0 || ^5.0",
                "symfony/console": "^5.4 || ^6.0",
                "symfony/event-dispatcher": "^5.4 || ^6.0",
                "symfony/filesystem": "^5.4 || ^6.0",
                "symfony/finder": "^5.4 || ^6.0",
                "symfony/options-resolver": "^5.4 || ^6.0",
                "symfony/polyfill-mbstring": "^1.27",
                "symfony/polyfill-php80": "^1.27",
                "symfony/polyfill-php81": "^1.27",
                "symfony/process": "^5.4 || ^6.0",
                "symfony/stopwatch": "^5.4 || ^6.0"
            },
            "require-dev": {
                "justinrainbow/json-schema": "^5.2",
                "keradus/cli-executor": "^2.0",
                "mikey179/vfsstream": "^1.6.11",
                "php-coveralls/php-coveralls": "^2.5.3",
                "php-cs-fixer/accessible-object": "^1.1",
                "php-cs-fixer/phpunit-constraint-isidenticalstring": "^1.2",
                "php-cs-fixer/phpunit-constraint-xmlmatchesxsd": "^1.2.1",
                "phpspec/prophecy": "^1.16",
                "phpspec/prophecy-phpunit": "^2.0",
                "phpunit/phpunit": "^9.5",
                "phpunitgoodpractices/polyfill": "^1.6",
                "phpunitgoodpractices/traits": "^1.9.2",
                "symfony/phpunit-bridge": "^6.2.3",
                "symfony/yaml": "^5.4 || ^6.0"
            },
            "suggest": {
                "ext-dom": "For handling output formats in XML",
                "ext-mbstring": "For handling non-UTF8 characters."
            },
            "bin": [
                "php-cs-fixer"
            ],
            "type": "application",
            "autoload": {
                "psr-4": {
                    "PhpCsFixer\\": "src/"
                }
            },
            "notification-url": "https://packagist.org/downloads/",
            "license": [
                "MIT"
            ],
            "authors": [
                {
                    "name": "Fabien Potencier",
                    "email": "fabien@symfony.com"
                },
                {
                    "name": "Dariusz Rumiński",
                    "email": "dariusz.ruminski@gmail.com"
                }
            ],
            "description": "A tool to automatically fix PHP code style",
            "keywords": [
                "Static code analysis",
                "fixer",
                "standards",
                "static analysis"
            ],
            "support": {
                "issues": "https://github.com/PHP-CS-Fixer/PHP-CS-Fixer/issues",
                "source": "https://github.com/PHP-CS-Fixer/PHP-CS-Fixer/tree/v3.21.1"
            },
            "funding": [
                {
                    "url": "https://github.com/keradus",
                    "type": "github"
                }
            ],
            "time": "2023-07-05T21:50:25+00:00"
        },
        {
            "name": "myclabs/deep-copy",
            "version": "1.11.1",
            "source": {
                "type": "git",
                "url": "https://github.com/myclabs/DeepCopy.git",
                "reference": "7284c22080590fb39f2ffa3e9057f10a4ddd0e0c"
            },
            "dist": {
                "type": "zip",
                "url": "https://api.github.com/repos/myclabs/DeepCopy/zipball/7284c22080590fb39f2ffa3e9057f10a4ddd0e0c",
                "reference": "7284c22080590fb39f2ffa3e9057f10a4ddd0e0c",
                "shasum": ""
            },
            "require": {
                "php": "^7.1 || ^8.0"
            },
            "conflict": {
                "doctrine/collections": "<1.6.8",
                "doctrine/common": "<2.13.3 || >=3,<3.2.2"
            },
            "require-dev": {
                "doctrine/collections": "^1.6.8",
                "doctrine/common": "^2.13.3 || ^3.2.2",
                "phpunit/phpunit": "^7.5.20 || ^8.5.23 || ^9.5.13"
            },
            "type": "library",
            "autoload": {
                "files": [
                    "src/DeepCopy/deep_copy.php"
                ],
                "psr-4": {
                    "DeepCopy\\": "src/DeepCopy/"
                }
            },
            "notification-url": "https://packagist.org/downloads/",
            "license": [
                "MIT"
            ],
            "description": "Create deep copies (clones) of your objects",
            "keywords": [
                "clone",
                "copy",
                "duplicate",
                "object",
                "object graph"
            ],
            "support": {
                "issues": "https://github.com/myclabs/DeepCopy/issues",
                "source": "https://github.com/myclabs/DeepCopy/tree/1.11.1"
            },
            "funding": [
                {
                    "url": "https://tidelift.com/funding/github/packagist/myclabs/deep-copy",
                    "type": "tidelift"
                }
            ],
            "time": "2023-03-08T13:26:56+00:00"
        },
        {
            "name": "nikic/php-parser",
            "version": "v4.16.0",
            "source": {
                "type": "git",
                "url": "https://github.com/nikic/PHP-Parser.git",
                "reference": "19526a33fb561ef417e822e85f08a00db4059c17"
            },
            "dist": {
                "type": "zip",
                "url": "https://api.github.com/repos/nikic/PHP-Parser/zipball/19526a33fb561ef417e822e85f08a00db4059c17",
                "reference": "19526a33fb561ef417e822e85f08a00db4059c17",
                "shasum": ""
            },
            "require": {
                "ext-tokenizer": "*",
                "php": ">=7.0"
            },
            "require-dev": {
                "ircmaxell/php-yacc": "^0.0.7",
                "phpunit/phpunit": "^6.5 || ^7.0 || ^8.0 || ^9.0"
            },
            "bin": [
                "bin/php-parse"
            ],
            "type": "library",
            "extra": {
                "branch-alias": {
                    "dev-master": "4.9-dev"
                }
            },
            "autoload": {
                "psr-4": {
                    "PhpParser\\": "lib/PhpParser"
                }
            },
            "notification-url": "https://packagist.org/downloads/",
            "license": [
                "BSD-3-Clause"
            ],
            "authors": [
                {
                    "name": "Nikita Popov"
                }
            ],
            "description": "A PHP parser written in PHP",
            "keywords": [
                "parser",
                "php"
            ],
            "support": {
                "issues": "https://github.com/nikic/PHP-Parser/issues",
                "source": "https://github.com/nikic/PHP-Parser/tree/v4.16.0"
            },
            "time": "2023-06-25T14:52:30+00:00"
        },
        {
            "name": "phar-io/manifest",
            "version": "2.0.3",
            "source": {
                "type": "git",
                "url": "https://github.com/phar-io/manifest.git",
                "reference": "97803eca37d319dfa7826cc2437fc020857acb53"
            },
            "dist": {
                "type": "zip",
                "url": "https://api.github.com/repos/phar-io/manifest/zipball/97803eca37d319dfa7826cc2437fc020857acb53",
                "reference": "97803eca37d319dfa7826cc2437fc020857acb53",
                "shasum": ""
            },
            "require": {
                "ext-dom": "*",
                "ext-phar": "*",
                "ext-xmlwriter": "*",
                "phar-io/version": "^3.0.1",
                "php": "^7.2 || ^8.0"
            },
            "type": "library",
            "extra": {
                "branch-alias": {
                    "dev-master": "2.0.x-dev"
                }
            },
            "autoload": {
                "classmap": [
                    "src/"
                ]
            },
            "notification-url": "https://packagist.org/downloads/",
            "license": [
                "BSD-3-Clause"
            ],
            "authors": [
                {
                    "name": "Arne Blankerts",
                    "email": "arne@blankerts.de",
                    "role": "Developer"
                },
                {
                    "name": "Sebastian Heuer",
                    "email": "sebastian@phpeople.de",
                    "role": "Developer"
                },
                {
                    "name": "Sebastian Bergmann",
                    "email": "sebastian@phpunit.de",
                    "role": "Developer"
                }
            ],
            "description": "Component for reading phar.io manifest information from a PHP Archive (PHAR)",
            "support": {
                "issues": "https://github.com/phar-io/manifest/issues",
                "source": "https://github.com/phar-io/manifest/tree/2.0.3"
            },
            "time": "2021-07-20T11:28:43+00:00"
        },
        {
            "name": "phar-io/version",
            "version": "3.2.1",
            "source": {
                "type": "git",
                "url": "https://github.com/phar-io/version.git",
                "reference": "4f7fd7836c6f332bb2933569e566a0d6c4cbed74"
            },
            "dist": {
                "type": "zip",
                "url": "https://api.github.com/repos/phar-io/version/zipball/4f7fd7836c6f332bb2933569e566a0d6c4cbed74",
                "reference": "4f7fd7836c6f332bb2933569e566a0d6c4cbed74",
                "shasum": ""
            },
            "require": {
                "php": "^7.2 || ^8.0"
            },
            "type": "library",
            "autoload": {
                "classmap": [
                    "src/"
                ]
            },
            "notification-url": "https://packagist.org/downloads/",
            "license": [
                "BSD-3-Clause"
            ],
            "authors": [
                {
                    "name": "Arne Blankerts",
                    "email": "arne@blankerts.de",
                    "role": "Developer"
                },
                {
                    "name": "Sebastian Heuer",
                    "email": "sebastian@phpeople.de",
                    "role": "Developer"
                },
                {
                    "name": "Sebastian Bergmann",
                    "email": "sebastian@phpunit.de",
                    "role": "Developer"
                }
            ],
            "description": "Library for handling version information and constraints",
            "support": {
                "issues": "https://github.com/phar-io/version/issues",
                "source": "https://github.com/phar-io/version/tree/3.2.1"
            },
            "time": "2022-02-21T01:04:05+00:00"
        },
        {
            "name": "phpunit/php-code-coverage",
            "version": "9.2.26",
            "source": {
                "type": "git",
                "url": "https://github.com/sebastianbergmann/php-code-coverage.git",
                "reference": "443bc6912c9bd5b409254a40f4b0f4ced7c80ea1"
            },
            "dist": {
                "type": "zip",
                "url": "https://api.github.com/repos/sebastianbergmann/php-code-coverage/zipball/443bc6912c9bd5b409254a40f4b0f4ced7c80ea1",
                "reference": "443bc6912c9bd5b409254a40f4b0f4ced7c80ea1",
                "shasum": ""
            },
            "require": {
                "ext-dom": "*",
                "ext-libxml": "*",
                "ext-xmlwriter": "*",
                "nikic/php-parser": "^4.15",
                "php": ">=7.3",
                "phpunit/php-file-iterator": "^3.0.3",
                "phpunit/php-text-template": "^2.0.2",
                "sebastian/code-unit-reverse-lookup": "^2.0.2",
                "sebastian/complexity": "^2.0",
                "sebastian/environment": "^5.1.2",
                "sebastian/lines-of-code": "^1.0.3",
                "sebastian/version": "^3.0.1",
                "theseer/tokenizer": "^1.2.0"
            },
            "require-dev": {
                "phpunit/phpunit": "^9.3"
            },
            "suggest": {
                "ext-pcov": "PHP extension that provides line coverage",
                "ext-xdebug": "PHP extension that provides line coverage as well as branch and path coverage"
            },
            "type": "library",
            "extra": {
                "branch-alias": {
                    "dev-master": "9.2-dev"
                }
            },
            "autoload": {
                "classmap": [
                    "src/"
                ]
            },
            "notification-url": "https://packagist.org/downloads/",
            "license": [
                "BSD-3-Clause"
            ],
            "authors": [
                {
                    "name": "Sebastian Bergmann",
                    "email": "sebastian@phpunit.de",
                    "role": "lead"
                }
            ],
            "description": "Library that provides collection, processing, and rendering functionality for PHP code coverage information.",
            "homepage": "https://github.com/sebastianbergmann/php-code-coverage",
            "keywords": [
                "coverage",
                "testing",
                "xunit"
            ],
            "support": {
                "issues": "https://github.com/sebastianbergmann/php-code-coverage/issues",
                "source": "https://github.com/sebastianbergmann/php-code-coverage/tree/9.2.26"
            },
            "funding": [
                {
                    "url": "https://github.com/sebastianbergmann",
                    "type": "github"
                }
            ],
            "time": "2023-03-06T12:58:08+00:00"
        },
        {
            "name": "phpunit/php-file-iterator",
            "version": "3.0.6",
            "source": {
                "type": "git",
                "url": "https://github.com/sebastianbergmann/php-file-iterator.git",
                "reference": "cf1c2e7c203ac650e352f4cc675a7021e7d1b3cf"
            },
            "dist": {
                "type": "zip",
                "url": "https://api.github.com/repos/sebastianbergmann/php-file-iterator/zipball/cf1c2e7c203ac650e352f4cc675a7021e7d1b3cf",
                "reference": "cf1c2e7c203ac650e352f4cc675a7021e7d1b3cf",
                "shasum": ""
            },
            "require": {
                "php": ">=7.3"
            },
            "require-dev": {
                "phpunit/phpunit": "^9.3"
            },
            "type": "library",
            "extra": {
                "branch-alias": {
                    "dev-master": "3.0-dev"
                }
            },
            "autoload": {
                "classmap": [
                    "src/"
                ]
            },
            "notification-url": "https://packagist.org/downloads/",
            "license": [
                "BSD-3-Clause"
            ],
            "authors": [
                {
                    "name": "Sebastian Bergmann",
                    "email": "sebastian@phpunit.de",
                    "role": "lead"
                }
            ],
            "description": "FilterIterator implementation that filters files based on a list of suffixes.",
            "homepage": "https://github.com/sebastianbergmann/php-file-iterator/",
            "keywords": [
                "filesystem",
                "iterator"
            ],
            "support": {
                "issues": "https://github.com/sebastianbergmann/php-file-iterator/issues",
                "source": "https://github.com/sebastianbergmann/php-file-iterator/tree/3.0.6"
            },
            "funding": [
                {
                    "url": "https://github.com/sebastianbergmann",
                    "type": "github"
                }
            ],
            "time": "2021-12-02T12:48:52+00:00"
        },
        {
            "name": "phpunit/php-invoker",
            "version": "3.1.1",
            "source": {
                "type": "git",
                "url": "https://github.com/sebastianbergmann/php-invoker.git",
                "reference": "5a10147d0aaf65b58940a0b72f71c9ac0423cc67"
            },
            "dist": {
                "type": "zip",
                "url": "https://api.github.com/repos/sebastianbergmann/php-invoker/zipball/5a10147d0aaf65b58940a0b72f71c9ac0423cc67",
                "reference": "5a10147d0aaf65b58940a0b72f71c9ac0423cc67",
                "shasum": ""
            },
            "require": {
                "php": ">=7.3"
            },
            "require-dev": {
                "ext-pcntl": "*",
                "phpunit/phpunit": "^9.3"
            },
            "suggest": {
                "ext-pcntl": "*"
            },
            "type": "library",
            "extra": {
                "branch-alias": {
                    "dev-master": "3.1-dev"
                }
            },
            "autoload": {
                "classmap": [
                    "src/"
                ]
            },
            "notification-url": "https://packagist.org/downloads/",
            "license": [
                "BSD-3-Clause"
            ],
            "authors": [
                {
                    "name": "Sebastian Bergmann",
                    "email": "sebastian@phpunit.de",
                    "role": "lead"
                }
            ],
            "description": "Invoke callables with a timeout",
            "homepage": "https://github.com/sebastianbergmann/php-invoker/",
            "keywords": [
                "process"
            ],
            "support": {
                "issues": "https://github.com/sebastianbergmann/php-invoker/issues",
                "source": "https://github.com/sebastianbergmann/php-invoker/tree/3.1.1"
            },
            "funding": [
                {
                    "url": "https://github.com/sebastianbergmann",
                    "type": "github"
                }
            ],
            "time": "2020-09-28T05:58:55+00:00"
        },
        {
            "name": "phpunit/php-text-template",
            "version": "2.0.4",
            "source": {
                "type": "git",
                "url": "https://github.com/sebastianbergmann/php-text-template.git",
                "reference": "5da5f67fc95621df9ff4c4e5a84d6a8a2acf7c28"
            },
            "dist": {
                "type": "zip",
                "url": "https://api.github.com/repos/sebastianbergmann/php-text-template/zipball/5da5f67fc95621df9ff4c4e5a84d6a8a2acf7c28",
                "reference": "5da5f67fc95621df9ff4c4e5a84d6a8a2acf7c28",
                "shasum": ""
            },
            "require": {
                "php": ">=7.3"
            },
            "require-dev": {
                "phpunit/phpunit": "^9.3"
            },
            "type": "library",
            "extra": {
                "branch-alias": {
                    "dev-master": "2.0-dev"
                }
            },
            "autoload": {
                "classmap": [
                    "src/"
                ]
            },
            "notification-url": "https://packagist.org/downloads/",
            "license": [
                "BSD-3-Clause"
            ],
            "authors": [
                {
                    "name": "Sebastian Bergmann",
                    "email": "sebastian@phpunit.de",
                    "role": "lead"
                }
            ],
            "description": "Simple template engine.",
            "homepage": "https://github.com/sebastianbergmann/php-text-template/",
            "keywords": [
                "template"
            ],
            "support": {
                "issues": "https://github.com/sebastianbergmann/php-text-template/issues",
                "source": "https://github.com/sebastianbergmann/php-text-template/tree/2.0.4"
            },
            "funding": [
                {
                    "url": "https://github.com/sebastianbergmann",
                    "type": "github"
                }
            ],
            "time": "2020-10-26T05:33:50+00:00"
        },
        {
            "name": "phpunit/php-timer",
            "version": "5.0.3",
            "source": {
                "type": "git",
                "url": "https://github.com/sebastianbergmann/php-timer.git",
                "reference": "5a63ce20ed1b5bf577850e2c4e87f4aa902afbd2"
            },
            "dist": {
                "type": "zip",
                "url": "https://api.github.com/repos/sebastianbergmann/php-timer/zipball/5a63ce20ed1b5bf577850e2c4e87f4aa902afbd2",
                "reference": "5a63ce20ed1b5bf577850e2c4e87f4aa902afbd2",
                "shasum": ""
            },
            "require": {
                "php": ">=7.3"
            },
            "require-dev": {
                "phpunit/phpunit": "^9.3"
            },
            "type": "library",
            "extra": {
                "branch-alias": {
                    "dev-master": "5.0-dev"
                }
            },
            "autoload": {
                "classmap": [
                    "src/"
                ]
            },
            "notification-url": "https://packagist.org/downloads/",
            "license": [
                "BSD-3-Clause"
            ],
            "authors": [
                {
                    "name": "Sebastian Bergmann",
                    "email": "sebastian@phpunit.de",
                    "role": "lead"
                }
            ],
            "description": "Utility class for timing",
            "homepage": "https://github.com/sebastianbergmann/php-timer/",
            "keywords": [
                "timer"
            ],
            "support": {
                "issues": "https://github.com/sebastianbergmann/php-timer/issues",
                "source": "https://github.com/sebastianbergmann/php-timer/tree/5.0.3"
            },
            "funding": [
                {
                    "url": "https://github.com/sebastianbergmann",
                    "type": "github"
                }
            ],
            "time": "2020-10-26T13:16:10+00:00"
        },
        {
            "name": "phpunit/phpunit",
            "version": "9.6.10",
            "source": {
                "type": "git",
                "url": "https://github.com/sebastianbergmann/phpunit.git",
                "reference": "a6d351645c3fe5a30f5e86be6577d946af65a328"
            },
            "dist": {
                "type": "zip",
                "url": "https://api.github.com/repos/sebastianbergmann/phpunit/zipball/a6d351645c3fe5a30f5e86be6577d946af65a328",
                "reference": "a6d351645c3fe5a30f5e86be6577d946af65a328",
                "shasum": ""
            },
            "require": {
                "doctrine/instantiator": "^1.3.1 || ^2",
                "ext-dom": "*",
                "ext-json": "*",
                "ext-libxml": "*",
                "ext-mbstring": "*",
                "ext-xml": "*",
                "ext-xmlwriter": "*",
                "myclabs/deep-copy": "^1.10.1",
                "phar-io/manifest": "^2.0.3",
                "phar-io/version": "^3.0.2",
                "php": ">=7.3",
                "phpunit/php-code-coverage": "^9.2.13",
                "phpunit/php-file-iterator": "^3.0.5",
                "phpunit/php-invoker": "^3.1.1",
                "phpunit/php-text-template": "^2.0.3",
                "phpunit/php-timer": "^5.0.2",
                "sebastian/cli-parser": "^1.0.1",
                "sebastian/code-unit": "^1.0.6",
                "sebastian/comparator": "^4.0.8",
                "sebastian/diff": "^4.0.3",
                "sebastian/environment": "^5.1.3",
                "sebastian/exporter": "^4.0.5",
                "sebastian/global-state": "^5.0.1",
                "sebastian/object-enumerator": "^4.0.3",
                "sebastian/resource-operations": "^3.0.3",
                "sebastian/type": "^3.2",
                "sebastian/version": "^3.0.2"
            },
            "suggest": {
                "ext-soap": "To be able to generate mocks based on WSDL files",
                "ext-xdebug": "PHP extension that provides line coverage as well as branch and path coverage"
            },
            "bin": [
                "phpunit"
            ],
            "type": "library",
            "extra": {
                "branch-alias": {
                    "dev-master": "9.6-dev"
                }
            },
            "autoload": {
                "files": [
                    "src/Framework/Assert/Functions.php"
                ],
                "classmap": [
                    "src/"
                ]
            },
            "notification-url": "https://packagist.org/downloads/",
            "license": [
                "BSD-3-Clause"
            ],
            "authors": [
                {
                    "name": "Sebastian Bergmann",
                    "email": "sebastian@phpunit.de",
                    "role": "lead"
                }
            ],
            "description": "The PHP Unit Testing framework.",
            "homepage": "https://phpunit.de/",
            "keywords": [
                "phpunit",
                "testing",
                "xunit"
            ],
            "support": {
                "issues": "https://github.com/sebastianbergmann/phpunit/issues",
                "security": "https://github.com/sebastianbergmann/phpunit/security/policy",
                "source": "https://github.com/sebastianbergmann/phpunit/tree/9.6.10"
            },
            "funding": [
                {
                    "url": "https://phpunit.de/sponsors.html",
                    "type": "custom"
                },
                {
                    "url": "https://github.com/sebastianbergmann",
                    "type": "github"
                },
                {
                    "url": "https://tidelift.com/funding/github/packagist/phpunit/phpunit",
                    "type": "tidelift"
                }
            ],
            "time": "2023-07-10T04:04:23+00:00"
        },
        {
            "name": "psr/cache",
            "version": "3.0.0",
            "source": {
                "type": "git",
                "url": "https://github.com/php-fig/cache.git",
                "reference": "aa5030cfa5405eccfdcb1083ce040c2cb8d253bf"
            },
            "dist": {
                "type": "zip",
                "url": "https://api.github.com/repos/php-fig/cache/zipball/aa5030cfa5405eccfdcb1083ce040c2cb8d253bf",
                "reference": "aa5030cfa5405eccfdcb1083ce040c2cb8d253bf",
                "shasum": ""
            },
            "require": {
                "php": ">=8.0.0"
            },
            "type": "library",
            "extra": {
                "branch-alias": {
                    "dev-master": "1.0.x-dev"
                }
            },
            "autoload": {
                "psr-4": {
                    "Psr\\Cache\\": "src/"
                }
            },
            "notification-url": "https://packagist.org/downloads/",
            "license": [
                "MIT"
            ],
            "authors": [
                {
                    "name": "PHP-FIG",
                    "homepage": "https://www.php-fig.org/"
                }
            ],
            "description": "Common interface for caching libraries",
            "keywords": [
                "cache",
                "psr",
                "psr-6"
            ],
            "support": {
                "source": "https://github.com/php-fig/cache/tree/3.0.0"
            },
            "time": "2021-02-03T23:26:27+00:00"
        },
        {
            "name": "psr/container",
            "version": "2.0.2",
            "source": {
                "type": "git",
                "url": "https://github.com/php-fig/container.git",
                "reference": "c71ecc56dfe541dbd90c5360474fbc405f8d5963"
            },
            "dist": {
                "type": "zip",
                "url": "https://api.github.com/repos/php-fig/container/zipball/c71ecc56dfe541dbd90c5360474fbc405f8d5963",
                "reference": "c71ecc56dfe541dbd90c5360474fbc405f8d5963",
                "shasum": ""
            },
            "require": {
                "php": ">=7.4.0"
            },
            "type": "library",
            "extra": {
                "branch-alias": {
                    "dev-master": "2.0.x-dev"
                }
            },
            "autoload": {
                "psr-4": {
                    "Psr\\Container\\": "src/"
                }
            },
            "notification-url": "https://packagist.org/downloads/",
            "license": [
                "MIT"
            ],
            "authors": [
                {
                    "name": "PHP-FIG",
                    "homepage": "https://www.php-fig.org/"
                }
            ],
            "description": "Common Container Interface (PHP FIG PSR-11)",
            "homepage": "https://github.com/php-fig/container",
            "keywords": [
                "PSR-11",
                "container",
                "container-interface",
                "container-interop",
                "psr"
            ],
            "support": {
                "issues": "https://github.com/php-fig/container/issues",
                "source": "https://github.com/php-fig/container/tree/2.0.2"
            },
            "time": "2021-11-05T16:47:00+00:00"
        },
        {
            "name": "psr/event-dispatcher",
            "version": "1.0.0",
            "source": {
                "type": "git",
                "url": "https://github.com/php-fig/event-dispatcher.git",
                "reference": "dbefd12671e8a14ec7f180cab83036ed26714bb0"
            },
            "dist": {
                "type": "zip",
                "url": "https://api.github.com/repos/php-fig/event-dispatcher/zipball/dbefd12671e8a14ec7f180cab83036ed26714bb0",
                "reference": "dbefd12671e8a14ec7f180cab83036ed26714bb0",
                "shasum": ""
            },
            "require": {
                "php": ">=7.2.0"
            },
            "type": "library",
            "extra": {
                "branch-alias": {
                    "dev-master": "1.0.x-dev"
                }
            },
            "autoload": {
                "psr-4": {
                    "Psr\\EventDispatcher\\": "src/"
                }
            },
            "notification-url": "https://packagist.org/downloads/",
            "license": [
                "MIT"
            ],
            "authors": [
                {
                    "name": "PHP-FIG",
                    "homepage": "http://www.php-fig.org/"
                }
            ],
            "description": "Standard interfaces for event handling.",
            "keywords": [
                "events",
                "psr",
                "psr-14"
            ],
            "support": {
                "issues": "https://github.com/php-fig/event-dispatcher/issues",
                "source": "https://github.com/php-fig/event-dispatcher/tree/1.0.0"
            },
            "time": "2019-01-08T18:20:26+00:00"
        },
        {
            "name": "psr/log",
            "version": "3.0.0",
            "source": {
                "type": "git",
                "url": "https://github.com/php-fig/log.git",
                "reference": "fe5ea303b0887d5caefd3d431c3e61ad47037001"
            },
            "dist": {
                "type": "zip",
                "url": "https://api.github.com/repos/php-fig/log/zipball/fe5ea303b0887d5caefd3d431c3e61ad47037001",
                "reference": "fe5ea303b0887d5caefd3d431c3e61ad47037001",
                "shasum": ""
            },
            "require": {
                "php": ">=8.0.0"
            },
            "type": "library",
            "extra": {
                "branch-alias": {
                    "dev-master": "3.x-dev"
                }
            },
            "autoload": {
                "psr-4": {
                    "Psr\\Log\\": "src"
                }
            },
            "notification-url": "https://packagist.org/downloads/",
            "license": [
                "MIT"
            ],
            "authors": [
                {
                    "name": "PHP-FIG",
                    "homepage": "https://www.php-fig.org/"
                }
            ],
            "description": "Common interface for logging libraries",
            "homepage": "https://github.com/php-fig/log",
            "keywords": [
                "log",
                "psr",
                "psr-3"
            ],
            "support": {
                "source": "https://github.com/php-fig/log/tree/3.0.0"
            },
            "time": "2021-07-14T16:46:02+00:00"
        },
        {
            "name": "sebastian/cli-parser",
            "version": "1.0.1",
            "source": {
                "type": "git",
                "url": "https://github.com/sebastianbergmann/cli-parser.git",
                "reference": "442e7c7e687e42adc03470c7b668bc4b2402c0b2"
            },
            "dist": {
                "type": "zip",
                "url": "https://api.github.com/repos/sebastianbergmann/cli-parser/zipball/442e7c7e687e42adc03470c7b668bc4b2402c0b2",
                "reference": "442e7c7e687e42adc03470c7b668bc4b2402c0b2",
                "shasum": ""
            },
            "require": {
                "php": ">=7.3"
            },
            "require-dev": {
                "phpunit/phpunit": "^9.3"
            },
            "type": "library",
            "extra": {
                "branch-alias": {
                    "dev-master": "1.0-dev"
                }
            },
            "autoload": {
                "classmap": [
                    "src/"
                ]
            },
            "notification-url": "https://packagist.org/downloads/",
            "license": [
                "BSD-3-Clause"
            ],
            "authors": [
                {
                    "name": "Sebastian Bergmann",
                    "email": "sebastian@phpunit.de",
                    "role": "lead"
                }
            ],
            "description": "Library for parsing CLI options",
            "homepage": "https://github.com/sebastianbergmann/cli-parser",
            "support": {
                "issues": "https://github.com/sebastianbergmann/cli-parser/issues",
                "source": "https://github.com/sebastianbergmann/cli-parser/tree/1.0.1"
            },
            "funding": [
                {
                    "url": "https://github.com/sebastianbergmann",
                    "type": "github"
                }
            ],
            "time": "2020-09-28T06:08:49+00:00"
        },
        {
            "name": "sebastian/code-unit",
            "version": "1.0.8",
            "source": {
                "type": "git",
                "url": "https://github.com/sebastianbergmann/code-unit.git",
                "reference": "1fc9f64c0927627ef78ba436c9b17d967e68e120"
            },
            "dist": {
                "type": "zip",
                "url": "https://api.github.com/repos/sebastianbergmann/code-unit/zipball/1fc9f64c0927627ef78ba436c9b17d967e68e120",
                "reference": "1fc9f64c0927627ef78ba436c9b17d967e68e120",
                "shasum": ""
            },
            "require": {
                "php": ">=7.3"
            },
            "require-dev": {
                "phpunit/phpunit": "^9.3"
            },
            "type": "library",
            "extra": {
                "branch-alias": {
                    "dev-master": "1.0-dev"
                }
            },
            "autoload": {
                "classmap": [
                    "src/"
                ]
            },
            "notification-url": "https://packagist.org/downloads/",
            "license": [
                "BSD-3-Clause"
            ],
            "authors": [
                {
                    "name": "Sebastian Bergmann",
                    "email": "sebastian@phpunit.de",
                    "role": "lead"
                }
            ],
            "description": "Collection of value objects that represent the PHP code units",
            "homepage": "https://github.com/sebastianbergmann/code-unit",
            "support": {
                "issues": "https://github.com/sebastianbergmann/code-unit/issues",
                "source": "https://github.com/sebastianbergmann/code-unit/tree/1.0.8"
            },
            "funding": [
                {
                    "url": "https://github.com/sebastianbergmann",
                    "type": "github"
                }
            ],
            "time": "2020-10-26T13:08:54+00:00"
        },
        {
            "name": "sebastian/code-unit-reverse-lookup",
            "version": "2.0.3",
            "source": {
                "type": "git",
                "url": "https://github.com/sebastianbergmann/code-unit-reverse-lookup.git",
                "reference": "ac91f01ccec49fb77bdc6fd1e548bc70f7faa3e5"
            },
            "dist": {
                "type": "zip",
                "url": "https://api.github.com/repos/sebastianbergmann/code-unit-reverse-lookup/zipball/ac91f01ccec49fb77bdc6fd1e548bc70f7faa3e5",
                "reference": "ac91f01ccec49fb77bdc6fd1e548bc70f7faa3e5",
                "shasum": ""
            },
            "require": {
                "php": ">=7.3"
            },
            "require-dev": {
                "phpunit/phpunit": "^9.3"
            },
            "type": "library",
            "extra": {
                "branch-alias": {
                    "dev-master": "2.0-dev"
                }
            },
            "autoload": {
                "classmap": [
                    "src/"
                ]
            },
            "notification-url": "https://packagist.org/downloads/",
            "license": [
                "BSD-3-Clause"
            ],
            "authors": [
                {
                    "name": "Sebastian Bergmann",
                    "email": "sebastian@phpunit.de"
                }
            ],
            "description": "Looks up which function or method a line of code belongs to",
            "homepage": "https://github.com/sebastianbergmann/code-unit-reverse-lookup/",
            "support": {
                "issues": "https://github.com/sebastianbergmann/code-unit-reverse-lookup/issues",
                "source": "https://github.com/sebastianbergmann/code-unit-reverse-lookup/tree/2.0.3"
            },
            "funding": [
                {
                    "url": "https://github.com/sebastianbergmann",
                    "type": "github"
                }
            ],
            "time": "2020-09-28T05:30:19+00:00"
        },
        {
            "name": "sebastian/comparator",
            "version": "4.0.8",
            "source": {
                "type": "git",
                "url": "https://github.com/sebastianbergmann/comparator.git",
                "reference": "fa0f136dd2334583309d32b62544682ee972b51a"
            },
            "dist": {
                "type": "zip",
                "url": "https://api.github.com/repos/sebastianbergmann/comparator/zipball/fa0f136dd2334583309d32b62544682ee972b51a",
                "reference": "fa0f136dd2334583309d32b62544682ee972b51a",
                "shasum": ""
            },
            "require": {
                "php": ">=7.3",
                "sebastian/diff": "^4.0",
                "sebastian/exporter": "^4.0"
            },
            "require-dev": {
                "phpunit/phpunit": "^9.3"
            },
            "type": "library",
            "extra": {
                "branch-alias": {
                    "dev-master": "4.0-dev"
                }
            },
            "autoload": {
                "classmap": [
                    "src/"
                ]
            },
            "notification-url": "https://packagist.org/downloads/",
            "license": [
                "BSD-3-Clause"
            ],
            "authors": [
                {
                    "name": "Sebastian Bergmann",
                    "email": "sebastian@phpunit.de"
                },
                {
                    "name": "Jeff Welch",
                    "email": "whatthejeff@gmail.com"
                },
                {
                    "name": "Volker Dusch",
                    "email": "github@wallbash.com"
                },
                {
                    "name": "Bernhard Schussek",
                    "email": "bschussek@2bepublished.at"
                }
            ],
            "description": "Provides the functionality to compare PHP values for equality",
            "homepage": "https://github.com/sebastianbergmann/comparator",
            "keywords": [
                "comparator",
                "compare",
                "equality"
            ],
            "support": {
                "issues": "https://github.com/sebastianbergmann/comparator/issues",
                "source": "https://github.com/sebastianbergmann/comparator/tree/4.0.8"
            },
            "funding": [
                {
                    "url": "https://github.com/sebastianbergmann",
                    "type": "github"
                }
            ],
            "time": "2022-09-14T12:41:17+00:00"
        },
        {
            "name": "sebastian/complexity",
            "version": "2.0.2",
            "source": {
                "type": "git",
                "url": "https://github.com/sebastianbergmann/complexity.git",
                "reference": "739b35e53379900cc9ac327b2147867b8b6efd88"
            },
            "dist": {
                "type": "zip",
                "url": "https://api.github.com/repos/sebastianbergmann/complexity/zipball/739b35e53379900cc9ac327b2147867b8b6efd88",
                "reference": "739b35e53379900cc9ac327b2147867b8b6efd88",
                "shasum": ""
            },
            "require": {
                "nikic/php-parser": "^4.7",
                "php": ">=7.3"
            },
            "require-dev": {
                "phpunit/phpunit": "^9.3"
            },
            "type": "library",
            "extra": {
                "branch-alias": {
                    "dev-master": "2.0-dev"
                }
            },
            "autoload": {
                "classmap": [
                    "src/"
                ]
            },
            "notification-url": "https://packagist.org/downloads/",
            "license": [
                "BSD-3-Clause"
            ],
            "authors": [
                {
                    "name": "Sebastian Bergmann",
                    "email": "sebastian@phpunit.de",
                    "role": "lead"
                }
            ],
            "description": "Library for calculating the complexity of PHP code units",
            "homepage": "https://github.com/sebastianbergmann/complexity",
            "support": {
                "issues": "https://github.com/sebastianbergmann/complexity/issues",
                "source": "https://github.com/sebastianbergmann/complexity/tree/2.0.2"
            },
            "funding": [
                {
                    "url": "https://github.com/sebastianbergmann",
                    "type": "github"
                }
            ],
            "time": "2020-10-26T15:52:27+00:00"
        },
        {
            "name": "sebastian/diff",
            "version": "4.0.5",
            "source": {
                "type": "git",
                "url": "https://github.com/sebastianbergmann/diff.git",
                "reference": "74be17022044ebaaecfdf0c5cd504fc9cd5a7131"
            },
            "dist": {
                "type": "zip",
                "url": "https://api.github.com/repos/sebastianbergmann/diff/zipball/74be17022044ebaaecfdf0c5cd504fc9cd5a7131",
                "reference": "74be17022044ebaaecfdf0c5cd504fc9cd5a7131",
                "shasum": ""
            },
            "require": {
                "php": ">=7.3"
            },
            "require-dev": {
                "phpunit/phpunit": "^9.3",
                "symfony/process": "^4.2 || ^5"
            },
            "type": "library",
            "extra": {
                "branch-alias": {
                    "dev-master": "4.0-dev"
                }
            },
            "autoload": {
                "classmap": [
                    "src/"
                ]
            },
            "notification-url": "https://packagist.org/downloads/",
            "license": [
                "BSD-3-Clause"
            ],
            "authors": [
                {
                    "name": "Sebastian Bergmann",
                    "email": "sebastian@phpunit.de"
                },
                {
                    "name": "Kore Nordmann",
                    "email": "mail@kore-nordmann.de"
                }
            ],
            "description": "Diff implementation",
            "homepage": "https://github.com/sebastianbergmann/diff",
            "keywords": [
                "diff",
                "udiff",
                "unidiff",
                "unified diff"
            ],
            "support": {
                "issues": "https://github.com/sebastianbergmann/diff/issues",
                "source": "https://github.com/sebastianbergmann/diff/tree/4.0.5"
            },
            "funding": [
                {
                    "url": "https://github.com/sebastianbergmann",
                    "type": "github"
                }
            ],
            "time": "2023-05-07T05:35:17+00:00"
        },
        {
            "name": "sebastian/environment",
            "version": "5.1.5",
            "source": {
                "type": "git",
                "url": "https://github.com/sebastianbergmann/environment.git",
                "reference": "830c43a844f1f8d5b7a1f6d6076b784454d8b7ed"
            },
            "dist": {
                "type": "zip",
                "url": "https://api.github.com/repos/sebastianbergmann/environment/zipball/830c43a844f1f8d5b7a1f6d6076b784454d8b7ed",
                "reference": "830c43a844f1f8d5b7a1f6d6076b784454d8b7ed",
                "shasum": ""
            },
            "require": {
                "php": ">=7.3"
            },
            "require-dev": {
                "phpunit/phpunit": "^9.3"
            },
            "suggest": {
                "ext-posix": "*"
            },
            "type": "library",
            "extra": {
                "branch-alias": {
                    "dev-master": "5.1-dev"
                }
            },
            "autoload": {
                "classmap": [
                    "src/"
                ]
            },
            "notification-url": "https://packagist.org/downloads/",
            "license": [
                "BSD-3-Clause"
            ],
            "authors": [
                {
                    "name": "Sebastian Bergmann",
                    "email": "sebastian@phpunit.de"
                }
            ],
            "description": "Provides functionality to handle HHVM/PHP environments",
            "homepage": "http://www.github.com/sebastianbergmann/environment",
            "keywords": [
                "Xdebug",
                "environment",
                "hhvm"
            ],
            "support": {
                "issues": "https://github.com/sebastianbergmann/environment/issues",
                "source": "https://github.com/sebastianbergmann/environment/tree/5.1.5"
            },
            "funding": [
                {
                    "url": "https://github.com/sebastianbergmann",
                    "type": "github"
                }
            ],
            "time": "2023-02-03T06:03:51+00:00"
        },
        {
            "name": "sebastian/exporter",
            "version": "4.0.5",
            "source": {
                "type": "git",
                "url": "https://github.com/sebastianbergmann/exporter.git",
                "reference": "ac230ed27f0f98f597c8a2b6eb7ac563af5e5b9d"
            },
            "dist": {
                "type": "zip",
                "url": "https://api.github.com/repos/sebastianbergmann/exporter/zipball/ac230ed27f0f98f597c8a2b6eb7ac563af5e5b9d",
                "reference": "ac230ed27f0f98f597c8a2b6eb7ac563af5e5b9d",
                "shasum": ""
            },
            "require": {
                "php": ">=7.3",
                "sebastian/recursion-context": "^4.0"
            },
            "require-dev": {
                "ext-mbstring": "*",
                "phpunit/phpunit": "^9.3"
            },
            "type": "library",
            "extra": {
                "branch-alias": {
                    "dev-master": "4.0-dev"
                }
            },
            "autoload": {
                "classmap": [
                    "src/"
                ]
            },
            "notification-url": "https://packagist.org/downloads/",
            "license": [
                "BSD-3-Clause"
            ],
            "authors": [
                {
                    "name": "Sebastian Bergmann",
                    "email": "sebastian@phpunit.de"
                },
                {
                    "name": "Jeff Welch",
                    "email": "whatthejeff@gmail.com"
                },
                {
                    "name": "Volker Dusch",
                    "email": "github@wallbash.com"
                },
                {
                    "name": "Adam Harvey",
                    "email": "aharvey@php.net"
                },
                {
                    "name": "Bernhard Schussek",
                    "email": "bschussek@gmail.com"
                }
            ],
            "description": "Provides the functionality to export PHP variables for visualization",
            "homepage": "https://www.github.com/sebastianbergmann/exporter",
            "keywords": [
                "export",
                "exporter"
            ],
            "support": {
                "issues": "https://github.com/sebastianbergmann/exporter/issues",
                "source": "https://github.com/sebastianbergmann/exporter/tree/4.0.5"
            },
            "funding": [
                {
                    "url": "https://github.com/sebastianbergmann",
                    "type": "github"
                }
            ],
            "time": "2022-09-14T06:03:37+00:00"
        },
        {
            "name": "sebastian/global-state",
            "version": "5.0.5",
            "source": {
                "type": "git",
                "url": "https://github.com/sebastianbergmann/global-state.git",
                "reference": "0ca8db5a5fc9c8646244e629625ac486fa286bf2"
            },
            "dist": {
                "type": "zip",
                "url": "https://api.github.com/repos/sebastianbergmann/global-state/zipball/0ca8db5a5fc9c8646244e629625ac486fa286bf2",
                "reference": "0ca8db5a5fc9c8646244e629625ac486fa286bf2",
                "shasum": ""
            },
            "require": {
                "php": ">=7.3",
                "sebastian/object-reflector": "^2.0",
                "sebastian/recursion-context": "^4.0"
            },
            "require-dev": {
                "ext-dom": "*",
                "phpunit/phpunit": "^9.3"
            },
            "suggest": {
                "ext-uopz": "*"
            },
            "type": "library",
            "extra": {
                "branch-alias": {
                    "dev-master": "5.0-dev"
                }
            },
            "autoload": {
                "classmap": [
                    "src/"
                ]
            },
            "notification-url": "https://packagist.org/downloads/",
            "license": [
                "BSD-3-Clause"
            ],
            "authors": [
                {
                    "name": "Sebastian Bergmann",
                    "email": "sebastian@phpunit.de"
                }
            ],
            "description": "Snapshotting of global state",
            "homepage": "http://www.github.com/sebastianbergmann/global-state",
            "keywords": [
                "global state"
            ],
            "support": {
                "issues": "https://github.com/sebastianbergmann/global-state/issues",
                "source": "https://github.com/sebastianbergmann/global-state/tree/5.0.5"
            },
            "funding": [
                {
                    "url": "https://github.com/sebastianbergmann",
                    "type": "github"
                }
            ],
            "time": "2022-02-14T08:28:10+00:00"
        },
        {
            "name": "sebastian/lines-of-code",
            "version": "1.0.3",
            "source": {
                "type": "git",
                "url": "https://github.com/sebastianbergmann/lines-of-code.git",
                "reference": "c1c2e997aa3146983ed888ad08b15470a2e22ecc"
            },
            "dist": {
                "type": "zip",
                "url": "https://api.github.com/repos/sebastianbergmann/lines-of-code/zipball/c1c2e997aa3146983ed888ad08b15470a2e22ecc",
                "reference": "c1c2e997aa3146983ed888ad08b15470a2e22ecc",
                "shasum": ""
            },
            "require": {
                "nikic/php-parser": "^4.6",
                "php": ">=7.3"
            },
            "require-dev": {
                "phpunit/phpunit": "^9.3"
            },
            "type": "library",
            "extra": {
                "branch-alias": {
                    "dev-master": "1.0-dev"
                }
            },
            "autoload": {
                "classmap": [
                    "src/"
                ]
            },
            "notification-url": "https://packagist.org/downloads/",
            "license": [
                "BSD-3-Clause"
            ],
            "authors": [
                {
                    "name": "Sebastian Bergmann",
                    "email": "sebastian@phpunit.de",
                    "role": "lead"
                }
            ],
            "description": "Library for counting the lines of code in PHP source code",
            "homepage": "https://github.com/sebastianbergmann/lines-of-code",
            "support": {
                "issues": "https://github.com/sebastianbergmann/lines-of-code/issues",
                "source": "https://github.com/sebastianbergmann/lines-of-code/tree/1.0.3"
            },
            "funding": [
                {
                    "url": "https://github.com/sebastianbergmann",
                    "type": "github"
                }
            ],
            "time": "2020-11-28T06:42:11+00:00"
        },
        {
            "name": "sebastian/object-enumerator",
            "version": "4.0.4",
            "source": {
                "type": "git",
                "url": "https://github.com/sebastianbergmann/object-enumerator.git",
                "reference": "5c9eeac41b290a3712d88851518825ad78f45c71"
            },
            "dist": {
                "type": "zip",
                "url": "https://api.github.com/repos/sebastianbergmann/object-enumerator/zipball/5c9eeac41b290a3712d88851518825ad78f45c71",
                "reference": "5c9eeac41b290a3712d88851518825ad78f45c71",
                "shasum": ""
            },
            "require": {
                "php": ">=7.3",
                "sebastian/object-reflector": "^2.0",
                "sebastian/recursion-context": "^4.0"
            },
            "require-dev": {
                "phpunit/phpunit": "^9.3"
            },
            "type": "library",
            "extra": {
                "branch-alias": {
                    "dev-master": "4.0-dev"
                }
            },
            "autoload": {
                "classmap": [
                    "src/"
                ]
            },
            "notification-url": "https://packagist.org/downloads/",
            "license": [
                "BSD-3-Clause"
            ],
            "authors": [
                {
                    "name": "Sebastian Bergmann",
                    "email": "sebastian@phpunit.de"
                }
            ],
            "description": "Traverses array structures and object graphs to enumerate all referenced objects",
            "homepage": "https://github.com/sebastianbergmann/object-enumerator/",
            "support": {
                "issues": "https://github.com/sebastianbergmann/object-enumerator/issues",
                "source": "https://github.com/sebastianbergmann/object-enumerator/tree/4.0.4"
            },
            "funding": [
                {
                    "url": "https://github.com/sebastianbergmann",
                    "type": "github"
                }
            ],
            "time": "2020-10-26T13:12:34+00:00"
        },
        {
            "name": "sebastian/object-reflector",
            "version": "2.0.4",
            "source": {
                "type": "git",
                "url": "https://github.com/sebastianbergmann/object-reflector.git",
                "reference": "b4f479ebdbf63ac605d183ece17d8d7fe49c15c7"
            },
            "dist": {
                "type": "zip",
                "url": "https://api.github.com/repos/sebastianbergmann/object-reflector/zipball/b4f479ebdbf63ac605d183ece17d8d7fe49c15c7",
                "reference": "b4f479ebdbf63ac605d183ece17d8d7fe49c15c7",
                "shasum": ""
            },
            "require": {
                "php": ">=7.3"
            },
            "require-dev": {
                "phpunit/phpunit": "^9.3"
            },
            "type": "library",
            "extra": {
                "branch-alias": {
                    "dev-master": "2.0-dev"
                }
            },
            "autoload": {
                "classmap": [
                    "src/"
                ]
            },
            "notification-url": "https://packagist.org/downloads/",
            "license": [
                "BSD-3-Clause"
            ],
            "authors": [
                {
                    "name": "Sebastian Bergmann",
                    "email": "sebastian@phpunit.de"
                }
            ],
            "description": "Allows reflection of object attributes, including inherited and non-public ones",
            "homepage": "https://github.com/sebastianbergmann/object-reflector/",
            "support": {
                "issues": "https://github.com/sebastianbergmann/object-reflector/issues",
                "source": "https://github.com/sebastianbergmann/object-reflector/tree/2.0.4"
            },
            "funding": [
                {
                    "url": "https://github.com/sebastianbergmann",
                    "type": "github"
                }
            ],
            "time": "2020-10-26T13:14:26+00:00"
        },
        {
            "name": "sebastian/recursion-context",
            "version": "4.0.5",
            "source": {
                "type": "git",
                "url": "https://github.com/sebastianbergmann/recursion-context.git",
                "reference": "e75bd0f07204fec2a0af9b0f3cfe97d05f92efc1"
            },
            "dist": {
                "type": "zip",
                "url": "https://api.github.com/repos/sebastianbergmann/recursion-context/zipball/e75bd0f07204fec2a0af9b0f3cfe97d05f92efc1",
                "reference": "e75bd0f07204fec2a0af9b0f3cfe97d05f92efc1",
                "shasum": ""
            },
            "require": {
                "php": ">=7.3"
            },
            "require-dev": {
                "phpunit/phpunit": "^9.3"
            },
            "type": "library",
            "extra": {
                "branch-alias": {
                    "dev-master": "4.0-dev"
                }
            },
            "autoload": {
                "classmap": [
                    "src/"
                ]
            },
            "notification-url": "https://packagist.org/downloads/",
            "license": [
                "BSD-3-Clause"
            ],
            "authors": [
                {
                    "name": "Sebastian Bergmann",
                    "email": "sebastian@phpunit.de"
                },
                {
                    "name": "Jeff Welch",
                    "email": "whatthejeff@gmail.com"
                },
                {
                    "name": "Adam Harvey",
                    "email": "aharvey@php.net"
                }
            ],
            "description": "Provides functionality to recursively process PHP variables",
            "homepage": "https://github.com/sebastianbergmann/recursion-context",
            "support": {
                "issues": "https://github.com/sebastianbergmann/recursion-context/issues",
                "source": "https://github.com/sebastianbergmann/recursion-context/tree/4.0.5"
            },
            "funding": [
                {
                    "url": "https://github.com/sebastianbergmann",
                    "type": "github"
                }
            ],
            "time": "2023-02-03T06:07:39+00:00"
        },
        {
            "name": "sebastian/resource-operations",
            "version": "3.0.3",
            "source": {
                "type": "git",
                "url": "https://github.com/sebastianbergmann/resource-operations.git",
                "reference": "0f4443cb3a1d92ce809899753bc0d5d5a8dd19a8"
            },
            "dist": {
                "type": "zip",
                "url": "https://api.github.com/repos/sebastianbergmann/resource-operations/zipball/0f4443cb3a1d92ce809899753bc0d5d5a8dd19a8",
                "reference": "0f4443cb3a1d92ce809899753bc0d5d5a8dd19a8",
                "shasum": ""
            },
            "require": {
                "php": ">=7.3"
            },
            "require-dev": {
                "phpunit/phpunit": "^9.0"
            },
            "type": "library",
            "extra": {
                "branch-alias": {
                    "dev-master": "3.0-dev"
                }
            },
            "autoload": {
                "classmap": [
                    "src/"
                ]
            },
            "notification-url": "https://packagist.org/downloads/",
            "license": [
                "BSD-3-Clause"
            ],
            "authors": [
                {
                    "name": "Sebastian Bergmann",
                    "email": "sebastian@phpunit.de"
                }
            ],
            "description": "Provides a list of PHP built-in functions that operate on resources",
            "homepage": "https://www.github.com/sebastianbergmann/resource-operations",
            "support": {
                "issues": "https://github.com/sebastianbergmann/resource-operations/issues",
                "source": "https://github.com/sebastianbergmann/resource-operations/tree/3.0.3"
            },
            "funding": [
                {
                    "url": "https://github.com/sebastianbergmann",
                    "type": "github"
                }
            ],
            "time": "2020-09-28T06:45:17+00:00"
        },
        {
            "name": "sebastian/type",
            "version": "3.2.1",
            "source": {
                "type": "git",
                "url": "https://github.com/sebastianbergmann/type.git",
                "reference": "75e2c2a32f5e0b3aef905b9ed0b179b953b3d7c7"
            },
            "dist": {
                "type": "zip",
                "url": "https://api.github.com/repos/sebastianbergmann/type/zipball/75e2c2a32f5e0b3aef905b9ed0b179b953b3d7c7",
                "reference": "75e2c2a32f5e0b3aef905b9ed0b179b953b3d7c7",
                "shasum": ""
            },
            "require": {
                "php": ">=7.3"
            },
            "require-dev": {
                "phpunit/phpunit": "^9.5"
            },
            "type": "library",
            "extra": {
                "branch-alias": {
                    "dev-master": "3.2-dev"
                }
            },
            "autoload": {
                "classmap": [
                    "src/"
                ]
            },
            "notification-url": "https://packagist.org/downloads/",
            "license": [
                "BSD-3-Clause"
            ],
            "authors": [
                {
                    "name": "Sebastian Bergmann",
                    "email": "sebastian@phpunit.de",
                    "role": "lead"
                }
            ],
            "description": "Collection of value objects that represent the types of the PHP type system",
            "homepage": "https://github.com/sebastianbergmann/type",
            "support": {
                "issues": "https://github.com/sebastianbergmann/type/issues",
                "source": "https://github.com/sebastianbergmann/type/tree/3.2.1"
            },
            "funding": [
                {
                    "url": "https://github.com/sebastianbergmann",
                    "type": "github"
                }
            ],
            "time": "2023-02-03T06:13:03+00:00"
        },
        {
            "name": "sebastian/version",
            "version": "3.0.2",
            "source": {
                "type": "git",
                "url": "https://github.com/sebastianbergmann/version.git",
                "reference": "c6c1022351a901512170118436c764e473f6de8c"
            },
            "dist": {
                "type": "zip",
                "url": "https://api.github.com/repos/sebastianbergmann/version/zipball/c6c1022351a901512170118436c764e473f6de8c",
                "reference": "c6c1022351a901512170118436c764e473f6de8c",
                "shasum": ""
            },
            "require": {
                "php": ">=7.3"
            },
            "type": "library",
            "extra": {
                "branch-alias": {
                    "dev-master": "3.0-dev"
                }
            },
            "autoload": {
                "classmap": [
                    "src/"
                ]
            },
            "notification-url": "https://packagist.org/downloads/",
            "license": [
                "BSD-3-Clause"
            ],
            "authors": [
                {
                    "name": "Sebastian Bergmann",
                    "email": "sebastian@phpunit.de",
                    "role": "lead"
                }
            ],
            "description": "Library that helps with managing the version number of Git-hosted PHP projects",
            "homepage": "https://github.com/sebastianbergmann/version",
            "support": {
                "issues": "https://github.com/sebastianbergmann/version/issues",
                "source": "https://github.com/sebastianbergmann/version/tree/3.0.2"
            },
            "funding": [
                {
                    "url": "https://github.com/sebastianbergmann",
                    "type": "github"
                }
            ],
            "time": "2020-09-28T06:39:44+00:00"
        },
        {
            "name": "symfony/console",
<<<<<<< HEAD
            "version": "v6.3.0",
            "source": {
                "type": "git",
                "url": "https://github.com/symfony/console.git",
                "reference": "8788808b07cf0bdd6e4b7fdd23d8ddb1470c83b7"
            },
            "dist": {
                "type": "zip",
                "url": "https://api.github.com/repos/symfony/console/zipball/8788808b07cf0bdd6e4b7fdd23d8ddb1470c83b7",
                "reference": "8788808b07cf0bdd6e4b7fdd23d8ddb1470c83b7",
=======
            "version": "v6.3.4",
            "source": {
                "type": "git",
                "url": "https://github.com/symfony/console.git",
                "reference": "eca495f2ee845130855ddf1cf18460c38966c8b6"
            },
            "dist": {
                "type": "zip",
                "url": "https://api.github.com/repos/symfony/console/zipball/eca495f2ee845130855ddf1cf18460c38966c8b6",
                "reference": "eca495f2ee845130855ddf1cf18460c38966c8b6",
>>>>>>> 5f3d36ea
                "shasum": ""
            },
            "require": {
                "php": ">=8.1",
                "symfony/deprecation-contracts": "^2.5|^3",
                "symfony/polyfill-mbstring": "~1.0",
                "symfony/service-contracts": "^2.5|^3",
                "symfony/string": "^5.4|^6.0"
            },
            "conflict": {
                "symfony/dependency-injection": "<5.4",
                "symfony/dotenv": "<5.4",
                "symfony/event-dispatcher": "<5.4",
                "symfony/lock": "<5.4",
                "symfony/process": "<5.4"
            },
            "provide": {
                "psr/log-implementation": "1.0|2.0|3.0"
            },
            "require-dev": {
                "psr/log": "^1|^2|^3",
                "symfony/config": "^5.4|^6.0",
                "symfony/dependency-injection": "^5.4|^6.0",
                "symfony/event-dispatcher": "^5.4|^6.0",
                "symfony/lock": "^5.4|^6.0",
                "symfony/process": "^5.4|^6.0",
                "symfony/var-dumper": "^5.4|^6.0"
            },
            "type": "library",
            "autoload": {
                "psr-4": {
                    "Symfony\\Component\\Console\\": ""
                },
                "exclude-from-classmap": [
                    "/Tests/"
                ]
            },
            "notification-url": "https://packagist.org/downloads/",
            "license": [
                "MIT"
            ],
            "authors": [
                {
                    "name": "Fabien Potencier",
                    "email": "fabien@symfony.com"
                },
                {
                    "name": "Symfony Community",
                    "homepage": "https://symfony.com/contributors"
                }
            ],
            "description": "Eases the creation of beautiful and testable command line interfaces",
            "homepage": "https://symfony.com",
            "keywords": [
                "cli",
                "command-line",
                "console",
                "terminal"
            ],
            "support": {
<<<<<<< HEAD
                "source": "https://github.com/symfony/console/tree/v6.3.0"
=======
                "source": "https://github.com/symfony/console/tree/v6.3.4"
>>>>>>> 5f3d36ea
            },
            "funding": [
                {
                    "url": "https://symfony.com/sponsor",
                    "type": "custom"
                },
                {
                    "url": "https://github.com/fabpot",
                    "type": "github"
                },
                {
                    "url": "https://tidelift.com/funding/github/packagist/symfony/symfony",
                    "type": "tidelift"
                }
            ],
<<<<<<< HEAD
            "time": "2023-05-29T12:49:39+00:00"
=======
            "time": "2023-08-16T10:10:12+00:00"
>>>>>>> 5f3d36ea
        },
        {
            "name": "symfony/deprecation-contracts",
            "version": "v3.3.0",
            "source": {
                "type": "git",
                "url": "https://github.com/symfony/deprecation-contracts.git",
                "reference": "7c3aff79d10325257a001fcf92d991f24fc967cf"
            },
            "dist": {
                "type": "zip",
                "url": "https://api.github.com/repos/symfony/deprecation-contracts/zipball/7c3aff79d10325257a001fcf92d991f24fc967cf",
                "reference": "7c3aff79d10325257a001fcf92d991f24fc967cf",
                "shasum": ""
            },
            "require": {
                "php": ">=8.1"
            },
            "type": "library",
            "extra": {
                "branch-alias": {
                    "dev-main": "3.4-dev"
                },
                "thanks": {
                    "name": "symfony/contracts",
                    "url": "https://github.com/symfony/contracts"
                }
            },
            "autoload": {
                "files": [
                    "function.php"
                ]
            },
            "notification-url": "https://packagist.org/downloads/",
            "license": [
                "MIT"
            ],
            "authors": [
                {
                    "name": "Nicolas Grekas",
                    "email": "p@tchwork.com"
                },
                {
                    "name": "Symfony Community",
                    "homepage": "https://symfony.com/contributors"
                }
            ],
            "description": "A generic function and convention to trigger deprecation notices",
            "homepage": "https://symfony.com",
            "support": {
                "source": "https://github.com/symfony/deprecation-contracts/tree/v3.3.0"
            },
            "funding": [
                {
                    "url": "https://symfony.com/sponsor",
                    "type": "custom"
                },
                {
                    "url": "https://github.com/fabpot",
                    "type": "github"
                },
                {
                    "url": "https://tidelift.com/funding/github/packagist/symfony/symfony",
                    "type": "tidelift"
                }
            ],
            "time": "2023-05-23T14:45:45+00:00"
        },
        {
            "name": "symfony/event-dispatcher",
<<<<<<< HEAD
            "version": "v6.3.0",
            "source": {
                "type": "git",
                "url": "https://github.com/symfony/event-dispatcher.git",
                "reference": "3af8ac1a3f98f6dbc55e10ae59c9e44bfc38dfaa"
            },
            "dist": {
                "type": "zip",
                "url": "https://api.github.com/repos/symfony/event-dispatcher/zipball/3af8ac1a3f98f6dbc55e10ae59c9e44bfc38dfaa",
                "reference": "3af8ac1a3f98f6dbc55e10ae59c9e44bfc38dfaa",
=======
            "version": "v6.3.2",
            "source": {
                "type": "git",
                "url": "https://github.com/symfony/event-dispatcher.git",
                "reference": "adb01fe097a4ee930db9258a3cc906b5beb5cf2e"
            },
            "dist": {
                "type": "zip",
                "url": "https://api.github.com/repos/symfony/event-dispatcher/zipball/adb01fe097a4ee930db9258a3cc906b5beb5cf2e",
                "reference": "adb01fe097a4ee930db9258a3cc906b5beb5cf2e",
>>>>>>> 5f3d36ea
                "shasum": ""
            },
            "require": {
                "php": ">=8.1",
                "symfony/event-dispatcher-contracts": "^2.5|^3"
            },
            "conflict": {
                "symfony/dependency-injection": "<5.4",
                "symfony/service-contracts": "<2.5"
            },
            "provide": {
                "psr/event-dispatcher-implementation": "1.0",
                "symfony/event-dispatcher-implementation": "2.0|3.0"
            },
            "require-dev": {
                "psr/log": "^1|^2|^3",
                "symfony/config": "^5.4|^6.0",
                "symfony/dependency-injection": "^5.4|^6.0",
                "symfony/error-handler": "^5.4|^6.0",
                "symfony/expression-language": "^5.4|^6.0",
                "symfony/http-foundation": "^5.4|^6.0",
                "symfony/service-contracts": "^2.5|^3",
                "symfony/stopwatch": "^5.4|^6.0"
            },
            "type": "library",
            "autoload": {
                "psr-4": {
                    "Symfony\\Component\\EventDispatcher\\": ""
                },
                "exclude-from-classmap": [
                    "/Tests/"
                ]
            },
            "notification-url": "https://packagist.org/downloads/",
            "license": [
                "MIT"
            ],
            "authors": [
                {
                    "name": "Fabien Potencier",
                    "email": "fabien@symfony.com"
                },
                {
                    "name": "Symfony Community",
                    "homepage": "https://symfony.com/contributors"
                }
            ],
            "description": "Provides tools that allow your application components to communicate with each other by dispatching events and listening to them",
            "homepage": "https://symfony.com",
            "support": {
<<<<<<< HEAD
                "source": "https://github.com/symfony/event-dispatcher/tree/v6.3.0"
=======
                "source": "https://github.com/symfony/event-dispatcher/tree/v6.3.2"
>>>>>>> 5f3d36ea
            },
            "funding": [
                {
                    "url": "https://symfony.com/sponsor",
                    "type": "custom"
                },
                {
                    "url": "https://github.com/fabpot",
                    "type": "github"
                },
                {
                    "url": "https://tidelift.com/funding/github/packagist/symfony/symfony",
                    "type": "tidelift"
                }
            ],
<<<<<<< HEAD
            "time": "2023-04-21T14:41:17+00:00"
=======
            "time": "2023-07-06T06:56:43+00:00"
>>>>>>> 5f3d36ea
        },
        {
            "name": "symfony/event-dispatcher-contracts",
            "version": "v3.3.0",
            "source": {
                "type": "git",
                "url": "https://github.com/symfony/event-dispatcher-contracts.git",
                "reference": "a76aed96a42d2b521153fb382d418e30d18b59df"
            },
            "dist": {
                "type": "zip",
                "url": "https://api.github.com/repos/symfony/event-dispatcher-contracts/zipball/a76aed96a42d2b521153fb382d418e30d18b59df",
                "reference": "a76aed96a42d2b521153fb382d418e30d18b59df",
                "shasum": ""
            },
            "require": {
                "php": ">=8.1",
                "psr/event-dispatcher": "^1"
            },
            "type": "library",
            "extra": {
                "branch-alias": {
                    "dev-main": "3.4-dev"
                },
                "thanks": {
                    "name": "symfony/contracts",
                    "url": "https://github.com/symfony/contracts"
                }
            },
            "autoload": {
                "psr-4": {
                    "Symfony\\Contracts\\EventDispatcher\\": ""
                }
            },
            "notification-url": "https://packagist.org/downloads/",
            "license": [
                "MIT"
            ],
            "authors": [
                {
                    "name": "Nicolas Grekas",
                    "email": "p@tchwork.com"
                },
                {
                    "name": "Symfony Community",
                    "homepage": "https://symfony.com/contributors"
                }
            ],
            "description": "Generic abstractions related to dispatching event",
            "homepage": "https://symfony.com",
            "keywords": [
                "abstractions",
                "contracts",
                "decoupling",
                "interfaces",
                "interoperability",
                "standards"
            ],
            "support": {
                "source": "https://github.com/symfony/event-dispatcher-contracts/tree/v3.3.0"
            },
            "funding": [
                {
                    "url": "https://symfony.com/sponsor",
                    "type": "custom"
                },
                {
                    "url": "https://github.com/fabpot",
                    "type": "github"
                },
                {
                    "url": "https://tidelift.com/funding/github/packagist/symfony/symfony",
                    "type": "tidelift"
                }
            ],
            "time": "2023-05-23T14:45:45+00:00"
        },
        {
            "name": "symfony/filesystem",
            "version": "v6.3.1",
            "source": {
                "type": "git",
                "url": "https://github.com/symfony/filesystem.git",
                "reference": "edd36776956f2a6fcf577edb5b05eb0e3bdc52ae"
            },
            "dist": {
                "type": "zip",
                "url": "https://api.github.com/repos/symfony/filesystem/zipball/edd36776956f2a6fcf577edb5b05eb0e3bdc52ae",
                "reference": "edd36776956f2a6fcf577edb5b05eb0e3bdc52ae",
                "shasum": ""
            },
            "require": {
                "php": ">=8.1",
                "symfony/polyfill-ctype": "~1.8",
                "symfony/polyfill-mbstring": "~1.8"
            },
            "type": "library",
            "autoload": {
                "psr-4": {
                    "Symfony\\Component\\Filesystem\\": ""
                },
                "exclude-from-classmap": [
                    "/Tests/"
                ]
            },
            "notification-url": "https://packagist.org/downloads/",
            "license": [
                "MIT"
            ],
            "authors": [
                {
                    "name": "Fabien Potencier",
                    "email": "fabien@symfony.com"
                },
                {
                    "name": "Symfony Community",
                    "homepage": "https://symfony.com/contributors"
                }
            ],
            "description": "Provides basic utilities for the filesystem",
            "homepage": "https://symfony.com",
            "support": {
                "source": "https://github.com/symfony/filesystem/tree/v6.3.1"
            },
            "funding": [
                {
                    "url": "https://symfony.com/sponsor",
                    "type": "custom"
                },
                {
                    "url": "https://github.com/fabpot",
                    "type": "github"
                },
                {
                    "url": "https://tidelift.com/funding/github/packagist/symfony/symfony",
                    "type": "tidelift"
                }
            ],
            "time": "2023-06-01T08:30:39+00:00"
        },
        {
            "name": "symfony/finder",
<<<<<<< HEAD
            "version": "v6.3.0",
            "source": {
                "type": "git",
                "url": "https://github.com/symfony/finder.git",
                "reference": "d9b01ba073c44cef617c7907ce2419f8d00d75e2"
            },
            "dist": {
                "type": "zip",
                "url": "https://api.github.com/repos/symfony/finder/zipball/d9b01ba073c44cef617c7907ce2419f8d00d75e2",
                "reference": "d9b01ba073c44cef617c7907ce2419f8d00d75e2",
=======
            "version": "v6.3.3",
            "source": {
                "type": "git",
                "url": "https://github.com/symfony/finder.git",
                "reference": "9915db259f67d21eefee768c1abcf1cc61b1fc9e"
            },
            "dist": {
                "type": "zip",
                "url": "https://api.github.com/repos/symfony/finder/zipball/9915db259f67d21eefee768c1abcf1cc61b1fc9e",
                "reference": "9915db259f67d21eefee768c1abcf1cc61b1fc9e",
>>>>>>> 5f3d36ea
                "shasum": ""
            },
            "require": {
                "php": ">=8.1"
            },
            "require-dev": {
                "symfony/filesystem": "^6.0"
            },
            "type": "library",
            "autoload": {
                "psr-4": {
                    "Symfony\\Component\\Finder\\": ""
                },
                "exclude-from-classmap": [
                    "/Tests/"
                ]
            },
            "notification-url": "https://packagist.org/downloads/",
            "license": [
                "MIT"
            ],
            "authors": [
                {
                    "name": "Fabien Potencier",
                    "email": "fabien@symfony.com"
                },
                {
                    "name": "Symfony Community",
                    "homepage": "https://symfony.com/contributors"
                }
            ],
            "description": "Finds files and directories via an intuitive fluent interface",
            "homepage": "https://symfony.com",
            "support": {
<<<<<<< HEAD
                "source": "https://github.com/symfony/finder/tree/v6.3.0"
=======
                "source": "https://github.com/symfony/finder/tree/v6.3.3"
>>>>>>> 5f3d36ea
            },
            "funding": [
                {
                    "url": "https://symfony.com/sponsor",
                    "type": "custom"
                },
                {
                    "url": "https://github.com/fabpot",
                    "type": "github"
                },
                {
                    "url": "https://tidelift.com/funding/github/packagist/symfony/symfony",
                    "type": "tidelift"
                }
            ],
<<<<<<< HEAD
            "time": "2023-04-02T01:25:41+00:00"
=======
            "time": "2023-07-31T08:31:44+00:00"
>>>>>>> 5f3d36ea
        },
        {
            "name": "symfony/options-resolver",
            "version": "v6.3.0",
            "source": {
                "type": "git",
                "url": "https://github.com/symfony/options-resolver.git",
                "reference": "a10f19f5198d589d5c33333cffe98dc9820332dd"
            },
            "dist": {
                "type": "zip",
                "url": "https://api.github.com/repos/symfony/options-resolver/zipball/a10f19f5198d589d5c33333cffe98dc9820332dd",
                "reference": "a10f19f5198d589d5c33333cffe98dc9820332dd",
                "shasum": ""
            },
            "require": {
                "php": ">=8.1",
                "symfony/deprecation-contracts": "^2.5|^3"
            },
            "type": "library",
            "autoload": {
                "psr-4": {
                    "Symfony\\Component\\OptionsResolver\\": ""
                },
                "exclude-from-classmap": [
                    "/Tests/"
                ]
            },
            "notification-url": "https://packagist.org/downloads/",
            "license": [
                "MIT"
            ],
            "authors": [
                {
                    "name": "Fabien Potencier",
                    "email": "fabien@symfony.com"
                },
                {
                    "name": "Symfony Community",
                    "homepage": "https://symfony.com/contributors"
                }
            ],
            "description": "Provides an improved replacement for the array_replace PHP function",
            "homepage": "https://symfony.com",
            "keywords": [
                "config",
                "configuration",
                "options"
            ],
            "support": {
                "source": "https://github.com/symfony/options-resolver/tree/v6.3.0"
            },
            "funding": [
                {
                    "url": "https://symfony.com/sponsor",
                    "type": "custom"
                },
                {
                    "url": "https://github.com/fabpot",
                    "type": "github"
                },
                {
                    "url": "https://tidelift.com/funding/github/packagist/symfony/symfony",
                    "type": "tidelift"
                }
            ],
            "time": "2023-05-12T14:21:09+00:00"
        },
        {
            "name": "symfony/polyfill-ctype",
            "version": "v1.28.0",
            "source": {
                "type": "git",
                "url": "https://github.com/symfony/polyfill-ctype.git",
                "reference": "ea208ce43cbb04af6867b4fdddb1bdbf84cc28cb"
            },
            "dist": {
                "type": "zip",
                "url": "https://api.github.com/repos/symfony/polyfill-ctype/zipball/ea208ce43cbb04af6867b4fdddb1bdbf84cc28cb",
                "reference": "ea208ce43cbb04af6867b4fdddb1bdbf84cc28cb",
                "shasum": ""
            },
            "require": {
                "php": ">=7.1"
            },
            "provide": {
                "ext-ctype": "*"
            },
            "suggest": {
                "ext-ctype": "For best performance"
            },
            "type": "library",
            "extra": {
                "branch-alias": {
                    "dev-main": "1.28-dev"
                },
                "thanks": {
                    "name": "symfony/polyfill",
                    "url": "https://github.com/symfony/polyfill"
                }
            },
            "autoload": {
                "files": [
                    "bootstrap.php"
                ],
                "psr-4": {
                    "Symfony\\Polyfill\\Ctype\\": ""
                }
            },
            "notification-url": "https://packagist.org/downloads/",
            "license": [
                "MIT"
            ],
            "authors": [
                {
                    "name": "Gert de Pagter",
                    "email": "BackEndTea@gmail.com"
                },
                {
                    "name": "Symfony Community",
                    "homepage": "https://symfony.com/contributors"
                }
            ],
            "description": "Symfony polyfill for ctype functions",
            "homepage": "https://symfony.com",
            "keywords": [
                "compatibility",
                "ctype",
                "polyfill",
                "portable"
            ],
            "support": {
                "source": "https://github.com/symfony/polyfill-ctype/tree/v1.28.0"
            },
            "funding": [
                {
                    "url": "https://symfony.com/sponsor",
                    "type": "custom"
                },
                {
                    "url": "https://github.com/fabpot",
                    "type": "github"
                },
                {
                    "url": "https://tidelift.com/funding/github/packagist/symfony/symfony",
                    "type": "tidelift"
                }
            ],
            "time": "2023-01-26T09:26:14+00:00"
        },
        {
            "name": "symfony/polyfill-intl-grapheme",
            "version": "v1.28.0",
            "source": {
                "type": "git",
                "url": "https://github.com/symfony/polyfill-intl-grapheme.git",
                "reference": "875e90aeea2777b6f135677f618529449334a612"
            },
            "dist": {
                "type": "zip",
                "url": "https://api.github.com/repos/symfony/polyfill-intl-grapheme/zipball/875e90aeea2777b6f135677f618529449334a612",
                "reference": "875e90aeea2777b6f135677f618529449334a612",
                "shasum": ""
            },
            "require": {
                "php": ">=7.1"
            },
            "suggest": {
                "ext-intl": "For best performance"
            },
            "type": "library",
            "extra": {
                "branch-alias": {
                    "dev-main": "1.28-dev"
                },
                "thanks": {
                    "name": "symfony/polyfill",
                    "url": "https://github.com/symfony/polyfill"
                }
            },
            "autoload": {
                "files": [
                    "bootstrap.php"
                ],
                "psr-4": {
                    "Symfony\\Polyfill\\Intl\\Grapheme\\": ""
                }
            },
            "notification-url": "https://packagist.org/downloads/",
            "license": [
                "MIT"
            ],
            "authors": [
                {
                    "name": "Nicolas Grekas",
                    "email": "p@tchwork.com"
                },
                {
                    "name": "Symfony Community",
                    "homepage": "https://symfony.com/contributors"
                }
            ],
            "description": "Symfony polyfill for intl's grapheme_* functions",
            "homepage": "https://symfony.com",
            "keywords": [
                "compatibility",
                "grapheme",
                "intl",
                "polyfill",
                "portable",
                "shim"
            ],
            "support": {
                "source": "https://github.com/symfony/polyfill-intl-grapheme/tree/v1.28.0"
            },
            "funding": [
                {
                    "url": "https://symfony.com/sponsor",
                    "type": "custom"
                },
                {
                    "url": "https://github.com/fabpot",
                    "type": "github"
                },
                {
                    "url": "https://tidelift.com/funding/github/packagist/symfony/symfony",
                    "type": "tidelift"
                }
            ],
            "time": "2023-01-26T09:26:14+00:00"
        },
        {
            "name": "symfony/polyfill-intl-normalizer",
            "version": "v1.28.0",
            "source": {
                "type": "git",
                "url": "https://github.com/symfony/polyfill-intl-normalizer.git",
                "reference": "8c4ad05dd0120b6a53c1ca374dca2ad0a1c4ed92"
            },
            "dist": {
                "type": "zip",
                "url": "https://api.github.com/repos/symfony/polyfill-intl-normalizer/zipball/8c4ad05dd0120b6a53c1ca374dca2ad0a1c4ed92",
                "reference": "8c4ad05dd0120b6a53c1ca374dca2ad0a1c4ed92",
                "shasum": ""
            },
            "require": {
                "php": ">=7.1"
            },
            "suggest": {
                "ext-intl": "For best performance"
            },
            "type": "library",
            "extra": {
                "branch-alias": {
                    "dev-main": "1.28-dev"
                },
                "thanks": {
                    "name": "symfony/polyfill",
                    "url": "https://github.com/symfony/polyfill"
                }
            },
            "autoload": {
                "files": [
                    "bootstrap.php"
                ],
                "psr-4": {
                    "Symfony\\Polyfill\\Intl\\Normalizer\\": ""
                },
                "classmap": [
                    "Resources/stubs"
                ]
            },
            "notification-url": "https://packagist.org/downloads/",
            "license": [
                "MIT"
            ],
            "authors": [
                {
                    "name": "Nicolas Grekas",
                    "email": "p@tchwork.com"
                },
                {
                    "name": "Symfony Community",
                    "homepage": "https://symfony.com/contributors"
                }
            ],
            "description": "Symfony polyfill for intl's Normalizer class and related functions",
            "homepage": "https://symfony.com",
            "keywords": [
                "compatibility",
                "intl",
                "normalizer",
                "polyfill",
                "portable",
                "shim"
            ],
            "support": {
                "source": "https://github.com/symfony/polyfill-intl-normalizer/tree/v1.28.0"
            },
            "funding": [
                {
                    "url": "https://symfony.com/sponsor",
                    "type": "custom"
                },
                {
                    "url": "https://github.com/fabpot",
                    "type": "github"
                },
                {
                    "url": "https://tidelift.com/funding/github/packagist/symfony/symfony",
                    "type": "tidelift"
                }
            ],
            "time": "2023-01-26T09:26:14+00:00"
        },
        {
            "name": "symfony/polyfill-mbstring",
            "version": "v1.28.0",
            "source": {
                "type": "git",
                "url": "https://github.com/symfony/polyfill-mbstring.git",
                "reference": "42292d99c55abe617799667f454222c54c60e229"
            },
            "dist": {
                "type": "zip",
                "url": "https://api.github.com/repos/symfony/polyfill-mbstring/zipball/42292d99c55abe617799667f454222c54c60e229",
                "reference": "42292d99c55abe617799667f454222c54c60e229",
                "shasum": ""
            },
            "require": {
                "php": ">=7.1"
            },
            "provide": {
                "ext-mbstring": "*"
            },
            "suggest": {
                "ext-mbstring": "For best performance"
            },
            "type": "library",
            "extra": {
                "branch-alias": {
                    "dev-main": "1.28-dev"
                },
                "thanks": {
                    "name": "symfony/polyfill",
                    "url": "https://github.com/symfony/polyfill"
                }
            },
            "autoload": {
                "files": [
                    "bootstrap.php"
                ],
                "psr-4": {
                    "Symfony\\Polyfill\\Mbstring\\": ""
                }
            },
            "notification-url": "https://packagist.org/downloads/",
            "license": [
                "MIT"
            ],
            "authors": [
                {
                    "name": "Nicolas Grekas",
                    "email": "p@tchwork.com"
                },
                {
                    "name": "Symfony Community",
                    "homepage": "https://symfony.com/contributors"
                }
            ],
            "description": "Symfony polyfill for the Mbstring extension",
            "homepage": "https://symfony.com",
            "keywords": [
                "compatibility",
                "mbstring",
                "polyfill",
                "portable",
                "shim"
            ],
            "support": {
                "source": "https://github.com/symfony/polyfill-mbstring/tree/v1.28.0"
            },
            "funding": [
                {
                    "url": "https://symfony.com/sponsor",
                    "type": "custom"
                },
                {
                    "url": "https://github.com/fabpot",
                    "type": "github"
                },
                {
                    "url": "https://tidelift.com/funding/github/packagist/symfony/symfony",
                    "type": "tidelift"
                }
            ],
            "time": "2023-07-28T09:04:16+00:00"
        },
        {
            "name": "symfony/polyfill-php80",
            "version": "v1.28.0",
            "source": {
                "type": "git",
                "url": "https://github.com/symfony/polyfill-php80.git",
                "reference": "6caa57379c4aec19c0a12a38b59b26487dcfe4b5"
            },
            "dist": {
                "type": "zip",
                "url": "https://api.github.com/repos/symfony/polyfill-php80/zipball/6caa57379c4aec19c0a12a38b59b26487dcfe4b5",
                "reference": "6caa57379c4aec19c0a12a38b59b26487dcfe4b5",
                "shasum": ""
            },
            "require": {
                "php": ">=7.1"
            },
            "type": "library",
            "extra": {
                "branch-alias": {
                    "dev-main": "1.28-dev"
                },
                "thanks": {
                    "name": "symfony/polyfill",
                    "url": "https://github.com/symfony/polyfill"
                }
            },
            "autoload": {
                "files": [
                    "bootstrap.php"
                ],
                "psr-4": {
                    "Symfony\\Polyfill\\Php80\\": ""
                },
                "classmap": [
                    "Resources/stubs"
                ]
            },
            "notification-url": "https://packagist.org/downloads/",
            "license": [
                "MIT"
            ],
            "authors": [
                {
                    "name": "Ion Bazan",
                    "email": "ion.bazan@gmail.com"
                },
                {
                    "name": "Nicolas Grekas",
                    "email": "p@tchwork.com"
                },
                {
                    "name": "Symfony Community",
                    "homepage": "https://symfony.com/contributors"
                }
            ],
            "description": "Symfony polyfill backporting some PHP 8.0+ features to lower PHP versions",
            "homepage": "https://symfony.com",
            "keywords": [
                "compatibility",
                "polyfill",
                "portable",
                "shim"
            ],
            "support": {
                "source": "https://github.com/symfony/polyfill-php80/tree/v1.28.0"
            },
            "funding": [
                {
                    "url": "https://symfony.com/sponsor",
                    "type": "custom"
                },
                {
                    "url": "https://github.com/fabpot",
                    "type": "github"
                },
                {
                    "url": "https://tidelift.com/funding/github/packagist/symfony/symfony",
                    "type": "tidelift"
                }
            ],
            "time": "2023-01-26T09:26:14+00:00"
        },
        {
            "name": "symfony/polyfill-php81",
            "version": "v1.28.0",
            "source": {
                "type": "git",
                "url": "https://github.com/symfony/polyfill-php81.git",
                "reference": "7581cd600fa9fd681b797d00b02f068e2f13263b"
            },
            "dist": {
                "type": "zip",
                "url": "https://api.github.com/repos/symfony/polyfill-php81/zipball/7581cd600fa9fd681b797d00b02f068e2f13263b",
                "reference": "7581cd600fa9fd681b797d00b02f068e2f13263b",
                "shasum": ""
            },
            "require": {
                "php": ">=7.1"
            },
            "type": "library",
            "extra": {
                "branch-alias": {
                    "dev-main": "1.28-dev"
                },
                "thanks": {
                    "name": "symfony/polyfill",
                    "url": "https://github.com/symfony/polyfill"
                }
            },
            "autoload": {
                "files": [
                    "bootstrap.php"
                ],
                "psr-4": {
                    "Symfony\\Polyfill\\Php81\\": ""
                },
                "classmap": [
                    "Resources/stubs"
                ]
            },
            "notification-url": "https://packagist.org/downloads/",
            "license": [
                "MIT"
            ],
            "authors": [
                {
                    "name": "Nicolas Grekas",
                    "email": "p@tchwork.com"
                },
                {
                    "name": "Symfony Community",
                    "homepage": "https://symfony.com/contributors"
                }
            ],
            "description": "Symfony polyfill backporting some PHP 8.1+ features to lower PHP versions",
            "homepage": "https://symfony.com",
            "keywords": [
                "compatibility",
                "polyfill",
                "portable",
                "shim"
            ],
            "support": {
                "source": "https://github.com/symfony/polyfill-php81/tree/v1.28.0"
            },
            "funding": [
                {
                    "url": "https://symfony.com/sponsor",
                    "type": "custom"
                },
                {
                    "url": "https://github.com/fabpot",
                    "type": "github"
                },
                {
                    "url": "https://tidelift.com/funding/github/packagist/symfony/symfony",
                    "type": "tidelift"
                }
            ],
            "time": "2023-01-26T09:26:14+00:00"
        },
        {
            "name": "symfony/process",
<<<<<<< HEAD
            "version": "v6.3.0",
            "source": {
                "type": "git",
                "url": "https://github.com/symfony/process.git",
                "reference": "8741e3ed7fe2e91ec099e02446fb86667a0f1628"
            },
            "dist": {
                "type": "zip",
                "url": "https://api.github.com/repos/symfony/process/zipball/8741e3ed7fe2e91ec099e02446fb86667a0f1628",
                "reference": "8741e3ed7fe2e91ec099e02446fb86667a0f1628",
=======
            "version": "v6.3.4",
            "source": {
                "type": "git",
                "url": "https://github.com/symfony/process.git",
                "reference": "0b5c29118f2e980d455d2e34a5659f4579847c54"
            },
            "dist": {
                "type": "zip",
                "url": "https://api.github.com/repos/symfony/process/zipball/0b5c29118f2e980d455d2e34a5659f4579847c54",
                "reference": "0b5c29118f2e980d455d2e34a5659f4579847c54",
>>>>>>> 5f3d36ea
                "shasum": ""
            },
            "require": {
                "php": ">=8.1"
            },
            "type": "library",
            "autoload": {
                "psr-4": {
                    "Symfony\\Component\\Process\\": ""
                },
                "exclude-from-classmap": [
                    "/Tests/"
                ]
            },
            "notification-url": "https://packagist.org/downloads/",
            "license": [
                "MIT"
            ],
            "authors": [
                {
                    "name": "Fabien Potencier",
                    "email": "fabien@symfony.com"
                },
                {
                    "name": "Symfony Community",
                    "homepage": "https://symfony.com/contributors"
                }
            ],
            "description": "Executes commands in sub-processes",
            "homepage": "https://symfony.com",
            "support": {
<<<<<<< HEAD
                "source": "https://github.com/symfony/process/tree/v6.3.0"
=======
                "source": "https://github.com/symfony/process/tree/v6.3.4"
>>>>>>> 5f3d36ea
            },
            "funding": [
                {
                    "url": "https://symfony.com/sponsor",
                    "type": "custom"
                },
                {
                    "url": "https://github.com/fabpot",
                    "type": "github"
                },
                {
                    "url": "https://tidelift.com/funding/github/packagist/symfony/symfony",
                    "type": "tidelift"
                }
            ],
<<<<<<< HEAD
            "time": "2023-05-19T08:06:44+00:00"
=======
            "time": "2023-08-07T10:39:22+00:00"
>>>>>>> 5f3d36ea
        },
        {
            "name": "symfony/service-contracts",
            "version": "v3.3.0",
            "source": {
                "type": "git",
                "url": "https://github.com/symfony/service-contracts.git",
                "reference": "40da9cc13ec349d9e4966ce18b5fbcd724ab10a4"
            },
            "dist": {
                "type": "zip",
                "url": "https://api.github.com/repos/symfony/service-contracts/zipball/40da9cc13ec349d9e4966ce18b5fbcd724ab10a4",
                "reference": "40da9cc13ec349d9e4966ce18b5fbcd724ab10a4",
                "shasum": ""
            },
            "require": {
                "php": ">=8.1",
                "psr/container": "^2.0"
            },
            "conflict": {
                "ext-psr": "<1.1|>=2"
            },
            "type": "library",
            "extra": {
                "branch-alias": {
                    "dev-main": "3.4-dev"
                },
                "thanks": {
                    "name": "symfony/contracts",
                    "url": "https://github.com/symfony/contracts"
                }
            },
            "autoload": {
                "psr-4": {
                    "Symfony\\Contracts\\Service\\": ""
                },
                "exclude-from-classmap": [
                    "/Test/"
                ]
            },
            "notification-url": "https://packagist.org/downloads/",
            "license": [
                "MIT"
            ],
            "authors": [
                {
                    "name": "Nicolas Grekas",
                    "email": "p@tchwork.com"
                },
                {
                    "name": "Symfony Community",
                    "homepage": "https://symfony.com/contributors"
                }
            ],
            "description": "Generic abstractions related to writing services",
            "homepage": "https://symfony.com",
            "keywords": [
                "abstractions",
                "contracts",
                "decoupling",
                "interfaces",
                "interoperability",
                "standards"
            ],
            "support": {
                "source": "https://github.com/symfony/service-contracts/tree/v3.3.0"
            },
            "funding": [
                {
                    "url": "https://symfony.com/sponsor",
                    "type": "custom"
                },
                {
                    "url": "https://github.com/fabpot",
                    "type": "github"
                },
                {
                    "url": "https://tidelift.com/funding/github/packagist/symfony/symfony",
                    "type": "tidelift"
                }
            ],
            "time": "2023-05-23T14:45:45+00:00"
        },
        {
            "name": "symfony/stopwatch",
            "version": "v6.3.0",
            "source": {
                "type": "git",
                "url": "https://github.com/symfony/stopwatch.git",
                "reference": "fc47f1015ec80927ff64ba9094dfe8b9d48fe9f2"
            },
            "dist": {
                "type": "zip",
                "url": "https://api.github.com/repos/symfony/stopwatch/zipball/fc47f1015ec80927ff64ba9094dfe8b9d48fe9f2",
                "reference": "fc47f1015ec80927ff64ba9094dfe8b9d48fe9f2",
                "shasum": ""
            },
            "require": {
                "php": ">=8.1",
                "symfony/service-contracts": "^2.5|^3"
            },
            "type": "library",
            "autoload": {
                "psr-4": {
                    "Symfony\\Component\\Stopwatch\\": ""
                },
                "exclude-from-classmap": [
                    "/Tests/"
                ]
            },
            "notification-url": "https://packagist.org/downloads/",
            "license": [
                "MIT"
            ],
            "authors": [
                {
                    "name": "Fabien Potencier",
                    "email": "fabien@symfony.com"
                },
                {
                    "name": "Symfony Community",
                    "homepage": "https://symfony.com/contributors"
                }
            ],
            "description": "Provides a way to profile code",
            "homepage": "https://symfony.com",
            "support": {
                "source": "https://github.com/symfony/stopwatch/tree/v6.3.0"
            },
            "funding": [
                {
                    "url": "https://symfony.com/sponsor",
                    "type": "custom"
                },
                {
                    "url": "https://github.com/fabpot",
                    "type": "github"
                },
                {
                    "url": "https://tidelift.com/funding/github/packagist/symfony/symfony",
                    "type": "tidelift"
                }
            ],
            "time": "2023-02-16T10:14:28+00:00"
        },
        {
            "name": "symfony/string",
<<<<<<< HEAD
            "version": "v6.3.0",
            "source": {
                "type": "git",
                "url": "https://github.com/symfony/string.git",
                "reference": "f2e190ee75ff0f5eced645ec0be5c66fac81f51f"
            },
            "dist": {
                "type": "zip",
                "url": "https://api.github.com/repos/symfony/string/zipball/f2e190ee75ff0f5eced645ec0be5c66fac81f51f",
                "reference": "f2e190ee75ff0f5eced645ec0be5c66fac81f51f",
=======
            "version": "v6.3.2",
            "source": {
                "type": "git",
                "url": "https://github.com/symfony/string.git",
                "reference": "53d1a83225002635bca3482fcbf963001313fb68"
            },
            "dist": {
                "type": "zip",
                "url": "https://api.github.com/repos/symfony/string/zipball/53d1a83225002635bca3482fcbf963001313fb68",
                "reference": "53d1a83225002635bca3482fcbf963001313fb68",
>>>>>>> 5f3d36ea
                "shasum": ""
            },
            "require": {
                "php": ">=8.1",
                "symfony/polyfill-ctype": "~1.8",
                "symfony/polyfill-intl-grapheme": "~1.0",
                "symfony/polyfill-intl-normalizer": "~1.0",
                "symfony/polyfill-mbstring": "~1.0"
            },
            "conflict": {
                "symfony/translation-contracts": "<2.5"
            },
            "require-dev": {
                "symfony/error-handler": "^5.4|^6.0",
                "symfony/http-client": "^5.4|^6.0",
                "symfony/intl": "^6.2",
                "symfony/translation-contracts": "^2.5|^3.0",
                "symfony/var-exporter": "^5.4|^6.0"
            },
            "type": "library",
            "autoload": {
                "files": [
                    "Resources/functions.php"
                ],
                "psr-4": {
                    "Symfony\\Component\\String\\": ""
                },
                "exclude-from-classmap": [
                    "/Tests/"
                ]
            },
            "notification-url": "https://packagist.org/downloads/",
            "license": [
                "MIT"
            ],
            "authors": [
                {
                    "name": "Nicolas Grekas",
                    "email": "p@tchwork.com"
                },
                {
                    "name": "Symfony Community",
                    "homepage": "https://symfony.com/contributors"
                }
            ],
            "description": "Provides an object-oriented API to strings and deals with bytes, UTF-8 code points and grapheme clusters in a unified way",
            "homepage": "https://symfony.com",
            "keywords": [
                "grapheme",
                "i18n",
                "string",
                "unicode",
                "utf-8",
                "utf8"
            ],
            "support": {
<<<<<<< HEAD
                "source": "https://github.com/symfony/string/tree/v6.3.0"
=======
                "source": "https://github.com/symfony/string/tree/v6.3.2"
>>>>>>> 5f3d36ea
            },
            "funding": [
                {
                    "url": "https://symfony.com/sponsor",
                    "type": "custom"
                },
                {
                    "url": "https://github.com/fabpot",
                    "type": "github"
                },
                {
                    "url": "https://tidelift.com/funding/github/packagist/symfony/symfony",
                    "type": "tidelift"
                }
            ],
<<<<<<< HEAD
            "time": "2023-03-21T21:06:29+00:00"
=======
            "time": "2023-07-05T08:41:27+00:00"
>>>>>>> 5f3d36ea
        },
        {
            "name": "theseer/tokenizer",
            "version": "1.2.1",
            "source": {
                "type": "git",
                "url": "https://github.com/theseer/tokenizer.git",
                "reference": "34a41e998c2183e22995f158c581e7b5e755ab9e"
            },
            "dist": {
                "type": "zip",
                "url": "https://api.github.com/repos/theseer/tokenizer/zipball/34a41e998c2183e22995f158c581e7b5e755ab9e",
                "reference": "34a41e998c2183e22995f158c581e7b5e755ab9e",
                "shasum": ""
            },
            "require": {
                "ext-dom": "*",
                "ext-tokenizer": "*",
                "ext-xmlwriter": "*",
                "php": "^7.2 || ^8.0"
            },
            "type": "library",
            "autoload": {
                "classmap": [
                    "src/"
                ]
            },
            "notification-url": "https://packagist.org/downloads/",
            "license": [
                "BSD-3-Clause"
            ],
            "authors": [
                {
                    "name": "Arne Blankerts",
                    "email": "arne@blankerts.de",
                    "role": "Developer"
                }
            ],
            "description": "A small library for converting tokenized PHP source code into XML and potentially other formats",
            "support": {
                "issues": "https://github.com/theseer/tokenizer/issues",
                "source": "https://github.com/theseer/tokenizer/tree/1.2.1"
            },
            "funding": [
                {
                    "url": "https://github.com/theseer",
                    "type": "github"
                }
            ],
            "time": "2021-07-28T10:34:58+00:00"
        }
    ],
    "aliases": [],
    "minimum-stability": "dev",
    "stability-flags": {
        "bower-asset/jquery": 0
    },
    "prefer-stable": true,
    "prefer-lowest": false,
    "platform": {
        "php": ">=8.1",
        "ext-mbstring": "*",
        "ext-ctype": "*",
        "lib-pcre": "*"
    },
    "platform-dev": [],
    "plugin-api-version": "2.6.0"
}<|MERGE_RESOLUTION|>--- conflicted
+++ resolved
@@ -4,11 +4,7 @@
         "Read more about it at https://getcomposer.org/doc/01-basic-usage.md#installing-dependencies",
         "This file is @generated automatically"
     ],
-<<<<<<< HEAD
-    "content-hash": "1c9e9e5bc6be7b83ef45eed0425bd5b9",
-=======
-    "content-hash": "80e3f228bae519816def145a5a1d47ae",
->>>>>>> 5f3d36ea
+    "content-hash": "967e1b1474b7c98ebf39529e1839e0bb",
     "packages": [
         {
             "name": "bower-asset/inputmask",
@@ -16,11 +12,7 @@
             "source": {
                 "type": "git",
                 "url": "https://github.com/RobinHerbots/Inputmask.git",
-<<<<<<< HEAD
-                "reference": "5e670ad62f50c738388d4dcec78d2888505ad77b"
-=======
                 "reference": "e0f39e0c93569c6b494c3a57edef2c59313a6b64"
->>>>>>> 5f3d36ea
             },
             "dist": {
                 "type": "zip",
@@ -37,18 +29,6 @@
         },
         {
             "name": "bower-asset/jquery",
-<<<<<<< HEAD
-            "version": "3.7.0",
-            "source": {
-                "type": "git",
-                "url": "https://github.com/jquery/jquery-dist.git",
-                "reference": "b755b3e9ab895aed7f409ec48a1349f5b185f55f"
-            },
-            "dist": {
-                "type": "zip",
-                "url": "https://api.github.com/repos/jquery/jquery-dist/zipball/b755b3e9ab895aed7f409ec48a1349f5b185f55f",
-                "reference": "b755b3e9ab895aed7f409ec48a1349f5b185f55f"
-=======
             "version": "3.7.1",
             "source": {
                 "type": "git",
@@ -59,7 +39,6 @@
                 "type": "zip",
                 "url": "https://api.github.com/repos/jquery/jquery-dist/zipball/fde1f76e2799dd877c176abde0ec836553246991",
                 "reference": "fde1f76e2799dd877c176abde0ec836553246991"
->>>>>>> 5f3d36ea
             },
             "type": "bower-asset",
             "license": [
@@ -72,21 +51,12 @@
             "source": {
                 "type": "git",
                 "url": "https://github.com/mathiasbynens/punycode.js.git",
-<<<<<<< HEAD
-                "reference": "38c8d3131a82567bfef18da09f7f4db68c84f8a3"
-            },
-            "dist": {
-                "type": "zip",
-                "url": "https://api.github.com/repos/mathiasbynens/punycode.js/zipball/38c8d3131a82567bfef18da09f7f4db68c84f8a3",
-                "reference": "38c8d3131a82567bfef18da09f7f4db68c84f8a3"
-=======
                 "reference": "46d412120e2feb868876769a9847790ba278c882"
             },
             "dist": {
                 "type": "zip",
                 "url": "https://api.github.com/repos/mathiasbynens/punycode.js/zipball/46d412120e2feb868876769a9847790ba278c882",
                 "reference": "46d412120e2feb868876769a9847790ba278c882"
->>>>>>> 5f3d36ea
             },
             "type": "bower-asset"
         },
@@ -403,16 +373,16 @@
         },
         {
             "name": "composer/pcre",
-            "version": "3.1.0",
+            "version": "3.1.1",
             "source": {
                 "type": "git",
                 "url": "https://github.com/composer/pcre.git",
-                "reference": "4bff79ddd77851fe3cdd11616ed3f92841ba5bd2"
-            },
-            "dist": {
-                "type": "zip",
-                "url": "https://api.github.com/repos/composer/pcre/zipball/4bff79ddd77851fe3cdd11616ed3f92841ba5bd2",
-                "reference": "4bff79ddd77851fe3cdd11616ed3f92841ba5bd2",
+                "reference": "00104306927c7a0919b4ced2aaa6782c1e61a3c9"
+            },
+            "dist": {
+                "type": "zip",
+                "url": "https://api.github.com/repos/composer/pcre/zipball/00104306927c7a0919b4ced2aaa6782c1e61a3c9",
+                "reference": "00104306927c7a0919b4ced2aaa6782c1e61a3c9",
                 "shasum": ""
             },
             "require": {
@@ -454,7 +424,7 @@
             ],
             "support": {
                 "issues": "https://github.com/composer/pcre/issues",
-                "source": "https://github.com/composer/pcre/tree/3.1.0"
+                "source": "https://github.com/composer/pcre/tree/3.1.1"
             },
             "funding": [
                 {
@@ -470,7 +440,7 @@
                     "type": "tidelift"
                 }
             ],
-            "time": "2022-11-17T09:50:14+00:00"
+            "time": "2023-10-11T07:11:09+00:00"
         },
         {
             "name": "composer/semver",
@@ -662,148 +632,6 @@
                 "source": "https://github.com/rdohms/phpunit-arraysubset-asserts/tree/v0.5.0"
             },
             "time": "2023-06-02T17:33:53+00:00"
-        },
-        {
-            "name": "doctrine/annotations",
-<<<<<<< HEAD
-            "version": "2.0.1",
-            "source": {
-                "type": "git",
-                "url": "https://github.com/doctrine/annotations.git",
-                "reference": "e157ef3f3124bbf6fe7ce0ffd109e8a8ef284e7f"
-            },
-            "dist": {
-                "type": "zip",
-                "url": "https://api.github.com/repos/doctrine/annotations/zipball/e157ef3f3124bbf6fe7ce0ffd109e8a8ef284e7f",
-                "reference": "e157ef3f3124bbf6fe7ce0ffd109e8a8ef284e7f",
-=======
-            "version": "1.14.3",
-            "source": {
-                "type": "git",
-                "url": "https://github.com/doctrine/annotations.git",
-                "reference": "fb0d71a7393298a7b232cbf4c8b1f73f3ec3d5af"
-            },
-            "dist": {
-                "type": "zip",
-                "url": "https://api.github.com/repos/doctrine/annotations/zipball/fb0d71a7393298a7b232cbf4c8b1f73f3ec3d5af",
-                "reference": "fb0d71a7393298a7b232cbf4c8b1f73f3ec3d5af",
->>>>>>> 5f3d36ea
-                "shasum": ""
-            },
-            "require": {
-                "doctrine/lexer": "^2 || ^3",
-                "ext-tokenizer": "*",
-                "php": "^7.2 || ^8.0",
-                "psr/cache": "^1 || ^2 || ^3"
-            },
-            "require-dev": {
-                "doctrine/cache": "^2.0",
-                "doctrine/coding-standard": "^10",
-                "phpstan/phpstan": "^1.8.0",
-                "phpunit/phpunit": "^7.5 || ^8.5 || ^9.5",
-                "symfony/cache": "^5.4 || ^6",
-                "vimeo/psalm": "^4.10"
-            },
-            "suggest": {
-                "php": "PHP 8.0 or higher comes with attributes, a native replacement for annotations"
-            },
-            "type": "library",
-            "autoload": {
-                "psr-4": {
-                    "Doctrine\\Common\\Annotations\\": "lib/Doctrine/Common/Annotations"
-                }
-            },
-            "notification-url": "https://packagist.org/downloads/",
-            "license": [
-                "MIT"
-            ],
-            "authors": [
-                {
-                    "name": "Guilherme Blanco",
-                    "email": "guilhermeblanco@gmail.com"
-                },
-                {
-                    "name": "Roman Borschel",
-                    "email": "roman@code-factory.org"
-                },
-                {
-                    "name": "Benjamin Eberlei",
-                    "email": "kontakt@beberlei.de"
-                },
-                {
-                    "name": "Jonathan Wage",
-                    "email": "jonwage@gmail.com"
-                },
-                {
-                    "name": "Johannes Schmitt",
-                    "email": "schmittjoh@gmail.com"
-                }
-            ],
-            "description": "Docblock Annotations Parser",
-            "homepage": "https://www.doctrine-project.org/projects/annotations.html",
-            "keywords": [
-                "annotations",
-                "docblock",
-                "parser"
-            ],
-            "support": {
-                "issues": "https://github.com/doctrine/annotations/issues",
-<<<<<<< HEAD
-                "source": "https://github.com/doctrine/annotations/tree/2.0.1"
-            },
-            "time": "2023-02-02T22:02:53+00:00"
-=======
-                "source": "https://github.com/doctrine/annotations/tree/1.14.3"
-            },
-            "time": "2023-02-01T09:20:38+00:00"
-        },
-        {
-            "name": "doctrine/deprecations",
-            "version": "v1.1.1",
-            "source": {
-                "type": "git",
-                "url": "https://github.com/doctrine/deprecations.git",
-                "reference": "612a3ee5ab0d5dd97b7cf3874a6efe24325efac3"
-            },
-            "dist": {
-                "type": "zip",
-                "url": "https://api.github.com/repos/doctrine/deprecations/zipball/612a3ee5ab0d5dd97b7cf3874a6efe24325efac3",
-                "reference": "612a3ee5ab0d5dd97b7cf3874a6efe24325efac3",
-                "shasum": ""
-            },
-            "require": {
-                "php": "^7.1 || ^8.0"
-            },
-            "require-dev": {
-                "doctrine/coding-standard": "^9",
-                "phpstan/phpstan": "1.4.10 || 1.10.15",
-                "phpstan/phpstan-phpunit": "^1.0",
-                "phpunit/phpunit": "^7.5 || ^8.5 || ^9.5",
-                "psalm/plugin-phpunit": "0.18.4",
-                "psr/log": "^1 || ^2 || ^3",
-                "vimeo/psalm": "4.30.0 || 5.12.0"
-            },
-            "suggest": {
-                "psr/log": "Allows logging deprecations via PSR-3 logger implementation"
-            },
-            "type": "library",
-            "autoload": {
-                "psr-4": {
-                    "Doctrine\\Deprecations\\": "lib/Doctrine/Deprecations"
-                }
-            },
-            "notification-url": "https://packagist.org/downloads/",
-            "license": [
-                "MIT"
-            ],
-            "description": "A small layer on top of trigger_error(E_USER_DEPRECATED) or PSR-3 logging with options to disable all deprecations or selectively for packages.",
-            "homepage": "https://www.doctrine-project.org/",
-            "support": {
-                "issues": "https://github.com/doctrine/deprecations/issues",
-                "source": "https://github.com/doctrine/deprecations/tree/v1.1.1"
-            },
-            "time": "2023-06-03T09:27:29+00:00"
->>>>>>> 5f3d36ea
         },
         {
             "name": "doctrine/instantiator",
@@ -876,104 +704,25 @@
             "time": "2022-12-30T00:23:10+00:00"
         },
         {
-            "name": "doctrine/lexer",
-            "version": "3.0.0",
-            "source": {
-                "type": "git",
-                "url": "https://github.com/doctrine/lexer.git",
-                "reference": "84a527db05647743d50373e0ec53a152f2cde568"
-            },
-            "dist": {
-                "type": "zip",
-                "url": "https://api.github.com/repos/doctrine/lexer/zipball/84a527db05647743d50373e0ec53a152f2cde568",
-                "reference": "84a527db05647743d50373e0ec53a152f2cde568",
-                "shasum": ""
-            },
-            "require": {
-                "php": "^8.1"
-            },
-            "require-dev": {
-                "doctrine/coding-standard": "^10",
-                "phpstan/phpstan": "^1.9",
-                "phpunit/phpunit": "^9.5",
-                "psalm/plugin-phpunit": "^0.18.3",
-                "vimeo/psalm": "^5.0"
-            },
-            "type": "library",
-            "autoload": {
-                "psr-4": {
-                    "Doctrine\\Common\\Lexer\\": "src"
-                }
-            },
-            "notification-url": "https://packagist.org/downloads/",
-            "license": [
-                "MIT"
-            ],
-            "authors": [
-                {
-                    "name": "Guilherme Blanco",
-                    "email": "guilhermeblanco@gmail.com"
-                },
-                {
-                    "name": "Roman Borschel",
-                    "email": "roman@code-factory.org"
-                },
-                {
-                    "name": "Johannes Schmitt",
-                    "email": "schmittjoh@gmail.com"
-                }
-            ],
-            "description": "PHP Doctrine Lexer parser library that can be used in Top-Down, Recursive Descent Parsers.",
-            "homepage": "https://www.doctrine-project.org/projects/lexer.html",
-            "keywords": [
-                "annotations",
-                "docblock",
-                "lexer",
-                "parser",
-                "php"
-            ],
-            "support": {
-                "issues": "https://github.com/doctrine/lexer/issues",
-                "source": "https://github.com/doctrine/lexer/tree/3.0.0"
-            },
-            "funding": [
-                {
-                    "url": "https://www.doctrine-project.org/sponsorship.html",
-                    "type": "custom"
-                },
-                {
-                    "url": "https://www.patreon.com/phpdoctrine",
-                    "type": "patreon"
-                },
-                {
-                    "url": "https://tidelift.com/funding/github/packagist/doctrine%2Flexer",
-                    "type": "tidelift"
-                }
-            ],
-            "time": "2022-12-15T16:57:16+00:00"
-        },
-        {
             "name": "friendsofphp/php-cs-fixer",
-            "version": "v3.21.1",
+            "version": "v3.35.1",
             "source": {
                 "type": "git",
                 "url": "https://github.com/PHP-CS-Fixer/PHP-CS-Fixer.git",
-                "reference": "229b55b3eae4729a8e2a321441ba40fcb3720b86"
-            },
-            "dist": {
-                "type": "zip",
-                "url": "https://api.github.com/repos/PHP-CS-Fixer/PHP-CS-Fixer/zipball/229b55b3eae4729a8e2a321441ba40fcb3720b86",
-                "reference": "229b55b3eae4729a8e2a321441ba40fcb3720b86",
+                "reference": "ec1ccc264994b6764882669973ca435cf05bab08"
+            },
+            "dist": {
+                "type": "zip",
+                "url": "https://api.github.com/repos/PHP-CS-Fixer/PHP-CS-Fixer/zipball/ec1ccc264994b6764882669973ca435cf05bab08",
+                "reference": "ec1ccc264994b6764882669973ca435cf05bab08",
                 "shasum": ""
             },
             "require": {
                 "composer/semver": "^3.3",
                 "composer/xdebug-handler": "^3.0.3",
-                "doctrine/annotations": "^2",
-                "doctrine/lexer": "^2 || ^3",
                 "ext-json": "*",
                 "ext-tokenizer": "*",
-                "php": "^8.0.1",
+                "php": "^7.4 || ^8.0",
                 "sebastian/diff": "^4.0 || ^5.0",
                 "symfony/console": "^5.4 || ^6.0",
                 "symfony/event-dispatcher": "^5.4 || ^6.0",
@@ -987,6 +736,7 @@
                 "symfony/stopwatch": "^5.4 || ^6.0"
             },
             "require-dev": {
+                "facile-it/paraunit": "^1.3 || ^2.0",
                 "justinrainbow/json-schema": "^5.2",
                 "keradus/cli-executor": "^2.0",
                 "mikey179/vfsstream": "^1.6.11",
@@ -997,8 +747,6 @@
                 "phpspec/prophecy": "^1.16",
                 "phpspec/prophecy-phpunit": "^2.0",
                 "phpunit/phpunit": "^9.5",
-                "phpunitgoodpractices/polyfill": "^1.6",
-                "phpunitgoodpractices/traits": "^1.9.2",
                 "symfony/phpunit-bridge": "^6.2.3",
                 "symfony/yaml": "^5.4 || ^6.0"
             },
@@ -1038,7 +786,7 @@
             ],
             "support": {
                 "issues": "https://github.com/PHP-CS-Fixer/PHP-CS-Fixer/issues",
-                "source": "https://github.com/PHP-CS-Fixer/PHP-CS-Fixer/tree/v3.21.1"
+                "source": "https://github.com/PHP-CS-Fixer/PHP-CS-Fixer/tree/v3.35.1"
             },
             "funding": [
                 {
@@ -1046,7 +794,7 @@
                     "type": "github"
                 }
             ],
-            "time": "2023-07-05T21:50:25+00:00"
+            "time": "2023-10-12T13:47:26+00:00"
         },
         {
             "name": "myclabs/deep-copy",
@@ -1109,16 +857,16 @@
         },
         {
             "name": "nikic/php-parser",
-            "version": "v4.16.0",
+            "version": "v4.17.1",
             "source": {
                 "type": "git",
                 "url": "https://github.com/nikic/PHP-Parser.git",
-                "reference": "19526a33fb561ef417e822e85f08a00db4059c17"
-            },
-            "dist": {
-                "type": "zip",
-                "url": "https://api.github.com/repos/nikic/PHP-Parser/zipball/19526a33fb561ef417e822e85f08a00db4059c17",
-                "reference": "19526a33fb561ef417e822e85f08a00db4059c17",
+                "reference": "a6303e50c90c355c7eeee2c4a8b27fe8dc8fef1d"
+            },
+            "dist": {
+                "type": "zip",
+                "url": "https://api.github.com/repos/nikic/PHP-Parser/zipball/a6303e50c90c355c7eeee2c4a8b27fe8dc8fef1d",
+                "reference": "a6303e50c90c355c7eeee2c4a8b27fe8dc8fef1d",
                 "shasum": ""
             },
             "require": {
@@ -1159,9 +907,9 @@
             ],
             "support": {
                 "issues": "https://github.com/nikic/PHP-Parser/issues",
-                "source": "https://github.com/nikic/PHP-Parser/tree/v4.16.0"
-            },
-            "time": "2023-06-25T14:52:30+00:00"
+                "source": "https://github.com/nikic/PHP-Parser/tree/v4.17.1"
+            },
+            "time": "2023-08-13T19:53:39+00:00"
         },
         {
             "name": "phar-io/manifest",
@@ -1276,16 +1024,16 @@
         },
         {
             "name": "phpunit/php-code-coverage",
-            "version": "9.2.26",
+            "version": "9.2.29",
             "source": {
                 "type": "git",
                 "url": "https://github.com/sebastianbergmann/php-code-coverage.git",
-                "reference": "443bc6912c9bd5b409254a40f4b0f4ced7c80ea1"
-            },
-            "dist": {
-                "type": "zip",
-                "url": "https://api.github.com/repos/sebastianbergmann/php-code-coverage/zipball/443bc6912c9bd5b409254a40f4b0f4ced7c80ea1",
-                "reference": "443bc6912c9bd5b409254a40f4b0f4ced7c80ea1",
+                "reference": "6a3a87ac2bbe33b25042753df8195ba4aa534c76"
+            },
+            "dist": {
+                "type": "zip",
+                "url": "https://api.github.com/repos/sebastianbergmann/php-code-coverage/zipball/6a3a87ac2bbe33b25042753df8195ba4aa534c76",
+                "reference": "6a3a87ac2bbe33b25042753df8195ba4aa534c76",
                 "shasum": ""
             },
             "require": {
@@ -1341,7 +1089,8 @@
             ],
             "support": {
                 "issues": "https://github.com/sebastianbergmann/php-code-coverage/issues",
-                "source": "https://github.com/sebastianbergmann/php-code-coverage/tree/9.2.26"
+                "security": "https://github.com/sebastianbergmann/php-code-coverage/security/policy",
+                "source": "https://github.com/sebastianbergmann/php-code-coverage/tree/9.2.29"
             },
             "funding": [
                 {
@@ -1349,7 +1098,7 @@
                     "type": "github"
                 }
             ],
-            "time": "2023-03-06T12:58:08+00:00"
+            "time": "2023-09-19T04:57:46+00:00"
         },
         {
             "name": "phpunit/php-file-iterator",
@@ -1594,16 +1343,16 @@
         },
         {
             "name": "phpunit/phpunit",
-            "version": "9.6.10",
+            "version": "9.6.13",
             "source": {
                 "type": "git",
                 "url": "https://github.com/sebastianbergmann/phpunit.git",
-                "reference": "a6d351645c3fe5a30f5e86be6577d946af65a328"
-            },
-            "dist": {
-                "type": "zip",
-                "url": "https://api.github.com/repos/sebastianbergmann/phpunit/zipball/a6d351645c3fe5a30f5e86be6577d946af65a328",
-                "reference": "a6d351645c3fe5a30f5e86be6577d946af65a328",
+                "reference": "f3d767f7f9e191eab4189abe41ab37797e30b1be"
+            },
+            "dist": {
+                "type": "zip",
+                "url": "https://api.github.com/repos/sebastianbergmann/phpunit/zipball/f3d767f7f9e191eab4189abe41ab37797e30b1be",
+                "reference": "f3d767f7f9e191eab4189abe41ab37797e30b1be",
                 "shasum": ""
             },
             "require": {
@@ -1618,7 +1367,7 @@
                 "phar-io/manifest": "^2.0.3",
                 "phar-io/version": "^3.0.2",
                 "php": ">=7.3",
-                "phpunit/php-code-coverage": "^9.2.13",
+                "phpunit/php-code-coverage": "^9.2.28",
                 "phpunit/php-file-iterator": "^3.0.5",
                 "phpunit/php-invoker": "^3.1.1",
                 "phpunit/php-text-template": "^2.0.3",
@@ -1677,7 +1426,7 @@
             "support": {
                 "issues": "https://github.com/sebastianbergmann/phpunit/issues",
                 "security": "https://github.com/sebastianbergmann/phpunit/security/policy",
-                "source": "https://github.com/sebastianbergmann/phpunit/tree/9.6.10"
+                "source": "https://github.com/sebastianbergmann/phpunit/tree/9.6.13"
             },
             "funding": [
                 {
@@ -1693,56 +1442,7 @@
                     "type": "tidelift"
                 }
             ],
-            "time": "2023-07-10T04:04:23+00:00"
-        },
-        {
-            "name": "psr/cache",
-            "version": "3.0.0",
-            "source": {
-                "type": "git",
-                "url": "https://github.com/php-fig/cache.git",
-                "reference": "aa5030cfa5405eccfdcb1083ce040c2cb8d253bf"
-            },
-            "dist": {
-                "type": "zip",
-                "url": "https://api.github.com/repos/php-fig/cache/zipball/aa5030cfa5405eccfdcb1083ce040c2cb8d253bf",
-                "reference": "aa5030cfa5405eccfdcb1083ce040c2cb8d253bf",
-                "shasum": ""
-            },
-            "require": {
-                "php": ">=8.0.0"
-            },
-            "type": "library",
-            "extra": {
-                "branch-alias": {
-                    "dev-master": "1.0.x-dev"
-                }
-            },
-            "autoload": {
-                "psr-4": {
-                    "Psr\\Cache\\": "src/"
-                }
-            },
-            "notification-url": "https://packagist.org/downloads/",
-            "license": [
-                "MIT"
-            ],
-            "authors": [
-                {
-                    "name": "PHP-FIG",
-                    "homepage": "https://www.php-fig.org/"
-                }
-            ],
-            "description": "Common interface for caching libraries",
-            "keywords": [
-                "cache",
-                "psr",
-                "psr-6"
-            ],
-            "support": {
-                "source": "https://github.com/php-fig/cache/tree/3.0.0"
-            },
-            "time": "2021-02-03T23:26:27+00:00"
+            "time": "2023-09-19T05:39:22+00:00"
         },
         {
             "name": "psr/container",
@@ -2403,16 +2103,16 @@
         },
         {
             "name": "sebastian/global-state",
-            "version": "5.0.5",
+            "version": "5.0.6",
             "source": {
                 "type": "git",
                 "url": "https://github.com/sebastianbergmann/global-state.git",
-                "reference": "0ca8db5a5fc9c8646244e629625ac486fa286bf2"
-            },
-            "dist": {
-                "type": "zip",
-                "url": "https://api.github.com/repos/sebastianbergmann/global-state/zipball/0ca8db5a5fc9c8646244e629625ac486fa286bf2",
-                "reference": "0ca8db5a5fc9c8646244e629625ac486fa286bf2",
+                "reference": "bde739e7565280bda77be70044ac1047bc007e34"
+            },
+            "dist": {
+                "type": "zip",
+                "url": "https://api.github.com/repos/sebastianbergmann/global-state/zipball/bde739e7565280bda77be70044ac1047bc007e34",
+                "reference": "bde739e7565280bda77be70044ac1047bc007e34",
                 "shasum": ""
             },
             "require": {
@@ -2455,7 +2155,7 @@
             ],
             "support": {
                 "issues": "https://github.com/sebastianbergmann/global-state/issues",
-                "source": "https://github.com/sebastianbergmann/global-state/tree/5.0.5"
+                "source": "https://github.com/sebastianbergmann/global-state/tree/5.0.6"
             },
             "funding": [
                 {
@@ -2463,7 +2163,7 @@
                     "type": "github"
                 }
             ],
-            "time": "2022-02-14T08:28:10+00:00"
+            "time": "2023-08-02T09:26:13+00:00"
         },
         {
             "name": "sebastian/lines-of-code",
@@ -2863,18 +2563,6 @@
         },
         {
             "name": "symfony/console",
-<<<<<<< HEAD
-            "version": "v6.3.0",
-            "source": {
-                "type": "git",
-                "url": "https://github.com/symfony/console.git",
-                "reference": "8788808b07cf0bdd6e4b7fdd23d8ddb1470c83b7"
-            },
-            "dist": {
-                "type": "zip",
-                "url": "https://api.github.com/repos/symfony/console/zipball/8788808b07cf0bdd6e4b7fdd23d8ddb1470c83b7",
-                "reference": "8788808b07cf0bdd6e4b7fdd23d8ddb1470c83b7",
-=======
             "version": "v6.3.4",
             "source": {
                 "type": "git",
@@ -2885,7 +2573,6 @@
                 "type": "zip",
                 "url": "https://api.github.com/repos/symfony/console/zipball/eca495f2ee845130855ddf1cf18460c38966c8b6",
                 "reference": "eca495f2ee845130855ddf1cf18460c38966c8b6",
->>>>>>> 5f3d36ea
                 "shasum": ""
             },
             "require": {
@@ -2946,11 +2633,7 @@
                 "terminal"
             ],
             "support": {
-<<<<<<< HEAD
-                "source": "https://github.com/symfony/console/tree/v6.3.0"
-=======
                 "source": "https://github.com/symfony/console/tree/v6.3.4"
->>>>>>> 5f3d36ea
             },
             "funding": [
                 {
@@ -2966,11 +2649,7 @@
                     "type": "tidelift"
                 }
             ],
-<<<<<<< HEAD
-            "time": "2023-05-29T12:49:39+00:00"
-=======
             "time": "2023-08-16T10:10:12+00:00"
->>>>>>> 5f3d36ea
         },
         {
             "name": "symfony/deprecation-contracts",
@@ -3041,18 +2720,6 @@
         },
         {
             "name": "symfony/event-dispatcher",
-<<<<<<< HEAD
-            "version": "v6.3.0",
-            "source": {
-                "type": "git",
-                "url": "https://github.com/symfony/event-dispatcher.git",
-                "reference": "3af8ac1a3f98f6dbc55e10ae59c9e44bfc38dfaa"
-            },
-            "dist": {
-                "type": "zip",
-                "url": "https://api.github.com/repos/symfony/event-dispatcher/zipball/3af8ac1a3f98f6dbc55e10ae59c9e44bfc38dfaa",
-                "reference": "3af8ac1a3f98f6dbc55e10ae59c9e44bfc38dfaa",
-=======
             "version": "v6.3.2",
             "source": {
                 "type": "git",
@@ -3063,7 +2730,6 @@
                 "type": "zip",
                 "url": "https://api.github.com/repos/symfony/event-dispatcher/zipball/adb01fe097a4ee930db9258a3cc906b5beb5cf2e",
                 "reference": "adb01fe097a4ee930db9258a3cc906b5beb5cf2e",
->>>>>>> 5f3d36ea
                 "shasum": ""
             },
             "require": {
@@ -3114,11 +2780,7 @@
             "description": "Provides tools that allow your application components to communicate with each other by dispatching events and listening to them",
             "homepage": "https://symfony.com",
             "support": {
-<<<<<<< HEAD
-                "source": "https://github.com/symfony/event-dispatcher/tree/v6.3.0"
-=======
                 "source": "https://github.com/symfony/event-dispatcher/tree/v6.3.2"
->>>>>>> 5f3d36ea
             },
             "funding": [
                 {
@@ -3134,11 +2796,7 @@
                     "type": "tidelift"
                 }
             ],
-<<<<<<< HEAD
-            "time": "2023-04-21T14:41:17+00:00"
-=======
             "time": "2023-07-06T06:56:43+00:00"
->>>>>>> 5f3d36ea
         },
         {
             "name": "symfony/event-dispatcher-contracts",
@@ -3281,29 +2939,16 @@
         },
         {
             "name": "symfony/finder",
-<<<<<<< HEAD
-            "version": "v6.3.0",
+            "version": "v6.3.5",
             "source": {
                 "type": "git",
                 "url": "https://github.com/symfony/finder.git",
-                "reference": "d9b01ba073c44cef617c7907ce2419f8d00d75e2"
-            },
-            "dist": {
-                "type": "zip",
-                "url": "https://api.github.com/repos/symfony/finder/zipball/d9b01ba073c44cef617c7907ce2419f8d00d75e2",
-                "reference": "d9b01ba073c44cef617c7907ce2419f8d00d75e2",
-=======
-            "version": "v6.3.3",
-            "source": {
-                "type": "git",
-                "url": "https://github.com/symfony/finder.git",
-                "reference": "9915db259f67d21eefee768c1abcf1cc61b1fc9e"
-            },
-            "dist": {
-                "type": "zip",
-                "url": "https://api.github.com/repos/symfony/finder/zipball/9915db259f67d21eefee768c1abcf1cc61b1fc9e",
-                "reference": "9915db259f67d21eefee768c1abcf1cc61b1fc9e",
->>>>>>> 5f3d36ea
+                "reference": "a1b31d88c0e998168ca7792f222cbecee47428c4"
+            },
+            "dist": {
+                "type": "zip",
+                "url": "https://api.github.com/repos/symfony/finder/zipball/a1b31d88c0e998168ca7792f222cbecee47428c4",
+                "reference": "a1b31d88c0e998168ca7792f222cbecee47428c4",
                 "shasum": ""
             },
             "require": {
@@ -3338,11 +2983,7 @@
             "description": "Finds files and directories via an intuitive fluent interface",
             "homepage": "https://symfony.com",
             "support": {
-<<<<<<< HEAD
-                "source": "https://github.com/symfony/finder/tree/v6.3.0"
-=======
-                "source": "https://github.com/symfony/finder/tree/v6.3.3"
->>>>>>> 5f3d36ea
+                "source": "https://github.com/symfony/finder/tree/v6.3.5"
             },
             "funding": [
                 {
@@ -3358,11 +2999,7 @@
                     "type": "tidelift"
                 }
             ],
-<<<<<<< HEAD
-            "time": "2023-04-02T01:25:41+00:00"
-=======
-            "time": "2023-07-31T08:31:44+00:00"
->>>>>>> 5f3d36ea
+            "time": "2023-09-26T12:56:25+00:00"
         },
         {
             "name": "symfony/options-resolver",
@@ -3925,18 +3562,6 @@
         },
         {
             "name": "symfony/process",
-<<<<<<< HEAD
-            "version": "v6.3.0",
-            "source": {
-                "type": "git",
-                "url": "https://github.com/symfony/process.git",
-                "reference": "8741e3ed7fe2e91ec099e02446fb86667a0f1628"
-            },
-            "dist": {
-                "type": "zip",
-                "url": "https://api.github.com/repos/symfony/process/zipball/8741e3ed7fe2e91ec099e02446fb86667a0f1628",
-                "reference": "8741e3ed7fe2e91ec099e02446fb86667a0f1628",
-=======
             "version": "v6.3.4",
             "source": {
                 "type": "git",
@@ -3947,7 +3572,6 @@
                 "type": "zip",
                 "url": "https://api.github.com/repos/symfony/process/zipball/0b5c29118f2e980d455d2e34a5659f4579847c54",
                 "reference": "0b5c29118f2e980d455d2e34a5659f4579847c54",
->>>>>>> 5f3d36ea
                 "shasum": ""
             },
             "require": {
@@ -3979,11 +3603,7 @@
             "description": "Executes commands in sub-processes",
             "homepage": "https://symfony.com",
             "support": {
-<<<<<<< HEAD
-                "source": "https://github.com/symfony/process/tree/v6.3.0"
-=======
                 "source": "https://github.com/symfony/process/tree/v6.3.4"
->>>>>>> 5f3d36ea
             },
             "funding": [
                 {
@@ -3999,11 +3619,7 @@
                     "type": "tidelift"
                 }
             ],
-<<<<<<< HEAD
-            "time": "2023-05-19T08:06:44+00:00"
-=======
             "time": "2023-08-07T10:39:22+00:00"
->>>>>>> 5f3d36ea
         },
         {
             "name": "symfony/service-contracts",
@@ -4151,29 +3767,16 @@
         },
         {
             "name": "symfony/string",
-<<<<<<< HEAD
-            "version": "v6.3.0",
+            "version": "v6.3.5",
             "source": {
                 "type": "git",
                 "url": "https://github.com/symfony/string.git",
-                "reference": "f2e190ee75ff0f5eced645ec0be5c66fac81f51f"
-            },
-            "dist": {
-                "type": "zip",
-                "url": "https://api.github.com/repos/symfony/string/zipball/f2e190ee75ff0f5eced645ec0be5c66fac81f51f",
-                "reference": "f2e190ee75ff0f5eced645ec0be5c66fac81f51f",
-=======
-            "version": "v6.3.2",
-            "source": {
-                "type": "git",
-                "url": "https://github.com/symfony/string.git",
-                "reference": "53d1a83225002635bca3482fcbf963001313fb68"
-            },
-            "dist": {
-                "type": "zip",
-                "url": "https://api.github.com/repos/symfony/string/zipball/53d1a83225002635bca3482fcbf963001313fb68",
-                "reference": "53d1a83225002635bca3482fcbf963001313fb68",
->>>>>>> 5f3d36ea
+                "reference": "13d76d0fb049051ed12a04bef4f9de8715bea339"
+            },
+            "dist": {
+                "type": "zip",
+                "url": "https://api.github.com/repos/symfony/string/zipball/13d76d0fb049051ed12a04bef4f9de8715bea339",
+                "reference": "13d76d0fb049051ed12a04bef4f9de8715bea339",
                 "shasum": ""
             },
             "require": {
@@ -4230,11 +3833,7 @@
                 "utf8"
             ],
             "support": {
-<<<<<<< HEAD
-                "source": "https://github.com/symfony/string/tree/v6.3.0"
-=======
-                "source": "https://github.com/symfony/string/tree/v6.3.2"
->>>>>>> 5f3d36ea
+                "source": "https://github.com/symfony/string/tree/v6.3.5"
             },
             "funding": [
                 {
@@ -4250,11 +3849,7 @@
                     "type": "tidelift"
                 }
             ],
-<<<<<<< HEAD
-            "time": "2023-03-21T21:06:29+00:00"
-=======
-            "time": "2023-07-05T08:41:27+00:00"
->>>>>>> 5f3d36ea
+            "time": "2023-09-18T10:38:32+00:00"
         },
         {
             "name": "theseer/tokenizer",
