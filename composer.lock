{
    "_readme": [
        "This file locks the dependencies of your project to a known state",
        "Read more about it at https://getcomposer.org/doc/01-basic-usage.md#installing-dependencies",
        "This file is @generated automatically"
    ],
    "content-hash": "7f989051117a0e72e6e59f7e1e568220",
    "packages": [
        {
            "name": "bower-asset/inputmask",
            "version": "5.0.8",
            "source": {
                "type": "git",
                "url": "git@github.com:RobinHerbots/Inputmask.git",
                "reference": "e0f39e0c93569c6b494c3a57edef2c59313a6b64"
            },
            "dist": {
                "type": "zip",
                "url": "https://api.github.com/repos/RobinHerbots/Inputmask/zipball/e0f39e0c93569c6b494c3a57edef2c59313a6b64",
                "reference": "e0f39e0c93569c6b494c3a57edef2c59313a6b64"
            },
            "require": {
                "bower-asset/jquery": ">=1.7"
            },
            "type": "bower-asset",
            "license": [
                "http://opensource.org/licenses/mit-license.php"
            ]
        },
        {
            "name": "bower-asset/jquery",
            "version": "3.7.1",
            "source": {
                "type": "git",
                "url": "https://github.com/jquery/jquery-dist.git",
                "reference": "fde1f76e2799dd877c176abde0ec836553246991"
            },
            "dist": {
                "type": "zip",
                "url": "https://api.github.com/repos/jquery/jquery-dist/zipball/fde1f76e2799dd877c176abde0ec836553246991",
                "reference": "fde1f76e2799dd877c176abde0ec836553246991"
            },
            "type": "bower-asset",
            "license": [
                "MIT"
            ]
        },
        {
            "name": "bower-asset/punycode",
            "version": "v2.3.1",
            "source": {
                "type": "git",
                "url": "https://github.com/mathiasbynens/punycode.js.git",
                "reference": "9e1b2cda98d215d3a73fcbfe93c62e021f4ba768"
            },
            "dist": {
                "type": "zip",
                "url": "https://api.github.com/repos/mathiasbynens/punycode.js/zipball/9e1b2cda98d215d3a73fcbfe93c62e021f4ba768",
                "reference": "9e1b2cda98d215d3a73fcbfe93c62e021f4ba768"
            },
            "type": "bower-asset"
        },
        {
            "name": "bower-asset/yii2-pjax",
            "version": "2.0.8",
            "source": {
                "type": "git",
                "url": "git@github.com:yiisoft/jquery-pjax.git",
                "reference": "a9298d57da63d14a950f1b94366a864bc62264fb"
            },
            "dist": {
                "type": "zip",
                "url": "https://api.github.com/repos/yiisoft/jquery-pjax/zipball/a9298d57da63d14a950f1b94366a864bc62264fb",
                "reference": "a9298d57da63d14a950f1b94366a864bc62264fb"
            },
            "require": {
                "bower-asset/jquery": ">=1.8"
            },
            "type": "bower-asset",
            "license": [
                "MIT"
            ]
        },
        {
            "name": "cebe/markdown",
            "version": "1.2.1",
            "source": {
                "type": "git",
                "url": "https://github.com/cebe/markdown.git",
                "reference": "9bac5e971dd391e2802dca5400bbeacbaea9eb86"
            },
            "dist": {
                "type": "zip",
                "url": "https://api.github.com/repos/cebe/markdown/zipball/9bac5e971dd391e2802dca5400bbeacbaea9eb86",
                "reference": "9bac5e971dd391e2802dca5400bbeacbaea9eb86",
                "shasum": ""
            },
            "require": {
                "lib-pcre": "*",
                "php": ">=5.4.0"
            },
            "require-dev": {
                "cebe/indent": "*",
                "facebook/xhprof": "*@dev",
                "phpunit/phpunit": "4.1.*"
            },
            "bin": [
                "bin/markdown"
            ],
            "type": "library",
            "extra": {
                "branch-alias": {
                    "dev-master": "1.2.x-dev"
                }
            },
            "autoload": {
                "psr-4": {
                    "cebe\\markdown\\": ""
                }
            },
            "notification-url": "https://packagist.org/downloads/",
            "license": [
                "MIT"
            ],
            "authors": [
                {
                    "name": "Carsten Brandt",
                    "email": "mail@cebe.cc",
                    "homepage": "http://cebe.cc/",
                    "role": "Creator"
                }
            ],
            "description": "A super fast, highly extensible markdown parser for PHP",
            "homepage": "https://github.com/cebe/markdown#readme",
            "keywords": [
                "extensible",
                "fast",
                "gfm",
                "markdown",
                "markdown-extra"
            ],
            "support": {
                "issues": "https://github.com/cebe/markdown/issues",
                "source": "https://github.com/cebe/markdown"
            },
            "time": "2018-03-26T11:24:36+00:00"
        },
        {
            "name": "ezyang/htmlpurifier",
            "version": "v4.17.0",
            "source": {
                "type": "git",
                "url": "https://github.com/ezyang/htmlpurifier.git",
                "reference": "bbc513d79acf6691fa9cf10f192c90dd2957f18c"
            },
            "dist": {
                "type": "zip",
                "url": "https://api.github.com/repos/ezyang/htmlpurifier/zipball/bbc513d79acf6691fa9cf10f192c90dd2957f18c",
                "reference": "bbc513d79acf6691fa9cf10f192c90dd2957f18c",
                "shasum": ""
            },
            "require": {
                "php": "~5.6.0 || ~7.0.0 || ~7.1.0 || ~7.2.0 || ~7.3.0 || ~7.4.0 || ~8.0.0 || ~8.1.0 || ~8.2.0 || ~8.3.0"
            },
            "require-dev": {
                "cerdic/css-tidy": "^1.7 || ^2.0",
                "simpletest/simpletest": "dev-master"
            },
            "suggest": {
                "cerdic/css-tidy": "If you want to use the filter 'Filter.ExtractStyleBlocks'.",
                "ext-bcmath": "Used for unit conversion and imagecrash protection",
                "ext-iconv": "Converts text to and from non-UTF-8 encodings",
                "ext-tidy": "Used for pretty-printing HTML"
            },
            "type": "library",
            "autoload": {
                "files": [
                    "library/HTMLPurifier.composer.php"
                ],
                "psr-0": {
                    "HTMLPurifier": "library/"
                },
                "exclude-from-classmap": [
                    "/library/HTMLPurifier/Language/"
                ]
            },
            "notification-url": "https://packagist.org/downloads/",
            "license": [
                "LGPL-2.1-or-later"
            ],
            "authors": [
                {
                    "name": "Edward Z. Yang",
                    "email": "admin@htmlpurifier.org",
                    "homepage": "http://ezyang.com"
                }
            ],
            "description": "Standards compliant HTML filter written in PHP",
            "homepage": "http://htmlpurifier.org/",
            "keywords": [
                "html"
            ],
            "support": {
                "issues": "https://github.com/ezyang/htmlpurifier/issues",
                "source": "https://github.com/ezyang/htmlpurifier/tree/v4.17.0"
            },
            "time": "2023-11-17T15:01:25+00:00"
        },
        {
            "name": "yiisoft/yii2-composer",
            "version": "2.0.10",
            "source": {
                "type": "git",
                "url": "https://github.com/yiisoft/yii2-composer.git",
                "reference": "94bb3f66e779e2774f8776d6e1bdeab402940510"
            },
            "dist": {
                "type": "zip",
                "url": "https://api.github.com/repos/yiisoft/yii2-composer/zipball/94bb3f66e779e2774f8776d6e1bdeab402940510",
                "reference": "94bb3f66e779e2774f8776d6e1bdeab402940510",
                "shasum": ""
            },
            "require": {
                "composer-plugin-api": "^1.0 | ^2.0"
            },
            "require-dev": {
                "composer/composer": "^1.0 | ^2.0@dev",
                "phpunit/phpunit": "<7"
            },
            "type": "composer-plugin",
            "extra": {
                "class": "yii\\composer\\Plugin",
                "branch-alias": {
                    "dev-master": "2.0.x-dev"
                }
            },
            "autoload": {
                "psr-4": {
                    "yii\\composer\\": ""
                }
            },
            "notification-url": "https://packagist.org/downloads/",
            "license": [
                "BSD-3-Clause"
            ],
            "authors": [
                {
                    "name": "Qiang Xue",
                    "email": "qiang.xue@gmail.com"
                },
                {
                    "name": "Carsten Brandt",
                    "email": "mail@cebe.cc"
                }
            ],
            "description": "The composer plugin for Yii extension installer",
            "keywords": [
                "composer",
                "extension installer",
                "yii2"
            ],
            "support": {
                "forum": "http://www.yiiframework.com/forum/",
                "irc": "irc://irc.freenode.net/yii",
                "issues": "https://github.com/yiisoft/yii2-composer/issues",
                "source": "https://github.com/yiisoft/yii2-composer",
                "wiki": "http://www.yiiframework.com/wiki/"
            },
            "funding": [
                {
                    "url": "https://github.com/yiisoft",
                    "type": "github"
                },
                {
                    "url": "https://opencollective.com/yiisoft",
                    "type": "open_collective"
                },
                {
                    "url": "https://tidelift.com/funding/github/packagist/yiisoft/yii2-composer",
                    "type": "tidelift"
                }
            ],
            "time": "2020-06-24T00:04:01+00:00"
        }
    ],
    "packages-dev": [
        {
            "name": "cebe/indent",
            "version": "1.0.2",
            "source": {
                "type": "git",
                "url": "https://github.com/cebe/indent.git",
                "reference": "c500ed74d30ed2d7e085f9cf07f8092d32d70776"
            },
            "dist": {
                "type": "zip",
                "url": "https://api.github.com/repos/cebe/indent/zipball/c500ed74d30ed2d7e085f9cf07f8092d32d70776",
                "reference": "c500ed74d30ed2d7e085f9cf07f8092d32d70776",
                "shasum": ""
            },
            "bin": [
                "indent"
            ],
            "type": "library",
            "notification-url": "https://packagist.org/downloads/",
            "license": [
                "MIT"
            ],
            "authors": [
                {
                    "name": "Carsten Brandt",
                    "email": "mail@cebe.cc",
                    "homepage": "http://cebe.cc/",
                    "role": "Core framework development"
                }
            ],
            "description": "a small tool to convert text file indentation",
            "support": {
                "issues": "https://github.com/cebe/indent/issues",
                "source": "https://github.com/cebe/indent/tree/master"
            },
            "time": "2014-05-23T14:40:08+00:00"
        },
        {
<<<<<<< HEAD
            "name": "composer/pcre",
            "version": "3.1.1",
            "source": {
                "type": "git",
                "url": "https://github.com/composer/pcre.git",
                "reference": "00104306927c7a0919b4ced2aaa6782c1e61a3c9"
            },
            "dist": {
                "type": "zip",
                "url": "https://api.github.com/repos/composer/pcre/zipball/00104306927c7a0919b4ced2aaa6782c1e61a3c9",
                "reference": "00104306927c7a0919b4ced2aaa6782c1e61a3c9",
                "shasum": ""
            },
            "require": {
                "php": "^7.4 || ^8.0"
            },
            "require-dev": {
                "phpstan/phpstan": "^1.3",
                "phpstan/phpstan-strict-rules": "^1.1",
                "symfony/phpunit-bridge": "^5"
            },
            "type": "library",
            "extra": {
                "branch-alias": {
                    "dev-main": "3.x-dev"
                }
            },
            "autoload": {
                "psr-4": {
                    "Composer\\Pcre\\": "src"
                }
            },
            "notification-url": "https://packagist.org/downloads/",
            "license": [
                "MIT"
            ],
            "authors": [
                {
                    "name": "Jordi Boggiano",
                    "email": "j.boggiano@seld.be",
                    "homepage": "http://seld.be"
                }
            ],
            "description": "PCRE wrapping library that offers type-safe preg_* replacements.",
            "keywords": [
                "PCRE",
                "preg",
                "regex",
                "regular expression"
            ],
            "support": {
                "issues": "https://github.com/composer/pcre/issues",
                "source": "https://github.com/composer/pcre/tree/3.1.1"
            },
            "funding": [
                {
                    "url": "https://packagist.com",
                    "type": "custom"
                },
                {
                    "url": "https://github.com/composer",
                    "type": "github"
                },
                {
                    "url": "https://tidelift.com/funding/github/packagist/composer/composer",
                    "type": "tidelift"
                }
            ],
            "time": "2023-10-11T07:11:09+00:00"
        },
        {
            "name": "composer/semver",
            "version": "3.4.0",
            "source": {
                "type": "git",
                "url": "https://github.com/composer/semver.git",
                "reference": "35e8d0af4486141bc745f23a29cc2091eb624a32"
            },
            "dist": {
                "type": "zip",
                "url": "https://api.github.com/repos/composer/semver/zipball/35e8d0af4486141bc745f23a29cc2091eb624a32",
                "reference": "35e8d0af4486141bc745f23a29cc2091eb624a32",
                "shasum": ""
            },
            "require": {
                "php": "^5.3.2 || ^7.0 || ^8.0"
            },
            "require-dev": {
                "phpstan/phpstan": "^1.4",
                "symfony/phpunit-bridge": "^4.2 || ^5"
            },
            "type": "library",
            "extra": {
                "branch-alias": {
                    "dev-main": "3.x-dev"
                }
            },
            "autoload": {
                "psr-4": {
                    "Composer\\Semver\\": "src"
                }
            },
            "notification-url": "https://packagist.org/downloads/",
            "license": [
                "MIT"
            ],
            "authors": [
                {
                    "name": "Nils Adermann",
                    "email": "naderman@naderman.de",
                    "homepage": "http://www.naderman.de"
                },
                {
                    "name": "Jordi Boggiano",
                    "email": "j.boggiano@seld.be",
                    "homepage": "http://seld.be"
                },
                {
                    "name": "Rob Bast",
                    "email": "rob.bast@gmail.com",
                    "homepage": "http://robbast.nl"
                }
            ],
            "description": "Semver library that offers utilities, version constraint parsing and validation.",
            "keywords": [
                "semantic",
                "semver",
                "validation",
                "versioning"
            ],
            "support": {
                "irc": "ircs://irc.libera.chat:6697/composer",
                "issues": "https://github.com/composer/semver/issues",
                "source": "https://github.com/composer/semver/tree/3.4.0"
            },
            "funding": [
                {
                    "url": "https://packagist.com",
                    "type": "custom"
                },
                {
                    "url": "https://github.com/composer",
                    "type": "github"
                },
                {
                    "url": "https://tidelift.com/funding/github/packagist/composer/composer",
                    "type": "tidelift"
                }
            ],
            "time": "2023-08-31T09:50:34+00:00"
        },
        {
            "name": "composer/xdebug-handler",
            "version": "3.0.3",
            "source": {
                "type": "git",
                "url": "https://github.com/composer/xdebug-handler.git",
                "reference": "ced299686f41dce890debac69273b47ffe98a40c"
            },
            "dist": {
                "type": "zip",
                "url": "https://api.github.com/repos/composer/xdebug-handler/zipball/ced299686f41dce890debac69273b47ffe98a40c",
                "reference": "ced299686f41dce890debac69273b47ffe98a40c",
                "shasum": ""
            },
            "require": {
                "composer/pcre": "^1 || ^2 || ^3",
                "php": "^7.2.5 || ^8.0",
                "psr/log": "^1 || ^2 || ^3"
            },
            "require-dev": {
                "phpstan/phpstan": "^1.0",
                "phpstan/phpstan-strict-rules": "^1.1",
                "symfony/phpunit-bridge": "^6.0"
            },
            "type": "library",
            "autoload": {
                "psr-4": {
                    "Composer\\XdebugHandler\\": "src"
=======
            "name": "cweagans/composer-patches",
            "version": "1.7.3",
            "source": {
                "type": "git",
                "url": "https://github.com/cweagans/composer-patches.git",
                "reference": "e190d4466fe2b103a55467dfa83fc2fecfcaf2db"
            },
            "dist": {
                "type": "zip",
                "url": "https://api.github.com/repos/cweagans/composer-patches/zipball/e190d4466fe2b103a55467dfa83fc2fecfcaf2db",
                "reference": "e190d4466fe2b103a55467dfa83fc2fecfcaf2db",
                "shasum": ""
            },
            "require": {
                "composer-plugin-api": "^1.0 || ^2.0",
                "php": ">=5.3.0"
            },
            "require-dev": {
                "composer/composer": "~1.0 || ~2.0",
                "phpunit/phpunit": "~4.6"
            },
            "type": "composer-plugin",
            "extra": {
                "class": "cweagans\\Composer\\Patches"
            },
            "autoload": {
                "psr-4": {
                    "cweagans\\Composer\\": "src"
>>>>>>> e2a16702
                }
            },
            "notification-url": "https://packagist.org/downloads/",
            "license": [
<<<<<<< HEAD
                "MIT"
            ],
            "authors": [
                {
                    "name": "John Stevenson",
                    "email": "john-stevenson@blueyonder.co.uk"
                }
            ],
            "description": "Restarts a process without Xdebug.",
            "keywords": [
                "Xdebug",
                "performance"
            ],
            "support": {
                "irc": "irc://irc.freenode.org/composer",
                "issues": "https://github.com/composer/xdebug-handler/issues",
                "source": "https://github.com/composer/xdebug-handler/tree/3.0.3"
            },
            "funding": [
                {
                    "url": "https://packagist.com",
                    "type": "custom"
                },
                {
                    "url": "https://github.com/composer",
                    "type": "github"
                },
                {
                    "url": "https://tidelift.com/funding/github/packagist/composer/composer",
                    "type": "tidelift"
                }
            ],
            "time": "2022-02-25T21:32:43+00:00"
        },
        {
            "name": "dms/phpunit-arraysubset-asserts",
            "version": "v0.5.0",
            "source": {
                "type": "git",
                "url": "https://github.com/rdohms/phpunit-arraysubset-asserts.git",
                "reference": "aa6b9e858414e91cca361cac3b2035ee57d212e0"
            },
            "dist": {
                "type": "zip",
                "url": "https://api.github.com/repos/rdohms/phpunit-arraysubset-asserts/zipball/aa6b9e858414e91cca361cac3b2035ee57d212e0",
                "reference": "aa6b9e858414e91cca361cac3b2035ee57d212e0",
                "shasum": ""
            },
            "require": {
                "php": "^5.4 || ^7.0 || ^8.0",
                "phpunit/phpunit": "^4.8.36 || ^5.7.21 || ^6.0 || ^7.0 || ^8.0 || ^9.0 || ^10.0"
            },
            "require-dev": {
                "dms/coding-standard": "^9"
=======
                "BSD-3-Clause"
            ],
            "authors": [
                {
                    "name": "Cameron Eagans",
                    "email": "me@cweagans.net"
                }
            ],
            "description": "Provides a way to patch Composer packages.",
            "support": {
                "issues": "https://github.com/cweagans/composer-patches/issues",
                "source": "https://github.com/cweagans/composer-patches/tree/1.7.3"
            },
            "time": "2022-12-20T22:53:13+00:00"
        },
        {
            "name": "dealerdirect/phpcodesniffer-composer-installer",
            "version": "v1.0.0",
            "source": {
                "type": "git",
                "url": "https://github.com/PHPCSStandards/composer-installer.git",
                "reference": "4be43904336affa5c2f70744a348312336afd0da"
            },
            "dist": {
                "type": "zip",
                "url": "https://api.github.com/repos/PHPCSStandards/composer-installer/zipball/4be43904336affa5c2f70744a348312336afd0da",
                "reference": "4be43904336affa5c2f70744a348312336afd0da",
                "shasum": ""
            },
            "require": {
                "composer-plugin-api": "^1.0 || ^2.0",
                "php": ">=5.4",
                "squizlabs/php_codesniffer": "^2.0 || ^3.1.0 || ^4.0"
            },
            "require-dev": {
                "composer/composer": "*",
                "ext-json": "*",
                "ext-zip": "*",
                "php-parallel-lint/php-parallel-lint": "^1.3.1",
                "phpcompatibility/php-compatibility": "^9.0",
                "yoast/phpunit-polyfills": "^1.0"
            },
            "type": "composer-plugin",
            "extra": {
                "class": "PHPCSStandards\\Composer\\Plugin\\Installers\\PHPCodeSniffer\\Plugin"
>>>>>>> e2a16702
            },
            "autoload": {
<<<<<<< HEAD
                "files": [
                    "assertarraysubset-autoload.php"
                ]
=======
                "psr-4": {
                    "PHPCSStandards\\Composer\\Plugin\\Installers\\PHPCodeSniffer\\": "src/"
                }
>>>>>>> e2a16702
            },
            "notification-url": "https://packagist.org/downloads/",
            "license": [
                "MIT"
            ],
            "authors": [
                {
<<<<<<< HEAD
                    "name": "Rafael Dohms",
                    "email": "rdohms@gmail.com"
                }
            ],
            "description": "This package provides ArraySubset and related asserts once deprecated in PHPUnit 8",
            "support": {
                "issues": "https://github.com/rdohms/phpunit-arraysubset-asserts/issues",
                "source": "https://github.com/rdohms/phpunit-arraysubset-asserts/tree/v0.5.0"
            },
            "time": "2023-02-01T09:20:38+00:00"
        },
        {
            "name": "doctrine/deprecations",
            "version": "1.1.2",
            "source": {
                "type": "git",
                "url": "https://github.com/doctrine/deprecations.git",
                "reference": "4f2d4f2836e7ec4e7a8625e75c6aa916004db931"
            },
            "dist": {
                "type": "zip",
                "url": "https://api.github.com/repos/doctrine/deprecations/zipball/4f2d4f2836e7ec4e7a8625e75c6aa916004db931",
                "reference": "4f2d4f2836e7ec4e7a8625e75c6aa916004db931",
                "shasum": ""
            },
            "require": {
                "php": "^7.1 || ^8.0"
            },
            "require-dev": {
                "doctrine/coding-standard": "^9",
                "phpstan/phpstan": "1.4.10 || 1.10.15",
                "phpstan/phpstan-phpunit": "^1.0",
                "phpunit/phpunit": "^7.5 || ^8.5 || ^9.5",
                "psalm/plugin-phpunit": "0.18.4",
                "psr/log": "^1 || ^2 || ^3",
                "vimeo/psalm": "4.30.0 || 5.12.0"
            },
            "suggest": {
                "psr/log": "Allows logging deprecations via PSR-3 logger implementation"
            },
            "type": "library",
            "autoload": {
                "psr-4": {
                    "Doctrine\\Deprecations\\": "lib/Doctrine/Deprecations"
                }
            },
            "notification-url": "https://packagist.org/downloads/",
            "license": [
                "MIT"
=======
                    "name": "Franck Nijhof",
                    "email": "franck.nijhof@dealerdirect.com",
                    "homepage": "http://www.frenck.nl",
                    "role": "Developer / IT Manager"
                },
                {
                    "name": "Contributors",
                    "homepage": "https://github.com/PHPCSStandards/composer-installer/graphs/contributors"
                }
            ],
            "description": "PHP_CodeSniffer Standards Composer Installer Plugin",
            "homepage": "http://www.dealerdirect.com",
            "keywords": [
                "PHPCodeSniffer",
                "PHP_CodeSniffer",
                "code quality",
                "codesniffer",
                "composer",
                "installer",
                "phpcbf",
                "phpcs",
                "plugin",
                "qa",
                "quality",
                "standard",
                "standards",
                "style guide",
                "stylecheck",
                "tests"
>>>>>>> e2a16702
            ],
            "support": {
                "issues": "https://github.com/PHPCSStandards/composer-installer/issues",
                "source": "https://github.com/PHPCSStandards/composer-installer"
            },
            "time": "2023-01-05T11:28:13+00:00"
        },
        {
            "name": "doctrine/instantiator",
            "version": "2.0.0",
            "source": {
                "type": "git",
                "url": "https://github.com/doctrine/instantiator.git",
                "reference": "c6222283fa3f4ac679f8b9ced9a4e23f163e80d0"
            },
            "dist": {
                "type": "zip",
                "url": "https://api.github.com/repos/doctrine/instantiator/zipball/c6222283fa3f4ac679f8b9ced9a4e23f163e80d0",
                "reference": "c6222283fa3f4ac679f8b9ced9a4e23f163e80d0",
                "shasum": ""
            },
            "require": {
                "php": "^8.1"
            },
            "require-dev": {
                "doctrine/coding-standard": "^11",
                "ext-pdo": "*",
                "ext-phar": "*",
                "phpbench/phpbench": "^1.2",
                "phpstan/phpstan": "^1.9.4",
                "phpstan/phpstan-phpunit": "^1.3",
                "phpunit/phpunit": "^9.5.27",
                "vimeo/psalm": "^5.4"
            },
            "type": "library",
            "autoload": {
                "psr-4": {
                    "Doctrine\\Instantiator\\": "src/Doctrine/Instantiator/"
                }
            },
            "notification-url": "https://packagist.org/downloads/",
            "license": [
                "MIT"
            ],
            "authors": [
                {
                    "name": "Marco Pivetta",
                    "email": "ocramius@gmail.com",
                    "homepage": "https://ocramius.github.io/"
                }
            ],
            "description": "A small, lightweight utility to instantiate objects in PHP without invoking their constructors",
            "homepage": "https://www.doctrine-project.org/projects/instantiator.html",
            "keywords": [
                "constructor",
                "instantiate"
            ],
            "support": {
                "issues": "https://github.com/doctrine/instantiator/issues",
                "source": "https://github.com/doctrine/instantiator/tree/2.0.0"
            },
            "funding": [
                {
                    "url": "https://www.doctrine-project.org/sponsorship.html",
                    "type": "custom"
                },
                {
                    "url": "https://www.patreon.com/phpdoctrine",
                    "type": "patreon"
                },
                {
                    "url": "https://tidelift.com/funding/github/packagist/doctrine%2Finstantiator",
                    "type": "tidelift"
                }
            ],
<<<<<<< HEAD
            "time": "2022-12-30T00:23:10+00:00"
        },
        {
            "name": "friendsofphp/php-cs-fixer",
            "version": "v3.35.1",
            "source": {
                "type": "git",
                "url": "https://github.com/PHP-CS-Fixer/PHP-CS-Fixer.git",
                "reference": "ec1ccc264994b6764882669973ca435cf05bab08"
            },
            "dist": {
                "type": "zip",
                "url": "https://api.github.com/repos/PHP-CS-Fixer/PHP-CS-Fixer/zipball/ec1ccc264994b6764882669973ca435cf05bab08",
                "reference": "ec1ccc264994b6764882669973ca435cf05bab08",
                "shasum": ""
            },
            "require": {
                "composer/semver": "^3.3",
                "composer/xdebug-handler": "^3.0.3",
                "ext-json": "*",
                "ext-tokenizer": "*",
                "php": "^7.4 || ^8.0",
                "sebastian/diff": "^4.0 || ^5.0",
                "symfony/console": "^5.4 || ^6.0",
                "symfony/event-dispatcher": "^5.4 || ^6.0",
                "symfony/filesystem": "^5.4 || ^6.0",
                "symfony/finder": "^5.4 || ^6.0",
                "symfony/options-resolver": "^5.4 || ^6.0",
                "symfony/polyfill-mbstring": "^1.27",
                "symfony/polyfill-php80": "^1.27",
                "symfony/polyfill-php81": "^1.27",
                "symfony/process": "^5.4 || ^6.0",
                "symfony/stopwatch": "^5.4 || ^6.0"
            },
            "require-dev": {
                "facile-it/paraunit": "^1.3 || ^2.0",
                "justinrainbow/json-schema": "^5.2",
                "keradus/cli-executor": "^2.0",
                "mikey179/vfsstream": "^1.6.11",
                "php-coveralls/php-coveralls": "^2.5.3",
                "php-cs-fixer/accessible-object": "^1.1",
                "php-cs-fixer/phpunit-constraint-isidenticalstring": "^1.2",
                "php-cs-fixer/phpunit-constraint-xmlmatchesxsd": "^1.2.1",
                "phpspec/prophecy": "^1.16",
                "phpspec/prophecy-phpunit": "^2.0",
                "phpunit/phpunit": "^9.5",
                "symfony/phpunit-bridge": "^6.2.3",
                "symfony/yaml": "^5.4 || ^6.0"
=======
            "time": "2022-12-30T00:15:36+00:00"
        },
        {
            "name": "johnkary/phpunit-speedtrap",
            "version": "v1.1.0",
            "source": {
                "type": "git",
                "url": "https://github.com/johnkary/phpunit-speedtrap.git",
                "reference": "f7cfe17c5a7076ed0ccca5450fe3bb981ec56361"
            },
            "dist": {
                "type": "zip",
                "url": "https://api.github.com/repos/johnkary/phpunit-speedtrap/zipball/f7cfe17c5a7076ed0ccca5450fe3bb981ec56361",
                "reference": "f7cfe17c5a7076ed0ccca5450fe3bb981ec56361",
                "shasum": ""
            },
            "require": {
                "php": ">=5.6",
                "phpunit/phpunit": ">=4.7,<6.0"
            },
            "type": "library",
            "extra": {
                "branch-alias": {
                    "dev-master": "1.1-dev"
                }
            },
            "autoload": {
                "psr-0": {
                    "JohnKary": "src/"
                }
            },
            "notification-url": "https://packagist.org/downloads/",
            "license": [
                "MIT"
            ],
            "authors": [
                {
                    "name": "John Kary",
                    "email": "john@johnkary.net"
                }
            ],
            "description": "Find slow tests in your PHPUnit test suite",
            "homepage": "https://github.com/johnkary/phpunit-speedtrap",
            "keywords": [
                "phpunit",
                "profile",
                "slow"
            ],
            "support": {
                "issues": "https://github.com/johnkary/phpunit-speedtrap/issues",
                "source": "https://github.com/johnkary/phpunit-speedtrap/tree/1.1"
            },
            "time": "2017-03-25T17:14:26+00:00"
        },
        {
            "name": "phpdocumentor/reflection-docblock",
            "version": "2.0.5",
            "source": {
                "type": "git",
                "url": "https://github.com/phpDocumentor/ReflectionDocBlock.git",
                "reference": "e6a969a640b00d8daa3c66518b0405fb41ae0c4b"
            },
            "dist": {
                "type": "zip",
                "url": "https://api.github.com/repos/phpDocumentor/ReflectionDocBlock/zipball/e6a969a640b00d8daa3c66518b0405fb41ae0c4b",
                "reference": "e6a969a640b00d8daa3c66518b0405fb41ae0c4b",
                "shasum": ""
            },
            "require": {
                "php": ">=5.3.3"
            },
            "require-dev": {
                "phpunit/phpunit": "~4.0"
>>>>>>> e2a16702
            },
            "suggest": {
                "dflydev/markdown": "~1.0",
                "erusev/parsedown": "~1.0"
            },
            "type": "library",
            "extra": {
                "branch-alias": {
                    "dev-master": "2.0.x-dev"
                }
            },
            "autoload": {
<<<<<<< HEAD
                "psr-4": {
                    "PhpCsFixer\\": "src/"
                }
            },
            "notification-url": "https://packagist.org/downloads/",
            "license": [
                "MIT"
            ],
            "authors": [
                {
                    "name": "Fabien Potencier",
                    "email": "fabien@symfony.com"
                },
                {
                    "name": "Dariusz Rumiński",
                    "email": "dariusz.ruminski@gmail.com"
                }
            ],
            "description": "A tool to automatically fix PHP code style",
            "keywords": [
                "Static code analysis",
                "fixer",
                "standards",
                "static analysis"
            ],
            "support": {
                "issues": "https://github.com/PHP-CS-Fixer/PHP-CS-Fixer/issues",
                "source": "https://github.com/PHP-CS-Fixer/PHP-CS-Fixer/tree/v3.35.1"
            },
            "funding": [
                {
                    "url": "https://github.com/keradus",
                    "type": "github"
                }
            ],
            "time": "2023-10-12T13:47:26+00:00"
        },
        {
            "name": "myclabs/deep-copy",
            "version": "1.11.1",
            "source": {
                "type": "git",
                "url": "https://github.com/myclabs/DeepCopy.git",
                "reference": "7284c22080590fb39f2ffa3e9057f10a4ddd0e0c"
            },
            "dist": {
                "type": "zip",
                "url": "https://api.github.com/repos/myclabs/DeepCopy/zipball/7284c22080590fb39f2ffa3e9057f10a4ddd0e0c",
                "reference": "7284c22080590fb39f2ffa3e9057f10a4ddd0e0c",
                "shasum": ""
            },
            "require": {
                "php": "^7.1 || ^8.0"
            },
            "conflict": {
                "doctrine/collections": "<1.6.8",
                "doctrine/common": "<2.13.3 || >=3,<3.2.2"
            },
            "require-dev": {
                "doctrine/collections": "^1.6.8",
                "doctrine/common": "^2.13.3 || ^3.2.2",
                "phpunit/phpunit": "^7.5.20 || ^8.5.23 || ^9.5.13"
            },
            "type": "library",
            "autoload": {
                "files": [
                    "src/DeepCopy/deep_copy.php"
                ],
                "psr-4": {
                    "DeepCopy\\": "src/DeepCopy/"
                }
            },
            "notification-url": "https://packagist.org/downloads/",
            "license": [
                "MIT"
            ],
            "description": "Create deep copies (clones) of your objects",
            "keywords": [
                "clone",
                "copy",
                "duplicate",
                "object",
                "object graph"
            ],
            "support": {
                "issues": "https://github.com/myclabs/DeepCopy/issues",
                "source": "https://github.com/myclabs/DeepCopy/tree/1.11.1"
            },
            "funding": [
                {
                    "url": "https://tidelift.com/funding/github/packagist/myclabs/deep-copy",
                    "type": "tidelift"
                }
            ],
            "time": "2023-03-08T13:26:56+00:00"
        },
        {
            "name": "nikic/php-parser",
            "version": "v4.17.1",
            "source": {
                "type": "git",
                "url": "https://github.com/nikic/PHP-Parser.git",
                "reference": "a6303e50c90c355c7eeee2c4a8b27fe8dc8fef1d"
            },
            "dist": {
                "type": "zip",
                "url": "https://api.github.com/repos/nikic/PHP-Parser/zipball/a6303e50c90c355c7eeee2c4a8b27fe8dc8fef1d",
                "reference": "a6303e50c90c355c7eeee2c4a8b27fe8dc8fef1d",
                "shasum": ""
            },
            "require": {
                "ext-tokenizer": "*",
                "php": ">=7.0"
            },
            "require-dev": {
                "ircmaxell/php-yacc": "^0.0.7",
                "phpunit/phpunit": "^6.5 || ^7.0 || ^8.0 || ^9.0"
            },
            "bin": [
                "bin/php-parse"
            ],
            "type": "library",
            "extra": {
                "branch-alias": {
                    "dev-master": "4.9-dev"
                }
            },
            "autoload": {
                "psr-4": {
                    "PhpParser\\": "lib/PhpParser"
                }
            },
            "notification-url": "https://packagist.org/downloads/",
            "license": [
                "BSD-3-Clause"
            ],
            "authors": [
                {
                    "name": "Nikita Popov"
                }
            ],
            "description": "A PHP parser written in PHP",
            "keywords": [
                "parser",
                "php"
            ],
            "support": {
                "issues": "https://github.com/nikic/PHP-Parser/issues",
                "source": "https://github.com/nikic/PHP-Parser/tree/v4.17.1"
            },
            "time": "2023-08-13T19:53:39+00:00"
        },
        {
            "name": "phar-io/manifest",
            "version": "2.0.3",
            "source": {
                "type": "git",
                "url": "https://github.com/phar-io/manifest.git",
                "reference": "97803eca37d319dfa7826cc2437fc020857acb53"
            },
            "dist": {
                "type": "zip",
                "url": "https://api.github.com/repos/phar-io/manifest/zipball/97803eca37d319dfa7826cc2437fc020857acb53",
                "reference": "97803eca37d319dfa7826cc2437fc020857acb53",
                "shasum": ""
            },
            "require": {
                "ext-dom": "*",
                "ext-phar": "*",
                "ext-xmlwriter": "*",
                "phar-io/version": "^3.0.1",
                "php": "^7.2 || ^8.0"
            },
            "type": "library",
            "extra": {
                "branch-alias": {
                    "dev-master": "2.0.x-dev"
                }
            },
            "autoload": {
                "classmap": [
                    "src/"
                ]
=======
                "psr-0": {
                    "phpDocumentor": [
                        "src/"
                    ]
                }
>>>>>>> e2a16702
            },
            "notification-url": "https://packagist.org/downloads/",
            "license": [
                "BSD-3-Clause"
            ],
            "authors": [
                {
                    "name": "Arne Blankerts",
                    "email": "arne@blankerts.de",
                    "role": "Developer"
                },
                {
                    "name": "Sebastian Heuer",
                    "email": "sebastian@phpeople.de",
                    "role": "Developer"
                },
                {
                    "name": "Sebastian Bergmann",
                    "email": "sebastian@phpunit.de",
                    "role": "Developer"
                }
            ],
            "description": "Component for reading phar.io manifest information from a PHP Archive (PHAR)",
            "support": {
                "issues": "https://github.com/phar-io/manifest/issues",
                "source": "https://github.com/phar-io/manifest/tree/2.0.3"
            },
            "time": "2021-07-20T11:28:43+00:00"
        },
        {
            "name": "phar-io/version",
            "version": "3.2.1",
            "source": {
                "type": "git",
                "url": "https://github.com/phar-io/version.git",
                "reference": "4f7fd7836c6f332bb2933569e566a0d6c4cbed74"
            },
            "dist": {
                "type": "zip",
                "url": "https://api.github.com/repos/phar-io/version/zipball/4f7fd7836c6f332bb2933569e566a0d6c4cbed74",
                "reference": "4f7fd7836c6f332bb2933569e566a0d6c4cbed74",
                "shasum": ""
            },
            "require": {
                "php": "^7.2 || ^8.0"
            },
            "type": "library",
            "autoload": {
                "classmap": [
                    "src/"
                ]
            },
            "notification-url": "https://packagist.org/downloads/",
            "license": [
                "BSD-3-Clause"
            ],
            "authors": [
                {
                    "name": "Arne Blankerts",
                    "email": "arne@blankerts.de",
                    "role": "Developer"
                },
                {
                    "name": "Sebastian Heuer",
                    "email": "sebastian@phpeople.de",
                    "role": "Developer"
                },
                {
                    "name": "Sebastian Bergmann",
                    "email": "sebastian@phpunit.de",
                    "role": "Developer"
                }
            ],
            "description": "Library for handling version information and constraints",
            "support": {
                "issues": "https://github.com/phar-io/version/issues",
                "source": "https://github.com/phar-io/version/tree/3.2.1"
            },
            "time": "2022-02-21T01:04:05+00:00"
        },
        {
            "name": "phpunit/php-code-coverage",
            "version": "9.2.29",
            "source": {
                "type": "git",
                "url": "https://github.com/sebastianbergmann/php-code-coverage.git",
                "reference": "6a3a87ac2bbe33b25042753df8195ba4aa534c76"
            },
            "dist": {
                "type": "zip",
                "url": "https://api.github.com/repos/sebastianbergmann/php-code-coverage/zipball/6a3a87ac2bbe33b25042753df8195ba4aa534c76",
                "reference": "6a3a87ac2bbe33b25042753df8195ba4aa534c76",
                "shasum": ""
            },
            "require": {
                "ext-dom": "*",
                "ext-libxml": "*",
                "ext-xmlwriter": "*",
                "nikic/php-parser": "^4.15",
                "php": ">=7.3",
                "phpunit/php-file-iterator": "^3.0.3",
                "phpunit/php-text-template": "^2.0.2",
                "sebastian/code-unit-reverse-lookup": "^2.0.2",
                "sebastian/complexity": "^2.0",
                "sebastian/environment": "^5.1.2",
                "sebastian/lines-of-code": "^1.0.3",
                "sebastian/version": "^3.0.1",
                "theseer/tokenizer": "^1.2.0"
            },
            "require-dev": {
                "phpunit/phpunit": "^9.3"
            },
            "suggest": {
                "ext-pcov": "PHP extension that provides line coverage",
                "ext-xdebug": "PHP extension that provides line coverage as well as branch and path coverage"
            },
            "type": "library",
            "extra": {
                "branch-alias": {
                    "dev-master": "9.2-dev"
                }
            },
            "autoload": {
                "classmap": [
                    "src/"
                ]
            },
            "notification-url": "https://packagist.org/downloads/",
            "license": [
                "BSD-3-Clause"
            ],
            "authors": [
                {
                    "name": "Sebastian Bergmann",
                    "email": "sebastian@phpunit.de",
                    "role": "lead"
                }
            ],
            "description": "Library that provides collection, processing, and rendering functionality for PHP code coverage information.",
            "homepage": "https://github.com/sebastianbergmann/php-code-coverage",
            "keywords": [
                "coverage",
                "testing",
                "xunit"
            ],
            "support": {
                "issues": "https://github.com/sebastianbergmann/php-code-coverage/issues",
                "security": "https://github.com/sebastianbergmann/php-code-coverage/security/policy",
                "source": "https://github.com/sebastianbergmann/php-code-coverage/tree/9.2.29"
            },
            "funding": [
                {
                    "url": "https://github.com/sebastianbergmann",
                    "type": "github"
                }
            ],
            "time": "2023-09-19T04:57:46+00:00"
        },
        {
            "name": "phpunit/php-file-iterator",
            "version": "3.0.6",
            "source": {
                "type": "git",
                "url": "https://github.com/sebastianbergmann/php-file-iterator.git",
                "reference": "cf1c2e7c203ac650e352f4cc675a7021e7d1b3cf"
            },
            "dist": {
                "type": "zip",
                "url": "https://api.github.com/repos/sebastianbergmann/php-file-iterator/zipball/cf1c2e7c203ac650e352f4cc675a7021e7d1b3cf",
                "reference": "cf1c2e7c203ac650e352f4cc675a7021e7d1b3cf",
                "shasum": ""
            },
            "require": {
                "php": ">=7.3"
            },
            "require-dev": {
                "phpunit/phpunit": "^9.3"
            },
            "type": "library",
            "extra": {
                "branch-alias": {
                    "dev-master": "3.0-dev"
                }
            },
            "autoload": {
                "classmap": [
                    "src/"
                ]
            },
            "notification-url": "https://packagist.org/downloads/",
            "license": [
                "BSD-3-Clause"
            ],
            "authors": [
                {
                    "name": "Sebastian Bergmann",
                    "email": "sebastian@phpunit.de",
                    "role": "lead"
                }
            ],
            "description": "FilterIterator implementation that filters files based on a list of suffixes.",
            "homepage": "https://github.com/sebastianbergmann/php-file-iterator/",
            "keywords": [
                "filesystem",
                "iterator"
            ],
            "support": {
                "issues": "https://github.com/sebastianbergmann/php-file-iterator/issues",
                "source": "https://github.com/sebastianbergmann/php-file-iterator/tree/3.0.6"
            },
            "funding": [
                {
                    "url": "https://github.com/sebastianbergmann",
                    "type": "github"
                }
            ],
            "time": "2021-12-02T12:48:52+00:00"
        },
        {
            "name": "phpunit/php-invoker",
            "version": "3.1.1",
            "source": {
                "type": "git",
                "url": "https://github.com/sebastianbergmann/php-invoker.git",
                "reference": "5a10147d0aaf65b58940a0b72f71c9ac0423cc67"
            },
            "dist": {
                "type": "zip",
                "url": "https://api.github.com/repos/sebastianbergmann/php-invoker/zipball/5a10147d0aaf65b58940a0b72f71c9ac0423cc67",
                "reference": "5a10147d0aaf65b58940a0b72f71c9ac0423cc67",
                "shasum": ""
            },
            "require": {
                "php": ">=7.3"
            },
            "require-dev": {
                "ext-pcntl": "*",
                "phpunit/phpunit": "^9.3"
            },
            "suggest": {
                "ext-pcntl": "*"
            },
            "type": "library",
            "extra": {
                "branch-alias": {
                    "dev-master": "3.1-dev"
                }
            },
            "autoload": {
                "classmap": [
                    "src/"
                ]
            },
            "notification-url": "https://packagist.org/downloads/",
            "license": [
                "BSD-3-Clause"
            ],
            "authors": [
                {
                    "name": "Sebastian Bergmann",
                    "email": "sebastian@phpunit.de",
                    "role": "lead"
                }
            ],
            "description": "Invoke callables with a timeout",
            "homepage": "https://github.com/sebastianbergmann/php-invoker/",
            "keywords": [
                "process"
            ],
            "support": {
                "issues": "https://github.com/sebastianbergmann/php-invoker/issues",
                "source": "https://github.com/sebastianbergmann/php-invoker/tree/3.1.1"
            },
            "funding": [
                {
                    "url": "https://github.com/sebastianbergmann",
                    "type": "github"
                }
            ],
            "time": "2020-09-28T05:58:55+00:00"
        },
        {
            "name": "phpunit/php-text-template",
            "version": "2.0.4",
            "source": {
                "type": "git",
                "url": "https://github.com/sebastianbergmann/php-text-template.git",
                "reference": "5da5f67fc95621df9ff4c4e5a84d6a8a2acf7c28"
            },
            "dist": {
                "type": "zip",
                "url": "https://api.github.com/repos/sebastianbergmann/php-text-template/zipball/5da5f67fc95621df9ff4c4e5a84d6a8a2acf7c28",
                "reference": "5da5f67fc95621df9ff4c4e5a84d6a8a2acf7c28",
                "shasum": ""
            },
            "require": {
                "php": ">=7.3"
            },
            "require-dev": {
                "phpunit/phpunit": "^9.3"
            },
            "type": "library",
            "extra": {
                "branch-alias": {
                    "dev-master": "2.0-dev"
                }
            },
            "autoload": {
                "classmap": [
                    "src/"
                ]
            },
            "notification-url": "https://packagist.org/downloads/",
            "license": [
                "BSD-3-Clause"
            ],
            "authors": [
                {
                    "name": "Sebastian Bergmann",
                    "email": "sebastian@phpunit.de",
                    "role": "lead"
                }
            ],
            "description": "Simple template engine.",
            "homepage": "https://github.com/sebastianbergmann/php-text-template/",
            "keywords": [
                "template"
            ],
            "support": {
                "issues": "https://github.com/sebastianbergmann/php-text-template/issues",
                "source": "https://github.com/sebastianbergmann/php-text-template/tree/2.0.4"
            },
            "funding": [
                {
                    "url": "https://github.com/sebastianbergmann",
                    "type": "github"
                }
            ],
            "time": "2020-10-26T05:33:50+00:00"
        },
        {
            "name": "phpunit/php-timer",
            "version": "5.0.3",
            "source": {
                "type": "git",
                "url": "https://github.com/sebastianbergmann/php-timer.git",
                "reference": "5a63ce20ed1b5bf577850e2c4e87f4aa902afbd2"
            },
            "dist": {
                "type": "zip",
                "url": "https://api.github.com/repos/sebastianbergmann/php-timer/zipball/5a63ce20ed1b5bf577850e2c4e87f4aa902afbd2",
                "reference": "5a63ce20ed1b5bf577850e2c4e87f4aa902afbd2",
                "shasum": ""
            },
            "require": {
                "php": ">=7.3"
            },
            "require-dev": {
                "phpunit/phpunit": "^9.3"
            },
            "type": "library",
            "extra": {
                "branch-alias": {
                    "dev-master": "5.0-dev"
                }
            },
            "autoload": {
                "classmap": [
                    "src/"
                ]
            },
            "notification-url": "https://packagist.org/downloads/",
            "license": [
                "BSD-3-Clause"
            ],
            "authors": [
                {
                    "name": "Sebastian Bergmann",
                    "email": "sebastian@phpunit.de",
                    "role": "lead"
                }
            ],
            "description": "Utility class for timing",
            "homepage": "https://github.com/sebastianbergmann/php-timer/",
            "keywords": [
                "timer"
            ],
            "support": {
                "issues": "https://github.com/sebastianbergmann/php-timer/issues",
                "source": "https://github.com/sebastianbergmann/php-timer/tree/5.0.3"
            },
            "funding": [
                {
                    "url": "https://github.com/sebastianbergmann",
                    "type": "github"
                }
            ],
            "time": "2020-10-26T13:16:10+00:00"
        },
        {
            "name": "phpunit/phpunit",
            "version": "9.6.13",
            "source": {
                "type": "git",
                "url": "https://github.com/sebastianbergmann/phpunit.git",
                "reference": "f3d767f7f9e191eab4189abe41ab37797e30b1be"
            },
            "dist": {
                "type": "zip",
                "url": "https://api.github.com/repos/sebastianbergmann/phpunit/zipball/f3d767f7f9e191eab4189abe41ab37797e30b1be",
                "reference": "f3d767f7f9e191eab4189abe41ab37797e30b1be",
                "shasum": ""
            },
            "require": {
                "doctrine/instantiator": "^1.3.1 || ^2",
                "ext-dom": "*",
                "ext-json": "*",
                "ext-libxml": "*",
                "ext-mbstring": "*",
                "ext-xml": "*",
                "ext-xmlwriter": "*",
                "myclabs/deep-copy": "^1.10.1",
                "phar-io/manifest": "^2.0.3",
                "phar-io/version": "^3.0.2",
                "php": ">=7.3",
                "phpunit/php-code-coverage": "^9.2.28",
                "phpunit/php-file-iterator": "^3.0.5",
                "phpunit/php-invoker": "^3.1.1",
                "phpunit/php-text-template": "^2.0.3",
                "phpunit/php-timer": "^5.0.2",
                "sebastian/cli-parser": "^1.0.1",
                "sebastian/code-unit": "^1.0.6",
                "sebastian/comparator": "^4.0.8",
                "sebastian/diff": "^4.0.3",
                "sebastian/environment": "^5.1.3",
                "sebastian/exporter": "^4.0.5",
                "sebastian/global-state": "^5.0.1",
                "sebastian/object-enumerator": "^4.0.3",
                "sebastian/resource-operations": "^3.0.3",
                "sebastian/type": "^3.2",
                "sebastian/version": "^3.0.2"
            },
            "suggest": {
                "ext-soap": "To be able to generate mocks based on WSDL files",
                "ext-xdebug": "PHP extension that provides line coverage as well as branch and path coverage"
            },
            "bin": [
                "phpunit"
            ],
            "type": "library",
            "extra": {
                "branch-alias": {
                    "dev-master": "9.6-dev"
                }
            },
            "autoload": {
                "files": [
                    "src/Framework/Assert/Functions.php"
                ],
                "classmap": [
                    "src/"
                ]
            },
            "notification-url": "https://packagist.org/downloads/",
            "license": [
                "BSD-3-Clause"
            ],
            "authors": [
                {
                    "name": "Sebastian Bergmann",
                    "email": "sebastian@phpunit.de",
                    "role": "lead"
                }
            ],
            "description": "The PHP Unit Testing framework.",
            "homepage": "https://phpunit.de/",
            "keywords": [
                "phpunit",
                "testing",
                "xunit"
            ],
            "support": {
                "issues": "https://github.com/sebastianbergmann/phpunit/issues",
                "security": "https://github.com/sebastianbergmann/phpunit/security/policy",
                "source": "https://github.com/sebastianbergmann/phpunit/tree/9.6.13"
            },
            "funding": [
                {
                    "url": "https://phpunit.de/sponsors.html",
                    "type": "custom"
                },
                {
                    "url": "https://github.com/sebastianbergmann",
                    "type": "github"
                },
                {
                    "url": "https://tidelift.com/funding/github/packagist/phpunit/phpunit",
                    "type": "tidelift"
                }
            ],
            "time": "2023-09-19T05:39:22+00:00"
        },
        {
            "name": "psr/container",
            "version": "2.0.2",
            "source": {
                "type": "git",
                "url": "https://github.com/php-fig/container.git",
                "reference": "c71ecc56dfe541dbd90c5360474fbc405f8d5963"
            },
            "dist": {
                "type": "zip",
                "url": "https://api.github.com/repos/php-fig/container/zipball/c71ecc56dfe541dbd90c5360474fbc405f8d5963",
                "reference": "c71ecc56dfe541dbd90c5360474fbc405f8d5963",
                "shasum": ""
            },
            "require": {
                "php": ">=7.4.0"
            },
            "type": "library",
            "extra": {
                "branch-alias": {
                    "dev-master": "2.0.x-dev"
                }
            },
            "autoload": {
                "psr-4": {
                    "Psr\\Container\\": "src/"
                }
            },
            "notification-url": "https://packagist.org/downloads/",
            "license": [
                "MIT"
            ],
            "authors": [
                {
                    "name": "PHP-FIG",
                    "homepage": "https://www.php-fig.org/"
                }
            ],
            "description": "Common Container Interface (PHP FIG PSR-11)",
            "homepage": "https://github.com/php-fig/container",
            "keywords": [
                "PSR-11",
                "container",
                "container-interface",
                "container-interop",
                "psr"
            ],
            "support": {
                "issues": "https://github.com/php-fig/container/issues",
                "source": "https://github.com/php-fig/container/tree/2.0.2"
            },
            "time": "2021-11-05T16:47:00+00:00"
        },
        {
            "name": "psr/event-dispatcher",
            "version": "1.0.0",
            "source": {
                "type": "git",
                "url": "https://github.com/php-fig/event-dispatcher.git",
                "reference": "dbefd12671e8a14ec7f180cab83036ed26714bb0"
            },
            "dist": {
                "type": "zip",
                "url": "https://api.github.com/repos/php-fig/event-dispatcher/zipball/dbefd12671e8a14ec7f180cab83036ed26714bb0",
                "reference": "dbefd12671e8a14ec7f180cab83036ed26714bb0",
                "shasum": ""
            },
            "require": {
                "php": ">=7.2.0"
            },
            "type": "library",
            "extra": {
                "branch-alias": {
                    "dev-master": "1.0.x-dev"
                }
            },
            "autoload": {
                "psr-4": {
                    "Psr\\EventDispatcher\\": "src/"
                }
            },
            "notification-url": "https://packagist.org/downloads/",
            "license": [
                "MIT"
            ],
            "authors": [
                {
                    "name": "PHP-FIG",
                    "homepage": "http://www.php-fig.org/"
                }
            ],
            "description": "Standard interfaces for event handling.",
            "keywords": [
                "events",
                "psr",
                "psr-14"
            ],
            "support": {
                "issues": "https://github.com/php-fig/event-dispatcher/issues",
                "source": "https://github.com/php-fig/event-dispatcher/tree/1.0.0"
            },
            "time": "2019-01-08T18:20:26+00:00"
        },
        {
<<<<<<< HEAD
            "name": "psr/log",
            "version": "3.0.0",
            "source": {
                "type": "git",
                "url": "https://github.com/php-fig/log.git",
                "reference": "fe5ea303b0887d5caefd3d431c3e61ad47037001"
            },
            "dist": {
                "type": "zip",
                "url": "https://api.github.com/repos/php-fig/log/zipball/fe5ea303b0887d5caefd3d431c3e61ad47037001",
                "reference": "fe5ea303b0887d5caefd3d431c3e61ad47037001",
=======
            "name": "sebastian/comparator",
            "version": "1.2.4",
            "source": {
                "type": "git",
                "url": "https://github.com/sebastianbergmann/comparator.git",
                "reference": "2b7424b55f5047b47ac6e5ccb20b2aea4011d9be"
            },
            "dist": {
                "type": "zip",
                "url": "https://api.github.com/repos/sebastianbergmann/comparator/zipball/2b7424b55f5047b47ac6e5ccb20b2aea4011d9be",
                "reference": "2b7424b55f5047b47ac6e5ccb20b2aea4011d9be",
>>>>>>> e2a16702
                "shasum": ""
            },
            "require": {
                "php": ">=5.3.3",
                "sebastian/diff": "~1.2",
                "sebastian/exporter": "~1.2 || ~2.0"
            },
            "require-dev": {
                "phpunit/phpunit": "~4.4"
            },
            "type": "library",
            "extra": {
                "branch-alias": {
<<<<<<< HEAD
                    "dev-master": "3.x-dev"
                }
            },
            "autoload": {
                "psr-4": {
                    "Psr\\Log\\": "src"
                }
=======
                    "dev-master": "1.2.x-dev"
                }
            },
            "autoload": {
                "classmap": [
                    "src/"
                ]
>>>>>>> e2a16702
            },
            "notification-url": "https://packagist.org/downloads/",
            "license": [
                "BSD-3-Clause"
            ],
            "authors": [
                {
                    "name": "Jeff Welch",
                    "email": "whatthejeff@gmail.com"
                },
                {
                    "name": "Volker Dusch",
                    "email": "github@wallbash.com"
                },
                {
                    "name": "Bernhard Schussek",
                    "email": "bschussek@2bepublished.at"
                },
                {
                    "name": "Sebastian Bergmann",
                    "email": "sebastian@phpunit.de"
                }
            ],
<<<<<<< HEAD
            "description": "Common interface for logging libraries",
            "homepage": "https://github.com/php-fig/log",
            "keywords": [
                "log",
                "psr",
                "psr-3"
            ],
            "support": {
                "source": "https://github.com/php-fig/log/tree/3.0.0"
            },
            "time": "2021-07-14T16:46:02+00:00"
        },
        {
            "name": "sebastian/cli-parser",
            "version": "1.0.1",
            "source": {
                "type": "git",
                "url": "https://github.com/sebastianbergmann/cli-parser.git",
                "reference": "442e7c7e687e42adc03470c7b668bc4b2402c0b2"
            },
            "dist": {
                "type": "zip",
                "url": "https://api.github.com/repos/sebastianbergmann/cli-parser/zipball/442e7c7e687e42adc03470c7b668bc4b2402c0b2",
                "reference": "442e7c7e687e42adc03470c7b668bc4b2402c0b2",
                "shasum": ""
            },
            "require": {
                "php": ">=7.3"
            },
            "require-dev": {
                "phpunit/phpunit": "^9.3"
            },
            "type": "library",
            "extra": {
                "branch-alias": {
                    "dev-master": "1.0-dev"
                }
            },
            "autoload": {
                "classmap": [
                    "src/"
                ]
            },
            "notification-url": "https://packagist.org/downloads/",
            "license": [
                "BSD-3-Clause"
            ],
            "authors": [
                {
                    "name": "Sebastian Bergmann",
                    "email": "sebastian@phpunit.de",
                    "role": "lead"
                }
            ],
            "description": "Library for parsing CLI options",
            "homepage": "https://github.com/sebastianbergmann/cli-parser",
            "support": {
                "issues": "https://github.com/sebastianbergmann/cli-parser/issues",
                "source": "https://github.com/sebastianbergmann/cli-parser/tree/1.0.1"
            },
            "funding": [
                {
                    "url": "https://github.com/sebastianbergmann",
                    "type": "github"
                }
            ],
            "time": "2020-09-28T06:08:49+00:00"
        },
        {
            "name": "sebastian/code-unit",
            "version": "1.0.8",
            "source": {
                "type": "git",
                "url": "https://github.com/sebastianbergmann/code-unit.git",
                "reference": "1fc9f64c0927627ef78ba436c9b17d967e68e120"
            },
            "dist": {
                "type": "zip",
                "url": "https://api.github.com/repos/sebastianbergmann/code-unit/zipball/1fc9f64c0927627ef78ba436c9b17d967e68e120",
                "reference": "1fc9f64c0927627ef78ba436c9b17d967e68e120",
                "shasum": ""
            },
            "require": {
                "php": ">=7.3"
            },
            "require-dev": {
                "phpunit/phpunit": "^9.3"
            },
            "type": "library",
            "extra": {
                "branch-alias": {
                    "dev-master": "1.0-dev"
                }
            },
            "autoload": {
                "classmap": [
                    "src/"
                ]
            },
            "notification-url": "https://packagist.org/downloads/",
            "license": [
                "BSD-3-Clause"
            ],
            "authors": [
                {
                    "name": "Sebastian Bergmann",
                    "email": "sebastian@phpunit.de",
                    "role": "lead"
                }
            ],
            "description": "Collection of value objects that represent the PHP code units",
            "homepage": "https://github.com/sebastianbergmann/code-unit",
            "support": {
                "issues": "https://github.com/sebastianbergmann/code-unit/issues",
                "source": "https://github.com/sebastianbergmann/code-unit/tree/1.0.8"
            },
            "funding": [
                {
                    "url": "https://github.com/sebastianbergmann",
                    "type": "github"
                }
            ],
            "time": "2020-10-26T13:08:54+00:00"
        },
        {
            "name": "sebastian/code-unit-reverse-lookup",
            "version": "2.0.3",
            "source": {
                "type": "git",
                "url": "https://github.com/sebastianbergmann/code-unit-reverse-lookup.git",
                "reference": "ac91f01ccec49fb77bdc6fd1e548bc70f7faa3e5"
            },
            "dist": {
                "type": "zip",
                "url": "https://api.github.com/repos/sebastianbergmann/code-unit-reverse-lookup/zipball/ac91f01ccec49fb77bdc6fd1e548bc70f7faa3e5",
                "reference": "ac91f01ccec49fb77bdc6fd1e548bc70f7faa3e5",
                "shasum": ""
            },
            "require": {
                "php": ">=7.3"
            },
            "require-dev": {
                "phpunit/phpunit": "^9.3"
            },
            "type": "library",
            "extra": {
                "branch-alias": {
                    "dev-master": "2.0-dev"
                }
            },
            "autoload": {
                "classmap": [
                    "src/"
                ]
            },
            "notification-url": "https://packagist.org/downloads/",
            "license": [
                "BSD-3-Clause"
            ],
            "authors": [
                {
                    "name": "Sebastian Bergmann",
                    "email": "sebastian@phpunit.de"
                }
            ],
            "description": "Looks up which function or method a line of code belongs to",
            "homepage": "https://github.com/sebastianbergmann/code-unit-reverse-lookup/",
            "support": {
                "issues": "https://github.com/sebastianbergmann/code-unit-reverse-lookup/issues",
                "source": "https://github.com/sebastianbergmann/code-unit-reverse-lookup/tree/2.0.3"
            },
            "funding": [
                {
                    "url": "https://github.com/sebastianbergmann",
                    "type": "github"
                }
            ],
            "time": "2020-09-28T05:30:19+00:00"
        },
        {
            "name": "sebastian/comparator",
            "version": "4.0.8",
            "source": {
                "type": "git",
                "url": "https://github.com/sebastianbergmann/comparator.git",
                "reference": "fa0f136dd2334583309d32b62544682ee972b51a"
            },
            "dist": {
                "type": "zip",
                "url": "https://api.github.com/repos/sebastianbergmann/comparator/zipball/fa0f136dd2334583309d32b62544682ee972b51a",
                "reference": "fa0f136dd2334583309d32b62544682ee972b51a",
                "shasum": ""
            },
            "require": {
                "php": ">=7.3",
                "sebastian/diff": "^4.0",
                "sebastian/exporter": "^4.0"
            },
            "require-dev": {
                "phpunit/phpunit": "^9.3"
            },
            "type": "library",
            "extra": {
                "branch-alias": {
                    "dev-master": "4.0-dev"
                }
            },
            "autoload": {
                "classmap": [
                    "src/"
                ]
            },
            "notification-url": "https://packagist.org/downloads/",
            "license": [
                "BSD-3-Clause"
            ],
            "authors": [
                {
                    "name": "Sebastian Bergmann",
                    "email": "sebastian@phpunit.de"
                },
                {
                    "name": "Jeff Welch",
                    "email": "whatthejeff@gmail.com"
                },
                {
                    "name": "Volker Dusch",
                    "email": "github@wallbash.com"
                },
                {
                    "name": "Bernhard Schussek",
                    "email": "bschussek@2bepublished.at"
                }
            ],
            "description": "Provides the functionality to compare PHP values for equality",
            "homepage": "https://github.com/sebastianbergmann/comparator",
            "keywords": [
                "comparator",
                "compare",
                "equality"
            ],
            "support": {
                "issues": "https://github.com/sebastianbergmann/comparator/issues",
                "source": "https://github.com/sebastianbergmann/comparator/tree/4.0.8"
            },
            "funding": [
                {
                    "url": "https://github.com/sebastianbergmann",
                    "type": "github"
                }
            ],
            "time": "2022-09-14T12:41:17+00:00"
        },
        {
            "name": "sebastian/complexity",
            "version": "2.0.2",
            "source": {
                "type": "git",
                "url": "https://github.com/sebastianbergmann/complexity.git",
                "reference": "739b35e53379900cc9ac327b2147867b8b6efd88"
            },
            "dist": {
                "type": "zip",
                "url": "https://api.github.com/repos/sebastianbergmann/complexity/zipball/739b35e53379900cc9ac327b2147867b8b6efd88",
                "reference": "739b35e53379900cc9ac327b2147867b8b6efd88",
                "shasum": ""
            },
            "require": {
                "nikic/php-parser": "^4.7",
                "php": ">=7.3"
            },
            "require-dev": {
                "phpunit/phpunit": "^9.3"
=======
            "description": "Provides the functionality to compare PHP values for equality",
            "homepage": "http://www.github.com/sebastianbergmann/comparator",
            "keywords": [
                "comparator",
                "compare",
                "equality"
            ],
            "support": {
                "issues": "https://github.com/sebastianbergmann/comparator/issues",
                "source": "https://github.com/sebastianbergmann/comparator/tree/1.2"
            },
            "time": "2017-01-29T09:50:25+00:00"
        },
        {
            "name": "sebastian/diff",
            "version": "1.4.1",
            "source": {
                "type": "git",
                "url": "https://github.com/sebastianbergmann/diff.git",
                "reference": "13edfd8706462032c2f52b4b862974dd46b71c9e"
            },
            "dist": {
                "type": "zip",
                "url": "https://api.github.com/repos/sebastianbergmann/diff/zipball/13edfd8706462032c2f52b4b862974dd46b71c9e",
                "reference": "13edfd8706462032c2f52b4b862974dd46b71c9e",
                "shasum": ""
            },
            "require": {
                "php": ">=5.3.3"
            },
            "require-dev": {
                "phpunit/phpunit": "~4.8"
>>>>>>> e2a16702
            },
            "type": "library",
            "extra": {
                "branch-alias": {
<<<<<<< HEAD
                    "dev-master": "2.0-dev"
=======
                    "dev-master": "1.4-dev"
>>>>>>> e2a16702
                }
            },
            "autoload": {
                "classmap": [
                    "src/"
                ]
<<<<<<< HEAD
            },
            "notification-url": "https://packagist.org/downloads/",
            "license": [
                "BSD-3-Clause"
            ],
            "authors": [
                {
                    "name": "Sebastian Bergmann",
                    "email": "sebastian@phpunit.de",
                    "role": "lead"
                }
            ],
            "description": "Library for calculating the complexity of PHP code units",
            "homepage": "https://github.com/sebastianbergmann/complexity",
            "support": {
                "issues": "https://github.com/sebastianbergmann/complexity/issues",
                "source": "https://github.com/sebastianbergmann/complexity/tree/2.0.2"
            },
            "funding": [
                {
                    "url": "https://github.com/sebastianbergmann",
                    "type": "github"
                }
            ],
            "time": "2020-10-26T15:52:27+00:00"
        },
        {
            "name": "sebastian/diff",
            "version": "4.0.5",
            "source": {
                "type": "git",
                "url": "https://github.com/sebastianbergmann/diff.git",
                "reference": "74be17022044ebaaecfdf0c5cd504fc9cd5a7131"
            },
            "dist": {
                "type": "zip",
                "url": "https://api.github.com/repos/sebastianbergmann/diff/zipball/74be17022044ebaaecfdf0c5cd504fc9cd5a7131",
                "reference": "74be17022044ebaaecfdf0c5cd504fc9cd5a7131",
                "shasum": ""
            },
            "require": {
                "php": ">=7.3"
            },
            "require-dev": {
                "phpunit/phpunit": "^9.3",
                "symfony/process": "^4.2 || ^5"
            },
            "type": "library",
            "extra": {
                "branch-alias": {
                    "dev-master": "4.0-dev"
                }
            },
            "autoload": {
                "classmap": [
                    "src/"
                ]
=======
>>>>>>> e2a16702
            },
            "notification-url": "https://packagist.org/downloads/",
            "license": [
                "BSD-3-Clause"
            ],
            "authors": [
                {
<<<<<<< HEAD
                    "name": "Sebastian Bergmann",
                    "email": "sebastian@phpunit.de"
                },
                {
                    "name": "Kore Nordmann",
                    "email": "mail@kore-nordmann.de"
=======
                    "name": "Kore Nordmann",
                    "email": "mail@kore-nordmann.de"
                },
                {
                    "name": "Sebastian Bergmann",
                    "email": "sebastian@phpunit.de"
>>>>>>> e2a16702
                }
            ],
            "description": "Diff implementation",
            "homepage": "https://github.com/sebastianbergmann/diff",
            "keywords": [
<<<<<<< HEAD
                "diff",
                "udiff",
                "unidiff",
                "unified diff"
            ],
            "support": {
                "issues": "https://github.com/sebastianbergmann/diff/issues",
                "source": "https://github.com/sebastianbergmann/diff/tree/4.0.5"
            },
            "funding": [
                {
                    "url": "https://github.com/sebastianbergmann",
                    "type": "github"
                }
            ],
            "time": "2023-05-07T05:35:17+00:00"
        },
        {
            "name": "sebastian/environment",
            "version": "5.1.5",
            "source": {
                "type": "git",
                "url": "https://github.com/sebastianbergmann/environment.git",
                "reference": "830c43a844f1f8d5b7a1f6d6076b784454d8b7ed"
            },
            "dist": {
                "type": "zip",
                "url": "https://api.github.com/repos/sebastianbergmann/environment/zipball/830c43a844f1f8d5b7a1f6d6076b784454d8b7ed",
                "reference": "830c43a844f1f8d5b7a1f6d6076b784454d8b7ed",
                "shasum": ""
            },
            "require": {
                "php": ">=7.3"
            },
            "require-dev": {
                "phpunit/phpunit": "^9.3"
            },
            "suggest": {
                "ext-posix": "*"
=======
                "diff"
            ],
            "support": {
                "issues": "https://github.com/sebastianbergmann/diff/issues",
                "source": "https://github.com/sebastianbergmann/diff/tree/master"
            },
            "time": "2015-12-08T07:14:41+00:00"
        },
        {
            "name": "sebastian/environment",
            "version": "1.3.7",
            "source": {
                "type": "git",
                "url": "https://github.com/sebastianbergmann/environment.git",
                "reference": "4e8f0da10ac5802913afc151413bc8c53b6c2716"
            },
            "dist": {
                "type": "zip",
                "url": "https://api.github.com/repos/sebastianbergmann/environment/zipball/4e8f0da10ac5802913afc151413bc8c53b6c2716",
                "reference": "4e8f0da10ac5802913afc151413bc8c53b6c2716",
                "shasum": ""
            },
            "require": {
                "php": ">=5.3.3"
            },
            "require-dev": {
                "phpunit/phpunit": "~4.4"
>>>>>>> e2a16702
            },
            "type": "library",
            "extra": {
                "branch-alias": {
<<<<<<< HEAD
                    "dev-master": "5.1-dev"
=======
                    "dev-master": "1.3.x-dev"
>>>>>>> e2a16702
                }
            },
            "autoload": {
                "classmap": [
                    "src/"
                ]
<<<<<<< HEAD
            },
            "notification-url": "https://packagist.org/downloads/",
            "license": [
                "BSD-3-Clause"
            ],
            "authors": [
                {
                    "name": "Sebastian Bergmann",
                    "email": "sebastian@phpunit.de"
                }
            ],
            "description": "Provides functionality to handle HHVM/PHP environments",
            "homepage": "http://www.github.com/sebastianbergmann/environment",
            "keywords": [
                "Xdebug",
                "environment",
                "hhvm"
            ],
            "support": {
                "issues": "https://github.com/sebastianbergmann/environment/issues",
                "source": "https://github.com/sebastianbergmann/environment/tree/5.1.5"
            },
            "funding": [
                {
                    "url": "https://github.com/sebastianbergmann",
                    "type": "github"
                }
            ],
            "time": "2023-02-03T06:03:51+00:00"
        },
        {
            "name": "sebastian/exporter",
            "version": "4.0.5",
            "source": {
                "type": "git",
                "url": "https://github.com/sebastianbergmann/exporter.git",
                "reference": "ac230ed27f0f98f597c8a2b6eb7ac563af5e5b9d"
            },
            "dist": {
                "type": "zip",
                "url": "https://api.github.com/repos/sebastianbergmann/exporter/zipball/ac230ed27f0f98f597c8a2b6eb7ac563af5e5b9d",
                "reference": "ac230ed27f0f98f597c8a2b6eb7ac563af5e5b9d",
                "shasum": ""
            },
            "require": {
                "php": ">=7.3",
                "sebastian/recursion-context": "^4.0"
            },
            "require-dev": {
                "ext-mbstring": "*",
                "phpunit/phpunit": "^9.3"
            },
            "type": "library",
            "extra": {
                "branch-alias": {
                    "dev-master": "4.0-dev"
                }
=======
>>>>>>> e2a16702
            },
            "autoload": {
                "classmap": [
                    "src/"
                ]
            },
            "notification-url": "https://packagist.org/downloads/",
            "license": [
                "BSD-3-Clause"
            ],
            "authors": [
                {
                    "name": "Sebastian Bergmann",
                    "email": "sebastian@phpunit.de"
<<<<<<< HEAD
                },
                {
                    "name": "Jeff Welch",
                    "email": "whatthejeff@gmail.com"
                },
                {
                    "name": "Volker Dusch",
                    "email": "github@wallbash.com"
                },
                {
                    "name": "Adam Harvey",
                    "email": "aharvey@php.net"
                },
                {
                    "name": "Bernhard Schussek",
                    "email": "bschussek@gmail.com"
                }
            ],
            "description": "Provides the functionality to export PHP variables for visualization",
            "homepage": "https://www.github.com/sebastianbergmann/exporter",
            "keywords": [
                "export",
                "exporter"
            ],
            "support": {
                "issues": "https://github.com/sebastianbergmann/exporter/issues",
                "source": "https://github.com/sebastianbergmann/exporter/tree/4.0.5"
            },
            "funding": [
                {
                    "url": "https://github.com/sebastianbergmann",
                    "type": "github"
                }
            ],
            "time": "2022-09-14T06:03:37+00:00"
        },
        {
            "name": "sebastian/global-state",
            "version": "5.0.6",
            "source": {
                "type": "git",
                "url": "https://github.com/sebastianbergmann/global-state.git",
                "reference": "bde739e7565280bda77be70044ac1047bc007e34"
            },
            "dist": {
                "type": "zip",
                "url": "https://api.github.com/repos/sebastianbergmann/global-state/zipball/bde739e7565280bda77be70044ac1047bc007e34",
                "reference": "bde739e7565280bda77be70044ac1047bc007e34",
                "shasum": ""
            },
            "require": {
                "php": ">=7.3",
                "sebastian/object-reflector": "^2.0",
                "sebastian/recursion-context": "^4.0"
            },
            "require-dev": {
                "ext-dom": "*",
                "phpunit/phpunit": "^9.3"
            },
            "suggest": {
                "ext-uopz": "*"
            },
            "type": "library",
            "extra": {
                "branch-alias": {
                    "dev-master": "5.0-dev"
                }
            },
            "autoload": {
                "classmap": [
                    "src/"
                ]
            },
            "notification-url": "https://packagist.org/downloads/",
            "license": [
                "BSD-3-Clause"
            ],
            "authors": [
                {
                    "name": "Sebastian Bergmann",
                    "email": "sebastian@phpunit.de"
                }
            ],
            "description": "Snapshotting of global state",
            "homepage": "http://www.github.com/sebastianbergmann/global-state",
            "keywords": [
                "global state"
            ],
            "support": {
                "issues": "https://github.com/sebastianbergmann/global-state/issues",
                "source": "https://github.com/sebastianbergmann/global-state/tree/5.0.6"
            },
            "funding": [
                {
                    "url": "https://github.com/sebastianbergmann",
                    "type": "github"
                }
            ],
            "time": "2023-08-02T09:26:13+00:00"
        },
        {
            "name": "sebastian/lines-of-code",
            "version": "1.0.3",
            "source": {
                "type": "git",
                "url": "https://github.com/sebastianbergmann/lines-of-code.git",
                "reference": "c1c2e997aa3146983ed888ad08b15470a2e22ecc"
            },
            "dist": {
                "type": "zip",
                "url": "https://api.github.com/repos/sebastianbergmann/lines-of-code/zipball/c1c2e997aa3146983ed888ad08b15470a2e22ecc",
                "reference": "c1c2e997aa3146983ed888ad08b15470a2e22ecc",
                "shasum": ""
            },
            "require": {
                "nikic/php-parser": "^4.6",
                "php": ">=7.3"
            },
            "require-dev": {
                "phpunit/phpunit": "^9.3"
            },
            "type": "library",
            "extra": {
                "branch-alias": {
                    "dev-master": "1.0-dev"
                }
            },
            "autoload": {
                "classmap": [
                    "src/"
                ]
            },
            "notification-url": "https://packagist.org/downloads/",
            "license": [
                "BSD-3-Clause"
            ],
            "authors": [
                {
                    "name": "Sebastian Bergmann",
                    "email": "sebastian@phpunit.de",
                    "role": "lead"
                }
            ],
            "description": "Library for counting the lines of code in PHP source code",
            "homepage": "https://github.com/sebastianbergmann/lines-of-code",
            "support": {
                "issues": "https://github.com/sebastianbergmann/lines-of-code/issues",
                "source": "https://github.com/sebastianbergmann/lines-of-code/tree/1.0.3"
            },
            "funding": [
                {
                    "url": "https://github.com/sebastianbergmann",
                    "type": "github"
                }
            ],
            "time": "2020-11-28T06:42:11+00:00"
        },
        {
            "name": "sebastian/object-enumerator",
            "version": "4.0.4",
            "source": {
                "type": "git",
                "url": "https://github.com/sebastianbergmann/object-enumerator.git",
                "reference": "5c9eeac41b290a3712d88851518825ad78f45c71"
            },
            "dist": {
                "type": "zip",
                "url": "https://api.github.com/repos/sebastianbergmann/object-enumerator/zipball/5c9eeac41b290a3712d88851518825ad78f45c71",
                "reference": "5c9eeac41b290a3712d88851518825ad78f45c71",
                "shasum": ""
            },
            "require": {
                "php": ">=7.3",
                "sebastian/object-reflector": "^2.0",
                "sebastian/recursion-context": "^4.0"
            },
            "require-dev": {
                "phpunit/phpunit": "^9.3"
            },
            "type": "library",
            "extra": {
                "branch-alias": {
                    "dev-master": "4.0-dev"
                }
            },
            "autoload": {
                "classmap": [
                    "src/"
                ]
            },
            "notification-url": "https://packagist.org/downloads/",
            "license": [
                "BSD-3-Clause"
            ],
            "authors": [
                {
                    "name": "Sebastian Bergmann",
                    "email": "sebastian@phpunit.de"
                }
            ],
            "description": "Traverses array structures and object graphs to enumerate all referenced objects",
            "homepage": "https://github.com/sebastianbergmann/object-enumerator/",
            "support": {
                "issues": "https://github.com/sebastianbergmann/object-enumerator/issues",
                "source": "https://github.com/sebastianbergmann/object-enumerator/tree/4.0.4"
            },
            "funding": [
                {
                    "url": "https://github.com/sebastianbergmann",
                    "type": "github"
                }
            ],
            "time": "2020-10-26T13:12:34+00:00"
        },
        {
            "name": "sebastian/object-reflector",
            "version": "2.0.4",
            "source": {
                "type": "git",
                "url": "https://github.com/sebastianbergmann/object-reflector.git",
                "reference": "b4f479ebdbf63ac605d183ece17d8d7fe49c15c7"
            },
            "dist": {
                "type": "zip",
                "url": "https://api.github.com/repos/sebastianbergmann/object-reflector/zipball/b4f479ebdbf63ac605d183ece17d8d7fe49c15c7",
                "reference": "b4f479ebdbf63ac605d183ece17d8d7fe49c15c7",
                "shasum": ""
            },
            "require": {
                "php": ">=7.3"
            },
            "require-dev": {
                "phpunit/phpunit": "^9.3"
            },
            "type": "library",
            "extra": {
                "branch-alias": {
                    "dev-master": "2.0-dev"
                }
            },
            "autoload": {
                "classmap": [
                    "src/"
                ]
            },
            "notification-url": "https://packagist.org/downloads/",
            "license": [
                "BSD-3-Clause"
            ],
            "authors": [
                {
                    "name": "Sebastian Bergmann",
                    "email": "sebastian@phpunit.de"
                }
            ],
            "description": "Allows reflection of object attributes, including inherited and non-public ones",
            "homepage": "https://github.com/sebastianbergmann/object-reflector/",
            "support": {
                "issues": "https://github.com/sebastianbergmann/object-reflector/issues",
                "source": "https://github.com/sebastianbergmann/object-reflector/tree/2.0.4"
            },
            "funding": [
                {
                    "url": "https://github.com/sebastianbergmann",
                    "type": "github"
                }
            ],
            "time": "2020-10-26T13:14:26+00:00"
        },
        {
            "name": "sebastian/recursion-context",
            "version": "4.0.5",
            "source": {
                "type": "git",
                "url": "https://github.com/sebastianbergmann/recursion-context.git",
                "reference": "e75bd0f07204fec2a0af9b0f3cfe97d05f92efc1"
            },
            "dist": {
                "type": "zip",
                "url": "https://api.github.com/repos/sebastianbergmann/recursion-context/zipball/e75bd0f07204fec2a0af9b0f3cfe97d05f92efc1",
                "reference": "e75bd0f07204fec2a0af9b0f3cfe97d05f92efc1",
=======
                }
            ],
            "description": "Provides functionality to handle HHVM/PHP environments",
            "homepage": "http://www.github.com/sebastianbergmann/environment",
            "keywords": [
                "Xdebug",
                "environment",
                "hhvm"
            ],
            "support": {
                "issues": "https://github.com/sebastianbergmann/environment/issues",
                "source": "https://github.com/sebastianbergmann/environment/tree/1.3.7"
            },
            "time": "2016-05-17T03:18:57+00:00"
        },
        {
            "name": "sebastian/exporter",
            "version": "1.2.2",
            "source": {
                "type": "git",
                "url": "https://github.com/sebastianbergmann/exporter.git",
                "reference": "42c4c2eec485ee3e159ec9884f95b431287edde4"
            },
            "dist": {
                "type": "zip",
                "url": "https://api.github.com/repos/sebastianbergmann/exporter/zipball/42c4c2eec485ee3e159ec9884f95b431287edde4",
                "reference": "42c4c2eec485ee3e159ec9884f95b431287edde4",
>>>>>>> e2a16702
                "shasum": ""
            },
            "require": {
                "php": ">=7.3"
            },
            "require-dev": {
                "phpunit/phpunit": "^9.3"
            },
            "type": "library",
            "extra": {
                "branch-alias": {
                    "dev-master": "4.0-dev"
                }
            },
            "autoload": {
                "classmap": [
                    "src/"
                ]
            },
            "notification-url": "https://packagist.org/downloads/",
            "license": [
                "BSD-3-Clause"
            ],
            "authors": [
                {
                    "name": "Sebastian Bergmann",
                    "email": "sebastian@phpunit.de"
                },
                {
                    "name": "Jeff Welch",
                    "email": "whatthejeff@gmail.com"
                },
                {
                    "name": "Adam Harvey",
                    "email": "aharvey@php.net"
                }
            ],
            "description": "Provides functionality to recursively process PHP variables",
            "homepage": "https://github.com/sebastianbergmann/recursion-context",
            "support": {
                "issues": "https://github.com/sebastianbergmann/recursion-context/issues",
                "source": "https://github.com/sebastianbergmann/recursion-context/tree/4.0.5"
            },
            "funding": [
                {
                    "url": "https://github.com/sebastianbergmann",
                    "type": "github"
                }
            ],
            "time": "2023-02-03T06:07:39+00:00"
        },
        {
            "name": "sebastian/resource-operations",
            "version": "3.0.3",
            "source": {
                "type": "git",
                "url": "https://github.com/sebastianbergmann/resource-operations.git",
                "reference": "0f4443cb3a1d92ce809899753bc0d5d5a8dd19a8"
            },
            "dist": {
                "type": "zip",
                "url": "https://api.github.com/repos/sebastianbergmann/resource-operations/zipball/0f4443cb3a1d92ce809899753bc0d5d5a8dd19a8",
                "reference": "0f4443cb3a1d92ce809899753bc0d5d5a8dd19a8",
                "shasum": ""
            },
            "require": {
                "php": ">=7.3"
            },
            "require-dev": {
                "phpunit/phpunit": "^9.0"
            },
            "type": "library",
            "extra": {
                "branch-alias": {
                    "dev-master": "3.0-dev"
                }
            },
            "autoload": {
                "classmap": [
                    "src/"
                ]
            },
            "notification-url": "https://packagist.org/downloads/",
            "license": [
                "BSD-3-Clause"
            ],
            "authors": [
                {
                    "name": "Sebastian Bergmann",
                    "email": "sebastian@phpunit.de"
                }
            ],
            "description": "Provides a list of PHP built-in functions that operate on resources",
            "homepage": "https://www.github.com/sebastianbergmann/resource-operations",
            "support": {
                "issues": "https://github.com/sebastianbergmann/resource-operations/issues",
                "source": "https://github.com/sebastianbergmann/resource-operations/tree/3.0.3"
            },
<<<<<<< HEAD
            "funding": [
                {
                    "url": "https://github.com/sebastianbergmann",
                    "type": "github"
                }
            ],
            "time": "2020-09-28T06:45:17+00:00"
        },
        {
            "name": "sebastian/type",
            "version": "3.2.1",
            "source": {
                "type": "git",
                "url": "https://github.com/sebastianbergmann/type.git",
                "reference": "75e2c2a32f5e0b3aef905b9ed0b179b953b3d7c7"
            },
            "dist": {
                "type": "zip",
                "url": "https://api.github.com/repos/sebastianbergmann/type/zipball/75e2c2a32f5e0b3aef905b9ed0b179b953b3d7c7",
                "reference": "75e2c2a32f5e0b3aef905b9ed0b179b953b3d7c7",
                "shasum": ""
            },
            "require": {
                "php": ">=7.3"
            },
            "require-dev": {
                "phpunit/phpunit": "^9.5"
            },
            "type": "library",
            "extra": {
                "branch-alias": {
                    "dev-master": "3.2-dev"
                }
            },
            "autoload": {
                "classmap": [
                    "src/"
                ]
            },
            "notification-url": "https://packagist.org/downloads/",
            "license": [
                "BSD-3-Clause"
            ],
            "authors": [
                {
                    "name": "Sebastian Bergmann",
                    "email": "sebastian@phpunit.de",
                    "role": "lead"
                }
            ],
            "description": "Collection of value objects that represent the types of the PHP type system",
            "homepage": "https://github.com/sebastianbergmann/type",
            "support": {
                "issues": "https://github.com/sebastianbergmann/type/issues",
                "source": "https://github.com/sebastianbergmann/type/tree/3.2.1"
            },
            "funding": [
                {
                    "url": "https://github.com/sebastianbergmann",
                    "type": "github"
                }
            ],
            "time": "2023-02-03T06:13:03+00:00"
        },
        {
            "name": "sebastian/version",
            "version": "3.0.2",
            "source": {
                "type": "git",
                "url": "https://github.com/sebastianbergmann/version.git",
                "reference": "c6c1022351a901512170118436c764e473f6de8c"
            },
            "dist": {
                "type": "zip",
                "url": "https://api.github.com/repos/sebastianbergmann/version/zipball/c6c1022351a901512170118436c764e473f6de8c",
                "reference": "c6c1022351a901512170118436c764e473f6de8c",
                "shasum": ""
            },
            "require": {
                "php": ">=7.3"
            },
            "type": "library",
            "extra": {
                "branch-alias": {
                    "dev-master": "3.0-dev"
                }
            },
            "autoload": {
                "classmap": [
                    "src/"
                ]
            },
            "notification-url": "https://packagist.org/downloads/",
            "license": [
                "BSD-3-Clause"
            ],
            "authors": [
                {
                    "name": "Sebastian Bergmann",
                    "email": "sebastian@phpunit.de",
                    "role": "lead"
                }
            ],
            "description": "Library that helps with managing the version number of Git-hosted PHP projects",
            "homepage": "https://github.com/sebastianbergmann/version",
            "support": {
                "issues": "https://github.com/sebastianbergmann/version/issues",
                "source": "https://github.com/sebastianbergmann/version/tree/3.0.2"
            },
            "funding": [
                {
                    "url": "https://github.com/sebastianbergmann",
                    "type": "github"
                }
            ],
            "time": "2020-09-28T06:39:44+00:00"
        },
        {
            "name": "symfony/console",
            "version": "v6.3.8",
            "source": {
                "type": "git",
                "url": "https://github.com/symfony/console.git",
                "reference": "0d14a9f6d04d4ac38a8cea1171f4554e325dae92"
            },
            "dist": {
                "type": "zip",
                "url": "https://api.github.com/repos/symfony/console/zipball/0d14a9f6d04d4ac38a8cea1171f4554e325dae92",
                "reference": "0d14a9f6d04d4ac38a8cea1171f4554e325dae92",
                "shasum": ""
            },
            "require": {
                "php": ">=8.1",
                "symfony/deprecation-contracts": "^2.5|^3",
                "symfony/polyfill-mbstring": "~1.0",
                "symfony/service-contracts": "^2.5|^3",
                "symfony/string": "^5.4|^6.0"
            },
            "conflict": {
                "symfony/dependency-injection": "<5.4",
                "symfony/dotenv": "<5.4",
                "symfony/event-dispatcher": "<5.4",
                "symfony/lock": "<5.4",
                "symfony/process": "<5.4"
            },
            "provide": {
                "psr/log-implementation": "1.0|2.0|3.0"
            },
            "require-dev": {
                "psr/log": "^1|^2|^3",
                "symfony/config": "^5.4|^6.0",
                "symfony/dependency-injection": "^5.4|^6.0",
                "symfony/event-dispatcher": "^5.4|^6.0",
                "symfony/lock": "^5.4|^6.0",
                "symfony/process": "^5.4|^6.0",
                "symfony/var-dumper": "^5.4|^6.0"
            },
            "type": "library",
            "autoload": {
                "psr-4": {
                    "Symfony\\Component\\Console\\": ""
                },
                "exclude-from-classmap": [
                    "/Tests/"
                ]
            },
            "notification-url": "https://packagist.org/downloads/",
            "license": [
                "MIT"
            ],
            "authors": [
                {
                    "name": "Fabien Potencier",
                    "email": "fabien@symfony.com"
                },
                {
                    "name": "Symfony Community",
                    "homepage": "https://symfony.com/contributors"
                }
            ],
            "description": "Eases the creation of beautiful and testable command line interfaces",
            "homepage": "https://symfony.com",
            "keywords": [
                "cli",
                "command-line",
                "console",
                "terminal"
            ],
            "support": {
                "source": "https://github.com/symfony/console/tree/v6.3.8"
            },
            "funding": [
                {
                    "url": "https://symfony.com/sponsor",
                    "type": "custom"
                },
                {
                    "url": "https://github.com/fabpot",
                    "type": "github"
                },
                {
                    "url": "https://tidelift.com/funding/github/packagist/symfony/symfony",
                    "type": "tidelift"
                }
            ],
            "time": "2023-10-31T08:09:35+00:00"
        },
        {
            "name": "symfony/deprecation-contracts",
            "version": "v3.4.0",
            "source": {
                "type": "git",
                "url": "https://github.com/symfony/deprecation-contracts.git",
                "reference": "7c3aff79d10325257a001fcf92d991f24fc967cf"
            },
            "dist": {
                "type": "zip",
                "url": "https://api.github.com/repos/symfony/deprecation-contracts/zipball/7c3aff79d10325257a001fcf92d991f24fc967cf",
                "reference": "7c3aff79d10325257a001fcf92d991f24fc967cf",
                "shasum": ""
            },
            "require": {
                "php": ">=8.1"
            },
            "type": "library",
            "extra": {
                "branch-alias": {
                    "dev-main": "3.4-dev"
                },
                "thanks": {
                    "name": "symfony/contracts",
                    "url": "https://github.com/symfony/contracts"
                }
            },
            "autoload": {
                "files": [
                    "function.php"
                ]
            },
            "notification-url": "https://packagist.org/downloads/",
            "license": [
                "MIT"
            ],
            "authors": [
                {
                    "name": "Nicolas Grekas",
                    "email": "p@tchwork.com"
                },
                {
                    "name": "Symfony Community",
                    "homepage": "https://symfony.com/contributors"
                }
            ],
            "description": "A generic function and convention to trigger deprecation notices",
            "homepage": "https://symfony.com",
            "support": {
                "source": "https://github.com/symfony/deprecation-contracts/tree/v3.4.0"
            },
            "funding": [
                {
                    "url": "https://symfony.com/sponsor",
                    "type": "custom"
                },
                {
                    "url": "https://github.com/fabpot",
                    "type": "github"
                },
                {
                    "url": "https://tidelift.com/funding/github/packagist/symfony/symfony",
                    "type": "tidelift"
                }
            ],
            "time": "2023-05-23T14:45:45+00:00"
        },
        {
            "name": "symfony/event-dispatcher",
            "version": "v6.3.2",
            "source": {
                "type": "git",
                "url": "https://github.com/symfony/event-dispatcher.git",
                "reference": "adb01fe097a4ee930db9258a3cc906b5beb5cf2e"
            },
            "dist": {
                "type": "zip",
                "url": "https://api.github.com/repos/symfony/event-dispatcher/zipball/adb01fe097a4ee930db9258a3cc906b5beb5cf2e",
                "reference": "adb01fe097a4ee930db9258a3cc906b5beb5cf2e",
                "shasum": ""
            },
            "require": {
                "php": ">=8.1",
                "symfony/event-dispatcher-contracts": "^2.5|^3"
            },
            "conflict": {
                "symfony/dependency-injection": "<5.4",
                "symfony/service-contracts": "<2.5"
            },
            "provide": {
                "psr/event-dispatcher-implementation": "1.0",
                "symfony/event-dispatcher-implementation": "2.0|3.0"
            },
            "require-dev": {
                "psr/log": "^1|^2|^3",
                "symfony/config": "^5.4|^6.0",
                "symfony/dependency-injection": "^5.4|^6.0",
                "symfony/error-handler": "^5.4|^6.0",
                "symfony/expression-language": "^5.4|^6.0",
                "symfony/http-foundation": "^5.4|^6.0",
                "symfony/service-contracts": "^2.5|^3",
                "symfony/stopwatch": "^5.4|^6.0"
            },
            "type": "library",
            "autoload": {
                "psr-4": {
                    "Symfony\\Component\\EventDispatcher\\": ""
                },
                "exclude-from-classmap": [
                    "/Tests/"
                ]
            },
            "notification-url": "https://packagist.org/downloads/",
            "license": [
                "MIT"
            ],
            "authors": [
                {
                    "name": "Fabien Potencier",
                    "email": "fabien@symfony.com"
                },
                {
                    "name": "Symfony Community",
                    "homepage": "https://symfony.com/contributors"
                }
            ],
            "description": "Provides tools that allow your application components to communicate with each other by dispatching events and listening to them",
            "homepage": "https://symfony.com",
            "support": {
                "source": "https://github.com/symfony/event-dispatcher/tree/v6.3.2"
            },
            "funding": [
                {
                    "url": "https://symfony.com/sponsor",
                    "type": "custom"
                },
                {
                    "url": "https://github.com/fabpot",
                    "type": "github"
                },
                {
                    "url": "https://tidelift.com/funding/github/packagist/symfony/symfony",
                    "type": "tidelift"
                }
            ],
            "time": "2023-07-06T06:56:43+00:00"
        },
        {
            "name": "symfony/event-dispatcher-contracts",
            "version": "v3.4.0",
            "source": {
                "type": "git",
                "url": "https://github.com/symfony/event-dispatcher-contracts.git",
                "reference": "a76aed96a42d2b521153fb382d418e30d18b59df"
            },
            "dist": {
                "type": "zip",
                "url": "https://api.github.com/repos/symfony/event-dispatcher-contracts/zipball/a76aed96a42d2b521153fb382d418e30d18b59df",
                "reference": "a76aed96a42d2b521153fb382d418e30d18b59df",
                "shasum": ""
            },
            "require": {
                "php": ">=8.1",
                "psr/event-dispatcher": "^1"
            },
            "type": "library",
            "extra": {
                "branch-alias": {
                    "dev-main": "3.4-dev"
                },
                "thanks": {
                    "name": "symfony/contracts",
                    "url": "https://github.com/symfony/contracts"
                }
            },
            "autoload": {
                "psr-4": {
                    "Symfony\\Contracts\\EventDispatcher\\": ""
                }
            },
            "notification-url": "https://packagist.org/downloads/",
            "license": [
                "MIT"
            ],
            "authors": [
                {
                    "name": "Nicolas Grekas",
                    "email": "p@tchwork.com"
                },
                {
                    "name": "Symfony Community",
                    "homepage": "https://symfony.com/contributors"
                }
            ],
            "description": "Generic abstractions related to dispatching event",
            "homepage": "https://symfony.com",
            "keywords": [
                "abstractions",
                "contracts",
                "decoupling",
                "interfaces",
                "interoperability",
                "standards"
            ],
            "support": {
                "source": "https://github.com/symfony/event-dispatcher-contracts/tree/v3.4.0"
            },
            "funding": [
                {
                    "url": "https://symfony.com/sponsor",
                    "type": "custom"
                },
                {
                    "url": "https://github.com/fabpot",
                    "type": "github"
                },
                {
                    "url": "https://tidelift.com/funding/github/packagist/symfony/symfony",
                    "type": "tidelift"
                }
            ],
            "time": "2023-05-23T14:45:45+00:00"
        },
        {
            "name": "symfony/filesystem",
            "version": "v6.3.1",
            "source": {
                "type": "git",
                "url": "https://github.com/symfony/filesystem.git",
                "reference": "edd36776956f2a6fcf577edb5b05eb0e3bdc52ae"
            },
            "dist": {
                "type": "zip",
                "url": "https://api.github.com/repos/symfony/filesystem/zipball/edd36776956f2a6fcf577edb5b05eb0e3bdc52ae",
                "reference": "edd36776956f2a6fcf577edb5b05eb0e3bdc52ae",
                "shasum": ""
            },
            "require": {
                "php": ">=8.1",
                "symfony/polyfill-ctype": "~1.8",
                "symfony/polyfill-mbstring": "~1.8"
            },
            "type": "library",
            "autoload": {
                "psr-4": {
                    "Symfony\\Component\\Filesystem\\": ""
                },
                "exclude-from-classmap": [
                    "/Tests/"
                ]
            },
            "notification-url": "https://packagist.org/downloads/",
            "license": [
                "MIT"
            ],
            "authors": [
                {
                    "name": "Fabien Potencier",
                    "email": "fabien@symfony.com"
                },
                {
                    "name": "Symfony Community",
                    "homepage": "https://symfony.com/contributors"
                }
            ],
            "description": "Provides basic utilities for the filesystem",
            "homepage": "https://symfony.com",
            "support": {
                "source": "https://github.com/symfony/filesystem/tree/v6.3.1"
            },
            "funding": [
                {
                    "url": "https://symfony.com/sponsor",
                    "type": "custom"
                },
                {
                    "url": "https://github.com/fabpot",
                    "type": "github"
                },
                {
                    "url": "https://tidelift.com/funding/github/packagist/symfony/symfony",
                    "type": "tidelift"
                }
            ],
            "time": "2023-06-01T08:30:39+00:00"
        },
        {
            "name": "symfony/finder",
            "version": "v6.3.5",
            "source": {
                "type": "git",
                "url": "https://github.com/symfony/finder.git",
                "reference": "a1b31d88c0e998168ca7792f222cbecee47428c4"
            },
            "dist": {
                "type": "zip",
                "url": "https://api.github.com/repos/symfony/finder/zipball/a1b31d88c0e998168ca7792f222cbecee47428c4",
                "reference": "a1b31d88c0e998168ca7792f222cbecee47428c4",
                "shasum": ""
            },
            "require": {
                "php": ">=8.1"
            },
            "require-dev": {
                "symfony/filesystem": "^6.0"
            },
            "type": "library",
            "autoload": {
                "psr-4": {
                    "Symfony\\Component\\Finder\\": ""
                },
                "exclude-from-classmap": [
                    "/Tests/"
                ]
            },
            "notification-url": "https://packagist.org/downloads/",
            "license": [
                "MIT"
            ],
            "authors": [
                {
                    "name": "Fabien Potencier",
                    "email": "fabien@symfony.com"
                },
                {
                    "name": "Symfony Community",
                    "homepage": "https://symfony.com/contributors"
                }
            ],
            "description": "Finds files and directories via an intuitive fluent interface",
            "homepage": "https://symfony.com",
            "support": {
                "source": "https://github.com/symfony/finder/tree/v6.3.5"
            },
            "funding": [
                {
                    "url": "https://symfony.com/sponsor",
                    "type": "custom"
                },
                {
                    "url": "https://github.com/fabpot",
                    "type": "github"
                },
                {
                    "url": "https://tidelift.com/funding/github/packagist/symfony/symfony",
                    "type": "tidelift"
                }
            ],
            "time": "2023-09-26T12:56:25+00:00"
        },
        {
            "name": "symfony/options-resolver",
            "version": "v6.3.0",
            "source": {
                "type": "git",
                "url": "https://github.com/symfony/options-resolver.git",
                "reference": "a10f19f5198d589d5c33333cffe98dc9820332dd"
            },
            "dist": {
                "type": "zip",
                "url": "https://api.github.com/repos/symfony/options-resolver/zipball/a10f19f5198d589d5c33333cffe98dc9820332dd",
                "reference": "a10f19f5198d589d5c33333cffe98dc9820332dd",
                "shasum": ""
            },
            "require": {
                "php": ">=8.1",
                "symfony/deprecation-contracts": "^2.5|^3"
            },
            "type": "library",
            "autoload": {
                "psr-4": {
                    "Symfony\\Component\\OptionsResolver\\": ""
                },
                "exclude-from-classmap": [
                    "/Tests/"
                ]
            },
            "notification-url": "https://packagist.org/downloads/",
            "license": [
                "MIT"
            ],
            "authors": [
                {
                    "name": "Fabien Potencier",
                    "email": "fabien@symfony.com"
                },
                {
                    "name": "Symfony Community",
                    "homepage": "https://symfony.com/contributors"
                }
            ],
            "description": "Provides an improved replacement for the array_replace PHP function",
            "homepage": "https://symfony.com",
            "keywords": [
                "config",
                "configuration",
                "options"
            ],
            "support": {
                "source": "https://github.com/symfony/options-resolver/tree/v6.3.0"
            },
            "funding": [
                {
                    "url": "https://symfony.com/sponsor",
                    "type": "custom"
                },
                {
                    "url": "https://github.com/fabpot",
                    "type": "github"
                },
                {
                    "url": "https://tidelift.com/funding/github/packagist/symfony/symfony",
                    "type": "tidelift"
                }
            ],
            "time": "2023-05-12T14:21:09+00:00"
        },
        {
            "name": "symfony/polyfill-ctype",
            "version": "v1.28.0",
            "source": {
                "type": "git",
                "url": "https://github.com/symfony/polyfill-ctype.git",
                "reference": "ea208ce43cbb04af6867b4fdddb1bdbf84cc28cb"
            },
            "dist": {
                "type": "zip",
                "url": "https://api.github.com/repos/symfony/polyfill-ctype/zipball/ea208ce43cbb04af6867b4fdddb1bdbf84cc28cb",
                "reference": "ea208ce43cbb04af6867b4fdddb1bdbf84cc28cb",
                "shasum": ""
            },
            "require": {
                "php": ">=7.1"
            },
            "provide": {
                "ext-ctype": "*"
            },
            "suggest": {
                "ext-ctype": "For best performance"
            },
            "type": "library",
            "extra": {
                "branch-alias": {
                    "dev-main": "1.28-dev"
                },
                "thanks": {
                    "name": "symfony/polyfill",
                    "url": "https://github.com/symfony/polyfill"
                }
            },
            "autoload": {
                "files": [
                    "bootstrap.php"
                ],
                "psr-4": {
                    "Symfony\\Polyfill\\Ctype\\": ""
                }
            },
            "notification-url": "https://packagist.org/downloads/",
            "license": [
                "MIT"
            ],
            "authors": [
                {
                    "name": "Gert de Pagter",
                    "email": "BackEndTea@gmail.com"
                },
                {
                    "name": "Symfony Community",
                    "homepage": "https://symfony.com/contributors"
                }
            ],
            "description": "Symfony polyfill for ctype functions",
            "homepage": "https://symfony.com",
            "keywords": [
                "compatibility",
                "ctype",
                "polyfill",
                "portable"
            ],
            "support": {
                "source": "https://github.com/symfony/polyfill-ctype/tree/v1.28.0"
            },
            "funding": [
                {
                    "url": "https://symfony.com/sponsor",
                    "type": "custom"
                },
                {
                    "url": "https://github.com/fabpot",
                    "type": "github"
                },
                {
                    "url": "https://tidelift.com/funding/github/packagist/symfony/symfony",
                    "type": "tidelift"
                }
            ],
            "time": "2023-01-26T09:26:14+00:00"
        },
        {
            "name": "symfony/polyfill-intl-grapheme",
            "version": "v1.28.0",
            "source": {
                "type": "git",
                "url": "https://github.com/symfony/polyfill-intl-grapheme.git",
                "reference": "875e90aeea2777b6f135677f618529449334a612"
            },
            "dist": {
                "type": "zip",
                "url": "https://api.github.com/repos/symfony/polyfill-intl-grapheme/zipball/875e90aeea2777b6f135677f618529449334a612",
                "reference": "875e90aeea2777b6f135677f618529449334a612",
                "shasum": ""
            },
            "require": {
                "php": ">=7.1"
            },
            "suggest": {
                "ext-intl": "For best performance"
            },
            "type": "library",
            "extra": {
                "branch-alias": {
                    "dev-main": "1.28-dev"
                },
                "thanks": {
                    "name": "symfony/polyfill",
                    "url": "https://github.com/symfony/polyfill"
                }
            },
            "autoload": {
                "files": [
                    "bootstrap.php"
                ],
                "psr-4": {
                    "Symfony\\Polyfill\\Intl\\Grapheme\\": ""
                }
            },
            "notification-url": "https://packagist.org/downloads/",
            "license": [
                "MIT"
            ],
            "authors": [
                {
                    "name": "Nicolas Grekas",
                    "email": "p@tchwork.com"
                },
                {
                    "name": "Symfony Community",
                    "homepage": "https://symfony.com/contributors"
                }
            ],
            "description": "Symfony polyfill for intl's grapheme_* functions",
            "homepage": "https://symfony.com",
            "keywords": [
                "compatibility",
                "grapheme",
                "intl",
                "polyfill",
                "portable",
                "shim"
            ],
            "support": {
                "source": "https://github.com/symfony/polyfill-intl-grapheme/tree/v1.28.0"
            },
            "funding": [
                {
                    "url": "https://symfony.com/sponsor",
                    "type": "custom"
                },
                {
                    "url": "https://github.com/fabpot",
                    "type": "github"
                },
                {
                    "url": "https://tidelift.com/funding/github/packagist/symfony/symfony",
                    "type": "tidelift"
                }
            ],
            "time": "2023-01-26T09:26:14+00:00"
        },
        {
            "name": "symfony/polyfill-intl-normalizer",
            "version": "v1.28.0",
            "source": {
                "type": "git",
                "url": "https://github.com/symfony/polyfill-intl-normalizer.git",
                "reference": "8c4ad05dd0120b6a53c1ca374dca2ad0a1c4ed92"
            },
            "dist": {
                "type": "zip",
                "url": "https://api.github.com/repos/symfony/polyfill-intl-normalizer/zipball/8c4ad05dd0120b6a53c1ca374dca2ad0a1c4ed92",
                "reference": "8c4ad05dd0120b6a53c1ca374dca2ad0a1c4ed92",
                "shasum": ""
            },
            "require": {
                "php": ">=7.1"
            },
            "suggest": {
                "ext-intl": "For best performance"
            },
            "type": "library",
            "extra": {
                "branch-alias": {
                    "dev-main": "1.28-dev"
                },
                "thanks": {
                    "name": "symfony/polyfill",
                    "url": "https://github.com/symfony/polyfill"
                }
            },
            "autoload": {
                "files": [
                    "bootstrap.php"
                ],
                "psr-4": {
                    "Symfony\\Polyfill\\Intl\\Normalizer\\": ""
                },
                "classmap": [
                    "Resources/stubs"
                ]
            },
            "notification-url": "https://packagist.org/downloads/",
            "license": [
                "MIT"
            ],
            "authors": [
                {
                    "name": "Nicolas Grekas",
                    "email": "p@tchwork.com"
                },
                {
                    "name": "Symfony Community",
                    "homepage": "https://symfony.com/contributors"
                }
            ],
            "description": "Symfony polyfill for intl's Normalizer class and related functions",
            "homepage": "https://symfony.com",
            "keywords": [
                "compatibility",
                "intl",
                "normalizer",
                "polyfill",
                "portable",
                "shim"
            ],
            "support": {
                "source": "https://github.com/symfony/polyfill-intl-normalizer/tree/v1.28.0"
            },
            "funding": [
                {
                    "url": "https://symfony.com/sponsor",
                    "type": "custom"
                },
                {
                    "url": "https://github.com/fabpot",
                    "type": "github"
                },
                {
                    "url": "https://tidelift.com/funding/github/packagist/symfony/symfony",
                    "type": "tidelift"
                }
            ],
            "time": "2023-01-26T09:26:14+00:00"
        },
        {
            "name": "symfony/polyfill-mbstring",
            "version": "v1.28.0",
            "source": {
                "type": "git",
                "url": "https://github.com/symfony/polyfill-mbstring.git",
                "reference": "42292d99c55abe617799667f454222c54c60e229"
            },
            "dist": {
                "type": "zip",
                "url": "https://api.github.com/repos/symfony/polyfill-mbstring/zipball/42292d99c55abe617799667f454222c54c60e229",
                "reference": "42292d99c55abe617799667f454222c54c60e229",
                "shasum": ""
            },
            "require": {
                "php": ">=7.1"
            },
            "provide": {
                "ext-mbstring": "*"
            },
            "suggest": {
                "ext-mbstring": "For best performance"
            },
            "type": "library",
            "extra": {
                "branch-alias": {
                    "dev-main": "1.28-dev"
                },
                "thanks": {
                    "name": "symfony/polyfill",
                    "url": "https://github.com/symfony/polyfill"
                }
            },
            "autoload": {
                "files": [
                    "bootstrap.php"
                ],
                "psr-4": {
                    "Symfony\\Polyfill\\Mbstring\\": ""
                }
            },
            "notification-url": "https://packagist.org/downloads/",
            "license": [
                "MIT"
            ],
            "authors": [
                {
                    "name": "Nicolas Grekas",
                    "email": "p@tchwork.com"
                },
                {
                    "name": "Symfony Community",
                    "homepage": "https://symfony.com/contributors"
                }
            ],
            "description": "Symfony polyfill for the Mbstring extension",
            "homepage": "https://symfony.com",
            "keywords": [
                "compatibility",
                "mbstring",
                "polyfill",
                "portable",
                "shim"
            ],
            "support": {
                "source": "https://github.com/symfony/polyfill-mbstring/tree/v1.28.0"
            },
            "funding": [
                {
                    "url": "https://symfony.com/sponsor",
                    "type": "custom"
                },
                {
                    "url": "https://github.com/fabpot",
                    "type": "github"
                },
                {
                    "url": "https://tidelift.com/funding/github/packagist/symfony/symfony",
                    "type": "tidelift"
                }
            ],
            "time": "2023-07-28T09:04:16+00:00"
        },
        {
            "name": "symfony/polyfill-php80",
            "version": "v1.28.0",
            "source": {
                "type": "git",
                "url": "https://github.com/symfony/polyfill-php80.git",
                "reference": "6caa57379c4aec19c0a12a38b59b26487dcfe4b5"
            },
            "dist": {
                "type": "zip",
                "url": "https://api.github.com/repos/symfony/polyfill-php80/zipball/6caa57379c4aec19c0a12a38b59b26487dcfe4b5",
                "reference": "6caa57379c4aec19c0a12a38b59b26487dcfe4b5",
                "shasum": ""
            },
            "require": {
                "php": ">=7.1"
            },
            "type": "library",
            "extra": {
                "branch-alias": {
                    "dev-main": "1.28-dev"
                },
                "thanks": {
                    "name": "symfony/polyfill",
                    "url": "https://github.com/symfony/polyfill"
                }
            },
            "autoload": {
                "files": [
                    "bootstrap.php"
                ],
                "psr-4": {
                    "Symfony\\Polyfill\\Php80\\": ""
                },
                "classmap": [
                    "Resources/stubs"
                ]
            },
            "notification-url": "https://packagist.org/downloads/",
            "license": [
                "MIT"
            ],
            "authors": [
                {
                    "name": "Ion Bazan",
                    "email": "ion.bazan@gmail.com"
                },
                {
                    "name": "Nicolas Grekas",
                    "email": "p@tchwork.com"
                },
                {
                    "name": "Symfony Community",
                    "homepage": "https://symfony.com/contributors"
                }
            ],
            "description": "Symfony polyfill backporting some PHP 8.0+ features to lower PHP versions",
            "homepage": "https://symfony.com",
            "keywords": [
                "compatibility",
                "polyfill",
                "portable",
                "shim"
            ],
            "support": {
                "source": "https://github.com/symfony/polyfill-php80/tree/v1.28.0"
            },
            "funding": [
                {
                    "url": "https://symfony.com/sponsor",
                    "type": "custom"
                },
                {
                    "url": "https://github.com/fabpot",
                    "type": "github"
                },
                {
                    "url": "https://tidelift.com/funding/github/packagist/symfony/symfony",
                    "type": "tidelift"
                }
            ],
            "time": "2023-01-26T09:26:14+00:00"
=======
            "time": "2015-10-12T03:26:01+00:00"
>>>>>>> e2a16702
        },
        {
            "name": "sebastian/recursion-context",
            "version": "1.0.5",
            "source": {
                "type": "git",
                "url": "https://github.com/sebastianbergmann/recursion-context.git",
                "reference": "b19cc3298482a335a95f3016d2f8a6950f0fbcd7"
            },
            "dist": {
                "type": "zip",
                "url": "https://api.github.com/repos/sebastianbergmann/recursion-context/zipball/b19cc3298482a335a95f3016d2f8a6950f0fbcd7",
                "reference": "b19cc3298482a335a95f3016d2f8a6950f0fbcd7",
                "shasum": ""
            },
            "require": {
                "php": ">=5.3.3"
            },
            "require-dev": {
                "phpunit/phpunit": "~4.4"
            },
            "type": "library",
            "extra": {
                "branch-alias": {
                    "dev-master": "1.0.x-dev"
                }
            },
            "autoload": {
                "classmap": [
                    "src/"
                ]
            },
            "notification-url": "https://packagist.org/downloads/",
            "license": [
                "BSD-3-Clause"
            ],
            "authors": [
                {
                    "name": "Jeff Welch",
                    "email": "whatthejeff@gmail.com"
                },
                {
                    "name": "Sebastian Bergmann",
                    "email": "sebastian@phpunit.de"
                },
                {
                    "name": "Adam Harvey",
                    "email": "aharvey@php.net"
                }
            ],
            "description": "Provides functionality to recursively process PHP variables",
            "homepage": "http://www.github.com/sebastianbergmann/recursion-context",
            "support": {
                "issues": "https://github.com/sebastianbergmann/recursion-context/issues",
                "source": "https://github.com/sebastianbergmann/recursion-context/tree/master"
            },
            "time": "2016-10-03T07:41:43+00:00"
        },
        {
            "name": "sebastian/version",
            "version": "1.0.6",
            "source": {
                "type": "git",
                "url": "https://github.com/sebastianbergmann/version.git",
                "reference": "58b3a85e7999757d6ad81c787a1fbf5ff6c628c6"
            },
            "dist": {
                "type": "zip",
                "url": "https://api.github.com/repos/sebastianbergmann/version/zipball/58b3a85e7999757d6ad81c787a1fbf5ff6c628c6",
                "reference": "58b3a85e7999757d6ad81c787a1fbf5ff6c628c6",
                "shasum": ""
            },
            "type": "library",
            "autoload": {
                "classmap": [
                    "src/"
                ]
            },
            "notification-url": "https://packagist.org/downloads/",
            "license": [
                "BSD-3-Clause"
            ],
            "authors": [
                {
                    "name": "Sebastian Bergmann",
                    "email": "sebastian@phpunit.de",
                    "role": "lead"
                }
            ],
            "description": "Library that helps with managing the version number of Git-hosted PHP projects",
            "homepage": "https://github.com/sebastianbergmann/version",
            "support": {
                "issues": "https://github.com/sebastianbergmann/version/issues",
                "source": "https://github.com/sebastianbergmann/version/tree/1.0.6"
            },
            "time": "2015-06-21T13:59:46+00:00"
        },
        {
            "name": "squizlabs/php_codesniffer",
            "version": "3.9.0",
            "source": {
                "type": "git",
                "url": "https://github.com/PHPCSStandards/PHP_CodeSniffer.git",
                "reference": "d63cee4890a8afaf86a22e51ad4d97c91dd4579b"
            },
            "dist": {
                "type": "zip",
                "url": "https://api.github.com/repos/PHPCSStandards/PHP_CodeSniffer/zipball/d63cee4890a8afaf86a22e51ad4d97c91dd4579b",
                "reference": "d63cee4890a8afaf86a22e51ad4d97c91dd4579b",
                "shasum": ""
            },
            "require": {
                "ext-simplexml": "*",
                "ext-tokenizer": "*",
                "ext-xmlwriter": "*",
                "php": ">=5.4.0"
            },
            "require-dev": {
                "phpunit/phpunit": "^4.0 || ^5.0 || ^6.0 || ^7.0 || ^8.0 || ^9.3.4"
            },
            "bin": [
                "bin/phpcbf",
                "bin/phpcs"
            ],
            "type": "library",
            "extra": {
                "branch-alias": {
                    "dev-master": "3.x-dev"
                }
            },
            "notification-url": "https://packagist.org/downloads/",
            "license": [
                "BSD-3-Clause"
            ],
            "authors": [
                {
                    "name": "Greg Sherwood",
                    "role": "Former lead"
                },
                {
                    "name": "Juliette Reinders Folmer",
                    "role": "Current lead"
                },
                {
                    "name": "Contributors",
                    "homepage": "https://github.com/PHPCSStandards/PHP_CodeSniffer/graphs/contributors"
                }
            ],
            "description": "PHP_CodeSniffer tokenizes PHP, JavaScript and CSS files and detects violations of a defined set of coding standards.",
            "homepage": "https://github.com/PHPCSStandards/PHP_CodeSniffer",
            "keywords": [
                "phpcs",
                "standards",
                "static analysis"
            ],
            "support": {
                "issues": "https://github.com/PHPCSStandards/PHP_CodeSniffer/issues",
                "security": "https://github.com/PHPCSStandards/PHP_CodeSniffer/security/policy",
                "source": "https://github.com/PHPCSStandards/PHP_CodeSniffer",
                "wiki": "https://github.com/PHPCSStandards/PHP_CodeSniffer/wiki"
            },
            "funding": [
                {
                    "url": "https://github.com/PHPCSStandards",
                    "type": "github"
                },
                {
                    "url": "https://github.com/jrfnl",
                    "type": "github"
                },
                {
                    "url": "https://opencollective.com/php_codesniffer",
                    "type": "open_collective"
                }
            ],
            "time": "2024-02-16T15:06:51+00:00"
        },
        {
            "name": "symfony/polyfill-ctype",
            "version": "v1.29.0",
            "source": {
                "type": "git",
                "url": "https://github.com/symfony/polyfill-ctype.git",
                "reference": "ef4d7e442ca910c4764bce785146269b30cb5fc4"
            },
            "dist": {
                "type": "zip",
                "url": "https://api.github.com/repos/symfony/polyfill-ctype/zipball/ef4d7e442ca910c4764bce785146269b30cb5fc4",
                "reference": "ef4d7e442ca910c4764bce785146269b30cb5fc4",
                "shasum": ""
            },
            "require": {
                "php": ">=7.1"
            },
            "provide": {
                "ext-ctype": "*"
            },
            "suggest": {
                "ext-ctype": "For best performance"
            },
            "type": "library",
            "extra": {
                "thanks": {
                    "name": "symfony/polyfill",
                    "url": "https://github.com/symfony/polyfill"
                }
            },
            "autoload": {
                "files": [
                    "bootstrap.php"
                ],
                "psr-4": {
                    "Symfony\\Polyfill\\Ctype\\": ""
                }
            },
            "notification-url": "https://packagist.org/downloads/",
            "license": [
                "MIT"
            ],
            "authors": [
                {
                    "name": "Gert de Pagter",
                    "email": "BackEndTea@gmail.com"
                },
                {
                    "name": "Symfony Community",
                    "homepage": "https://symfony.com/contributors"
                }
            ],
            "description": "Symfony polyfill for ctype functions",
            "homepage": "https://symfony.com",
            "keywords": [
                "compatibility",
                "ctype",
                "polyfill",
                "portable"
            ],
            "support": {
                "source": "https://github.com/symfony/polyfill-ctype/tree/v1.29.0"
            },
            "funding": [
                {
                    "url": "https://symfony.com/sponsor",
                    "type": "custom"
                },
                {
                    "url": "https://github.com/fabpot",
                    "type": "github"
                },
                {
                    "url": "https://tidelift.com/funding/github/packagist/symfony/symfony",
                    "type": "tidelift"
                }
            ],
            "time": "2024-01-29T20:11:03+00:00"
        },
        {
            "name": "symfony/yaml",
            "version": "v3.4.47",
            "source": {
                "type": "git",
                "url": "https://github.com/symfony/yaml.git",
                "reference": "88289caa3c166321883f67fe5130188ebbb47094"
            },
            "dist": {
                "type": "zip",
                "url": "https://api.github.com/repos/symfony/yaml/zipball/88289caa3c166321883f67fe5130188ebbb47094",
                "reference": "88289caa3c166321883f67fe5130188ebbb47094",
                "shasum": ""
            },
            "require": {
                "php": "^5.5.9|>=7.0.8",
                "symfony/polyfill-ctype": "~1.8"
            },
            "conflict": {
                "symfony/console": "<3.4"
            },
            "require-dev": {
                "symfony/console": "~3.4|~4.0"
            },
            "suggest": {
                "symfony/console": "For validating YAML files using the lint command"
            },
            "type": "library",
            "autoload": {
                "psr-4": {
                    "Symfony\\Component\\Yaml\\": ""
                },
                "exclude-from-classmap": [
                    "/Tests/"
                ]
            },
            "notification-url": "https://packagist.org/downloads/",
            "license": [
                "MIT"
            ],
            "authors": [
                {
                    "name": "Fabien Potencier",
                    "email": "fabien@symfony.com"
                },
                {
                    "name": "Symfony Community",
                    "homepage": "https://symfony.com/contributors"
                }
            ],
            "description": "Symfony Yaml Component",
            "homepage": "https://symfony.com",
            "support": {
                "source": "https://github.com/symfony/yaml/tree/v3.4.47"
            },
            "funding": [
                {
                    "url": "https://symfony.com/sponsor",
                    "type": "custom"
                },
                {
                    "url": "https://github.com/fabpot",
                    "type": "github"
                },
                {
                    "url": "https://tidelift.com/funding/github/packagist/symfony/symfony",
                    "type": "tidelift"
                }
            ],
            "time": "2020-10-24T10:57:07+00:00"
        },
        {
<<<<<<< HEAD
            "name": "theseer/tokenizer",
            "version": "1.2.1",
            "source": {
                "type": "git",
                "url": "https://github.com/theseer/tokenizer.git",
                "reference": "34a41e998c2183e22995f158c581e7b5e755ab9e"
            },
            "dist": {
                "type": "zip",
                "url": "https://api.github.com/repos/theseer/tokenizer/zipball/34a41e998c2183e22995f158c581e7b5e755ab9e",
                "reference": "34a41e998c2183e22995f158c581e7b5e755ab9e",
                "shasum": ""
            },
            "require": {
                "ext-dom": "*",
                "ext-tokenizer": "*",
                "ext-xmlwriter": "*",
                "php": "^7.2 || ^8.0"
=======
            "name": "yiisoft/yii2-coding-standards",
            "version": "3.0.0",
            "source": {
                "type": "git",
                "url": "https://github.com/yiisoft/yii2-coding-standards.git",
                "reference": "8bc39acaae848aec1ad52b2af4cf380e3f0b104e"
            },
            "dist": {
                "type": "zip",
                "url": "https://api.github.com/repos/yiisoft/yii2-coding-standards/zipball/8bc39acaae848aec1ad52b2af4cf380e3f0b104e",
                "reference": "8bc39acaae848aec1ad52b2af4cf380e3f0b104e",
                "shasum": ""
            },
            "require": {
                "php": ">=5.4.0",
                "squizlabs/php_codesniffer": ">=3.2"
>>>>>>> e2a16702
            },
            "type": "phpcodesniffer-standard",
            "autoload": {
<<<<<<< HEAD
                "classmap": [
                    "src/"
                ]
=======
                "psr-4": {
                    "yii\\console\\controllers\\": "src/console/controllers/"
                }
>>>>>>> e2a16702
            },
            "notification-url": "https://packagist.org/downloads/",
            "license": [
                "BSD-3-Clause"
            ],
            "authors": [
                {
<<<<<<< HEAD
                    "name": "Arne Blankerts",
                    "email": "arne@blankerts.de",
                    "role": "Developer"
                }
            ],
            "description": "A small library for converting tokenized PHP source code into XML and potentially other formats",
            "support": {
                "issues": "https://github.com/theseer/tokenizer/issues",
                "source": "https://github.com/theseer/tokenizer/tree/1.2.1"
            },
            "funding": [
                {
                    "url": "https://github.com/theseer",
                    "type": "github"
                }
            ],
            "time": "2021-07-28T10:34:58+00:00"
=======
                    "name": "Qiang Xue",
                    "email": "qiang.xue@gmail.com",
                    "homepage": "https://www.yiiframework.com/",
                    "role": "Founder and project lead"
                },
                {
                    "name": "Alexander Makarov",
                    "email": "sam@rmcreative.ru",
                    "homepage": "https://rmcreative.ru/",
                    "role": "Core framework development"
                },
                {
                    "name": "Maurizio Domba",
                    "homepage": "https://mdomba.info/",
                    "role": "Core framework development"
                },
                {
                    "name": "Carsten Brandt",
                    "email": "mail@cebe.cc",
                    "homepage": "https://cebe.cc/",
                    "role": "Core framework development"
                },
                {
                    "name": "Timur Ruziev",
                    "email": "resurtm@gmail.com",
                    "homepage": "https://resurtm.com/",
                    "role": "Core framework development"
                },
                {
                    "name": "Paul Klimov",
                    "email": "klimov.paul@gmail.com",
                    "role": "Core framework development"
                }
            ],
            "description": "Yii PHP Framework Version 2 - Coding standard tools",
            "homepage": "https://www.yiiframework.com/",
            "keywords": [
                "codesniffer",
                "framework",
                "yii"
            ],
            "support": {
                "forum": "https://www.yiiframework.com/forum/",
                "irc": "ircs://irc.libera.chat:6697/yii",
                "issues": "https://github.com/yiisoft/yii2/issues?state=open",
                "source": "https://github.com/yiisoft/yii2",
                "wiki": "https://www.yiiframework.com/wiki/"
            },
            "funding": [
                {
                    "url": "https://opencollective.com/yiisoft",
                    "type": "open_collective"
                }
            ],
            "time": "2024-03-15T12:57:48+00:00"
>>>>>>> e2a16702
        }
    ],
    "aliases": [],
    "minimum-stability": "dev",
    "stability-flags": {
        "bower-asset/jquery": 0
    },
    "prefer-stable": true,
    "prefer-lowest": false,
    "platform": {
        "php": ">=8.1",
        "ext-mbstring": "*",
        "ext-ctype": "*",
        "lib-pcre": "*"
    },
    "platform-dev": [],
    "plugin-api-version": "2.6.0"
}<|MERGE_RESOLUTION|>--- conflicted
+++ resolved
@@ -4,7 +4,7 @@
         "Read more about it at https://getcomposer.org/doc/01-basic-usage.md#installing-dependencies",
         "This file is @generated automatically"
     ],
-    "content-hash": "7f989051117a0e72e6e59f7e1e568220",
+    "content-hash": "a87c124a4306ffc2d162e8fe374a9960",
     "packages": [
         {
             "name": "bower-asset/inputmask",
@@ -322,292 +322,6 @@
             "time": "2014-05-23T14:40:08+00:00"
         },
         {
-<<<<<<< HEAD
-            "name": "composer/pcre",
-            "version": "3.1.1",
-            "source": {
-                "type": "git",
-                "url": "https://github.com/composer/pcre.git",
-                "reference": "00104306927c7a0919b4ced2aaa6782c1e61a3c9"
-            },
-            "dist": {
-                "type": "zip",
-                "url": "https://api.github.com/repos/composer/pcre/zipball/00104306927c7a0919b4ced2aaa6782c1e61a3c9",
-                "reference": "00104306927c7a0919b4ced2aaa6782c1e61a3c9",
-                "shasum": ""
-            },
-            "require": {
-                "php": "^7.4 || ^8.0"
-            },
-            "require-dev": {
-                "phpstan/phpstan": "^1.3",
-                "phpstan/phpstan-strict-rules": "^1.1",
-                "symfony/phpunit-bridge": "^5"
-            },
-            "type": "library",
-            "extra": {
-                "branch-alias": {
-                    "dev-main": "3.x-dev"
-                }
-            },
-            "autoload": {
-                "psr-4": {
-                    "Composer\\Pcre\\": "src"
-                }
-            },
-            "notification-url": "https://packagist.org/downloads/",
-            "license": [
-                "MIT"
-            ],
-            "authors": [
-                {
-                    "name": "Jordi Boggiano",
-                    "email": "j.boggiano@seld.be",
-                    "homepage": "http://seld.be"
-                }
-            ],
-            "description": "PCRE wrapping library that offers type-safe preg_* replacements.",
-            "keywords": [
-                "PCRE",
-                "preg",
-                "regex",
-                "regular expression"
-            ],
-            "support": {
-                "issues": "https://github.com/composer/pcre/issues",
-                "source": "https://github.com/composer/pcre/tree/3.1.1"
-            },
-            "funding": [
-                {
-                    "url": "https://packagist.com",
-                    "type": "custom"
-                },
-                {
-                    "url": "https://github.com/composer",
-                    "type": "github"
-                },
-                {
-                    "url": "https://tidelift.com/funding/github/packagist/composer/composer",
-                    "type": "tidelift"
-                }
-            ],
-            "time": "2023-10-11T07:11:09+00:00"
-        },
-        {
-            "name": "composer/semver",
-            "version": "3.4.0",
-            "source": {
-                "type": "git",
-                "url": "https://github.com/composer/semver.git",
-                "reference": "35e8d0af4486141bc745f23a29cc2091eb624a32"
-            },
-            "dist": {
-                "type": "zip",
-                "url": "https://api.github.com/repos/composer/semver/zipball/35e8d0af4486141bc745f23a29cc2091eb624a32",
-                "reference": "35e8d0af4486141bc745f23a29cc2091eb624a32",
-                "shasum": ""
-            },
-            "require": {
-                "php": "^5.3.2 || ^7.0 || ^8.0"
-            },
-            "require-dev": {
-                "phpstan/phpstan": "^1.4",
-                "symfony/phpunit-bridge": "^4.2 || ^5"
-            },
-            "type": "library",
-            "extra": {
-                "branch-alias": {
-                    "dev-main": "3.x-dev"
-                }
-            },
-            "autoload": {
-                "psr-4": {
-                    "Composer\\Semver\\": "src"
-                }
-            },
-            "notification-url": "https://packagist.org/downloads/",
-            "license": [
-                "MIT"
-            ],
-            "authors": [
-                {
-                    "name": "Nils Adermann",
-                    "email": "naderman@naderman.de",
-                    "homepage": "http://www.naderman.de"
-                },
-                {
-                    "name": "Jordi Boggiano",
-                    "email": "j.boggiano@seld.be",
-                    "homepage": "http://seld.be"
-                },
-                {
-                    "name": "Rob Bast",
-                    "email": "rob.bast@gmail.com",
-                    "homepage": "http://robbast.nl"
-                }
-            ],
-            "description": "Semver library that offers utilities, version constraint parsing and validation.",
-            "keywords": [
-                "semantic",
-                "semver",
-                "validation",
-                "versioning"
-            ],
-            "support": {
-                "irc": "ircs://irc.libera.chat:6697/composer",
-                "issues": "https://github.com/composer/semver/issues",
-                "source": "https://github.com/composer/semver/tree/3.4.0"
-            },
-            "funding": [
-                {
-                    "url": "https://packagist.com",
-                    "type": "custom"
-                },
-                {
-                    "url": "https://github.com/composer",
-                    "type": "github"
-                },
-                {
-                    "url": "https://tidelift.com/funding/github/packagist/composer/composer",
-                    "type": "tidelift"
-                }
-            ],
-            "time": "2023-08-31T09:50:34+00:00"
-        },
-        {
-            "name": "composer/xdebug-handler",
-            "version": "3.0.3",
-            "source": {
-                "type": "git",
-                "url": "https://github.com/composer/xdebug-handler.git",
-                "reference": "ced299686f41dce890debac69273b47ffe98a40c"
-            },
-            "dist": {
-                "type": "zip",
-                "url": "https://api.github.com/repos/composer/xdebug-handler/zipball/ced299686f41dce890debac69273b47ffe98a40c",
-                "reference": "ced299686f41dce890debac69273b47ffe98a40c",
-                "shasum": ""
-            },
-            "require": {
-                "composer/pcre": "^1 || ^2 || ^3",
-                "php": "^7.2.5 || ^8.0",
-                "psr/log": "^1 || ^2 || ^3"
-            },
-            "require-dev": {
-                "phpstan/phpstan": "^1.0",
-                "phpstan/phpstan-strict-rules": "^1.1",
-                "symfony/phpunit-bridge": "^6.0"
-            },
-            "type": "library",
-            "autoload": {
-                "psr-4": {
-                    "Composer\\XdebugHandler\\": "src"
-=======
-            "name": "cweagans/composer-patches",
-            "version": "1.7.3",
-            "source": {
-                "type": "git",
-                "url": "https://github.com/cweagans/composer-patches.git",
-                "reference": "e190d4466fe2b103a55467dfa83fc2fecfcaf2db"
-            },
-            "dist": {
-                "type": "zip",
-                "url": "https://api.github.com/repos/cweagans/composer-patches/zipball/e190d4466fe2b103a55467dfa83fc2fecfcaf2db",
-                "reference": "e190d4466fe2b103a55467dfa83fc2fecfcaf2db",
-                "shasum": ""
-            },
-            "require": {
-                "composer-plugin-api": "^1.0 || ^2.0",
-                "php": ">=5.3.0"
-            },
-            "require-dev": {
-                "composer/composer": "~1.0 || ~2.0",
-                "phpunit/phpunit": "~4.6"
-            },
-            "type": "composer-plugin",
-            "extra": {
-                "class": "cweagans\\Composer\\Patches"
-            },
-            "autoload": {
-                "psr-4": {
-                    "cweagans\\Composer\\": "src"
->>>>>>> e2a16702
-                }
-            },
-            "notification-url": "https://packagist.org/downloads/",
-            "license": [
-<<<<<<< HEAD
-                "MIT"
-            ],
-            "authors": [
-                {
-                    "name": "John Stevenson",
-                    "email": "john-stevenson@blueyonder.co.uk"
-                }
-            ],
-            "description": "Restarts a process without Xdebug.",
-            "keywords": [
-                "Xdebug",
-                "performance"
-            ],
-            "support": {
-                "irc": "irc://irc.freenode.org/composer",
-                "issues": "https://github.com/composer/xdebug-handler/issues",
-                "source": "https://github.com/composer/xdebug-handler/tree/3.0.3"
-            },
-            "funding": [
-                {
-                    "url": "https://packagist.com",
-                    "type": "custom"
-                },
-                {
-                    "url": "https://github.com/composer",
-                    "type": "github"
-                },
-                {
-                    "url": "https://tidelift.com/funding/github/packagist/composer/composer",
-                    "type": "tidelift"
-                }
-            ],
-            "time": "2022-02-25T21:32:43+00:00"
-        },
-        {
-            "name": "dms/phpunit-arraysubset-asserts",
-            "version": "v0.5.0",
-            "source": {
-                "type": "git",
-                "url": "https://github.com/rdohms/phpunit-arraysubset-asserts.git",
-                "reference": "aa6b9e858414e91cca361cac3b2035ee57d212e0"
-            },
-            "dist": {
-                "type": "zip",
-                "url": "https://api.github.com/repos/rdohms/phpunit-arraysubset-asserts/zipball/aa6b9e858414e91cca361cac3b2035ee57d212e0",
-                "reference": "aa6b9e858414e91cca361cac3b2035ee57d212e0",
-                "shasum": ""
-            },
-            "require": {
-                "php": "^5.4 || ^7.0 || ^8.0",
-                "phpunit/phpunit": "^4.8.36 || ^5.7.21 || ^6.0 || ^7.0 || ^8.0 || ^9.0 || ^10.0"
-            },
-            "require-dev": {
-                "dms/coding-standard": "^9"
-=======
-                "BSD-3-Clause"
-            ],
-            "authors": [
-                {
-                    "name": "Cameron Eagans",
-                    "email": "me@cweagans.net"
-                }
-            ],
-            "description": "Provides a way to patch Composer packages.",
-            "support": {
-                "issues": "https://github.com/cweagans/composer-patches/issues",
-                "source": "https://github.com/cweagans/composer-patches/tree/1.7.3"
-            },
-            "time": "2022-12-20T22:53:13+00:00"
-        },
-        {
             "name": "dealerdirect/phpcodesniffer-composer-installer",
             "version": "v1.0.0",
             "source": {
@@ -637,18 +351,11 @@
             "type": "composer-plugin",
             "extra": {
                 "class": "PHPCSStandards\\Composer\\Plugin\\Installers\\PHPCodeSniffer\\Plugin"
->>>>>>> e2a16702
-            },
-            "autoload": {
-<<<<<<< HEAD
-                "files": [
-                    "assertarraysubset-autoload.php"
-                ]
-=======
+            },
+            "autoload": {
                 "psr-4": {
                     "PHPCSStandards\\Composer\\Plugin\\Installers\\PHPCodeSniffer\\": "src/"
                 }
->>>>>>> e2a16702
             },
             "notification-url": "https://packagist.org/downloads/",
             "license": [
@@ -656,57 +363,6 @@
             ],
             "authors": [
                 {
-<<<<<<< HEAD
-                    "name": "Rafael Dohms",
-                    "email": "rdohms@gmail.com"
-                }
-            ],
-            "description": "This package provides ArraySubset and related asserts once deprecated in PHPUnit 8",
-            "support": {
-                "issues": "https://github.com/rdohms/phpunit-arraysubset-asserts/issues",
-                "source": "https://github.com/rdohms/phpunit-arraysubset-asserts/tree/v0.5.0"
-            },
-            "time": "2023-02-01T09:20:38+00:00"
-        },
-        {
-            "name": "doctrine/deprecations",
-            "version": "1.1.2",
-            "source": {
-                "type": "git",
-                "url": "https://github.com/doctrine/deprecations.git",
-                "reference": "4f2d4f2836e7ec4e7a8625e75c6aa916004db931"
-            },
-            "dist": {
-                "type": "zip",
-                "url": "https://api.github.com/repos/doctrine/deprecations/zipball/4f2d4f2836e7ec4e7a8625e75c6aa916004db931",
-                "reference": "4f2d4f2836e7ec4e7a8625e75c6aa916004db931",
-                "shasum": ""
-            },
-            "require": {
-                "php": "^7.1 || ^8.0"
-            },
-            "require-dev": {
-                "doctrine/coding-standard": "^9",
-                "phpstan/phpstan": "1.4.10 || 1.10.15",
-                "phpstan/phpstan-phpunit": "^1.0",
-                "phpunit/phpunit": "^7.5 || ^8.5 || ^9.5",
-                "psalm/plugin-phpunit": "0.18.4",
-                "psr/log": "^1 || ^2 || ^3",
-                "vimeo/psalm": "4.30.0 || 5.12.0"
-            },
-            "suggest": {
-                "psr/log": "Allows logging deprecations via PSR-3 logger implementation"
-            },
-            "type": "library",
-            "autoload": {
-                "psr-4": {
-                    "Doctrine\\Deprecations\\": "lib/Doctrine/Deprecations"
-                }
-            },
-            "notification-url": "https://packagist.org/downloads/",
-            "license": [
-                "MIT"
-=======
                     "name": "Franck Nijhof",
                     "email": "franck.nijhof@dealerdirect.com",
                     "homepage": "http://www.frenck.nl",
@@ -736,13 +392,56 @@
                 "style guide",
                 "stylecheck",
                 "tests"
->>>>>>> e2a16702
             ],
             "support": {
                 "issues": "https://github.com/PHPCSStandards/composer-installer/issues",
                 "source": "https://github.com/PHPCSStandards/composer-installer"
             },
             "time": "2023-01-05T11:28:13+00:00"
+        },
+        {
+            "name": "dms/phpunit-arraysubset-asserts",
+            "version": "v0.5.0",
+            "source": {
+                "type": "git",
+                "url": "https://github.com/rdohms/phpunit-arraysubset-asserts.git",
+                "reference": "aa6b9e858414e91cca361cac3b2035ee57d212e0"
+            },
+            "dist": {
+                "type": "zip",
+                "url": "https://api.github.com/repos/rdohms/phpunit-arraysubset-asserts/zipball/aa6b9e858414e91cca361cac3b2035ee57d212e0",
+                "reference": "aa6b9e858414e91cca361cac3b2035ee57d212e0",
+                "shasum": ""
+            },
+            "require": {
+                "php": "^5.4 || ^7.0 || ^8.0",
+                "phpunit/phpunit": "^4.8.36 || ^5.7.21 || ^6.0 || ^7.0 || ^8.0 || ^9.0 || ^10.0"
+            },
+            "require-dev": {
+                "dms/coding-standard": "^9"
+            },
+            "type": "library",
+            "autoload": {
+                "files": [
+                    "assertarraysubset-autoload.php"
+                ]
+            },
+            "notification-url": "https://packagist.org/downloads/",
+            "license": [
+                "MIT"
+            ],
+            "authors": [
+                {
+                    "name": "Rafael Dohms",
+                    "email": "rdohms@gmail.com"
+                }
+            ],
+            "description": "This package provides ArraySubset and related asserts once deprecated in PHPUnit 8",
+            "support": {
+                "issues": "https://github.com/rdohms/phpunit-arraysubset-asserts/issues",
+                "source": "https://github.com/rdohms/phpunit-arraysubset-asserts/tree/v0.5.0"
+            },
+            "time": "2023-06-02T17:33:53+00:00"
         },
         {
             "name": "doctrine/instantiator",
@@ -812,80 +511,30 @@
                     "type": "tidelift"
                 }
             ],
-<<<<<<< HEAD
             "time": "2022-12-30T00:23:10+00:00"
         },
         {
-            "name": "friendsofphp/php-cs-fixer",
-            "version": "v3.35.1",
-            "source": {
-                "type": "git",
-                "url": "https://github.com/PHP-CS-Fixer/PHP-CS-Fixer.git",
-                "reference": "ec1ccc264994b6764882669973ca435cf05bab08"
-            },
-            "dist": {
-                "type": "zip",
-                "url": "https://api.github.com/repos/PHP-CS-Fixer/PHP-CS-Fixer/zipball/ec1ccc264994b6764882669973ca435cf05bab08",
-                "reference": "ec1ccc264994b6764882669973ca435cf05bab08",
-                "shasum": ""
-            },
-            "require": {
-                "composer/semver": "^3.3",
-                "composer/xdebug-handler": "^3.0.3",
-                "ext-json": "*",
-                "ext-tokenizer": "*",
-                "php": "^7.4 || ^8.0",
-                "sebastian/diff": "^4.0 || ^5.0",
-                "symfony/console": "^5.4 || ^6.0",
-                "symfony/event-dispatcher": "^5.4 || ^6.0",
-                "symfony/filesystem": "^5.4 || ^6.0",
-                "symfony/finder": "^5.4 || ^6.0",
-                "symfony/options-resolver": "^5.4 || ^6.0",
-                "symfony/polyfill-mbstring": "^1.27",
-                "symfony/polyfill-php80": "^1.27",
-                "symfony/polyfill-php81": "^1.27",
-                "symfony/process": "^5.4 || ^6.0",
-                "symfony/stopwatch": "^5.4 || ^6.0"
-            },
-            "require-dev": {
-                "facile-it/paraunit": "^1.3 || ^2.0",
-                "justinrainbow/json-schema": "^5.2",
-                "keradus/cli-executor": "^2.0",
-                "mikey179/vfsstream": "^1.6.11",
-                "php-coveralls/php-coveralls": "^2.5.3",
-                "php-cs-fixer/accessible-object": "^1.1",
-                "php-cs-fixer/phpunit-constraint-isidenticalstring": "^1.2",
-                "php-cs-fixer/phpunit-constraint-xmlmatchesxsd": "^1.2.1",
-                "phpspec/prophecy": "^1.16",
-                "phpspec/prophecy-phpunit": "^2.0",
-                "phpunit/phpunit": "^9.5",
-                "symfony/phpunit-bridge": "^6.2.3",
-                "symfony/yaml": "^5.4 || ^6.0"
-=======
-            "time": "2022-12-30T00:15:36+00:00"
-        },
-        {
             "name": "johnkary/phpunit-speedtrap",
-            "version": "v1.1.0",
+            "version": "v1.0.2",
             "source": {
                 "type": "git",
                 "url": "https://github.com/johnkary/phpunit-speedtrap.git",
-                "reference": "f7cfe17c5a7076ed0ccca5450fe3bb981ec56361"
-            },
-            "dist": {
-                "type": "zip",
-                "url": "https://api.github.com/repos/johnkary/phpunit-speedtrap/zipball/f7cfe17c5a7076ed0ccca5450fe3bb981ec56361",
-                "reference": "f7cfe17c5a7076ed0ccca5450fe3bb981ec56361",
+                "reference": "ad242a6e84b0d63d2e50832babad77d6d545bc0a"
+            },
+            "dist": {
+                "type": "zip",
+                "url": "https://api.github.com/repos/johnkary/phpunit-speedtrap/zipball/ad242a6e84b0d63d2e50832babad77d6d545bc0a",
+                "reference": "ad242a6e84b0d63d2e50832babad77d6d545bc0a",
                 "shasum": ""
             },
             "require": {
                 "php": ">=5.6",
-                "phpunit/phpunit": ">=4.7,<6.0"
-            },
-            "type": "library",
-            "extra": {
-                "branch-alias": {
-                    "dev-master": "1.1-dev"
+                "phpunit/phpunit": ">=4.7"
+            },
+            "type": "library",
+            "extra": {
+                "branch-alias": {
+                    "dev-master": "1.0-dev"
                 }
             },
             "autoload": {
@@ -912,79 +561,9 @@
             ],
             "support": {
                 "issues": "https://github.com/johnkary/phpunit-speedtrap/issues",
-                "source": "https://github.com/johnkary/phpunit-speedtrap/tree/1.1"
-            },
-            "time": "2017-03-25T17:14:26+00:00"
-        },
-        {
-            "name": "phpdocumentor/reflection-docblock",
-            "version": "2.0.5",
-            "source": {
-                "type": "git",
-                "url": "https://github.com/phpDocumentor/ReflectionDocBlock.git",
-                "reference": "e6a969a640b00d8daa3c66518b0405fb41ae0c4b"
-            },
-            "dist": {
-                "type": "zip",
-                "url": "https://api.github.com/repos/phpDocumentor/ReflectionDocBlock/zipball/e6a969a640b00d8daa3c66518b0405fb41ae0c4b",
-                "reference": "e6a969a640b00d8daa3c66518b0405fb41ae0c4b",
-                "shasum": ""
-            },
-            "require": {
-                "php": ">=5.3.3"
-            },
-            "require-dev": {
-                "phpunit/phpunit": "~4.0"
->>>>>>> e2a16702
-            },
-            "suggest": {
-                "dflydev/markdown": "~1.0",
-                "erusev/parsedown": "~1.0"
-            },
-            "type": "library",
-            "extra": {
-                "branch-alias": {
-                    "dev-master": "2.0.x-dev"
-                }
-            },
-            "autoload": {
-<<<<<<< HEAD
-                "psr-4": {
-                    "PhpCsFixer\\": "src/"
-                }
-            },
-            "notification-url": "https://packagist.org/downloads/",
-            "license": [
-                "MIT"
-            ],
-            "authors": [
-                {
-                    "name": "Fabien Potencier",
-                    "email": "fabien@symfony.com"
-                },
-                {
-                    "name": "Dariusz Rumiński",
-                    "email": "dariusz.ruminski@gmail.com"
-                }
-            ],
-            "description": "A tool to automatically fix PHP code style",
-            "keywords": [
-                "Static code analysis",
-                "fixer",
-                "standards",
-                "static analysis"
-            ],
-            "support": {
-                "issues": "https://github.com/PHP-CS-Fixer/PHP-CS-Fixer/issues",
-                "source": "https://github.com/PHP-CS-Fixer/PHP-CS-Fixer/tree/v3.35.1"
-            },
-            "funding": [
-                {
-                    "url": "https://github.com/keradus",
-                    "type": "github"
-                }
-            ],
-            "time": "2023-10-12T13:47:26+00:00"
+                "source": "https://github.com/johnkary/phpunit-speedtrap/tree/master"
+            },
+            "time": "2017-02-13T15:22:35+00:00"
         },
         {
             "name": "myclabs/deep-copy",
@@ -1047,25 +626,27 @@
         },
         {
             "name": "nikic/php-parser",
-            "version": "v4.17.1",
+            "version": "v5.0.2",
             "source": {
                 "type": "git",
                 "url": "https://github.com/nikic/PHP-Parser.git",
-                "reference": "a6303e50c90c355c7eeee2c4a8b27fe8dc8fef1d"
-            },
-            "dist": {
-                "type": "zip",
-                "url": "https://api.github.com/repos/nikic/PHP-Parser/zipball/a6303e50c90c355c7eeee2c4a8b27fe8dc8fef1d",
-                "reference": "a6303e50c90c355c7eeee2c4a8b27fe8dc8fef1d",
-                "shasum": ""
-            },
-            "require": {
+                "reference": "139676794dc1e9231bf7bcd123cfc0c99182cb13"
+            },
+            "dist": {
+                "type": "zip",
+                "url": "https://api.github.com/repos/nikic/PHP-Parser/zipball/139676794dc1e9231bf7bcd123cfc0c99182cb13",
+                "reference": "139676794dc1e9231bf7bcd123cfc0c99182cb13",
+                "shasum": ""
+            },
+            "require": {
+                "ext-ctype": "*",
+                "ext-json": "*",
                 "ext-tokenizer": "*",
-                "php": ">=7.0"
+                "php": ">=7.4"
             },
             "require-dev": {
                 "ircmaxell/php-yacc": "^0.0.7",
-                "phpunit/phpunit": "^6.5 || ^7.0 || ^8.0 || ^9.0"
+                "phpunit/phpunit": "^7.0 || ^8.0 || ^9.0"
             },
             "bin": [
                 "bin/php-parse"
@@ -1073,7 +654,7 @@
             "type": "library",
             "extra": {
                 "branch-alias": {
-                    "dev-master": "4.9-dev"
+                    "dev-master": "5.0-dev"
                 }
             },
             "autoload": {
@@ -1097,26 +678,27 @@
             ],
             "support": {
                 "issues": "https://github.com/nikic/PHP-Parser/issues",
-                "source": "https://github.com/nikic/PHP-Parser/tree/v4.17.1"
-            },
-            "time": "2023-08-13T19:53:39+00:00"
+                "source": "https://github.com/nikic/PHP-Parser/tree/v5.0.2"
+            },
+            "time": "2024-03-05T20:51:40+00:00"
         },
         {
             "name": "phar-io/manifest",
-            "version": "2.0.3",
+            "version": "2.0.4",
             "source": {
                 "type": "git",
                 "url": "https://github.com/phar-io/manifest.git",
-                "reference": "97803eca37d319dfa7826cc2437fc020857acb53"
-            },
-            "dist": {
-                "type": "zip",
-                "url": "https://api.github.com/repos/phar-io/manifest/zipball/97803eca37d319dfa7826cc2437fc020857acb53",
-                "reference": "97803eca37d319dfa7826cc2437fc020857acb53",
+                "reference": "54750ef60c58e43759730615a392c31c80e23176"
+            },
+            "dist": {
+                "type": "zip",
+                "url": "https://api.github.com/repos/phar-io/manifest/zipball/54750ef60c58e43759730615a392c31c80e23176",
+                "reference": "54750ef60c58e43759730615a392c31c80e23176",
                 "shasum": ""
             },
             "require": {
                 "ext-dom": "*",
+                "ext-libxml": "*",
                 "ext-phar": "*",
                 "ext-xmlwriter": "*",
                 "phar-io/version": "^3.0.1",
@@ -1132,13 +714,6 @@
                 "classmap": [
                     "src/"
                 ]
-=======
-                "psr-0": {
-                    "phpDocumentor": [
-                        "src/"
-                    ]
-                }
->>>>>>> e2a16702
             },
             "notification-url": "https://packagist.org/downloads/",
             "license": [
@@ -1164,9 +739,15 @@
             "description": "Component for reading phar.io manifest information from a PHP Archive (PHAR)",
             "support": {
                 "issues": "https://github.com/phar-io/manifest/issues",
-                "source": "https://github.com/phar-io/manifest/tree/2.0.3"
-            },
-            "time": "2021-07-20T11:28:43+00:00"
+                "source": "https://github.com/phar-io/manifest/tree/2.0.4"
+            },
+            "funding": [
+                {
+                    "url": "https://github.com/theseer",
+                    "type": "github"
+                }
+            ],
+            "time": "2024-03-03T12:33:53+00:00"
         },
         {
             "name": "phar-io/version",
@@ -1221,23 +802,23 @@
         },
         {
             "name": "phpunit/php-code-coverage",
-            "version": "9.2.29",
+            "version": "9.2.31",
             "source": {
                 "type": "git",
                 "url": "https://github.com/sebastianbergmann/php-code-coverage.git",
-                "reference": "6a3a87ac2bbe33b25042753df8195ba4aa534c76"
-            },
-            "dist": {
-                "type": "zip",
-                "url": "https://api.github.com/repos/sebastianbergmann/php-code-coverage/zipball/6a3a87ac2bbe33b25042753df8195ba4aa534c76",
-                "reference": "6a3a87ac2bbe33b25042753df8195ba4aa534c76",
+                "reference": "48c34b5d8d983006bd2adc2d0de92963b9155965"
+            },
+            "dist": {
+                "type": "zip",
+                "url": "https://api.github.com/repos/sebastianbergmann/php-code-coverage/zipball/48c34b5d8d983006bd2adc2d0de92963b9155965",
+                "reference": "48c34b5d8d983006bd2adc2d0de92963b9155965",
                 "shasum": ""
             },
             "require": {
                 "ext-dom": "*",
                 "ext-libxml": "*",
                 "ext-xmlwriter": "*",
-                "nikic/php-parser": "^4.15",
+                "nikic/php-parser": "^4.18 || ^5.0",
                 "php": ">=7.3",
                 "phpunit/php-file-iterator": "^3.0.3",
                 "phpunit/php-text-template": "^2.0.2",
@@ -1287,7 +868,7 @@
             "support": {
                 "issues": "https://github.com/sebastianbergmann/php-code-coverage/issues",
                 "security": "https://github.com/sebastianbergmann/php-code-coverage/security/policy",
-                "source": "https://github.com/sebastianbergmann/php-code-coverage/tree/9.2.29"
+                "source": "https://github.com/sebastianbergmann/php-code-coverage/tree/9.2.31"
             },
             "funding": [
                 {
@@ -1295,7 +876,7 @@
                     "type": "github"
                 }
             ],
-            "time": "2023-09-19T04:57:46+00:00"
+            "time": "2024-03-02T06:37:42+00:00"
         },
         {
             "name": "phpunit/php-file-iterator",
@@ -1540,16 +1121,16 @@
         },
         {
             "name": "phpunit/phpunit",
-            "version": "9.6.13",
+            "version": "9.6.17",
             "source": {
                 "type": "git",
                 "url": "https://github.com/sebastianbergmann/phpunit.git",
-                "reference": "f3d767f7f9e191eab4189abe41ab37797e30b1be"
-            },
-            "dist": {
-                "type": "zip",
-                "url": "https://api.github.com/repos/sebastianbergmann/phpunit/zipball/f3d767f7f9e191eab4189abe41ab37797e30b1be",
-                "reference": "f3d767f7f9e191eab4189abe41ab37797e30b1be",
+                "reference": "1a156980d78a6666721b7e8e8502fe210b587fcd"
+            },
+            "dist": {
+                "type": "zip",
+                "url": "https://api.github.com/repos/sebastianbergmann/phpunit/zipball/1a156980d78a6666721b7e8e8502fe210b587fcd",
+                "reference": "1a156980d78a6666721b7e8e8502fe210b587fcd",
                 "shasum": ""
             },
             "require": {
@@ -1623,7 +1204,7 @@
             "support": {
                 "issues": "https://github.com/sebastianbergmann/phpunit/issues",
                 "security": "https://github.com/sebastianbergmann/phpunit/security/policy",
-                "source": "https://github.com/sebastianbergmann/phpunit/tree/9.6.13"
+                "source": "https://github.com/sebastianbergmann/phpunit/tree/9.6.17"
             },
             "funding": [
                 {
@@ -1639,215 +1220,20 @@
                     "type": "tidelift"
                 }
             ],
-            "time": "2023-09-19T05:39:22+00:00"
-        },
-        {
-            "name": "psr/container",
-            "version": "2.0.2",
-            "source": {
-                "type": "git",
-                "url": "https://github.com/php-fig/container.git",
-                "reference": "c71ecc56dfe541dbd90c5360474fbc405f8d5963"
-            },
-            "dist": {
-                "type": "zip",
-                "url": "https://api.github.com/repos/php-fig/container/zipball/c71ecc56dfe541dbd90c5360474fbc405f8d5963",
-                "reference": "c71ecc56dfe541dbd90c5360474fbc405f8d5963",
-                "shasum": ""
-            },
-            "require": {
-                "php": ">=7.4.0"
-            },
-            "type": "library",
-            "extra": {
-                "branch-alias": {
-                    "dev-master": "2.0.x-dev"
-                }
-            },
-            "autoload": {
-                "psr-4": {
-                    "Psr\\Container\\": "src/"
-                }
-            },
-            "notification-url": "https://packagist.org/downloads/",
-            "license": [
-                "MIT"
-            ],
-            "authors": [
-                {
-                    "name": "PHP-FIG",
-                    "homepage": "https://www.php-fig.org/"
-                }
-            ],
-            "description": "Common Container Interface (PHP FIG PSR-11)",
-            "homepage": "https://github.com/php-fig/container",
-            "keywords": [
-                "PSR-11",
-                "container",
-                "container-interface",
-                "container-interop",
-                "psr"
-            ],
-            "support": {
-                "issues": "https://github.com/php-fig/container/issues",
-                "source": "https://github.com/php-fig/container/tree/2.0.2"
-            },
-            "time": "2021-11-05T16:47:00+00:00"
-        },
-        {
-            "name": "psr/event-dispatcher",
-            "version": "1.0.0",
-            "source": {
-                "type": "git",
-                "url": "https://github.com/php-fig/event-dispatcher.git",
-                "reference": "dbefd12671e8a14ec7f180cab83036ed26714bb0"
-            },
-            "dist": {
-                "type": "zip",
-                "url": "https://api.github.com/repos/php-fig/event-dispatcher/zipball/dbefd12671e8a14ec7f180cab83036ed26714bb0",
-                "reference": "dbefd12671e8a14ec7f180cab83036ed26714bb0",
-                "shasum": ""
-            },
-            "require": {
-                "php": ">=7.2.0"
-            },
-            "type": "library",
-            "extra": {
-                "branch-alias": {
-                    "dev-master": "1.0.x-dev"
-                }
-            },
-            "autoload": {
-                "psr-4": {
-                    "Psr\\EventDispatcher\\": "src/"
-                }
-            },
-            "notification-url": "https://packagist.org/downloads/",
-            "license": [
-                "MIT"
-            ],
-            "authors": [
-                {
-                    "name": "PHP-FIG",
-                    "homepage": "http://www.php-fig.org/"
-                }
-            ],
-            "description": "Standard interfaces for event handling.",
-            "keywords": [
-                "events",
-                "psr",
-                "psr-14"
-            ],
-            "support": {
-                "issues": "https://github.com/php-fig/event-dispatcher/issues",
-                "source": "https://github.com/php-fig/event-dispatcher/tree/1.0.0"
-            },
-            "time": "2019-01-08T18:20:26+00:00"
-        },
-        {
-<<<<<<< HEAD
-            "name": "psr/log",
-            "version": "3.0.0",
-            "source": {
-                "type": "git",
-                "url": "https://github.com/php-fig/log.git",
-                "reference": "fe5ea303b0887d5caefd3d431c3e61ad47037001"
-            },
-            "dist": {
-                "type": "zip",
-                "url": "https://api.github.com/repos/php-fig/log/zipball/fe5ea303b0887d5caefd3d431c3e61ad47037001",
-                "reference": "fe5ea303b0887d5caefd3d431c3e61ad47037001",
-=======
-            "name": "sebastian/comparator",
-            "version": "1.2.4",
-            "source": {
-                "type": "git",
-                "url": "https://github.com/sebastianbergmann/comparator.git",
-                "reference": "2b7424b55f5047b47ac6e5ccb20b2aea4011d9be"
-            },
-            "dist": {
-                "type": "zip",
-                "url": "https://api.github.com/repos/sebastianbergmann/comparator/zipball/2b7424b55f5047b47ac6e5ccb20b2aea4011d9be",
-                "reference": "2b7424b55f5047b47ac6e5ccb20b2aea4011d9be",
->>>>>>> e2a16702
-                "shasum": ""
-            },
-            "require": {
-                "php": ">=5.3.3",
-                "sebastian/diff": "~1.2",
-                "sebastian/exporter": "~1.2 || ~2.0"
-            },
-            "require-dev": {
-                "phpunit/phpunit": "~4.4"
-            },
-            "type": "library",
-            "extra": {
-                "branch-alias": {
-<<<<<<< HEAD
-                    "dev-master": "3.x-dev"
-                }
-            },
-            "autoload": {
-                "psr-4": {
-                    "Psr\\Log\\": "src"
-                }
-=======
-                    "dev-master": "1.2.x-dev"
-                }
-            },
-            "autoload": {
-                "classmap": [
-                    "src/"
-                ]
->>>>>>> e2a16702
-            },
-            "notification-url": "https://packagist.org/downloads/",
-            "license": [
-                "BSD-3-Clause"
-            ],
-            "authors": [
-                {
-                    "name": "Jeff Welch",
-                    "email": "whatthejeff@gmail.com"
-                },
-                {
-                    "name": "Volker Dusch",
-                    "email": "github@wallbash.com"
-                },
-                {
-                    "name": "Bernhard Schussek",
-                    "email": "bschussek@2bepublished.at"
-                },
-                {
-                    "name": "Sebastian Bergmann",
-                    "email": "sebastian@phpunit.de"
-                }
-            ],
-<<<<<<< HEAD
-            "description": "Common interface for logging libraries",
-            "homepage": "https://github.com/php-fig/log",
-            "keywords": [
-                "log",
-                "psr",
-                "psr-3"
-            ],
-            "support": {
-                "source": "https://github.com/php-fig/log/tree/3.0.0"
-            },
-            "time": "2021-07-14T16:46:02+00:00"
+            "time": "2024-02-23T13:14:51+00:00"
         },
         {
             "name": "sebastian/cli-parser",
-            "version": "1.0.1",
+            "version": "1.0.2",
             "source": {
                 "type": "git",
                 "url": "https://github.com/sebastianbergmann/cli-parser.git",
-                "reference": "442e7c7e687e42adc03470c7b668bc4b2402c0b2"
-            },
-            "dist": {
-                "type": "zip",
-                "url": "https://api.github.com/repos/sebastianbergmann/cli-parser/zipball/442e7c7e687e42adc03470c7b668bc4b2402c0b2",
-                "reference": "442e7c7e687e42adc03470c7b668bc4b2402c0b2",
+                "reference": "2b56bea83a09de3ac06bb18b92f068e60cc6f50b"
+            },
+            "dist": {
+                "type": "zip",
+                "url": "https://api.github.com/repos/sebastianbergmann/cli-parser/zipball/2b56bea83a09de3ac06bb18b92f068e60cc6f50b",
+                "reference": "2b56bea83a09de3ac06bb18b92f068e60cc6f50b",
                 "shasum": ""
             },
             "require": {
@@ -1882,7 +1268,7 @@
             "homepage": "https://github.com/sebastianbergmann/cli-parser",
             "support": {
                 "issues": "https://github.com/sebastianbergmann/cli-parser/issues",
-                "source": "https://github.com/sebastianbergmann/cli-parser/tree/1.0.1"
+                "source": "https://github.com/sebastianbergmann/cli-parser/tree/1.0.2"
             },
             "funding": [
                 {
@@ -1890,7 +1276,7 @@
                     "type": "github"
                 }
             ],
-            "time": "2020-09-28T06:08:49+00:00"
+            "time": "2024-03-02T06:27:43+00:00"
         },
         {
             "name": "sebastian/code-unit",
@@ -2079,74 +1465,35 @@
         },
         {
             "name": "sebastian/complexity",
-            "version": "2.0.2",
+            "version": "2.0.3",
             "source": {
                 "type": "git",
                 "url": "https://github.com/sebastianbergmann/complexity.git",
-                "reference": "739b35e53379900cc9ac327b2147867b8b6efd88"
-            },
-            "dist": {
-                "type": "zip",
-                "url": "https://api.github.com/repos/sebastianbergmann/complexity/zipball/739b35e53379900cc9ac327b2147867b8b6efd88",
-                "reference": "739b35e53379900cc9ac327b2147867b8b6efd88",
-                "shasum": ""
-            },
-            "require": {
-                "nikic/php-parser": "^4.7",
+                "reference": "25f207c40d62b8b7aa32f5ab026c53561964053a"
+            },
+            "dist": {
+                "type": "zip",
+                "url": "https://api.github.com/repos/sebastianbergmann/complexity/zipball/25f207c40d62b8b7aa32f5ab026c53561964053a",
+                "reference": "25f207c40d62b8b7aa32f5ab026c53561964053a",
+                "shasum": ""
+            },
+            "require": {
+                "nikic/php-parser": "^4.18 || ^5.0",
                 "php": ">=7.3"
             },
             "require-dev": {
                 "phpunit/phpunit": "^9.3"
-=======
-            "description": "Provides the functionality to compare PHP values for equality",
-            "homepage": "http://www.github.com/sebastianbergmann/comparator",
-            "keywords": [
-                "comparator",
-                "compare",
-                "equality"
-            ],
-            "support": {
-                "issues": "https://github.com/sebastianbergmann/comparator/issues",
-                "source": "https://github.com/sebastianbergmann/comparator/tree/1.2"
-            },
-            "time": "2017-01-29T09:50:25+00:00"
-        },
-        {
-            "name": "sebastian/diff",
-            "version": "1.4.1",
-            "source": {
-                "type": "git",
-                "url": "https://github.com/sebastianbergmann/diff.git",
-                "reference": "13edfd8706462032c2f52b4b862974dd46b71c9e"
-            },
-            "dist": {
-                "type": "zip",
-                "url": "https://api.github.com/repos/sebastianbergmann/diff/zipball/13edfd8706462032c2f52b4b862974dd46b71c9e",
-                "reference": "13edfd8706462032c2f52b4b862974dd46b71c9e",
-                "shasum": ""
-            },
-            "require": {
-                "php": ">=5.3.3"
-            },
-            "require-dev": {
-                "phpunit/phpunit": "~4.8"
->>>>>>> e2a16702
-            },
-            "type": "library",
-            "extra": {
-                "branch-alias": {
-<<<<<<< HEAD
+            },
+            "type": "library",
+            "extra": {
+                "branch-alias": {
                     "dev-master": "2.0-dev"
-=======
-                    "dev-master": "1.4-dev"
->>>>>>> e2a16702
                 }
             },
             "autoload": {
                 "classmap": [
                     "src/"
                 ]
-<<<<<<< HEAD
             },
             "notification-url": "https://packagist.org/downloads/",
             "license": [
@@ -2163,7 +1510,7 @@
             "homepage": "https://github.com/sebastianbergmann/complexity",
             "support": {
                 "issues": "https://github.com/sebastianbergmann/complexity/issues",
-                "source": "https://github.com/sebastianbergmann/complexity/tree/2.0.2"
+                "source": "https://github.com/sebastianbergmann/complexity/tree/2.0.3"
             },
             "funding": [
                 {
@@ -2171,20 +1518,20 @@
                     "type": "github"
                 }
             ],
-            "time": "2020-10-26T15:52:27+00:00"
+            "time": "2023-12-22T06:19:30+00:00"
         },
         {
             "name": "sebastian/diff",
-            "version": "4.0.5",
+            "version": "4.0.6",
             "source": {
                 "type": "git",
                 "url": "https://github.com/sebastianbergmann/diff.git",
-                "reference": "74be17022044ebaaecfdf0c5cd504fc9cd5a7131"
-            },
-            "dist": {
-                "type": "zip",
-                "url": "https://api.github.com/repos/sebastianbergmann/diff/zipball/74be17022044ebaaecfdf0c5cd504fc9cd5a7131",
-                "reference": "74be17022044ebaaecfdf0c5cd504fc9cd5a7131",
+                "reference": "ba01945089c3a293b01ba9badc29ad55b106b0bc"
+            },
+            "dist": {
+                "type": "zip",
+                "url": "https://api.github.com/repos/sebastianbergmann/diff/zipball/ba01945089c3a293b01ba9badc29ad55b106b0bc",
+                "reference": "ba01945089c3a293b01ba9badc29ad55b106b0bc",
                 "shasum": ""
             },
             "require": {
@@ -2204,36 +1551,24 @@
                 "classmap": [
                     "src/"
                 ]
-=======
->>>>>>> e2a16702
-            },
-            "notification-url": "https://packagist.org/downloads/",
-            "license": [
-                "BSD-3-Clause"
-            ],
-            "authors": [
-                {
-<<<<<<< HEAD
+            },
+            "notification-url": "https://packagist.org/downloads/",
+            "license": [
+                "BSD-3-Clause"
+            ],
+            "authors": [
+                {
                     "name": "Sebastian Bergmann",
                     "email": "sebastian@phpunit.de"
                 },
                 {
                     "name": "Kore Nordmann",
                     "email": "mail@kore-nordmann.de"
-=======
-                    "name": "Kore Nordmann",
-                    "email": "mail@kore-nordmann.de"
-                },
-                {
-                    "name": "Sebastian Bergmann",
-                    "email": "sebastian@phpunit.de"
->>>>>>> e2a16702
                 }
             ],
             "description": "Diff implementation",
             "homepage": "https://github.com/sebastianbergmann/diff",
             "keywords": [
-<<<<<<< HEAD
                 "diff",
                 "udiff",
                 "unidiff",
@@ -2241,7 +1576,7 @@
             ],
             "support": {
                 "issues": "https://github.com/sebastianbergmann/diff/issues",
-                "source": "https://github.com/sebastianbergmann/diff/tree/4.0.5"
+                "source": "https://github.com/sebastianbergmann/diff/tree/4.0.6"
             },
             "funding": [
                 {
@@ -2249,7 +1584,7 @@
                     "type": "github"
                 }
             ],
-            "time": "2023-05-07T05:35:17+00:00"
+            "time": "2024-03-02T06:30:58+00:00"
         },
         {
             "name": "sebastian/environment",
@@ -2273,51 +1608,17 @@
             },
             "suggest": {
                 "ext-posix": "*"
-=======
-                "diff"
-            ],
-            "support": {
-                "issues": "https://github.com/sebastianbergmann/diff/issues",
-                "source": "https://github.com/sebastianbergmann/diff/tree/master"
-            },
-            "time": "2015-12-08T07:14:41+00:00"
-        },
-        {
-            "name": "sebastian/environment",
-            "version": "1.3.7",
-            "source": {
-                "type": "git",
-                "url": "https://github.com/sebastianbergmann/environment.git",
-                "reference": "4e8f0da10ac5802913afc151413bc8c53b6c2716"
-            },
-            "dist": {
-                "type": "zip",
-                "url": "https://api.github.com/repos/sebastianbergmann/environment/zipball/4e8f0da10ac5802913afc151413bc8c53b6c2716",
-                "reference": "4e8f0da10ac5802913afc151413bc8c53b6c2716",
-                "shasum": ""
-            },
-            "require": {
-                "php": ">=5.3.3"
-            },
-            "require-dev": {
-                "phpunit/phpunit": "~4.4"
->>>>>>> e2a16702
-            },
-            "type": "library",
-            "extra": {
-                "branch-alias": {
-<<<<<<< HEAD
+            },
+            "type": "library",
+            "extra": {
+                "branch-alias": {
                     "dev-master": "5.1-dev"
-=======
-                    "dev-master": "1.3.x-dev"
->>>>>>> e2a16702
                 }
             },
             "autoload": {
                 "classmap": [
                     "src/"
                 ]
-<<<<<<< HEAD
             },
             "notification-url": "https://packagist.org/downloads/",
             "license": [
@@ -2350,16 +1651,16 @@
         },
         {
             "name": "sebastian/exporter",
-            "version": "4.0.5",
+            "version": "4.0.6",
             "source": {
                 "type": "git",
                 "url": "https://github.com/sebastianbergmann/exporter.git",
-                "reference": "ac230ed27f0f98f597c8a2b6eb7ac563af5e5b9d"
-            },
-            "dist": {
-                "type": "zip",
-                "url": "https://api.github.com/repos/sebastianbergmann/exporter/zipball/ac230ed27f0f98f597c8a2b6eb7ac563af5e5b9d",
-                "reference": "ac230ed27f0f98f597c8a2b6eb7ac563af5e5b9d",
+                "reference": "78c00df8f170e02473b682df15bfcdacc3d32d72"
+            },
+            "dist": {
+                "type": "zip",
+                "url": "https://api.github.com/repos/sebastianbergmann/exporter/zipball/78c00df8f170e02473b682df15bfcdacc3d32d72",
+                "reference": "78c00df8f170e02473b682df15bfcdacc3d32d72",
                 "shasum": ""
             },
             "require": {
@@ -2375,8 +1676,6 @@
                 "branch-alias": {
                     "dev-master": "4.0-dev"
                 }
-=======
->>>>>>> e2a16702
             },
             "autoload": {
                 "classmap": [
@@ -2391,7 +1690,6 @@
                 {
                     "name": "Sebastian Bergmann",
                     "email": "sebastian@phpunit.de"
-<<<<<<< HEAD
                 },
                 {
                     "name": "Jeff Welch",
@@ -2418,7 +1716,7 @@
             ],
             "support": {
                 "issues": "https://github.com/sebastianbergmann/exporter/issues",
-                "source": "https://github.com/sebastianbergmann/exporter/tree/4.0.5"
+                "source": "https://github.com/sebastianbergmann/exporter/tree/4.0.6"
             },
             "funding": [
                 {
@@ -2426,20 +1724,20 @@
                     "type": "github"
                 }
             ],
-            "time": "2022-09-14T06:03:37+00:00"
+            "time": "2024-03-02T06:33:00+00:00"
         },
         {
             "name": "sebastian/global-state",
-            "version": "5.0.6",
+            "version": "5.0.7",
             "source": {
                 "type": "git",
                 "url": "https://github.com/sebastianbergmann/global-state.git",
-                "reference": "bde739e7565280bda77be70044ac1047bc007e34"
-            },
-            "dist": {
-                "type": "zip",
-                "url": "https://api.github.com/repos/sebastianbergmann/global-state/zipball/bde739e7565280bda77be70044ac1047bc007e34",
-                "reference": "bde739e7565280bda77be70044ac1047bc007e34",
+                "reference": "bca7df1f32ee6fe93b4d4a9abbf69e13a4ada2c9"
+            },
+            "dist": {
+                "type": "zip",
+                "url": "https://api.github.com/repos/sebastianbergmann/global-state/zipball/bca7df1f32ee6fe93b4d4a9abbf69e13a4ada2c9",
+                "reference": "bca7df1f32ee6fe93b4d4a9abbf69e13a4ada2c9",
                 "shasum": ""
             },
             "require": {
@@ -2482,7 +1780,7 @@
             ],
             "support": {
                 "issues": "https://github.com/sebastianbergmann/global-state/issues",
-                "source": "https://github.com/sebastianbergmann/global-state/tree/5.0.6"
+                "source": "https://github.com/sebastianbergmann/global-state/tree/5.0.7"
             },
             "funding": [
                 {
@@ -2490,24 +1788,24 @@
                     "type": "github"
                 }
             ],
-            "time": "2023-08-02T09:26:13+00:00"
+            "time": "2024-03-02T06:35:11+00:00"
         },
         {
             "name": "sebastian/lines-of-code",
-            "version": "1.0.3",
+            "version": "1.0.4",
             "source": {
                 "type": "git",
                 "url": "https://github.com/sebastianbergmann/lines-of-code.git",
-                "reference": "c1c2e997aa3146983ed888ad08b15470a2e22ecc"
-            },
-            "dist": {
-                "type": "zip",
-                "url": "https://api.github.com/repos/sebastianbergmann/lines-of-code/zipball/c1c2e997aa3146983ed888ad08b15470a2e22ecc",
-                "reference": "c1c2e997aa3146983ed888ad08b15470a2e22ecc",
-                "shasum": ""
-            },
-            "require": {
-                "nikic/php-parser": "^4.6",
+                "reference": "e1e4a170560925c26d424b6a03aed157e7dcc5c5"
+            },
+            "dist": {
+                "type": "zip",
+                "url": "https://api.github.com/repos/sebastianbergmann/lines-of-code/zipball/e1e4a170560925c26d424b6a03aed157e7dcc5c5",
+                "reference": "e1e4a170560925c26d424b6a03aed157e7dcc5c5",
+                "shasum": ""
+            },
+            "require": {
+                "nikic/php-parser": "^4.18 || ^5.0",
                 "php": ">=7.3"
             },
             "require-dev": {
@@ -2539,7 +1837,7 @@
             "homepage": "https://github.com/sebastianbergmann/lines-of-code",
             "support": {
                 "issues": "https://github.com/sebastianbergmann/lines-of-code/issues",
-                "source": "https://github.com/sebastianbergmann/lines-of-code/tree/1.0.3"
+                "source": "https://github.com/sebastianbergmann/lines-of-code/tree/1.0.4"
             },
             "funding": [
                 {
@@ -2547,7 +1845,7 @@
                     "type": "github"
                 }
             ],
-            "time": "2020-11-28T06:42:11+00:00"
+            "time": "2023-12-22T06:20:34+00:00"
         },
         {
             "name": "sebastian/object-enumerator",
@@ -2673,35 +1971,6 @@
                 "type": "zip",
                 "url": "https://api.github.com/repos/sebastianbergmann/recursion-context/zipball/e75bd0f07204fec2a0af9b0f3cfe97d05f92efc1",
                 "reference": "e75bd0f07204fec2a0af9b0f3cfe97d05f92efc1",
-=======
-                }
-            ],
-            "description": "Provides functionality to handle HHVM/PHP environments",
-            "homepage": "http://www.github.com/sebastianbergmann/environment",
-            "keywords": [
-                "Xdebug",
-                "environment",
-                "hhvm"
-            ],
-            "support": {
-                "issues": "https://github.com/sebastianbergmann/environment/issues",
-                "source": "https://github.com/sebastianbergmann/environment/tree/1.3.7"
-            },
-            "time": "2016-05-17T03:18:57+00:00"
-        },
-        {
-            "name": "sebastian/exporter",
-            "version": "1.2.2",
-            "source": {
-                "type": "git",
-                "url": "https://github.com/sebastianbergmann/exporter.git",
-                "reference": "42c4c2eec485ee3e159ec9884f95b431287edde4"
-            },
-            "dist": {
-                "type": "zip",
-                "url": "https://api.github.com/repos/sebastianbergmann/exporter/zipball/42c4c2eec485ee3e159ec9884f95b431287edde4",
-                "reference": "42c4c2eec485ee3e159ec9884f95b431287edde4",
->>>>>>> e2a16702
                 "shasum": ""
             },
             "require": {
@@ -2755,16 +2024,16 @@
         },
         {
             "name": "sebastian/resource-operations",
-            "version": "3.0.3",
+            "version": "3.0.4",
             "source": {
                 "type": "git",
                 "url": "https://github.com/sebastianbergmann/resource-operations.git",
-                "reference": "0f4443cb3a1d92ce809899753bc0d5d5a8dd19a8"
-            },
-            "dist": {
-                "type": "zip",
-                "url": "https://api.github.com/repos/sebastianbergmann/resource-operations/zipball/0f4443cb3a1d92ce809899753bc0d5d5a8dd19a8",
-                "reference": "0f4443cb3a1d92ce809899753bc0d5d5a8dd19a8",
+                "reference": "05d5692a7993ecccd56a03e40cd7e5b09b1d404e"
+            },
+            "dist": {
+                "type": "zip",
+                "url": "https://api.github.com/repos/sebastianbergmann/resource-operations/zipball/05d5692a7993ecccd56a03e40cd7e5b09b1d404e",
+                "reference": "05d5692a7993ecccd56a03e40cd7e5b09b1d404e",
                 "shasum": ""
             },
             "require": {
@@ -2776,7 +2045,7 @@
             "type": "library",
             "extra": {
                 "branch-alias": {
-                    "dev-master": "3.0-dev"
+                    "dev-main": "3.0-dev"
                 }
             },
             "autoload": {
@@ -2797,17 +2066,15 @@
             "description": "Provides a list of PHP built-in functions that operate on resources",
             "homepage": "https://www.github.com/sebastianbergmann/resource-operations",
             "support": {
-                "issues": "https://github.com/sebastianbergmann/resource-operations/issues",
-                "source": "https://github.com/sebastianbergmann/resource-operations/tree/3.0.3"
-            },
-<<<<<<< HEAD
+                "source": "https://github.com/sebastianbergmann/resource-operations/tree/3.0.4"
+            },
             "funding": [
                 {
                     "url": "https://github.com/sebastianbergmann",
                     "type": "github"
                 }
             ],
-            "time": "2020-09-28T06:45:17+00:00"
+            "time": "2024-03-14T16:00:52+00:00"
         },
         {
             "name": "sebastian/type",
@@ -2917,1025 +2184,6 @@
                 }
             ],
             "time": "2020-09-28T06:39:44+00:00"
-        },
-        {
-            "name": "symfony/console",
-            "version": "v6.3.8",
-            "source": {
-                "type": "git",
-                "url": "https://github.com/symfony/console.git",
-                "reference": "0d14a9f6d04d4ac38a8cea1171f4554e325dae92"
-            },
-            "dist": {
-                "type": "zip",
-                "url": "https://api.github.com/repos/symfony/console/zipball/0d14a9f6d04d4ac38a8cea1171f4554e325dae92",
-                "reference": "0d14a9f6d04d4ac38a8cea1171f4554e325dae92",
-                "shasum": ""
-            },
-            "require": {
-                "php": ">=8.1",
-                "symfony/deprecation-contracts": "^2.5|^3",
-                "symfony/polyfill-mbstring": "~1.0",
-                "symfony/service-contracts": "^2.5|^3",
-                "symfony/string": "^5.4|^6.0"
-            },
-            "conflict": {
-                "symfony/dependency-injection": "<5.4",
-                "symfony/dotenv": "<5.4",
-                "symfony/event-dispatcher": "<5.4",
-                "symfony/lock": "<5.4",
-                "symfony/process": "<5.4"
-            },
-            "provide": {
-                "psr/log-implementation": "1.0|2.0|3.0"
-            },
-            "require-dev": {
-                "psr/log": "^1|^2|^3",
-                "symfony/config": "^5.4|^6.0",
-                "symfony/dependency-injection": "^5.4|^6.0",
-                "symfony/event-dispatcher": "^5.4|^6.0",
-                "symfony/lock": "^5.4|^6.0",
-                "symfony/process": "^5.4|^6.0",
-                "symfony/var-dumper": "^5.4|^6.0"
-            },
-            "type": "library",
-            "autoload": {
-                "psr-4": {
-                    "Symfony\\Component\\Console\\": ""
-                },
-                "exclude-from-classmap": [
-                    "/Tests/"
-                ]
-            },
-            "notification-url": "https://packagist.org/downloads/",
-            "license": [
-                "MIT"
-            ],
-            "authors": [
-                {
-                    "name": "Fabien Potencier",
-                    "email": "fabien@symfony.com"
-                },
-                {
-                    "name": "Symfony Community",
-                    "homepage": "https://symfony.com/contributors"
-                }
-            ],
-            "description": "Eases the creation of beautiful and testable command line interfaces",
-            "homepage": "https://symfony.com",
-            "keywords": [
-                "cli",
-                "command-line",
-                "console",
-                "terminal"
-            ],
-            "support": {
-                "source": "https://github.com/symfony/console/tree/v6.3.8"
-            },
-            "funding": [
-                {
-                    "url": "https://symfony.com/sponsor",
-                    "type": "custom"
-                },
-                {
-                    "url": "https://github.com/fabpot",
-                    "type": "github"
-                },
-                {
-                    "url": "https://tidelift.com/funding/github/packagist/symfony/symfony",
-                    "type": "tidelift"
-                }
-            ],
-            "time": "2023-10-31T08:09:35+00:00"
-        },
-        {
-            "name": "symfony/deprecation-contracts",
-            "version": "v3.4.0",
-            "source": {
-                "type": "git",
-                "url": "https://github.com/symfony/deprecation-contracts.git",
-                "reference": "7c3aff79d10325257a001fcf92d991f24fc967cf"
-            },
-            "dist": {
-                "type": "zip",
-                "url": "https://api.github.com/repos/symfony/deprecation-contracts/zipball/7c3aff79d10325257a001fcf92d991f24fc967cf",
-                "reference": "7c3aff79d10325257a001fcf92d991f24fc967cf",
-                "shasum": ""
-            },
-            "require": {
-                "php": ">=8.1"
-            },
-            "type": "library",
-            "extra": {
-                "branch-alias": {
-                    "dev-main": "3.4-dev"
-                },
-                "thanks": {
-                    "name": "symfony/contracts",
-                    "url": "https://github.com/symfony/contracts"
-                }
-            },
-            "autoload": {
-                "files": [
-                    "function.php"
-                ]
-            },
-            "notification-url": "https://packagist.org/downloads/",
-            "license": [
-                "MIT"
-            ],
-            "authors": [
-                {
-                    "name": "Nicolas Grekas",
-                    "email": "p@tchwork.com"
-                },
-                {
-                    "name": "Symfony Community",
-                    "homepage": "https://symfony.com/contributors"
-                }
-            ],
-            "description": "A generic function and convention to trigger deprecation notices",
-            "homepage": "https://symfony.com",
-            "support": {
-                "source": "https://github.com/symfony/deprecation-contracts/tree/v3.4.0"
-            },
-            "funding": [
-                {
-                    "url": "https://symfony.com/sponsor",
-                    "type": "custom"
-                },
-                {
-                    "url": "https://github.com/fabpot",
-                    "type": "github"
-                },
-                {
-                    "url": "https://tidelift.com/funding/github/packagist/symfony/symfony",
-                    "type": "tidelift"
-                }
-            ],
-            "time": "2023-05-23T14:45:45+00:00"
-        },
-        {
-            "name": "symfony/event-dispatcher",
-            "version": "v6.3.2",
-            "source": {
-                "type": "git",
-                "url": "https://github.com/symfony/event-dispatcher.git",
-                "reference": "adb01fe097a4ee930db9258a3cc906b5beb5cf2e"
-            },
-            "dist": {
-                "type": "zip",
-                "url": "https://api.github.com/repos/symfony/event-dispatcher/zipball/adb01fe097a4ee930db9258a3cc906b5beb5cf2e",
-                "reference": "adb01fe097a4ee930db9258a3cc906b5beb5cf2e",
-                "shasum": ""
-            },
-            "require": {
-                "php": ">=8.1",
-                "symfony/event-dispatcher-contracts": "^2.5|^3"
-            },
-            "conflict": {
-                "symfony/dependency-injection": "<5.4",
-                "symfony/service-contracts": "<2.5"
-            },
-            "provide": {
-                "psr/event-dispatcher-implementation": "1.0",
-                "symfony/event-dispatcher-implementation": "2.0|3.0"
-            },
-            "require-dev": {
-                "psr/log": "^1|^2|^3",
-                "symfony/config": "^5.4|^6.0",
-                "symfony/dependency-injection": "^5.4|^6.0",
-                "symfony/error-handler": "^5.4|^6.0",
-                "symfony/expression-language": "^5.4|^6.0",
-                "symfony/http-foundation": "^5.4|^6.0",
-                "symfony/service-contracts": "^2.5|^3",
-                "symfony/stopwatch": "^5.4|^6.0"
-            },
-            "type": "library",
-            "autoload": {
-                "psr-4": {
-                    "Symfony\\Component\\EventDispatcher\\": ""
-                },
-                "exclude-from-classmap": [
-                    "/Tests/"
-                ]
-            },
-            "notification-url": "https://packagist.org/downloads/",
-            "license": [
-                "MIT"
-            ],
-            "authors": [
-                {
-                    "name": "Fabien Potencier",
-                    "email": "fabien@symfony.com"
-                },
-                {
-                    "name": "Symfony Community",
-                    "homepage": "https://symfony.com/contributors"
-                }
-            ],
-            "description": "Provides tools that allow your application components to communicate with each other by dispatching events and listening to them",
-            "homepage": "https://symfony.com",
-            "support": {
-                "source": "https://github.com/symfony/event-dispatcher/tree/v6.3.2"
-            },
-            "funding": [
-                {
-                    "url": "https://symfony.com/sponsor",
-                    "type": "custom"
-                },
-                {
-                    "url": "https://github.com/fabpot",
-                    "type": "github"
-                },
-                {
-                    "url": "https://tidelift.com/funding/github/packagist/symfony/symfony",
-                    "type": "tidelift"
-                }
-            ],
-            "time": "2023-07-06T06:56:43+00:00"
-        },
-        {
-            "name": "symfony/event-dispatcher-contracts",
-            "version": "v3.4.0",
-            "source": {
-                "type": "git",
-                "url": "https://github.com/symfony/event-dispatcher-contracts.git",
-                "reference": "a76aed96a42d2b521153fb382d418e30d18b59df"
-            },
-            "dist": {
-                "type": "zip",
-                "url": "https://api.github.com/repos/symfony/event-dispatcher-contracts/zipball/a76aed96a42d2b521153fb382d418e30d18b59df",
-                "reference": "a76aed96a42d2b521153fb382d418e30d18b59df",
-                "shasum": ""
-            },
-            "require": {
-                "php": ">=8.1",
-                "psr/event-dispatcher": "^1"
-            },
-            "type": "library",
-            "extra": {
-                "branch-alias": {
-                    "dev-main": "3.4-dev"
-                },
-                "thanks": {
-                    "name": "symfony/contracts",
-                    "url": "https://github.com/symfony/contracts"
-                }
-            },
-            "autoload": {
-                "psr-4": {
-                    "Symfony\\Contracts\\EventDispatcher\\": ""
-                }
-            },
-            "notification-url": "https://packagist.org/downloads/",
-            "license": [
-                "MIT"
-            ],
-            "authors": [
-                {
-                    "name": "Nicolas Grekas",
-                    "email": "p@tchwork.com"
-                },
-                {
-                    "name": "Symfony Community",
-                    "homepage": "https://symfony.com/contributors"
-                }
-            ],
-            "description": "Generic abstractions related to dispatching event",
-            "homepage": "https://symfony.com",
-            "keywords": [
-                "abstractions",
-                "contracts",
-                "decoupling",
-                "interfaces",
-                "interoperability",
-                "standards"
-            ],
-            "support": {
-                "source": "https://github.com/symfony/event-dispatcher-contracts/tree/v3.4.0"
-            },
-            "funding": [
-                {
-                    "url": "https://symfony.com/sponsor",
-                    "type": "custom"
-                },
-                {
-                    "url": "https://github.com/fabpot",
-                    "type": "github"
-                },
-                {
-                    "url": "https://tidelift.com/funding/github/packagist/symfony/symfony",
-                    "type": "tidelift"
-                }
-            ],
-            "time": "2023-05-23T14:45:45+00:00"
-        },
-        {
-            "name": "symfony/filesystem",
-            "version": "v6.3.1",
-            "source": {
-                "type": "git",
-                "url": "https://github.com/symfony/filesystem.git",
-                "reference": "edd36776956f2a6fcf577edb5b05eb0e3bdc52ae"
-            },
-            "dist": {
-                "type": "zip",
-                "url": "https://api.github.com/repos/symfony/filesystem/zipball/edd36776956f2a6fcf577edb5b05eb0e3bdc52ae",
-                "reference": "edd36776956f2a6fcf577edb5b05eb0e3bdc52ae",
-                "shasum": ""
-            },
-            "require": {
-                "php": ">=8.1",
-                "symfony/polyfill-ctype": "~1.8",
-                "symfony/polyfill-mbstring": "~1.8"
-            },
-            "type": "library",
-            "autoload": {
-                "psr-4": {
-                    "Symfony\\Component\\Filesystem\\": ""
-                },
-                "exclude-from-classmap": [
-                    "/Tests/"
-                ]
-            },
-            "notification-url": "https://packagist.org/downloads/",
-            "license": [
-                "MIT"
-            ],
-            "authors": [
-                {
-                    "name": "Fabien Potencier",
-                    "email": "fabien@symfony.com"
-                },
-                {
-                    "name": "Symfony Community",
-                    "homepage": "https://symfony.com/contributors"
-                }
-            ],
-            "description": "Provides basic utilities for the filesystem",
-            "homepage": "https://symfony.com",
-            "support": {
-                "source": "https://github.com/symfony/filesystem/tree/v6.3.1"
-            },
-            "funding": [
-                {
-                    "url": "https://symfony.com/sponsor",
-                    "type": "custom"
-                },
-                {
-                    "url": "https://github.com/fabpot",
-                    "type": "github"
-                },
-                {
-                    "url": "https://tidelift.com/funding/github/packagist/symfony/symfony",
-                    "type": "tidelift"
-                }
-            ],
-            "time": "2023-06-01T08:30:39+00:00"
-        },
-        {
-            "name": "symfony/finder",
-            "version": "v6.3.5",
-            "source": {
-                "type": "git",
-                "url": "https://github.com/symfony/finder.git",
-                "reference": "a1b31d88c0e998168ca7792f222cbecee47428c4"
-            },
-            "dist": {
-                "type": "zip",
-                "url": "https://api.github.com/repos/symfony/finder/zipball/a1b31d88c0e998168ca7792f222cbecee47428c4",
-                "reference": "a1b31d88c0e998168ca7792f222cbecee47428c4",
-                "shasum": ""
-            },
-            "require": {
-                "php": ">=8.1"
-            },
-            "require-dev": {
-                "symfony/filesystem": "^6.0"
-            },
-            "type": "library",
-            "autoload": {
-                "psr-4": {
-                    "Symfony\\Component\\Finder\\": ""
-                },
-                "exclude-from-classmap": [
-                    "/Tests/"
-                ]
-            },
-            "notification-url": "https://packagist.org/downloads/",
-            "license": [
-                "MIT"
-            ],
-            "authors": [
-                {
-                    "name": "Fabien Potencier",
-                    "email": "fabien@symfony.com"
-                },
-                {
-                    "name": "Symfony Community",
-                    "homepage": "https://symfony.com/contributors"
-                }
-            ],
-            "description": "Finds files and directories via an intuitive fluent interface",
-            "homepage": "https://symfony.com",
-            "support": {
-                "source": "https://github.com/symfony/finder/tree/v6.3.5"
-            },
-            "funding": [
-                {
-                    "url": "https://symfony.com/sponsor",
-                    "type": "custom"
-                },
-                {
-                    "url": "https://github.com/fabpot",
-                    "type": "github"
-                },
-                {
-                    "url": "https://tidelift.com/funding/github/packagist/symfony/symfony",
-                    "type": "tidelift"
-                }
-            ],
-            "time": "2023-09-26T12:56:25+00:00"
-        },
-        {
-            "name": "symfony/options-resolver",
-            "version": "v6.3.0",
-            "source": {
-                "type": "git",
-                "url": "https://github.com/symfony/options-resolver.git",
-                "reference": "a10f19f5198d589d5c33333cffe98dc9820332dd"
-            },
-            "dist": {
-                "type": "zip",
-                "url": "https://api.github.com/repos/symfony/options-resolver/zipball/a10f19f5198d589d5c33333cffe98dc9820332dd",
-                "reference": "a10f19f5198d589d5c33333cffe98dc9820332dd",
-                "shasum": ""
-            },
-            "require": {
-                "php": ">=8.1",
-                "symfony/deprecation-contracts": "^2.5|^3"
-            },
-            "type": "library",
-            "autoload": {
-                "psr-4": {
-                    "Symfony\\Component\\OptionsResolver\\": ""
-                },
-                "exclude-from-classmap": [
-                    "/Tests/"
-                ]
-            },
-            "notification-url": "https://packagist.org/downloads/",
-            "license": [
-                "MIT"
-            ],
-            "authors": [
-                {
-                    "name": "Fabien Potencier",
-                    "email": "fabien@symfony.com"
-                },
-                {
-                    "name": "Symfony Community",
-                    "homepage": "https://symfony.com/contributors"
-                }
-            ],
-            "description": "Provides an improved replacement for the array_replace PHP function",
-            "homepage": "https://symfony.com",
-            "keywords": [
-                "config",
-                "configuration",
-                "options"
-            ],
-            "support": {
-                "source": "https://github.com/symfony/options-resolver/tree/v6.3.0"
-            },
-            "funding": [
-                {
-                    "url": "https://symfony.com/sponsor",
-                    "type": "custom"
-                },
-                {
-                    "url": "https://github.com/fabpot",
-                    "type": "github"
-                },
-                {
-                    "url": "https://tidelift.com/funding/github/packagist/symfony/symfony",
-                    "type": "tidelift"
-                }
-            ],
-            "time": "2023-05-12T14:21:09+00:00"
-        },
-        {
-            "name": "symfony/polyfill-ctype",
-            "version": "v1.28.0",
-            "source": {
-                "type": "git",
-                "url": "https://github.com/symfony/polyfill-ctype.git",
-                "reference": "ea208ce43cbb04af6867b4fdddb1bdbf84cc28cb"
-            },
-            "dist": {
-                "type": "zip",
-                "url": "https://api.github.com/repos/symfony/polyfill-ctype/zipball/ea208ce43cbb04af6867b4fdddb1bdbf84cc28cb",
-                "reference": "ea208ce43cbb04af6867b4fdddb1bdbf84cc28cb",
-                "shasum": ""
-            },
-            "require": {
-                "php": ">=7.1"
-            },
-            "provide": {
-                "ext-ctype": "*"
-            },
-            "suggest": {
-                "ext-ctype": "For best performance"
-            },
-            "type": "library",
-            "extra": {
-                "branch-alias": {
-                    "dev-main": "1.28-dev"
-                },
-                "thanks": {
-                    "name": "symfony/polyfill",
-                    "url": "https://github.com/symfony/polyfill"
-                }
-            },
-            "autoload": {
-                "files": [
-                    "bootstrap.php"
-                ],
-                "psr-4": {
-                    "Symfony\\Polyfill\\Ctype\\": ""
-                }
-            },
-            "notification-url": "https://packagist.org/downloads/",
-            "license": [
-                "MIT"
-            ],
-            "authors": [
-                {
-                    "name": "Gert de Pagter",
-                    "email": "BackEndTea@gmail.com"
-                },
-                {
-                    "name": "Symfony Community",
-                    "homepage": "https://symfony.com/contributors"
-                }
-            ],
-            "description": "Symfony polyfill for ctype functions",
-            "homepage": "https://symfony.com",
-            "keywords": [
-                "compatibility",
-                "ctype",
-                "polyfill",
-                "portable"
-            ],
-            "support": {
-                "source": "https://github.com/symfony/polyfill-ctype/tree/v1.28.0"
-            },
-            "funding": [
-                {
-                    "url": "https://symfony.com/sponsor",
-                    "type": "custom"
-                },
-                {
-                    "url": "https://github.com/fabpot",
-                    "type": "github"
-                },
-                {
-                    "url": "https://tidelift.com/funding/github/packagist/symfony/symfony",
-                    "type": "tidelift"
-                }
-            ],
-            "time": "2023-01-26T09:26:14+00:00"
-        },
-        {
-            "name": "symfony/polyfill-intl-grapheme",
-            "version": "v1.28.0",
-            "source": {
-                "type": "git",
-                "url": "https://github.com/symfony/polyfill-intl-grapheme.git",
-                "reference": "875e90aeea2777b6f135677f618529449334a612"
-            },
-            "dist": {
-                "type": "zip",
-                "url": "https://api.github.com/repos/symfony/polyfill-intl-grapheme/zipball/875e90aeea2777b6f135677f618529449334a612",
-                "reference": "875e90aeea2777b6f135677f618529449334a612",
-                "shasum": ""
-            },
-            "require": {
-                "php": ">=7.1"
-            },
-            "suggest": {
-                "ext-intl": "For best performance"
-            },
-            "type": "library",
-            "extra": {
-                "branch-alias": {
-                    "dev-main": "1.28-dev"
-                },
-                "thanks": {
-                    "name": "symfony/polyfill",
-                    "url": "https://github.com/symfony/polyfill"
-                }
-            },
-            "autoload": {
-                "files": [
-                    "bootstrap.php"
-                ],
-                "psr-4": {
-                    "Symfony\\Polyfill\\Intl\\Grapheme\\": ""
-                }
-            },
-            "notification-url": "https://packagist.org/downloads/",
-            "license": [
-                "MIT"
-            ],
-            "authors": [
-                {
-                    "name": "Nicolas Grekas",
-                    "email": "p@tchwork.com"
-                },
-                {
-                    "name": "Symfony Community",
-                    "homepage": "https://symfony.com/contributors"
-                }
-            ],
-            "description": "Symfony polyfill for intl's grapheme_* functions",
-            "homepage": "https://symfony.com",
-            "keywords": [
-                "compatibility",
-                "grapheme",
-                "intl",
-                "polyfill",
-                "portable",
-                "shim"
-            ],
-            "support": {
-                "source": "https://github.com/symfony/polyfill-intl-grapheme/tree/v1.28.0"
-            },
-            "funding": [
-                {
-                    "url": "https://symfony.com/sponsor",
-                    "type": "custom"
-                },
-                {
-                    "url": "https://github.com/fabpot",
-                    "type": "github"
-                },
-                {
-                    "url": "https://tidelift.com/funding/github/packagist/symfony/symfony",
-                    "type": "tidelift"
-                }
-            ],
-            "time": "2023-01-26T09:26:14+00:00"
-        },
-        {
-            "name": "symfony/polyfill-intl-normalizer",
-            "version": "v1.28.0",
-            "source": {
-                "type": "git",
-                "url": "https://github.com/symfony/polyfill-intl-normalizer.git",
-                "reference": "8c4ad05dd0120b6a53c1ca374dca2ad0a1c4ed92"
-            },
-            "dist": {
-                "type": "zip",
-                "url": "https://api.github.com/repos/symfony/polyfill-intl-normalizer/zipball/8c4ad05dd0120b6a53c1ca374dca2ad0a1c4ed92",
-                "reference": "8c4ad05dd0120b6a53c1ca374dca2ad0a1c4ed92",
-                "shasum": ""
-            },
-            "require": {
-                "php": ">=7.1"
-            },
-            "suggest": {
-                "ext-intl": "For best performance"
-            },
-            "type": "library",
-            "extra": {
-                "branch-alias": {
-                    "dev-main": "1.28-dev"
-                },
-                "thanks": {
-                    "name": "symfony/polyfill",
-                    "url": "https://github.com/symfony/polyfill"
-                }
-            },
-            "autoload": {
-                "files": [
-                    "bootstrap.php"
-                ],
-                "psr-4": {
-                    "Symfony\\Polyfill\\Intl\\Normalizer\\": ""
-                },
-                "classmap": [
-                    "Resources/stubs"
-                ]
-            },
-            "notification-url": "https://packagist.org/downloads/",
-            "license": [
-                "MIT"
-            ],
-            "authors": [
-                {
-                    "name": "Nicolas Grekas",
-                    "email": "p@tchwork.com"
-                },
-                {
-                    "name": "Symfony Community",
-                    "homepage": "https://symfony.com/contributors"
-                }
-            ],
-            "description": "Symfony polyfill for intl's Normalizer class and related functions",
-            "homepage": "https://symfony.com",
-            "keywords": [
-                "compatibility",
-                "intl",
-                "normalizer",
-                "polyfill",
-                "portable",
-                "shim"
-            ],
-            "support": {
-                "source": "https://github.com/symfony/polyfill-intl-normalizer/tree/v1.28.0"
-            },
-            "funding": [
-                {
-                    "url": "https://symfony.com/sponsor",
-                    "type": "custom"
-                },
-                {
-                    "url": "https://github.com/fabpot",
-                    "type": "github"
-                },
-                {
-                    "url": "https://tidelift.com/funding/github/packagist/symfony/symfony",
-                    "type": "tidelift"
-                }
-            ],
-            "time": "2023-01-26T09:26:14+00:00"
-        },
-        {
-            "name": "symfony/polyfill-mbstring",
-            "version": "v1.28.0",
-            "source": {
-                "type": "git",
-                "url": "https://github.com/symfony/polyfill-mbstring.git",
-                "reference": "42292d99c55abe617799667f454222c54c60e229"
-            },
-            "dist": {
-                "type": "zip",
-                "url": "https://api.github.com/repos/symfony/polyfill-mbstring/zipball/42292d99c55abe617799667f454222c54c60e229",
-                "reference": "42292d99c55abe617799667f454222c54c60e229",
-                "shasum": ""
-            },
-            "require": {
-                "php": ">=7.1"
-            },
-            "provide": {
-                "ext-mbstring": "*"
-            },
-            "suggest": {
-                "ext-mbstring": "For best performance"
-            },
-            "type": "library",
-            "extra": {
-                "branch-alias": {
-                    "dev-main": "1.28-dev"
-                },
-                "thanks": {
-                    "name": "symfony/polyfill",
-                    "url": "https://github.com/symfony/polyfill"
-                }
-            },
-            "autoload": {
-                "files": [
-                    "bootstrap.php"
-                ],
-                "psr-4": {
-                    "Symfony\\Polyfill\\Mbstring\\": ""
-                }
-            },
-            "notification-url": "https://packagist.org/downloads/",
-            "license": [
-                "MIT"
-            ],
-            "authors": [
-                {
-                    "name": "Nicolas Grekas",
-                    "email": "p@tchwork.com"
-                },
-                {
-                    "name": "Symfony Community",
-                    "homepage": "https://symfony.com/contributors"
-                }
-            ],
-            "description": "Symfony polyfill for the Mbstring extension",
-            "homepage": "https://symfony.com",
-            "keywords": [
-                "compatibility",
-                "mbstring",
-                "polyfill",
-                "portable",
-                "shim"
-            ],
-            "support": {
-                "source": "https://github.com/symfony/polyfill-mbstring/tree/v1.28.0"
-            },
-            "funding": [
-                {
-                    "url": "https://symfony.com/sponsor",
-                    "type": "custom"
-                },
-                {
-                    "url": "https://github.com/fabpot",
-                    "type": "github"
-                },
-                {
-                    "url": "https://tidelift.com/funding/github/packagist/symfony/symfony",
-                    "type": "tidelift"
-                }
-            ],
-            "time": "2023-07-28T09:04:16+00:00"
-        },
-        {
-            "name": "symfony/polyfill-php80",
-            "version": "v1.28.0",
-            "source": {
-                "type": "git",
-                "url": "https://github.com/symfony/polyfill-php80.git",
-                "reference": "6caa57379c4aec19c0a12a38b59b26487dcfe4b5"
-            },
-            "dist": {
-                "type": "zip",
-                "url": "https://api.github.com/repos/symfony/polyfill-php80/zipball/6caa57379c4aec19c0a12a38b59b26487dcfe4b5",
-                "reference": "6caa57379c4aec19c0a12a38b59b26487dcfe4b5",
-                "shasum": ""
-            },
-            "require": {
-                "php": ">=7.1"
-            },
-            "type": "library",
-            "extra": {
-                "branch-alias": {
-                    "dev-main": "1.28-dev"
-                },
-                "thanks": {
-                    "name": "symfony/polyfill",
-                    "url": "https://github.com/symfony/polyfill"
-                }
-            },
-            "autoload": {
-                "files": [
-                    "bootstrap.php"
-                ],
-                "psr-4": {
-                    "Symfony\\Polyfill\\Php80\\": ""
-                },
-                "classmap": [
-                    "Resources/stubs"
-                ]
-            },
-            "notification-url": "https://packagist.org/downloads/",
-            "license": [
-                "MIT"
-            ],
-            "authors": [
-                {
-                    "name": "Ion Bazan",
-                    "email": "ion.bazan@gmail.com"
-                },
-                {
-                    "name": "Nicolas Grekas",
-                    "email": "p@tchwork.com"
-                },
-                {
-                    "name": "Symfony Community",
-                    "homepage": "https://symfony.com/contributors"
-                }
-            ],
-            "description": "Symfony polyfill backporting some PHP 8.0+ features to lower PHP versions",
-            "homepage": "https://symfony.com",
-            "keywords": [
-                "compatibility",
-                "polyfill",
-                "portable",
-                "shim"
-            ],
-            "support": {
-                "source": "https://github.com/symfony/polyfill-php80/tree/v1.28.0"
-            },
-            "funding": [
-                {
-                    "url": "https://symfony.com/sponsor",
-                    "type": "custom"
-                },
-                {
-                    "url": "https://github.com/fabpot",
-                    "type": "github"
-                },
-                {
-                    "url": "https://tidelift.com/funding/github/packagist/symfony/symfony",
-                    "type": "tidelift"
-                }
-            ],
-            "time": "2023-01-26T09:26:14+00:00"
-=======
-            "time": "2015-10-12T03:26:01+00:00"
->>>>>>> e2a16702
-        },
-        {
-            "name": "sebastian/recursion-context",
-            "version": "1.0.5",
-            "source": {
-                "type": "git",
-                "url": "https://github.com/sebastianbergmann/recursion-context.git",
-                "reference": "b19cc3298482a335a95f3016d2f8a6950f0fbcd7"
-            },
-            "dist": {
-                "type": "zip",
-                "url": "https://api.github.com/repos/sebastianbergmann/recursion-context/zipball/b19cc3298482a335a95f3016d2f8a6950f0fbcd7",
-                "reference": "b19cc3298482a335a95f3016d2f8a6950f0fbcd7",
-                "shasum": ""
-            },
-            "require": {
-                "php": ">=5.3.3"
-            },
-            "require-dev": {
-                "phpunit/phpunit": "~4.4"
-            },
-            "type": "library",
-            "extra": {
-                "branch-alias": {
-                    "dev-master": "1.0.x-dev"
-                }
-            },
-            "autoload": {
-                "classmap": [
-                    "src/"
-                ]
-            },
-            "notification-url": "https://packagist.org/downloads/",
-            "license": [
-                "BSD-3-Clause"
-            ],
-            "authors": [
-                {
-                    "name": "Jeff Welch",
-                    "email": "whatthejeff@gmail.com"
-                },
-                {
-                    "name": "Sebastian Bergmann",
-                    "email": "sebastian@phpunit.de"
-                },
-                {
-                    "name": "Adam Harvey",
-                    "email": "aharvey@php.net"
-                }
-            ],
-            "description": "Provides functionality to recursively process PHP variables",
-            "homepage": "http://www.github.com/sebastianbergmann/recursion-context",
-            "support": {
-                "issues": "https://github.com/sebastianbergmann/recursion-context/issues",
-                "source": "https://github.com/sebastianbergmann/recursion-context/tree/master"
-            },
-            "time": "2016-10-03T07:41:43+00:00"
-        },
-        {
-            "name": "sebastian/version",
-            "version": "1.0.6",
-            "source": {
-                "type": "git",
-                "url": "https://github.com/sebastianbergmann/version.git",
-                "reference": "58b3a85e7999757d6ad81c787a1fbf5ff6c628c6"
-            },
-            "dist": {
-                "type": "zip",
-                "url": "https://api.github.com/repos/sebastianbergmann/version/zipball/58b3a85e7999757d6ad81c787a1fbf5ff6c628c6",
-                "reference": "58b3a85e7999757d6ad81c787a1fbf5ff6c628c6",
-                "shasum": ""
-            },
-            "type": "library",
-            "autoload": {
-                "classmap": [
-                    "src/"
-                ]
-            },
-            "notification-url": "https://packagist.org/downloads/",
-            "license": [
-                "BSD-3-Clause"
-            ],
-            "authors": [
-                {
-                    "name": "Sebastian Bergmann",
-                    "email": "sebastian@phpunit.de",
-                    "role": "lead"
-                }
-            ],
-            "description": "Library that helps with managing the version number of Git-hosted PHP projects",
-            "homepage": "https://github.com/sebastianbergmann/version",
-            "support": {
-                "issues": "https://github.com/sebastianbergmann/version/issues",
-                "source": "https://github.com/sebastianbergmann/version/tree/1.0.6"
-            },
-            "time": "2015-06-21T13:59:46+00:00"
         },
         {
             "name": "squizlabs/php_codesniffer",
@@ -4018,168 +2266,17 @@
             "time": "2024-02-16T15:06:51+00:00"
         },
         {
-            "name": "symfony/polyfill-ctype",
-            "version": "v1.29.0",
-            "source": {
-                "type": "git",
-                "url": "https://github.com/symfony/polyfill-ctype.git",
-                "reference": "ef4d7e442ca910c4764bce785146269b30cb5fc4"
-            },
-            "dist": {
-                "type": "zip",
-                "url": "https://api.github.com/repos/symfony/polyfill-ctype/zipball/ef4d7e442ca910c4764bce785146269b30cb5fc4",
-                "reference": "ef4d7e442ca910c4764bce785146269b30cb5fc4",
-                "shasum": ""
-            },
-            "require": {
-                "php": ">=7.1"
-            },
-            "provide": {
-                "ext-ctype": "*"
-            },
-            "suggest": {
-                "ext-ctype": "For best performance"
-            },
-            "type": "library",
-            "extra": {
-                "thanks": {
-                    "name": "symfony/polyfill",
-                    "url": "https://github.com/symfony/polyfill"
-                }
-            },
-            "autoload": {
-                "files": [
-                    "bootstrap.php"
-                ],
-                "psr-4": {
-                    "Symfony\\Polyfill\\Ctype\\": ""
-                }
-            },
-            "notification-url": "https://packagist.org/downloads/",
-            "license": [
-                "MIT"
-            ],
-            "authors": [
-                {
-                    "name": "Gert de Pagter",
-                    "email": "BackEndTea@gmail.com"
-                },
-                {
-                    "name": "Symfony Community",
-                    "homepage": "https://symfony.com/contributors"
-                }
-            ],
-            "description": "Symfony polyfill for ctype functions",
-            "homepage": "https://symfony.com",
-            "keywords": [
-                "compatibility",
-                "ctype",
-                "polyfill",
-                "portable"
-            ],
-            "support": {
-                "source": "https://github.com/symfony/polyfill-ctype/tree/v1.29.0"
-            },
-            "funding": [
-                {
-                    "url": "https://symfony.com/sponsor",
-                    "type": "custom"
-                },
-                {
-                    "url": "https://github.com/fabpot",
-                    "type": "github"
-                },
-                {
-                    "url": "https://tidelift.com/funding/github/packagist/symfony/symfony",
-                    "type": "tidelift"
-                }
-            ],
-            "time": "2024-01-29T20:11:03+00:00"
-        },
-        {
-            "name": "symfony/yaml",
-            "version": "v3.4.47",
-            "source": {
-                "type": "git",
-                "url": "https://github.com/symfony/yaml.git",
-                "reference": "88289caa3c166321883f67fe5130188ebbb47094"
-            },
-            "dist": {
-                "type": "zip",
-                "url": "https://api.github.com/repos/symfony/yaml/zipball/88289caa3c166321883f67fe5130188ebbb47094",
-                "reference": "88289caa3c166321883f67fe5130188ebbb47094",
-                "shasum": ""
-            },
-            "require": {
-                "php": "^5.5.9|>=7.0.8",
-                "symfony/polyfill-ctype": "~1.8"
-            },
-            "conflict": {
-                "symfony/console": "<3.4"
-            },
-            "require-dev": {
-                "symfony/console": "~3.4|~4.0"
-            },
-            "suggest": {
-                "symfony/console": "For validating YAML files using the lint command"
-            },
-            "type": "library",
-            "autoload": {
-                "psr-4": {
-                    "Symfony\\Component\\Yaml\\": ""
-                },
-                "exclude-from-classmap": [
-                    "/Tests/"
-                ]
-            },
-            "notification-url": "https://packagist.org/downloads/",
-            "license": [
-                "MIT"
-            ],
-            "authors": [
-                {
-                    "name": "Fabien Potencier",
-                    "email": "fabien@symfony.com"
-                },
-                {
-                    "name": "Symfony Community",
-                    "homepage": "https://symfony.com/contributors"
-                }
-            ],
-            "description": "Symfony Yaml Component",
-            "homepage": "https://symfony.com",
-            "support": {
-                "source": "https://github.com/symfony/yaml/tree/v3.4.47"
-            },
-            "funding": [
-                {
-                    "url": "https://symfony.com/sponsor",
-                    "type": "custom"
-                },
-                {
-                    "url": "https://github.com/fabpot",
-                    "type": "github"
-                },
-                {
-                    "url": "https://tidelift.com/funding/github/packagist/symfony/symfony",
-                    "type": "tidelift"
-                }
-            ],
-            "time": "2020-10-24T10:57:07+00:00"
-        },
-        {
-<<<<<<< HEAD
             "name": "theseer/tokenizer",
-            "version": "1.2.1",
+            "version": "1.2.3",
             "source": {
                 "type": "git",
                 "url": "https://github.com/theseer/tokenizer.git",
-                "reference": "34a41e998c2183e22995f158c581e7b5e755ab9e"
-            },
-            "dist": {
-                "type": "zip",
-                "url": "https://api.github.com/repos/theseer/tokenizer/zipball/34a41e998c2183e22995f158c581e7b5e755ab9e",
-                "reference": "34a41e998c2183e22995f158c581e7b5e755ab9e",
+                "reference": "737eda637ed5e28c3413cb1ebe8bb52cbf1ca7a2"
+            },
+            "dist": {
+                "type": "zip",
+                "url": "https://api.github.com/repos/theseer/tokenizer/zipball/737eda637ed5e28c3413cb1ebe8bb52cbf1ca7a2",
+                "reference": "737eda637ed5e28c3413cb1ebe8bb52cbf1ca7a2",
                 "shasum": ""
             },
             "require": {
@@ -4187,44 +2284,19 @@
                 "ext-tokenizer": "*",
                 "ext-xmlwriter": "*",
                 "php": "^7.2 || ^8.0"
-=======
-            "name": "yiisoft/yii2-coding-standards",
-            "version": "3.0.0",
-            "source": {
-                "type": "git",
-                "url": "https://github.com/yiisoft/yii2-coding-standards.git",
-                "reference": "8bc39acaae848aec1ad52b2af4cf380e3f0b104e"
-            },
-            "dist": {
-                "type": "zip",
-                "url": "https://api.github.com/repos/yiisoft/yii2-coding-standards/zipball/8bc39acaae848aec1ad52b2af4cf380e3f0b104e",
-                "reference": "8bc39acaae848aec1ad52b2af4cf380e3f0b104e",
-                "shasum": ""
-            },
-            "require": {
-                "php": ">=5.4.0",
-                "squizlabs/php_codesniffer": ">=3.2"
->>>>>>> e2a16702
-            },
-            "type": "phpcodesniffer-standard",
-            "autoload": {
-<<<<<<< HEAD
+            },
+            "type": "library",
+            "autoload": {
                 "classmap": [
                     "src/"
                 ]
-=======
-                "psr-4": {
-                    "yii\\console\\controllers\\": "src/console/controllers/"
-                }
->>>>>>> e2a16702
-            },
-            "notification-url": "https://packagist.org/downloads/",
-            "license": [
-                "BSD-3-Clause"
-            ],
-            "authors": [
-                {
-<<<<<<< HEAD
+            },
+            "notification-url": "https://packagist.org/downloads/",
+            "license": [
+                "BSD-3-Clause"
+            ],
+            "authors": [
+                {
                     "name": "Arne Blankerts",
                     "email": "arne@blankerts.de",
                     "role": "Developer"
@@ -4233,7 +2305,7 @@
             "description": "A small library for converting tokenized PHP source code into XML and potentially other formats",
             "support": {
                 "issues": "https://github.com/theseer/tokenizer/issues",
-                "source": "https://github.com/theseer/tokenizer/tree/1.2.1"
+                "source": "https://github.com/theseer/tokenizer/tree/1.2.3"
             },
             "funding": [
                 {
@@ -4241,8 +2313,38 @@
                     "type": "github"
                 }
             ],
-            "time": "2021-07-28T10:34:58+00:00"
-=======
+            "time": "2024-03-03T12:36:25+00:00"
+        },
+        {
+            "name": "yiisoft/yii2-coding-standards",
+            "version": "3.0.0",
+            "source": {
+                "type": "git",
+                "url": "https://github.com/yiisoft/yii2-coding-standards.git",
+                "reference": "8bc39acaae848aec1ad52b2af4cf380e3f0b104e"
+            },
+            "dist": {
+                "type": "zip",
+                "url": "https://api.github.com/repos/yiisoft/yii2-coding-standards/zipball/8bc39acaae848aec1ad52b2af4cf380e3f0b104e",
+                "reference": "8bc39acaae848aec1ad52b2af4cf380e3f0b104e",
+                "shasum": ""
+            },
+            "require": {
+                "php": ">=5.4.0",
+                "squizlabs/php_codesniffer": ">=3.2"
+            },
+            "type": "phpcodesniffer-standard",
+            "autoload": {
+                "psr-4": {
+                    "yii\\console\\controllers\\": "src/console/controllers/"
+                }
+            },
+            "notification-url": "https://packagist.org/downloads/",
+            "license": [
+                "BSD-3-Clause"
+            ],
+            "authors": [
+                {
                     "name": "Qiang Xue",
                     "email": "qiang.xue@gmail.com",
                     "homepage": "https://www.yiiframework.com/",
@@ -4298,7 +2400,6 @@
                 }
             ],
             "time": "2024-03-15T12:57:48+00:00"
->>>>>>> e2a16702
         }
     ],
     "aliases": [],
