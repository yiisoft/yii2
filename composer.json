{
    "name": "yiisoft/yii2-dev",
    "description": "Yii PHP Framework Version 2 - Development Package",
    "keywords": [
        "yii2",
        "framework"
    ],
    "homepage": "https://www.yiiframework.com/",
    "type": "yii2-extension",
    "license": "BSD-3-Clause",
    "authors": [
        {
            "name": "Qiang Xue",
            "email": "qiang.xue@gmail.com",
            "homepage": "https://www.yiiframework.com/",
            "role": "Founder and project lead"
        },
        {
            "name": "Alexander Makarov",
            "email": "sam@rmcreative.ru",
            "homepage": "https://rmcreative.ru/",
            "role": "Core framework development"
        },
        {
            "name": "Maurizio Domba",
            "homepage": "http://mdomba.info/",
            "role": "Core framework development"
        },
        {
            "name": "Carsten Brandt",
            "email": "mail@cebe.cc",
            "homepage": "https://www.cebe.cc/",
            "role": "Core framework development"
        },
        {
            "name": "Timur Ruziev",
            "email": "resurtm@gmail.com",
            "homepage": "http://resurtm.com/",
            "role": "Core framework development"
        },
        {
            "name": "Paul Klimov",
            "email": "klimov.paul@gmail.com",
            "role": "Core framework development"
        },
        {
            "name": "Dmitry Naumenko",
            "email": "d.naumenko.a@gmail.com",
            "role": "Core framework development"
        },
        {
            "name": "Boudewijn Vahrmeijer",
            "email": "info@dynasource.eu",
            "homepage": "http://dynasource.eu",
            "role": "Core framework development"
        }
    ],
    "support": {
        "issues": "https://github.com/yiisoft/yii2/issues?state=open",
        "forum": "https://forum.yiiframework.com/",
        "wiki": "https://www.yiiframework.com/wiki",
        "irc": "ircs://irc.libera.chat:6697/yii",
        "source": "https://github.com/yiisoft/yii2"
    },
    "minimum-stability": "dev",
    "prefer-stable": true,
    "replace": {
        "yiisoft/yii2": "self.version"
    },
    "require": {
        "php": ">=8.1",
        "ext-mbstring": "*",
        "ext-ctype": "*",
        "lib-pcre": "*",
        "yiisoft/yii2-composer": "~2.0.4",
        "ezyang/htmlpurifier": "^4.17",
        "cebe/markdown": "~1.0.0 | ~1.1.0 | ~1.2.0"
    },
    "require-dev": {
        "cebe/indent": "~1.0.2",
        "dealerdirect/phpcodesniffer-composer-installer": "*",
        "dms/phpunit-arraysubset-asserts": "^0.5",
        "php-forge/foxy": "^0.1",
        "phpstan/phpstan": "^1.12",
        "phpunit/phpunit": "^9.6",
<<<<<<< HEAD
        "yiisoft/yii2-coding-standards": "^3.0"
=======
        "yiisoft/yii2-coding-standards": "^3.0",
        "phpstan/phpstan": "^2.1"
>>>>>>> a4bacdd9
    },
    "suggest": {
        "yiisoft/yii2-coding-standards": "you can use this package to check for code style issues when contributing to yii"
    },
    "autoload": {
        "psr-4": {
            "yii\\": "framework/"
        }
    },
    "autoload-dev": {
        "psr-4": {
            "yii\\build\\": "build/",
            "yiiunit\\": "tests/"
        }
    },
    "config": {
        "allow-plugins": {
            "yiisoft/yii2-composer": true,
            "dealerdirect/phpcodesniffer-composer-installer": true,
            "php-forge/foxy": true
        }
    },
    "bin": [
        "framework/yii"
    ]
}<|MERGE_RESOLUTION|>--- conflicted
+++ resolved
@@ -81,14 +81,9 @@
         "dealerdirect/phpcodesniffer-composer-installer": "*",
         "dms/phpunit-arraysubset-asserts": "^0.5",
         "php-forge/foxy": "^0.1",
-        "phpstan/phpstan": "^1.12",
         "phpunit/phpunit": "^9.6",
-<<<<<<< HEAD
-        "yiisoft/yii2-coding-standards": "^3.0"
-=======
         "yiisoft/yii2-coding-standards": "^3.0",
         "phpstan/phpstan": "^2.1"
->>>>>>> a4bacdd9
     },
     "suggest": {
         "yiisoft/yii2-coding-standards": "you can use this package to check for code style issues when contributing to yii"
