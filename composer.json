--- conflicted
+++ resolved
@@ -74,18 +74,9 @@
         "lib-pcre": "*",
         "psr/log": "~1.0.2",
         "yiisoft/yii2-composer": "~2.0.4",
-<<<<<<< HEAD
         "psr/simple-cache": "~1.0.0",
         "psr/http-message": "~1.0.0",
-        "cebe/markdown": "~1.0.0 | ~1.1.0"
-=======
-        "ezyang/htmlpurifier": "~4.6",
-        "cebe/markdown": "~1.0.0 | ~1.1.0 | ~1.2.0",
-        "bower-asset/jquery": "3.2.*@stable | 3.1.*@stable | 2.2.*@stable | 2.1.*@stable | 1.11.*@stable | 1.12.*@stable",
-        "bower-asset/inputmask": "~3.2.2 | ~3.3.5",
-        "bower-asset/punycode": "1.3.*",
-        "bower-asset/yii2-pjax": "~2.0.1"
->>>>>>> 7b0fb14c
+        "cebe/markdown": "~1.0.0 | ~1.1.0 | ~1.2.0"
     },
     "require-dev": {
         "ezyang/htmlpurifier": "~4.6",
