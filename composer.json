{
    "name": "yiisoft/yii2-dev",
    "description": "Yii PHP Framework Version 2 - Development Package",
    "keywords": [
        "yii2",
        "framework"
    ],
    "homepage": "http://www.yiiframework.com/",
    "type": "yii2-extension",
    "license": "BSD-3-Clause",
    "authors": [
        {
            "name": "Qiang Xue",
            "email": "qiang.xue@gmail.com",
            "homepage": "http://www.yiiframework.com/",
            "role": "Founder and project lead"
        },
        {
            "name": "Alexander Makarov",
            "email": "sam@rmcreative.ru",
            "homepage": "http://rmcreative.ru/",
            "role": "Core framework development"
        },
        {
            "name": "Maurizio Domba",
            "homepage": "http://mdomba.info/",
            "role": "Core framework development"
        },
        {
            "name": "Carsten Brandt",
            "email": "mail@cebe.cc",
            "homepage": "http://cebe.cc/",
            "role": "Core framework development"
        },
        {
            "name": "Timur Ruziev",
            "email": "resurtm@gmail.com",
            "homepage": "http://resurtm.com/",
            "role": "Core framework development"
        },
        {
            "name": "Paul Klimov",
            "email": "klimov.paul@gmail.com",
            "role": "Core framework development"
        },
        {
            "name": "Dmitry Naumenko",
            "email": "d.naumenko.a@gmail.com",
            "role": "Core framework development"
        }
    ],
    "support": {
        "issues": "https://github.com/yiisoft/yii2/issues?state=open",
        "forum": "http://www.yiiframework.com/forum/",
        "wiki": "http://www.yiiframework.com/wiki/",
        "irc": "irc://irc.freenode.net/yii",
        "source": "https://github.com/yiisoft/yii2"
    },
    "minimum-stability": "dev",
    "prefer-stable": true,
    "replace": {
        "yiisoft/yii2": "self.version"
    },
    "require": {
        "php": ">=5.4.0",
        "ext-mbstring": "*",
        "ext-ctype": "*",
        "lib-pcre": "*",
        "yiisoft/yii2-composer": "~2.0.4",
        "ezyang/htmlpurifier": "~4.6",
        "cebe/markdown": "~1.0.0 | ~1.1.0",
        "bower-asset/jquery": "2.2.*@stable | 2.1.*@stable | 1.11.*@stable | 1.12.*@stable",
        "bower-asset/jquery.inputmask": "~3.2.2",
        "bower-asset/punycode": "1.3.*",
        "bower-asset/yii2-pjax": "~2.0.1"
    },
    "require-dev": {
        "phpunit/phpunit": "~4.4",
<<<<<<< HEAD
        "cebe/indent": "*",
        "bower-asset/mocha": "^3.1.2",
        "bower-asset/chai": "^3.5.0",
        "bower-asset/leche": "^2.1.2"
=======
        "cebe/indent": "~1.0.2"
>>>>>>> d4298787
    },
    "suggest": {
        "yiisoft/yii2-coding-standards": "you can use this package to check for code style issues when contributing to yii"
    },
    "autoload": {
        "psr-4": {
            "yii\\": "framework/"
        }
    },
<<<<<<< HEAD
    "autoload-dev": {
        "psr-4": {
            "tests\\js\\": "tests/js/"
        }
=======
    "config": {
        "platform": {"php": "5.4"}
>>>>>>> d4298787
    },
    "bin": [
        "framework/yii"
    ],
    "extra": {
        "branch-alias": {
            "dev-master": "2.0.x-dev"
        },
        "asset-installer-paths": {
            "npm-asset-library": "vendor/npm",
            "bower-asset-library": "vendor/bower"
        }
    }
}<|MERGE_RESOLUTION|>--- conflicted
+++ resolved
@@ -76,14 +76,10 @@
     },
     "require-dev": {
         "phpunit/phpunit": "~4.4",
-<<<<<<< HEAD
-        "cebe/indent": "*",
+        "cebe/indent": "~1.0.2",
         "bower-asset/mocha": "^3.1.2",
         "bower-asset/chai": "^3.5.0",
         "bower-asset/leche": "^2.1.2"
-=======
-        "cebe/indent": "~1.0.2"
->>>>>>> d4298787
     },
     "suggest": {
         "yiisoft/yii2-coding-standards": "you can use this package to check for code style issues when contributing to yii"
@@ -93,15 +89,13 @@
             "yii\\": "framework/"
         }
     },
-<<<<<<< HEAD
     "autoload-dev": {
         "psr-4": {
             "tests\\js\\": "tests/js/"
         }
-=======
+    },
     "config": {
         "platform": {"php": "5.4"}
->>>>>>> d4298787
     },
     "bin": [
         "framework/yii"
