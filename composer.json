{
    "name": "yiisoft/yii2-dev",
    "description": "Yii PHP Framework Version 2 - Development Package",
    "keywords": [
        "yii2",
        "framework"
    ],
    "homepage": "http://www.yiiframework.com/",
    "type": "yii2-extension",
    "license": "BSD-3-Clause",
    "authors": [
        {
            "name": "Qiang Xue",
            "email": "qiang.xue@gmail.com",
            "homepage": "http://www.yiiframework.com/",
            "role": "Founder and project lead"
        },
        {
            "name": "Alexander Makarov",
            "email": "sam@rmcreative.ru",
            "homepage": "http://rmcreative.ru/",
            "role": "Core framework development"
        },
        {
            "name": "Maurizio Domba",
            "homepage": "http://mdomba.info/",
            "role": "Core framework development"
        },
        {
            "name": "Carsten Brandt",
            "email": "mail@cebe.cc",
            "homepage": "http://cebe.cc/",
            "role": "Core framework development"
        },
        {
            "name": "Timur Ruziev",
            "email": "resurtm@gmail.com",
            "homepage": "http://resurtm.com/",
            "role": "Core framework development"
        },
        {
            "name": "Paul Klimov",
            "email": "klimov.paul@gmail.com",
            "role": "Core framework development"
        },
        {
            "name": "Dmitry Naumenko",
            "email": "d.naumenko.a@gmail.com",
            "role": "Core framework development"
        },
        {
            "name": "Boudewijn Vahrmeijer",
            "email": "info@dynasource.eu",
            "homepage": "http://dynasource.eu",
            "role": "Core framework development"
        }
    ],
    "support": {
        "issues": "https://github.com/yiisoft/yii2/issues?state=open",
        "forum": "http://www.yiiframework.com/forum/",
        "wiki": "http://www.yiiframework.com/wiki/",
        "irc": "irc://irc.freenode.net/yii",
        "source": "https://github.com/yiisoft/yii2"
    },
    "minimum-stability": "dev",
    "prefer-stable": true,
    "replace": {
        "yiisoft/yii2": "self.version"
    },
    "require": {
        "php": ">=7.1.0",
        "ext-mbstring": "*",
        "ext-ctype": "*",
        "lib-pcre": "*",
        "psr/log": "~1.0.2",
        "yiisoft/yii2-composer": "~2.0.4",
        "psr/simple-cache": "~1.0.0",
        "psr/http-message": "~1.0.0",
        "cebe/markdown": "~1.0.0 | ~1.1.0",
        "bower-asset/jquery": "3.2.*@stable | 3.1.*@stable | 2.2.*@stable | 2.1.*@stable | 1.11.*@stable | 1.12.*@stable",
        "bower-asset/inputmask": "~3.2.2 | ~3.3.5",
        "bower-asset/punycode": "1.3.*",
        "bower-asset/yii2-pjax": "~2.0.1"
    },
    "require-dev": {
<<<<<<< HEAD
        "psr/http-server-middleware": "~1.0.0",
=======
        "ezyang/htmlpurifier": "~4.6",
>>>>>>> 523df834
        "phpunit/phpunit": "~6.2.3",
        "cebe/indent": "~1.0.2",
        "friendsofphp/php-cs-fixer": "~2.2.3"
    },
    "repositories": [
        {
            "type": "composer",
            "url": "https://asset-packagist.org"
        }
    ],
    "suggest": {
        "ezyang/htmlpurifier": "required at `yii\\helpers\\HtmlPurifier` for 'html' data format support (e.g. `yii\\i18n\\Formatter:asHtml()`)",
        "yiisoft/yii2-coding-standards": "you can use this package to check for code style issues when contributing to yii"
    },
    "autoload": {
        "psr-4": {
            "yii\\": "framework/",
            "yii\\cs\\": "cs/src/"
        },
        "classmap": [
            "framework/Yii.php"
        ]
    },
    "autoload-dev": {
        "psr-4": {"yiiunit\\": "tests/"}
    },
    "config": {
        "platform": {"php": "7.1"}
    },
    "bin": [
        "framework/yii"
    ],
    "extra": {
        "branch-alias": {
            "dev-master": "2.0.x-dev"
        }
    }
}<|MERGE_RESOLUTION|>--- conflicted
+++ resolved
@@ -83,11 +83,8 @@
         "bower-asset/yii2-pjax": "~2.0.1"
     },
     "require-dev": {
-<<<<<<< HEAD
+        "ezyang/htmlpurifier": "~4.6",
         "psr/http-server-middleware": "~1.0.0",
-=======
-        "ezyang/htmlpurifier": "~4.6",
->>>>>>> 523df834
         "phpunit/phpunit": "~6.2.3",
         "cebe/indent": "~1.0.2",
         "friendsofphp/php-cs-fixer": "~2.2.3"
