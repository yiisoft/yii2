{
    "name": "yiisoft/yii2-dev",
    "description": "Yii PHP Framework Version 2 - Development Package",
    "keywords": [
        "yii2",
        "framework"
    ],
    "homepage": "http://www.yiiframework.com/",
    "type": "yii2-extension",
    "license": "BSD-3-Clause",
    "authors": [
        {
            "name": "Qiang Xue",
            "email": "qiang.xue@gmail.com",
            "homepage": "http://www.yiiframework.com/",
            "role": "Founder and project lead"
        },
        {
            "name": "Alexander Makarov",
            "email": "sam@rmcreative.ru",
            "homepage": "http://rmcreative.ru/",
            "role": "Core framework development"
        },
        {
            "name": "Maurizio Domba",
            "homepage": "http://mdomba.info/",
            "role": "Core framework development"
        },
        {
            "name": "Carsten Brandt",
            "email": "mail@cebe.cc",
            "homepage": "http://cebe.cc/",
            "role": "Core framework development"
        },
        {
            "name": "Timur Ruziev",
            "email": "resurtm@gmail.com",
            "homepage": "http://resurtm.com/",
            "role": "Core framework development"
        },
        {
            "name": "Paul Klimov",
            "email": "klimov.paul@gmail.com",
            "role": "Core framework development"
        },
        {
            "name": "Dmitry Naumenko",
            "email": "d.naumenko.a@gmail.com",
            "role": "Core framework development"
        },
        {
            "name": "Boudewijn Vahrmeijer",
            "email": "info@dynasource.eu",
            "homepage": "http://dynasource.eu",
            "role": "Core framework development"
        }
    ],
    "support": {
        "issues": "https://github.com/yiisoft/yii2/issues?state=open",
        "forum": "http://www.yiiframework.com/forum/",
        "wiki": "http://www.yiiframework.com/wiki/",
        "irc": "irc://irc.freenode.net/yii",
        "source": "https://github.com/yiisoft/yii2"
    },
    "minimum-stability": "dev",
    "prefer-stable": true,
    "replace": {
        "yiisoft/yii2": "self.version"
    },
    "require": {
        "php": ">=7.1.0",
        "ext-mbstring": "*",
        "ext-ctype": "*",
        "lib-pcre": "*",
        "yiisoft/yii2-composer": "~2.0.4",
<<<<<<< HEAD
        "psr/http-message": "~1.0.0",
=======
        "psr/simple-cache": "~1.0.0",
>>>>>>> 3e6f8b1c
        "ezyang/htmlpurifier": "~4.6",
        "cebe/markdown": "~1.0.0 | ~1.1.0",
        "bower-asset/jquery": "2.2.*@stable | 2.1.*@stable | 1.11.*@stable | 1.12.*@stable",
        "bower-asset/inputmask": "~3.2.2 | ~3.3.5",
        "bower-asset/punycode": "1.3.*",
        "bower-asset/yii2-pjax": "~2.0.1"
    },
    "require-dev": {
        "phpunit/phpunit": "~6.2.3",
        "cebe/indent": "~1.0.2",
        "friendsofphp/php-cs-fixer": "~2.2.3"
    },
    "repositories": [
        {
            "type": "composer",
            "url": "https://asset-packagist.org"
        }
    ],
    "suggest": {
        "yiisoft/yii2-coding-standards": "you can use this package to check for code style issues when contributing to yii"
    },
    "autoload": {
        "psr-4": {
            "yii\\": "framework/",
            "yii\\cs\\": "cs/src/"
        }
    },
    "config": {
        "platform": {"php": "7.1"}
    },
    "bin": [
        "framework/yii"
    ],
    "extra": {
        "branch-alias": {
            "dev-master": "2.0.x-dev"
        }
    }
}<|MERGE_RESOLUTION|>--- conflicted
+++ resolved
@@ -73,11 +73,8 @@
         "ext-ctype": "*",
         "lib-pcre": "*",
         "yiisoft/yii2-composer": "~2.0.4",
-<<<<<<< HEAD
+        "psr/simple-cache": "~1.0.0",
         "psr/http-message": "~1.0.0",
-=======
-        "psr/simple-cache": "~1.0.0",
->>>>>>> 3e6f8b1c
         "ezyang/htmlpurifier": "~4.6",
         "cebe/markdown": "~1.0.0 | ~1.1.0",
         "bower-asset/jquery": "2.2.*@stable | 2.1.*@stable | 1.11.*@stable | 1.12.*@stable",
