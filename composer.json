{
    "name": "yiisoft/yii2-dev",
    "description": "Yii PHP Framework Version 2 - Development Package",
    "keywords": [
        "yii2",
        "framework"
    ],
    "homepage": "https://www.yiiframework.com/",
    "type": "yii2-extension",
    "license": "BSD-3-Clause",
    "authors": [
        {
            "name": "Qiang Xue",
            "email": "qiang.xue@gmail.com",
            "homepage": "https://www.yiiframework.com/",
            "role": "Founder and project lead"
        },
        {
            "name": "Alexander Makarov",
            "email": "sam@rmcreative.ru",
            "homepage": "https://rmcreative.ru/",
            "role": "Core framework development"
        },
        {
            "name": "Maurizio Domba",
            "homepage": "http://mdomba.info/",
            "role": "Core framework development"
        },
        {
            "name": "Carsten Brandt",
            "email": "mail@cebe.cc",
            "homepage": "https://www.cebe.cc/",
            "role": "Core framework development"
        },
        {
            "name": "Timur Ruziev",
            "email": "resurtm@gmail.com",
            "homepage": "http://resurtm.com/",
            "role": "Core framework development"
        },
        {
            "name": "Paul Klimov",
            "email": "klimov.paul@gmail.com",
            "role": "Core framework development"
        },
        {
            "name": "Dmitry Naumenko",
            "email": "d.naumenko.a@gmail.com",
            "role": "Core framework development"
        },
        {
            "name": "Boudewijn Vahrmeijer",
            "email": "info@dynasource.eu",
            "homepage": "http://dynasource.eu",
            "role": "Core framework development"
        }
    ],
    "support": {
        "issues": "https://github.com/yiisoft/yii2/issues?state=open",
        "forum": "https://forum.yiiframework.com/",
        "wiki": "https://www.yiiframework.com/wiki",
        "irc": "ircs://irc.libera.chat:6697/yii",
        "source": "https://github.com/yiisoft/yii2"
    },
    "minimum-stability": "dev",
    "prefer-stable": true,
    "replace": {
        "yiisoft/yii2": "self.version"
    },
    "require": {
        "php": ">=8.1",
        "ext-mbstring": "*",
        "ext-ctype": "*",
        "lib-pcre": "*",
        "yiisoft/yii2-composer": "~2.0.4",
        "ezyang/htmlpurifier": "^4.17",
        "cebe/markdown": "~1.0.0 | ~1.1.0 | ~1.2.0"
    },
    "require-dev": {
        "cebe/indent": "~1.0.2",
        "dealerdirect/phpcodesniffer-composer-installer": "*",
        "dms/phpunit-arraysubset-asserts": "^0.5",
<<<<<<< HEAD
        "phpunit/phpunit": "9.6",
        "yiisoft/yii2-coding-standards": "^3.0"
=======
        "phpunit/phpunit": "^9.6",
        "yiisoft/yii2-coding-standards": "^3.0",
        "phpstan/phpstan": "^1.12"
>>>>>>> 005d9f21
    },
    "suggest": {
        "yiisoft/yii2-coding-standards": "you can use this package to check for code style issues when contributing to yii"
    },
    "autoload": {
        "psr-4": {
            "yii\\": "framework/"
        }
    },
    "autoload-dev": {
        "psr-4": {
            "yii\\build\\": "build/",
            "yiiunit\\": "tests/"
        }
    },
    "config": {
        "allow-plugins": {
            "yiisoft/yii2-composer": true,
            "dealerdirect/phpcodesniffer-composer-installer": true
        }
    },
    "bin": [
        "framework/yii"
    ]
}<|MERGE_RESOLUTION|>--- conflicted
+++ resolved
@@ -80,14 +80,9 @@
         "cebe/indent": "~1.0.2",
         "dealerdirect/phpcodesniffer-composer-installer": "*",
         "dms/phpunit-arraysubset-asserts": "^0.5",
-<<<<<<< HEAD
-        "phpunit/phpunit": "9.6",
-        "yiisoft/yii2-coding-standards": "^3.0"
-=======
         "phpunit/phpunit": "^9.6",
         "yiisoft/yii2-coding-standards": "^3.0",
         "phpstan/phpstan": "^1.12"
->>>>>>> 005d9f21
     },
     "suggest": {
         "yiisoft/yii2-coding-standards": "you can use this package to check for code style issues when contributing to yii"
