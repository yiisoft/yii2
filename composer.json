{
    "name": "yiisoft/yii2-dev",
    "description": "Yii PHP Framework Version 2 - Development Package",
    "keywords": [
        "yii2",
        "framework"
    ],
    "homepage": "https://www.yiiframework.com/",
    "type": "yii2-extension",
    "license": "BSD-3-Clause",
    "authors": [
        {
            "name": "Qiang Xue",
            "email": "qiang.xue@gmail.com",
            "homepage": "https://www.yiiframework.com/",
            "role": "Founder and project lead"
        },
        {
            "name": "Alexander Makarov",
            "email": "sam@rmcreative.ru",
            "homepage": "https://rmcreative.ru/",
            "role": "Core framework development"
        },
        {
            "name": "Maurizio Domba",
            "homepage": "http://mdomba.info/",
            "role": "Core framework development"
        },
        {
            "name": "Carsten Brandt",
            "email": "mail@cebe.cc",
            "homepage": "https://www.cebe.cc/",
            "role": "Core framework development"
        },
        {
            "name": "Timur Ruziev",
            "email": "resurtm@gmail.com",
            "homepage": "http://resurtm.com/",
            "role": "Core framework development"
        },
        {
            "name": "Paul Klimov",
            "email": "klimov.paul@gmail.com",
            "role": "Core framework development"
        },
        {
            "name": "Dmitry Naumenko",
            "email": "d.naumenko.a@gmail.com",
            "role": "Core framework development"
        },
        {
            "name": "Boudewijn Vahrmeijer",
            "email": "info@dynasource.eu",
            "homepage": "http://dynasource.eu",
            "role": "Core framework development"
        }
    ],
    "support": {
        "issues": "https://github.com/yiisoft/yii2/issues?state=open",
        "forum": "https://forum.yiiframework.com/",
        "wiki": "https://www.yiiframework.com/wiki",
        "irc": "ircs://irc.libera.chat:6697/yii",
        "source": "https://github.com/yiisoft/yii2"
    },
    "minimum-stability": "dev",
    "prefer-stable": true,
    "replace": {
        "yiisoft/yii2": "self.version"
    },
    "require": {
        "php": ">=8.1",
        "ext-mbstring": "*",
        "ext-ctype": "*",
        "lib-pcre": "*",
        "yiisoft/yii2-composer": "~2.0.4",
        "ezyang/htmlpurifier": "^4.17",
        "cebe/markdown": "~1.0.0 | ~1.1.0 | ~1.2.0"
    },
    "require-dev": {
        "cebe/indent": "~1.0.2",
        "dealerdirect/phpcodesniffer-composer-installer": "*",
        "dms/phpunit-arraysubset-asserts": "^0.5",
        "php-forge/foxy": "^0.1",
        "phpunit/phpunit": "^9.6",
        "yiisoft/yii2-coding-standards": "^3.0",
<<<<<<< HEAD
        "phpstan/phpstan": "^1.12"
=======
        "phpstan/phpstan": "^2.1"
>>>>>>> b856f803
    },
    "suggest": {
        "yiisoft/yii2-coding-standards": "you can use this package to check for code style issues when contributing to yii"
    },
    "autoload": {
        "psr-4": {
            "yii\\": "framework/"
        }
    },
    "autoload-dev": {
        "psr-4": {
            "yii\\build\\": "build/",
            "yiiunit\\": "tests/"
        }
    },
    "config": {
        "allow-plugins": {
            "yiisoft/yii2-composer": true,
            "dealerdirect/phpcodesniffer-composer-installer": true,
            "php-forge/foxy": true
        }
    },
    "bin": [
        "framework/yii"
    ]
}<|MERGE_RESOLUTION|>--- conflicted
+++ resolved
@@ -83,11 +83,7 @@
         "php-forge/foxy": "^0.1",
         "phpunit/phpunit": "^9.6",
         "yiisoft/yii2-coding-standards": "^3.0",
-<<<<<<< HEAD
-        "phpstan/phpstan": "^1.12"
-=======
         "phpstan/phpstan": "^2.1"
->>>>>>> b856f803
     },
     "suggest": {
         "yiisoft/yii2-coding-standards": "you can use this package to check for code style issues when contributing to yii"
